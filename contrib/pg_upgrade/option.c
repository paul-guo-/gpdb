/*
 *	opt.c
 *
 *	options functions
 *
 *	Copyright (c) 2010-2014, PostgreSQL Global Development Group
 *	contrib/pg_upgrade/option.c
 */

#include "postgres_fe.h"

#include "miscadmin.h"
#include "getopt_long.h"

#include "pg_upgrade.h"

#include <time.h>
#include <sys/types.h>
#ifdef WIN32
#include <io.h>
#endif


static void usage(void);
static void check_required_directory(char **dirpath, char **configpath,
				   char *envVarName, char *cmdLineOption, char *description);
#define FIX_DEFAULT_READ_ONLY "-c default_transaction_read_only=false"


UserOpts	user_opts;


/*
 * parseCommandLine()
 *
 *	Parses the command line (argc, argv[]) and loads structures
 */
void
parseCommandLine(int argc, char *argv[])
{
	static struct option long_options[] = {
		{"old-datadir", required_argument, NULL, 'd'},
		{"new-datadir", required_argument, NULL, 'D'},
		{"old-bindir", required_argument, NULL, 'b'},
		{"new-bindir", required_argument, NULL, 'B'},
		{"old-options", required_argument, NULL, 'o'},
		{"new-options", required_argument, NULL, 'O'},
		{"old-port", required_argument, NULL, 'p'},
		{"new-port", required_argument, NULL, 'P'},

		{"username", required_argument, NULL, 'U'},
		{"check", no_argument, NULL, 'c'},
		{"link", no_argument, NULL, 'k'},
		{"retain", no_argument, NULL, 'r'},
		{"jobs", required_argument, NULL, 'j'},
		{"verbose", no_argument, NULL, 'v'},

		/* Greenplum specific parameters */
		{"mode", required_argument, NULL, 1},
		{"progress", no_argument, NULL, 2},
		{"add-checksum", no_argument, NULL, 3},
		{"remove-checksum", no_argument, NULL, 4},

		{NULL, 0, NULL, 0}
	};
	int			option;			/* Command line option */
	int			optindex = 0;	/* used by getopt_long */
	int			os_user_effective_id;
	FILE	   *fp;
	char	  **filename;
	time_t		run_time = time(NULL);

	user_opts.transfer_mode = TRANSFER_MODE_COPY;

	os_info.progname = get_progname(argv[0]);

	/* Process libpq env. variables; load values here for usage() output */
	old_cluster.port = getenv("PGPORTOLD") ? atoi(getenv("PGPORTOLD")) : DEF_PGUPORT;
	new_cluster.port = getenv("PGPORTNEW") ? atoi(getenv("PGPORTNEW")) : DEF_PGUPORT;

	os_user_effective_id = get_user_info(&os_info.user);

	user_opts.segment_mode = SEGMENT;

	/* we override just the database user name;  we got the OS id above */
	if (getenv("PGUSER"))
	{
		pg_free(os_info.user);
		/* must save value, getenv()'s pointer is not stable */
		os_info.user = pg_strdup(getenv("PGUSER"));
	}

	if (argc > 1)
	{
		if (strcmp(argv[1], "--help") == 0 || strcmp(argv[1], "-?") == 0)
		{
			usage();
			exit(0);
		}
		if (strcmp(argv[1], "--version") == 0 || strcmp(argv[1], "-V") == 0)
		{
			puts("pg_upgrade (PostgreSQL) " PG_VERSION);
			exit(0);
		}
	}

	/* Allow help and version to be run as root, so do the test here. */
	if (os_user_effective_id == 0)
		pg_fatal("%s: cannot be run as root\n", os_info.progname);

	if ((log_opts.internal = fopen_priv(INTERNAL_LOG_FILE, "a")) == NULL)
		pg_fatal("cannot write to log file %s\n", INTERNAL_LOG_FILE);

	while ((option = getopt_long(argc, argv, "d:D:b:B:cj:ko:O:p:P:rU:v",
								 long_options, &optindex)) != -1)
	{
		switch (option)
		{
			case 'b':
				old_cluster.bindir = pg_strdup(optarg);
				break;

			case 'B':
				new_cluster.bindir = pg_strdup(optarg);
				break;

			case 'c':
				user_opts.check = true;
				break;

			case 'd':
				old_cluster.pgdata = pg_strdup(optarg);
				old_cluster.pgconfig = pg_strdup(optarg);
				break;

			case 'D':
				new_cluster.pgdata = pg_strdup(optarg);
				new_cluster.pgconfig = pg_strdup(optarg);
				break;

			case 'j':
				user_opts.jobs = atoi(optarg);
				break;

			case 'k':
				user_opts.transfer_mode = TRANSFER_MODE_LINK;
				break;

			case 'o':
				old_cluster.pgopts = pg_strdup(optarg);
				break;

			case 'O':
				new_cluster.pgopts = pg_strdup(optarg);
				break;

				/*
				 * Someday, the port number option could be removed and passed
				 * using -o/-O, but that requires postmaster -C to be
				 * supported on all old/new versions.
				 */
			case 'p':
				if ((old_cluster.port = atoi(optarg)) <= 0)
				{
					pg_fatal("invalid old port number\n");
					exit(1);
				}
				break;

			case 'P':
				if ((new_cluster.port = atoi(optarg)) <= 0)
				{
					pg_fatal("invalid new port number\n");
					exit(1);
				}
				break;

			case 'r':
				log_opts.retain = true;
				break;

			case 'U':
				pg_free(os_info.user);
				os_info.user = pg_strdup(optarg);
				os_info.user_specified = true;

				/*
				 * Push the user name into the environment so pre-9.1
				 * pg_ctl/libpq uses it.
				 */
				pg_putenv("PGUSER", os_info.user);
				break;

			case 'v':
				pg_log(PG_REPORT, "Running in verbose mode\n");
				log_opts.verbose = true;
				break;

			/*
			 * Greenplum specific parameters
			 */

			case 1:		/* --mode={dispatcher|segment} */
				if (pg_strcasecmp("dispatcher", optarg) == 0)
					user_opts.segment_mode = DISPATCHER;
				else if (pg_strcasecmp("segment", optarg) == 0)
					user_opts.segment_mode = SEGMENT;
				else
				{
					pg_log(PG_FATAL, "invalid segment configuration\n");
					exit(1);
				}

				break;

			case 2:		/* --progress */
				user_opts.progress = true;
				break;

			case 3:		/* --add-checksum */
				user_opts.checksum_mode = CHECKSUM_ADD;
				break;

			case 4:		/* --remove-checksum */
				user_opts.checksum_mode = CHECKSUM_REMOVE;
				break;

			default:
				pg_fatal("Try \"%s --help\" for more information.\n",
						 os_info.progname);
				break;
		}
	}

	/* label start of upgrade in logfiles */
	for (filename = output_files; *filename != NULL; filename++)
	{
		if ((fp = fopen_priv(*filename, "a")) == NULL)
			pg_fatal("cannot write to log file %s\n", *filename);

		/* Start with newline because we might be appending to a file. */
		fprintf(fp, "\n"
		"-----------------------------------------------------------------\n"
				"  pg_upgrade run on %s"
				"-----------------------------------------------------------------\n\n",
				ctime(&run_time));
		fclose(fp);
	}

	/* Turn off read-only mode;  add prefix to PGOPTIONS? */
	if (getenv("PGOPTIONS"))
	{
		char	   *pgoptions = psprintf("%s %s", FIX_DEFAULT_READ_ONLY,
										 getenv("PGOPTIONS"));

		pg_putenv("PGOPTIONS", pgoptions);
		pfree(pgoptions);
	}
	else
		pg_putenv("PGOPTIONS", FIX_DEFAULT_READ_ONLY);

	/* Get values from env if not already set */
	check_required_directory(&old_cluster.bindir, NULL, "PGBINOLD", "-b",
							 "old cluster binaries reside");
	check_required_directory(&new_cluster.bindir, NULL, "PGBINNEW", "-B",
							 "new cluster binaries reside");
	check_required_directory(&old_cluster.pgdata, &old_cluster.pgconfig,
							 "PGDATAOLD", "-d", "old cluster data resides");
	check_required_directory(&new_cluster.pgdata, &new_cluster.pgconfig,
							 "PGDATANEW", "-D", "new cluster data resides");

	/* Ensure we are only adding checksums in copy mode */
	if (user_opts.transfer_mode != TRANSFER_MODE_COPY &&
		user_opts.checksum_mode != CHECKSUM_NONE)
		pg_log(PG_FATAL, "Adding and removing checksums only supported in copy mode.\n");
}


static void
usage(void)
{
	printf(_("pg_upgrade upgrades a Greenplum cluster to a different major version.\n\
\nUsage:\n\
  pg_upgrade [OPTION]...\n\
\n\
Options:\n\
  -b, --old-bindir=BINDIR      old cluster executable directory\n\
  -B, --new-bindir=BINDIR       new cluster executable directory\n\
  -c, --check                   check clusters only, don't change any data\n\
  -d, --old-datadir=DATADIR     old cluster data directory\n\
  -D, --new-datadir=DATADIR     new cluster data directory\n\
  -j, --jobs                    number of simultaneous processes or threads to use\n\
  -k, --link                    link instead of copying files to new cluster\n\
  -o, --old-options=OPTIONS     old cluster options to pass to the server\n\
  -O, --new-options=OPTIONS     new cluster options to pass to the server\n\
  -p, --old-port=PORT           old cluster port number (default %d)\n\
  -P, --new-port=PORT           new cluster port number (default %d)\n\
  -r, --retain                  retain SQL and log files after success\n\
  -U, --username=NAME           cluster superuser (default \"%s\")\n\
  -v, --verbose                 enable verbose internal logging\n\
  -V, --version                 display version information, then exit\n\
<<<<<<< HEAD
      --mode=TYPE               designate node type to upgrade, \"segment\" or \"dispatcher\" (default \"segment\")\n\
      --progress                enable progress reporting\n\
      --remove-checksum         remove data checksums when creating new cluster\n\
      --add-checksum            add data checksumming to the new cluster\n\
  -?, -h, --help                show this help, then exit\n\
=======
  -?, --help                    show this help, then exit\n\
>>>>>>> ab76208e
\n\
Before running pg_upgrade you must:\n\
  create a new database cluster (using the new version of initdb)\n\
  shutdown the postmaster servicing the old cluster\n\
  shutdown the postmaster servicing the new cluster\n\
\n\
When you run pg_upgrade, you must provide the following information:\n\
  the data directory for the old cluster  (-d DATADIR)\n\
  the data directory for the new cluster  (-D DATADIR)\n\
  the \"bin\" directory for the old version (-b BINDIR)\n\
  the \"bin\" directory for the new version (-B BINDIR)\n\
\n\
For example:\n\
  pg_upgrade -d oldCluster/data -D newCluster/data -b oldCluster/bin -B newCluster/bin\n\
or\n"), old_cluster.port, new_cluster.port, os_info.user);
#ifndef WIN32
	printf(_("\
  $ export PGDATAOLD=oldCluster/data\n\
  $ export PGDATANEW=newCluster/data\n\
  $ export PGBINOLD=oldCluster/bin\n\
  $ export PGBINNEW=newCluster/bin\n\
  $ pg_upgrade\n"));
#else
	printf(_("\
  C:\\> set PGDATAOLD=oldCluster/data\n\
  C:\\> set PGDATANEW=newCluster/data\n\
  C:\\> set PGBINOLD=oldCluster/bin\n\
  C:\\> set PGBINNEW=newCluster/bin\n\
  C:\\> pg_upgrade\n"));
#endif
	printf(_("\nReport bugs to <bugs@greenplum.org>.\n"));
}


/*
 * check_required_directory()
 *
 * Checks a directory option.
 *	dirpath		  - the directory name supplied on the command line
 *	configpath	  - optional configuration directory
 *	envVarName	  - the name of an environment variable to get if dirpath is NULL
 *	cmdLineOption - the command line option corresponds to this directory (-o, -O, -n, -N)
 *	description   - a description of this directory option
 *
 * We use the last two arguments to construct a meaningful error message if the
 * user hasn't provided the required directory name.
 */
static void
check_required_directory(char **dirpath, char **configpath,
						 char *envVarName, char *cmdLineOption,
						 char *description)
{
	if (*dirpath == NULL || strlen(*dirpath) == 0)
	{
		const char *envVar;

		if ((envVar = getenv(envVarName)) && strlen(envVar))
		{
			*dirpath = pg_strdup(envVar);
			if (configpath)
				*configpath = pg_strdup(envVar);
		}
		else
			pg_fatal("You must identify the directory where the %s.\n"
					 "Please use the %s command-line option or the %s environment variable.\n",
					 description, cmdLineOption, envVarName);
	}

	/*
	 * Trim off any trailing path separators because we construct paths by
	 * appending to this path.
	 */
#ifndef WIN32
	if ((*dirpath)[strlen(*dirpath) - 1] == '/')
#else
	if ((*dirpath)[strlen(*dirpath) - 1] == '/' ||
		(*dirpath)[strlen(*dirpath) - 1] == '\\')
#endif
		(*dirpath)[strlen(*dirpath) - 1] = 0;
}

/*
 * adjust_data_dir
 *
 * If a configuration-only directory was specified, find the real data dir
 * by quering the running server.  This has limited checking because we
 * can't check for a running server because we can't find postmaster.pid.
 */
void
adjust_data_dir(ClusterInfo *cluster)
{
	char		filename[MAXPGPATH];
	char		cmd[MAXPGPATH],
				cmd_output[MAX_STRING];
	FILE	   *fp,
			   *output;

	/* If there is no postgresql.conf, it can't be a config-only dir */
	snprintf(filename, sizeof(filename), "%s/postgresql.conf", cluster->pgconfig);
	if ((fp = fopen(filename, "r")) == NULL)
		return;
	fclose(fp);

	/* If PG_VERSION exists, it can't be a config-only dir */
	snprintf(filename, sizeof(filename), "%s/PG_VERSION", cluster->pgconfig);
	if ((fp = fopen(filename, "r")) != NULL)
	{
		fclose(fp);
		return;
	}

	/* Must be a configuration directory, so find the real data directory. */

	prep_status("Finding the real data directory for the %s cluster",
				CLUSTER_NAME(cluster));

	/*
	 * We don't have a data directory yet, so we can't check the PG version,
	 * so this might fail --- only works for PG 9.2+.   If this fails,
	 * pg_upgrade will fail anyway because the data files will not be found.
	 */
	snprintf(cmd, sizeof(cmd), "\"%s/postmaster\" -D \"%s\" -C data_directory",
			 cluster->bindir, cluster->pgconfig);

	if ((output = popen(cmd, "r")) == NULL ||
		fgets(cmd_output, sizeof(cmd_output), output) == NULL)
		pg_fatal("Could not get data directory using %s: %s\n",
				 cmd, getErrorText(errno));

	pclose(output);

	/* Remove trailing newline */
	if (strchr(cmd_output, '\n') != NULL)
		*strchr(cmd_output, '\n') = '\0';

	cluster->pgdata = pg_strdup(cmd_output);

	check_ok();
}


/*
 * get_sock_dir
 *
 * Identify the socket directory to use for this cluster.  If we're doing
 * a live check (old cluster only), we need to find out where the postmaster
 * is listening.  Otherwise, we're going to put the socket into the current
 * directory.
 */
void
get_sock_dir(ClusterInfo *cluster, bool live_check)
{
#ifdef HAVE_UNIX_SOCKETS

	/*
	 * sockdir and port were added to postmaster.pid in PG 9.1. Pre-9.1 cannot
	 * process pg_ctl -w for sockets in non-default locations.
	 */
	if (GET_MAJOR_VERSION(cluster->major_version) >= 901)
	{
		if (!live_check)
		{
			/* Use the current directory for the socket */
			cluster->sockdir = pg_malloc(MAXPGPATH);
			if (!getcwd(cluster->sockdir, MAXPGPATH))
				pg_fatal("cannot find current directory\n");
		}
		else
		{
			/*
			 * If we are doing a live check, we will use the old cluster's
			 * Unix domain socket directory so we can connect to the live
			 * server.
			 */
			unsigned short orig_port = cluster->port;
			char		filename[MAXPGPATH],
						line[MAXPGPATH];
			FILE	   *fp;
			int			lineno;

			snprintf(filename, sizeof(filename), "%s/postmaster.pid",
					 cluster->pgdata);
			if ((fp = fopen(filename, "r")) == NULL)
				pg_fatal("Cannot open file %s: %m\n", filename);

			for (lineno = 1;
			   lineno <= Max(LOCK_FILE_LINE_PORT, LOCK_FILE_LINE_SOCKET_DIR);
				 lineno++)
			{
				if (fgets(line, sizeof(line), fp) == NULL)
					pg_fatal("Cannot read line %d from %s: %m\n", lineno, filename);

				/* potentially overwrite user-supplied value */
				if (lineno == LOCK_FILE_LINE_PORT)
					sscanf(line, "%hu", &old_cluster.port);
				if (lineno == LOCK_FILE_LINE_SOCKET_DIR)
				{
					cluster->sockdir = pg_strdup(line);
					/* strip off newline */
					if (strchr(cluster->sockdir, '\n') != NULL)
						*strchr(cluster->sockdir, '\n') = '\0';
				}
			}
			fclose(fp);

			/* warn of port number correction */
			if (orig_port != DEF_PGUPORT && old_cluster.port != orig_port)
				pg_log(PG_WARNING, "User-supplied old port number %hu corrected to %hu\n",
					   orig_port, cluster->port);
		}
	}
	else

		/*
		 * Can't get sockdir and pg_ctl -w can't use a non-default, use
		 * default
		 */
		cluster->sockdir = NULL;
#else							/* !HAVE_UNIX_SOCKETS */
	cluster->sockdir = NULL;
#endif
}<|MERGE_RESOLUTION|>--- conflicted
+++ resolved
@@ -299,15 +299,11 @@
   -U, --username=NAME           cluster superuser (default \"%s\")\n\
   -v, --verbose                 enable verbose internal logging\n\
   -V, --version                 display version information, then exit\n\
-<<<<<<< HEAD
       --mode=TYPE               designate node type to upgrade, \"segment\" or \"dispatcher\" (default \"segment\")\n\
       --progress                enable progress reporting\n\
       --remove-checksum         remove data checksums when creating new cluster\n\
       --add-checksum            add data checksumming to the new cluster\n\
-  -?, -h, --help                show this help, then exit\n\
-=======
   -?, --help                    show this help, then exit\n\
->>>>>>> ab76208e
 \n\
 Before running pg_upgrade you must:\n\
   create a new database cluster (using the new version of initdb)\n\
