--- conflicted
+++ resolved
@@ -313,26 +313,6 @@
 		msec = queryDesc->totaltime->total * 1000.0;
 		if (msec >= auto_explain_log_min_duration)
 		{
-<<<<<<< HEAD
-			ExplainState es;
-
-			ExplainInitState(&es);
-			es.analyze = (queryDesc->instrument_options && auto_explain_log_analyze);
-			es.verbose = auto_explain_log_verbose;
-			es.buffers = (es.analyze && auto_explain_log_buffers);
-			es.timing = (es.analyze && auto_explain_log_timing);
-			es.summary = es.analyze;
-			es.format = auto_explain_log_format;
-
-			ExplainBeginOutput(&es);
-			ExplainQueryText(&es, queryDesc);
-			ExplainPrintPlan(&es, queryDesc);
-			if (es.analyze && auto_explain_log_triggers)
-				ExplainPrintTriggers(&es, queryDesc);
-			if (es.analyze)
-				ExplainPrintExecStatsEnd(&es, queryDesc);
-			ExplainEndOutput(&es);
-=======
 			ExplainState *es = NewExplainState();
 
 			es->analyze = (queryDesc->instrument_options && auto_explain_log_analyze);
@@ -347,8 +327,9 @@
 			ExplainPrintPlan(es, queryDesc);
 			if (es->analyze && auto_explain_log_triggers)
 				ExplainPrintTriggers(es, queryDesc);
+			if (es->analyze)
+				ExplainPrintExecStatsEnd(es, queryDesc);
 			ExplainEndOutput(es);
->>>>>>> ab93f90c
 
 			/* Remove last line break */
 			if (es->str->len > 0 && es->str->data[es->str->len - 1] == '\n')
