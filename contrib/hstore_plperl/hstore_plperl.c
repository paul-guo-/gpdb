--- conflicted
+++ resolved
@@ -66,11 +66,7 @@
 hstore_to_plperl(PG_FUNCTION_ARGS)
 {
 	dTHX;
-<<<<<<< HEAD
-	HStore	   *in = PG_GETARG_HS(0);
-=======
 	HStore	   *in = PG_GETARG_HSTORE_P(0);
->>>>>>> 9e1c9f95
 	int			i;
 	int			count = HS_COUNT(in);
 	char	   *base = STRPTR(in);
