CREATE EXTENSION dblink;
CREATE TABLE foo(f1 int, f2 text, f3 text[], primary key (f1,f2));
INSERT INTO foo VALUES (0,'a','{"a0","b0","c0"}');
INSERT INTO foo VALUES (1,'b','{"a1","b1","c1"}');
INSERT INTO foo VALUES (2,'c','{"a2","b2","c2"}');
INSERT INTO foo VALUES (3,'d','{"a3","b3","c3"}');
INSERT INTO foo VALUES (4,'e','{"a4","b4","c4"}');
INSERT INTO foo VALUES (5,'f','{"a5","b5","c5"}');
INSERT INTO foo VALUES (6,'g','{"a6","b6","c6"}');
INSERT INTO foo VALUES (7,'h','{"a7","b7","c7"}');
INSERT INTO foo VALUES (8,'i','{"a8","b8","c8"}');
INSERT INTO foo VALUES (9,'j','{"a9","b9","c9"}');
-- misc utilities
-- list the primary key fields
SELECT *
FROM dblink_get_pkey('foo');
 position | colname 
----------+---------
        1 | f1
        2 | f2
(2 rows)

-- build an insert statement based on a local tuple,
-- replacing the primary key values with new ones
SELECT dblink_build_sql_insert('foo','1 2',2,'{"0", "a"}','{"99", "xyz"}');
                  dblink_build_sql_insert                  
-----------------------------------------------------------
 INSERT INTO foo(f1,f2,f3) VALUES('99','xyz','{a0,b0,c0}')
(1 row)

-- too many pk fields, should fail
SELECT dblink_build_sql_insert('foo','1 2 3 4',4,'{"0", "a", "{a0,b0,c0}"}','{"99", "xyz", "{za0,zb0,zc0}"}');
ERROR:  invalid attribute number 4
-- build an update statement based on a local tuple,
-- replacing the primary key values with new ones
SELECT dblink_build_sql_update('foo','1 2',2,'{"0", "a"}','{"99", "xyz"}');
                                dblink_build_sql_update                                 
----------------------------------------------------------------------------------------
 UPDATE foo SET f1 = '99', f2 = 'xyz', f3 = '{a0,b0,c0}' WHERE f1 = '99' AND f2 = 'xyz'
(1 row)

-- too many pk fields, should fail
SELECT dblink_build_sql_update('foo','1 2 3 4',4,'{"0", "a", "{a0,b0,c0}"}','{"99", "xyz", "{za0,zb0,zc0}"}');
ERROR:  invalid attribute number 4
-- build a delete statement based on a local tuple,
SELECT dblink_build_sql_delete('foo','1 2',2,'{"0", "a"}');
           dblink_build_sql_delete           
---------------------------------------------
 DELETE FROM foo WHERE f1 = '0' AND f2 = 'a'
(1 row)

-- too many pk fields, should fail
SELECT dblink_build_sql_delete('foo','1 2 3 4',4,'{"0", "a", "{a0,b0,c0}"}');
ERROR:  invalid attribute number 4
-- retest using a quoted and schema qualified table
CREATE SCHEMA "MySchema";
CREATE TABLE "MySchema"."Foo"(f1 int, f2 text, f3 text[], primary key (f1,f2));
INSERT INTO "MySchema"."Foo" VALUES (0,'a','{"a0","b0","c0"}');
-- list the primary key fields
SELECT *
FROM dblink_get_pkey('"MySchema"."Foo"');
 position | colname 
----------+---------
        1 | f1
        2 | f2
(2 rows)

-- build an insert statement based on a local tuple,
-- replacing the primary key values with new ones
SELECT dblink_build_sql_insert('"MySchema"."Foo"','1 2',2,'{"0", "a"}','{"99", "xyz"}');
                        dblink_build_sql_insert                         
------------------------------------------------------------------------
 INSERT INTO "MySchema"."Foo"(f1,f2,f3) VALUES('99','xyz','{a0,b0,c0}')
(1 row)

-- build an update statement based on a local tuple,
-- replacing the primary key values with new ones
SELECT dblink_build_sql_update('"MySchema"."Foo"','1 2',2,'{"0", "a"}','{"99", "xyz"}');
                                       dblink_build_sql_update                                       
-----------------------------------------------------------------------------------------------------
 UPDATE "MySchema"."Foo" SET f1 = '99', f2 = 'xyz', f3 = '{a0,b0,c0}' WHERE f1 = '99' AND f2 = 'xyz'
(1 row)

-- build a delete statement based on a local tuple,
SELECT dblink_build_sql_delete('"MySchema"."Foo"','1 2',2,'{"0", "a"}');
                 dblink_build_sql_delete                  
----------------------------------------------------------
 DELETE FROM "MySchema"."Foo" WHERE f1 = '0' AND f2 = 'a'
(1 row)

-- regular old dblink
SELECT *
FROM dblink('dbname=contrib_regression','SELECT * FROM foo') AS t(a int, b text, c text[])
WHERE t.a > 7;
 a | b |     c      
---+---+------------
 8 | i | {a8,b8,c8}
 9 | j | {a9,b9,c9}
(2 rows)

-- should generate "connection not available" error
SELECT *
FROM dblink('SELECT * FROM foo') AS t(a int, b text, c text[])
WHERE t.a > 7;
ERROR:  connection not available
-- create a persistent connection
SELECT dblink_connect('dbname=contrib_regression');
 dblink_connect 
----------------
 OK
(1 row)

-- use the persistent connection
SELECT *
FROM dblink('SELECT * FROM foo') AS t(a int, b text, c text[])
WHERE t.a > 7;
 a | b |     c      
---+---+------------
 8 | i | {a8,b8,c8}
 9 | j | {a9,b9,c9}
(2 rows)

-- open a cursor with bad SQL and fail_on_error set to false
SELECT dblink_open('rmt_foo_cursor','SELECT * FROM foobar',false);
NOTICE:  relation "foobar" does not exist
CONTEXT:  Error occurred on dblink connection named "unnamed": could not open cursor.
 dblink_open 
-------------
 ERROR
(1 row)

-- reset remote transaction state
SELECT dblink_exec('ABORT');
 dblink_exec 
-------------
 ROLLBACK
(1 row)

-- open a cursor
SELECT dblink_open('rmt_foo_cursor','SELECT * FROM foo');
 dblink_open 
-------------
 OK
(1 row)

-- close the cursor
SELECT dblink_close('rmt_foo_cursor',false);
 dblink_close 
--------------
 OK
(1 row)

-- open the cursor again
SELECT dblink_open('rmt_foo_cursor','SELECT * FROM foo ORDER BY f1');
 dblink_open 
-------------
 OK
(1 row)

-- fetch some data
SELECT *
FROM dblink_fetch('rmt_foo_cursor',4) AS t(a int, b text, c text[]);
 a | b |     c      
---+---+------------
 0 | a | {a0,b0,c0}
 1 | b | {a1,b1,c1}
 2 | c | {a2,b2,c2}
 3 | d | {a3,b3,c3}
(4 rows)

SELECT *
FROM dblink_fetch('rmt_foo_cursor',4) AS t(a int, b text, c text[]);
 a | b |     c      
---+---+------------
 4 | e | {a4,b4,c4}
 5 | f | {a5,b5,c5}
 6 | g | {a6,b6,c6}
 7 | h | {a7,b7,c7}
(4 rows)

-- this one only finds two rows left
SELECT *
FROM dblink_fetch('rmt_foo_cursor',4) AS t(a int, b text, c text[]);
 a | b |     c      
---+---+------------
 8 | i | {a8,b8,c8}
 9 | j | {a9,b9,c9}
(2 rows)

-- intentionally botch a fetch
SELECT *
FROM dblink_fetch('rmt_foobar_cursor',4,false) AS t(a int, b text, c text[]);
NOTICE:  cursor "rmt_foobar_cursor" does not exist
CONTEXT:  Error occurred on dblink connection named "unnamed": could not fetch from cursor.
 a | b | c 
---+---+---
(0 rows)

-- reset remote transaction state
SELECT dblink_exec('ABORT');
 dblink_exec 
-------------
 ROLLBACK
(1 row)

-- close the wrong cursor
SELECT dblink_close('rmt_foobar_cursor',false);
NOTICE:  cursor "rmt_foobar_cursor" does not exist
CONTEXT:  Error occurred on dblink connection named "unnamed": could not close cursor.
 dblink_close 
--------------
 ERROR
(1 row)

-- should generate 'cursor "rmt_foo_cursor" not found' error
SELECT *
FROM dblink_fetch('rmt_foo_cursor',4) AS t(a int, b text, c text[]);
ERROR:  cursor "rmt_foo_cursor" does not exist
CONTEXT:  Error occurred on dblink connection named "unnamed": could not fetch from cursor.
-- this time, 'cursor "rmt_foo_cursor" not found' as a notice
SELECT *
FROM dblink_fetch('rmt_foo_cursor',4,false) AS t(a int, b text, c text[]);
NOTICE:  cursor "rmt_foo_cursor" does not exist
CONTEXT:  Error occurred on dblink connection named "unnamed": could not fetch from cursor.
 a | b | c 
---+---+---
(0 rows)

-- close the persistent connection
SELECT dblink_disconnect();
 dblink_disconnect 
-------------------
 OK
(1 row)

-- should generate "connection not available" error
SELECT *
FROM dblink('SELECT * FROM foo') AS t(a int, b text, c text[])
WHERE t.a > 7;
ERROR:  connection not available
-- put more data into our slave table, first using arbitrary connection syntax
-- but truncate the actual return value so we can use diff to check for success
SELECT substr(dblink_exec('dbname=contrib_regression','INSERT INTO foo VALUES(10,''k'',''{"a10","b10","c10"}'')'),1,6);
 substr 
--------
 INSERT
(1 row)

-- create a persistent connection
SELECT dblink_connect('dbname=contrib_regression');
 dblink_connect 
----------------
 OK
(1 row)

-- put more data into our slave table, using persistent connection syntax
-- but truncate the actual return value so we can use diff to check for success
SELECT substr(dblink_exec('INSERT INTO foo VALUES(11,''l'',''{"a11","b11","c11"}'')'),1,6);
 substr 
--------
 INSERT
(1 row)

-- let's see it
SELECT *
FROM dblink('SELECT * FROM foo') AS t(a int, b text, c text[]);
 a  | b |       c       
----+---+---------------
  0 | a | {a0,b0,c0}
  1 | b | {a1,b1,c1}
  2 | c | {a2,b2,c2}
  3 | d | {a3,b3,c3}
  4 | e | {a4,b4,c4}
  5 | f | {a5,b5,c5}
  6 | g | {a6,b6,c6}
  7 | h | {a7,b7,c7}
  8 | i | {a8,b8,c8}
  9 | j | {a9,b9,c9}
 10 | k | {a10,b10,c10}
 11 | l | {a11,b11,c11}
(12 rows)

-- bad remote select
SELECT *
FROM dblink('SELECT * FROM foobar',false) AS t(a int, b text, c text[]);
NOTICE:  relation "foobar" does not exist
CONTEXT:  Error occurred on dblink connection named "unnamed": could not execute query.
 a | b | c 
---+---+---
(0 rows)

-- change some data
SELECT dblink_exec('UPDATE foo SET f3[2] = ''b99'' WHERE f1 = 11');
 dblink_exec 
-------------
 UPDATE 1
(1 row)

-- let's see it
SELECT *
FROM dblink('SELECT * FROM foo') AS t(a int, b text, c text[])
WHERE a = 11;
 a  | b |       c       
----+---+---------------
 11 | l | {a11,b99,c11}
(1 row)

-- botch a change to some other data
SELECT dblink_exec('UPDATE foobar SET f3[2] = ''b99'' WHERE f1 = 11',false);
NOTICE:  relation "foobar" does not exist
CONTEXT:  Error occurred on dblink connection named "unnamed": could not execute command.
 dblink_exec 
-------------
 ERROR
(1 row)

-- delete some data
SELECT dblink_exec('DELETE FROM foo WHERE f1 = 11');
 dblink_exec 
-------------
 DELETE 1
(1 row)

-- let's see it
SELECT *
FROM dblink('SELECT * FROM foo') AS t(a int, b text, c text[])
WHERE a = 11;
 a | b | c 
---+---+---
(0 rows)

-- close the persistent connection
SELECT dblink_disconnect();
 dblink_disconnect 
-------------------
 OK
(1 row)

--
-- tests for the new named persistent connection syntax
--
-- should generate "missing "=" after "myconn" in connection info string" error
SELECT *
FROM dblink('myconn','SELECT * FROM foo') AS t(a int, b text, c text[])
WHERE t.a > 7;
ERROR:  could not establish connection
DETAIL:  missing "=" after "myconn" in connection info string
-- create a named persistent connection
SELECT dblink_connect('myconn','dbname=contrib_regression');
 dblink_connect 
----------------
 OK
(1 row)

-- use the named persistent connection
SELECT *
FROM dblink('myconn','SELECT * FROM foo') AS t(a int, b text, c text[])
WHERE t.a > 7;
 a  | b |       c       
----+---+---------------
  8 | i | {a8,b8,c8}
  9 | j | {a9,b9,c9}
 10 | k | {a10,b10,c10}
(3 rows)

-- use the named persistent connection, but get it wrong
SELECT *
FROM dblink('myconn','SELECT * FROM foobar',false) AS t(a int, b text, c text[])
WHERE t.a > 7;
NOTICE:  relation "foobar" does not exist
CONTEXT:  Error occurred on dblink connection named "myconn": could not execute query.
 a | b | c 
---+---+---
(0 rows)

-- create a second named persistent connection
-- should error with "duplicate connection name"
SELECT dblink_connect('myconn','dbname=contrib_regression');
ERROR:  duplicate connection name
-- create a second named persistent connection with a new name
SELECT dblink_connect('myconn2','dbname=contrib_regression');
 dblink_connect 
----------------
 OK
(1 row)

-- use the second named persistent connection
SELECT *
FROM dblink('myconn2','SELECT * FROM foo') AS t(a int, b text, c text[])
WHERE t.a > 7;
 a  | b |       c       
----+---+---------------
  8 | i | {a8,b8,c8}
  9 | j | {a9,b9,c9}
 10 | k | {a10,b10,c10}
(3 rows)

-- close the second named persistent connection
SELECT dblink_disconnect('myconn2');
 dblink_disconnect 
-------------------
 OK
(1 row)

-- open a cursor incorrectly
SELECT dblink_open('myconn','rmt_foo_cursor','SELECT * FROM foobar',false);
NOTICE:  relation "foobar" does not exist
CONTEXT:  Error occurred on dblink connection named "myconn": could not open cursor.
 dblink_open 
-------------
 ERROR
(1 row)

-- reset remote transaction state
SELECT dblink_exec('myconn','ABORT');
 dblink_exec 
-------------
 ROLLBACK
(1 row)

-- test opening cursor in a transaction
SELECT dblink_exec('myconn','BEGIN');
 dblink_exec 
-------------
 BEGIN
(1 row)

-- an open transaction will prevent dblink_open() from opening its own
SELECT dblink_open('myconn','rmt_foo_cursor','SELECT * FROM foo');
 dblink_open 
-------------
 OK
(1 row)

-- this should not commit the transaction because the client opened it
SELECT dblink_close('myconn','rmt_foo_cursor');
 dblink_close 
--------------
 OK
(1 row)

-- this should succeed because we have an open transaction
SELECT dblink_exec('myconn','DECLARE xact_test CURSOR FOR SELECT * FROM foo');
  dblink_exec   
----------------
 DECLARE CURSOR
(1 row)

-- commit remote transaction
SELECT dblink_exec('myconn','COMMIT');
 dblink_exec 
-------------
 COMMIT
(1 row)

-- test automatic transactions for multiple cursor opens
SELECT dblink_open('myconn','rmt_foo_cursor','SELECT * FROM foo');
 dblink_open 
-------------
 OK
(1 row)

-- the second cursor
SELECT dblink_open('myconn','rmt_foo_cursor2','SELECT * FROM foo');
 dblink_open 
-------------
 OK
(1 row)

-- this should not commit the transaction
SELECT dblink_close('myconn','rmt_foo_cursor2');
 dblink_close 
--------------
 OK
(1 row)

-- this should succeed because we have an open transaction
SELECT dblink_exec('myconn','DECLARE xact_test CURSOR FOR SELECT * FROM foo');
  dblink_exec   
----------------
 DECLARE CURSOR
(1 row)

-- this should commit the transaction
SELECT dblink_close('myconn','rmt_foo_cursor');
 dblink_close 
--------------
 OK
(1 row)

-- this should fail because there is no open transaction
SELECT dblink_exec('myconn','DECLARE xact_test CURSOR FOR SELECT * FROM foo');
ERROR:  DECLARE CURSOR can only be used in transaction blocks
CONTEXT:  Error occurred on dblink connection named "myconn": could not execute command.
-- reset remote transaction state
SELECT dblink_exec('myconn','ABORT');
 dblink_exec 
-------------
 ROLLBACK
(1 row)

-- open a cursor
SELECT dblink_open('myconn','rmt_foo_cursor','SELECT * FROM foo ORDER BY f1');
 dblink_open 
-------------
 OK
(1 row)

-- fetch some data
SELECT *
FROM dblink_fetch('myconn','rmt_foo_cursor',4) AS t(a int, b text, c text[]);
 a | b |     c      
---+---+------------
 0 | a | {a0,b0,c0}
 1 | b | {a1,b1,c1}
 2 | c | {a2,b2,c2}
 3 | d | {a3,b3,c3}
(4 rows)

SELECT *
FROM dblink_fetch('myconn','rmt_foo_cursor',4) AS t(a int, b text, c text[]);
 a | b |     c      
---+---+------------
 4 | e | {a4,b4,c4}
 5 | f | {a5,b5,c5}
 6 | g | {a6,b6,c6}
 7 | h | {a7,b7,c7}
(4 rows)

-- this one only finds three rows left
SELECT *
FROM dblink_fetch('myconn','rmt_foo_cursor',4) AS t(a int, b text, c text[]);
 a  | b |       c       
----+---+---------------
  8 | i | {a8,b8,c8}
  9 | j | {a9,b9,c9}
 10 | k | {a10,b10,c10}
(3 rows)

-- fetch some data incorrectly
SELECT *
FROM dblink_fetch('myconn','rmt_foobar_cursor',4,false) AS t(a int, b text, c text[]);
NOTICE:  cursor "rmt_foobar_cursor" does not exist
CONTEXT:  Error occurred on dblink connection named "myconn": could not fetch from cursor.
 a | b | c 
---+---+---
(0 rows)

-- reset remote transaction state
SELECT dblink_exec('myconn','ABORT');
 dblink_exec 
-------------
 ROLLBACK
(1 row)

-- should generate 'cursor "rmt_foo_cursor" not found' error
SELECT *
FROM dblink_fetch('myconn','rmt_foo_cursor',4) AS t(a int, b text, c text[]);
ERROR:  cursor "rmt_foo_cursor" does not exist
CONTEXT:  Error occurred on dblink connection named "myconn": could not fetch from cursor.
-- close the named persistent connection
SELECT dblink_disconnect('myconn');
 dblink_disconnect 
-------------------
 OK
(1 row)

-- should generate "missing "=" after "myconn" in connection info string" error
SELECT *
FROM dblink('myconn','SELECT * FROM foo') AS t(a int, b text, c text[])
WHERE t.a > 7;
ERROR:  could not establish connection
DETAIL:  missing "=" after "myconn" in connection info string
-- create a named persistent connection
SELECT dblink_connect('myconn','dbname=contrib_regression');
 dblink_connect 
----------------
 OK
(1 row)

-- put more data into our slave table, using named persistent connection syntax
-- but truncate the actual return value so we can use diff to check for success
SELECT substr(dblink_exec('myconn','INSERT INTO foo VALUES(11,''l'',''{"a11","b11","c11"}'')'),1,6);
 substr 
--------
 INSERT
(1 row)

-- let's see it
SELECT *
FROM dblink('myconn','SELECT * FROM foo') AS t(a int, b text, c text[]);
 a  | b |       c       
----+---+---------------
  0 | a | {a0,b0,c0}
  1 | b | {a1,b1,c1}
  2 | c | {a2,b2,c2}
  3 | d | {a3,b3,c3}
  4 | e | {a4,b4,c4}
  5 | f | {a5,b5,c5}
  6 | g | {a6,b6,c6}
  7 | h | {a7,b7,c7}
  8 | i | {a8,b8,c8}
  9 | j | {a9,b9,c9}
 10 | k | {a10,b10,c10}
 11 | l | {a11,b11,c11}
(12 rows)

-- change some data
SELECT dblink_exec('myconn','UPDATE foo SET f3[2] = ''b99'' WHERE f1 = 11');
 dblink_exec 
-------------
 UPDATE 1
(1 row)

-- let's see it
SELECT *
FROM dblink('myconn','SELECT * FROM foo') AS t(a int, b text, c text[])
WHERE a = 11;
 a  | b |       c       
----+---+---------------
 11 | l | {a11,b99,c11}
(1 row)

-- delete some data
SELECT dblink_exec('myconn','DELETE FROM foo WHERE f1 = 11');
 dblink_exec 
-------------
 DELETE 1
(1 row)

-- let's see it
SELECT *
FROM dblink('myconn','SELECT * FROM foo') AS t(a int, b text, c text[])
WHERE a = 11;
 a | b | c 
---+---+---
(0 rows)

-- close the named persistent connection
SELECT dblink_disconnect('myconn');
 dblink_disconnect 
-------------------
 OK
(1 row)

-- close the named persistent connection again
-- should get 'connection "myconn" not available' error
SELECT dblink_disconnect('myconn');
ERROR:  connection "myconn" not available
-- test nested query for GPDB
CREATE TEMPORARY TABLE result AS
(SELECT * from dblink('dbname=contrib_regression','select * from foo where f1 > 2 and f1 < 7') as t1(f1 int, f2 text, f3 text[]))
UNION
(SELECT * from dblink('dbname=contrib_regression','select * from foo where f1 < 3') as t2(f1 int, f2 text, f3 text[]))
UNION
(SELECT * from dblink('dbname=contrib_regression','select * from foo where f1 > 2 and f1 < 7') as t3(f1 int, f2 text, f3 text[]))
ORDER by f1;
SELECT * FROM result;
 f1 | f2 |     f3     
----+----+------------
  0 | a  | {a0,b0,c0}
  1 | b  | {a1,b1,c1}
  2 | c  | {a2,b2,c2}
  3 | d  | {a3,b3,c3}
  4 | e  | {a4,b4,c4}
  5 | f  | {a5,b5,c5}
  6 | g  | {a6,b6,c6}
(7 rows)

DROP TABLE result;
CREATE TEMPORARY TABLE result (f1 int, f2 text, f3 text[]);
INSERT INTO result SELECT * FROM dblink ('dbname=contrib_regression','select * from foo') AS t(f1 int, f2 text, f3 text[]);
SELECT * FROM result;
 f1 | f2 |      f3       
----+----+---------------
  0 | a  | {a0,b0,c0}
  1 | b  | {a1,b1,c1}
  2 | c  | {a2,b2,c2}
  3 | d  | {a3,b3,c3}
  4 | e  | {a4,b4,c4}
  5 | f  | {a5,b5,c5}
  6 | g  | {a6,b6,c6}
  7 | h  | {a7,b7,c7}
  8 | i  | {a8,b8,c8}
  9 | j  | {a9,b9,c9}
 10 | k  | {a10,b10,c10}
(11 rows)

SELECT * FROM (SELECT * FROM dblink('dbname=contrib_regression','select * from foo') AS t(f1 int, f2 text, f3 text[])) AS t1;
 f1 | f2 |      f3       
----+----+---------------
  0 | a  | {a0,b0,c0}
  1 | b  | {a1,b1,c1}
  2 | c  | {a2,b2,c2}
  3 | d  | {a3,b3,c3}
  4 | e  | {a4,b4,c4}
  5 | f  | {a5,b5,c5}
  6 | g  | {a6,b6,c6}
  7 | h  | {a7,b7,c7}
  8 | i  | {a8,b8,c8}
  9 | j  | {a9,b9,c9}
 10 | k  | {a10,b10,c10}
(11 rows)

-- test foreign data wrapper functionality
<<<<<<< HEAD
CREATE ROLE dblink_regression_test;
CREATE FOREIGN DATA WRAPPER postgresql;
CREATE SERVER fdtest FOREIGN DATA WRAPPER postgresql OPTIONS (dbname 'contrib_regression', host 'localhost');
CREATE USER MAPPING FOR public SERVER fdtest OPTIONS (user :'USER');
=======
CREATE USER dblink_regression_test;
CREATE SERVER fdtest FOREIGN DATA WRAPPER dblink_fdw
  OPTIONS (dbname 'contrib_regression');
CREATE USER MAPPING FOR public SERVER fdtest
  OPTIONS (server 'localhost');  -- fail, can't specify server here
ERROR:  invalid option "server"
HINT:  Valid options in this context are: user, password
CREATE USER MAPPING FOR public SERVER fdtest;
>>>>>>> e472b921
GRANT USAGE ON FOREIGN SERVER fdtest TO dblink_regression_test;
GRANT EXECUTE ON FUNCTION dblink_connect_u(text, text) TO dblink_regression_test;
SET SESSION AUTHORIZATION dblink_regression_test;
-- should fail
SELECT dblink_connect('myconn', 'fdtest');
ERROR:  password is required
DETAIL:  Non-superusers must provide a password in the connection string.
-- should succeed
SELECT dblink_connect_u('myconn', 'fdtest');
 dblink_connect_u 
------------------
 OK
(1 row)

SELECT * FROM dblink('myconn','SELECT * FROM foo') AS t(a int, b text, c text[]);
 a  | b |       c       
----+---+---------------
  0 | a | {a0,b0,c0}
  1 | b | {a1,b1,c1}
  2 | c | {a2,b2,c2}
  3 | d | {a3,b3,c3}
  4 | e | {a4,b4,c4}
  5 | f | {a5,b5,c5}
  6 | g | {a6,b6,c6}
  7 | h | {a7,b7,c7}
  8 | i | {a8,b8,c8}
  9 | j | {a9,b9,c9}
 10 | k | {a10,b10,c10}
(11 rows)

\c - -
REVOKE USAGE ON FOREIGN SERVER fdtest FROM dblink_regression_test;
REVOKE EXECUTE ON FUNCTION dblink_connect_u(text, text) FROM dblink_regression_test;
DROP USER dblink_regression_test;
DROP USER MAPPING FOR public SERVER fdtest;
DROP SERVER fdtest;
-- test asynchronous notifications
SELECT dblink_connect('dbname=contrib_regression');
 dblink_connect 
----------------
 OK
(1 row)

--should return listen
SELECT dblink_exec('LISTEN regression');
 dblink_exec 
-------------
 LISTEN
(1 row)

--should return listen
SELECT dblink_exec('LISTEN foobar');
 dblink_exec 
-------------
 LISTEN
(1 row)

SELECT dblink_exec('NOTIFY regression');
 dblink_exec 
-------------
 NOTIFY
(1 row)

SELECT dblink_exec('NOTIFY foobar');
 dblink_exec 
-------------
 NOTIFY
(1 row)

SELECT notify_name, be_pid = (select t.be_pid from dblink('select pg_backend_pid()') as t(be_pid int)) AS is_self_notify, extra from dblink_get_notify();
 notify_name | is_self_notify | extra 
-------------+----------------+-------
 regression  | t              | 
 foobar      | t              | 
(2 rows)

SELECT * from dblink_get_notify();
 notify_name | be_pid | extra 
-------------+--------+-------
(0 rows)

SELECT dblink_disconnect();
 dblink_disconnect 
-------------------
 OK
(1 row)

-- test dropped columns in dblink_build_sql_insert, dblink_build_sql_update
CREATE TEMP TABLE test_dropped
(
	col1 INT NOT NULL DEFAULT 111,
	id SERIAL PRIMARY KEY,
	col2 INT NOT NULL DEFAULT 112,
	col2b INT NOT NULL DEFAULT 113
);
INSERT INTO test_dropped VALUES(default);
ALTER TABLE test_dropped
	DROP COLUMN col1,
	DROP COLUMN col2,
	ADD COLUMN col3 VARCHAR(10) NOT NULL DEFAULT 'foo',
	ADD COLUMN col4 INT NOT NULL DEFAULT 42;
SELECT dblink_build_sql_insert('test_dropped', '1', 1,
                               ARRAY['1'::TEXT], ARRAY['2'::TEXT]);
                          dblink_build_sql_insert                          
---------------------------------------------------------------------------
 INSERT INTO test_dropped(id,col2b,col3,col4) VALUES('2','113','foo','42')
(1 row)

SELECT dblink_build_sql_update('test_dropped', '1', 1,
                               ARRAY['1'::TEXT], ARRAY['2'::TEXT]);
                                  dblink_build_sql_update                                  
-------------------------------------------------------------------------------------------
 UPDATE test_dropped SET id = '2', col2b = '113', col3 = 'foo', col4 = '42' WHERE id = '2'
(1 row)

SELECT dblink_build_sql_delete('test_dropped', '1', 1,
                               ARRAY['2'::TEXT]);
         dblink_build_sql_delete         
-----------------------------------------
 DELETE FROM test_dropped WHERE id = '2'
(1 row)

-- test local mimicry of remote GUC values that affect datatype I/O
SET datestyle = ISO, MDY;
SET intervalstyle = postgres;
SET timezone = UTC;
SELECT dblink_connect('myconn','dbname=contrib_regression');
 dblink_connect 
----------------
 OK
(1 row)

SELECT dblink_exec('myconn', 'SET datestyle = GERMAN, DMY;');
 dblink_exec 
-------------
 SET
(1 row)

-- single row synchronous case
SELECT *
FROM dblink('myconn',
    'SELECT * FROM (VALUES (''12.03.2013 00:00:00+00'')) t')
  AS t(a timestamptz);
           a            
------------------------
 2013-03-12 00:00:00+00
(1 row)

-- multi-row synchronous case
SELECT *
FROM dblink('myconn',
    'SELECT * FROM
     (VALUES (''12.03.2013 00:00:00+00''),
             (''12.03.2013 00:00:00+00'')) t')
  AS t(a timestamptz);
           a            
------------------------
 2013-03-12 00:00:00+00
 2013-03-12 00:00:00+00
(2 rows)

-- single-row asynchronous case
SELECT *
FROM dblink_send_query('myconn',
    'SELECT * FROM
     (VALUES (''12.03.2013 00:00:00+00'')) t');
 dblink_send_query 
-------------------
                 1
(1 row)

CREATE TEMPORARY TABLE result AS
(SELECT * from dblink_get_result('myconn') as t(t timestamptz))
UNION ALL
(SELECT * from dblink_get_result('myconn') as t(t timestamptz));
SELECT * FROM result;
           t            
------------------------
 2013-03-12 00:00:00+00
(1 row)

DROP TABLE result;
-- multi-row asynchronous case
SELECT *
FROM dblink_send_query('myconn',
    'SELECT * FROM
     (VALUES (''12.03.2013 00:00:00+00''),
             (''12.03.2013 00:00:00+00'')) t');
 dblink_send_query 
-------------------
                 1
(1 row)

CREATE TEMPORARY TABLE result AS
(SELECT * from dblink_get_result('myconn') as t(t timestamptz))
UNION ALL
(SELECT * from dblink_get_result('myconn') as t(t timestamptz))
UNION ALL
(SELECT * from dblink_get_result('myconn') as t(t timestamptz));
SELECT * FROM result;
           t            
------------------------
 2013-03-12 00:00:00+00
 2013-03-12 00:00:00+00
(2 rows)

DROP TABLE result;
-- Try an ambiguous interval
SELECT dblink_exec('myconn', 'SET intervalstyle = sql_standard;');
 dblink_exec 
-------------
 SET
(1 row)

SELECT *
FROM dblink('myconn',
    'SELECT * FROM (VALUES (''-1 2:03:04'')) i')
  AS i(i interval);
         i         
-------------------
 -1 days -02:03:04
(1 row)

-- Try swapping to another format to ensure the GUCs are tracked
-- properly through a change.
CREATE TEMPORARY TABLE result (t timestamptz);
SELECT dblink_exec('myconn', 'SET datestyle = ISO, MDY;');
 dblink_exec 
-------------
 SET
(1 row)

INSERT INTO result
  SELECT *
  FROM dblink('myconn',
              'SELECT * FROM (VALUES (''03.12.2013 00:00:00+00'')) t')
    AS t(a timestamptz);
SELECT dblink_exec('myconn', 'SET datestyle = GERMAN, DMY;');
 dblink_exec 
-------------
 SET
(1 row)

INSERT INTO result
  SELECT *
  FROM dblink('myconn',
              'SELECT * FROM (VALUES (''12.03.2013 00:00:00+00'')) t')
    AS t(a timestamptz);
SELECT * FROM result;
           t            
------------------------
 2013-03-12 00:00:00+00
 2013-03-12 00:00:00+00
(2 rows)

DROP TABLE result;
-- Check error throwing in dblink_fetch
SELECT dblink_open('myconn','error_cursor',
       'SELECT * FROM (VALUES (''1''), (''not an int'')) AS t(text);');
 dblink_open 
-------------
 OK
(1 row)

SELECT *
FROM dblink_fetch('myconn','error_cursor', 1) AS t(i int);
 i 
---
 1
(1 row)

SELECT *
FROM dblink_fetch('myconn','error_cursor', 1) AS t(i int);
ERROR:  invalid input syntax for integer: "not an int"
-- Make sure that the local settings have retained their values in spite
-- of shenanigans on the connection.
SHOW datestyle;
 DateStyle 
-----------
 ISO, MDY
(1 row)

SHOW intervalstyle;
 IntervalStyle 
---------------
 postgres
(1 row)

-- Clean up GUC-setting tests
SELECT dblink_disconnect('myconn');
 dblink_disconnect 
-------------------
 OK
(1 row)

RESET datestyle;
RESET intervalstyle;
RESET timezone;<|MERGE_RESOLUTION|>--- conflicted
+++ resolved
@@ -703,21 +703,14 @@
 (11 rows)
 
 -- test foreign data wrapper functionality
-<<<<<<< HEAD
-CREATE ROLE dblink_regression_test;
-CREATE FOREIGN DATA WRAPPER postgresql;
-CREATE SERVER fdtest FOREIGN DATA WRAPPER postgresql OPTIONS (dbname 'contrib_regression', host 'localhost');
-CREATE USER MAPPING FOR public SERVER fdtest OPTIONS (user :'USER');
-=======
 CREATE USER dblink_regression_test;
 CREATE SERVER fdtest FOREIGN DATA WRAPPER dblink_fdw
-  OPTIONS (dbname 'contrib_regression');
+  OPTIONS (dbname 'contrib_regression', host 'localhost');
 CREATE USER MAPPING FOR public SERVER fdtest
   OPTIONS (server 'localhost');  -- fail, can't specify server here
 ERROR:  invalid option "server"
 HINT:  Valid options in this context are: user, password
-CREATE USER MAPPING FOR public SERVER fdtest;
->>>>>>> e472b921
+CREATE USER MAPPING FOR public SERVER fdtest OPTIONS (user :'USER');
 GRANT USAGE ON FOREIGN SERVER fdtest TO dblink_regression_test;
 GRANT EXECUTE ON FUNCTION dblink_connect_u(text, text) TO dblink_regression_test;
 SET SESSION AUTHORIZATION dblink_regression_test;
@@ -880,6 +873,8 @@
 (2 rows)
 
 -- single-row asynchronous case
+-- start_ignore
+-- Async more not supported in GPDB
 SELECT *
 FROM dblink_send_query('myconn',
     'SELECT * FROM
@@ -900,7 +895,10 @@
 (1 row)
 
 DROP TABLE result;
+-- end_ignore
 -- multi-row asynchronous case
+-- start_ignore
+-- Async more not supported in GPDB
 SELECT *
 FROM dblink_send_query('myconn',
     'SELECT * FROM
@@ -925,6 +923,7 @@
 (2 rows)
 
 DROP TABLE result;
+-- end_ignore
 -- Try an ambiguous interval
 SELECT dblink_exec('myconn', 'SET intervalstyle = sql_standard;');
  dblink_exec 
@@ -944,6 +943,10 @@
 -- Try swapping to another format to ensure the GUCs are tracked
 -- properly through a change.
 CREATE TEMPORARY TABLE result (t timestamptz);
+-- These don't work correctly in GPDB. The first dblink_exec() is executed
+-- in the QE node, while the second, in the INSERT statement, is executed
+-- in an entrydb worker process. The 'myconn' connection established earlier
+-- is only visible in the QE process.
 SELECT dblink_exec('myconn', 'SET datestyle = ISO, MDY;');
  dblink_exec 
 -------------
@@ -955,6 +958,8 @@
   FROM dblink('myconn',
               'SELECT * FROM (VALUES (''03.12.2013 00:00:00+00'')) t')
     AS t(a timestamptz);
+ERROR:  could not establish connection  (entry db 127.0.0.1:5432 pid=7556)
+DETAIL:  missing "=" after "myconn" in connection info string
 SELECT dblink_exec('myconn', 'SET datestyle = GERMAN, DMY;');
  dblink_exec 
 -------------
@@ -966,12 +971,12 @@
   FROM dblink('myconn',
               'SELECT * FROM (VALUES (''12.03.2013 00:00:00+00'')) t')
     AS t(a timestamptz);
+ERROR:  could not establish connection  (entry db 127.0.0.1:5432 pid=7556)
+DETAIL:  missing "=" after "myconn" in connection info string
 SELECT * FROM result;
-           t            
-------------------------
- 2013-03-12 00:00:00+00
- 2013-03-12 00:00:00+00
-(2 rows)
+ t 
+---
+(0 rows)
 
 DROP TABLE result;
 -- Check error throwing in dblink_fetch
