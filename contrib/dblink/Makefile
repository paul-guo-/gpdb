--- conflicted
+++ resolved
@@ -3,28 +3,15 @@
 MODULE_big = dblink
 OBJS	= dblink.o $(WIN32RES)
 PG_CPPFLAGS = -I$(libpq_srcdir)
-<<<<<<< HEAD
 SHLIB_LINK_INTERNAL = $(libpq)
-=======
-SHLIB_LINK = $(libpq)
->>>>>>> ab93f90c
 
 EXTENSION = dblink
 DATA = dblink--1.1.sql dblink--1.0--1.1.sql dblink--unpackaged--1.0.sql
 PGFILEDESC = "dblink - connect to other PostgreSQL databases"
 
 REGRESS = paths dblink
-<<<<<<< HEAD
-REGRESS_OPTS = --dlpath=$(top_builddir)/src/test/regress \
-	--create-role=dblink_regression_test
-EXTRA_CLEAN = sql/paths.sql expected/paths.out
-
-# the db name is hard-coded in the tests
-override USE_MODULE_DB =
-=======
 REGRESS_OPTS = --dlpath=$(top_builddir)/src/test/regress
 EXTRA_CLEAN = sql/paths.sql expected/paths.out
->>>>>>> ab93f90c
 
 ifdef USE_PGXS
 PG_CONFIG = pg_config
