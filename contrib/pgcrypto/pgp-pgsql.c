--- conflicted
+++ resolved
@@ -259,10 +259,7 @@
 		res = pgp_set_convert_crlf(ctx, atoi(val));
 	else if (strcmp(key, "unicode-mode") == 0)
 		res = pgp_set_unicode_mode(ctx, atoi(val));
-<<<<<<< HEAD
-=======
-
->>>>>>> ab93f90c
+
 	/*
 	 * The remaining options are for debugging/testing and are therefore not
 	 * documented in the user-facing docs.
