--- conflicted
+++ resolved
@@ -9,11 +9,8 @@
  */
 #include "postgres_fe.h"
 
-<<<<<<< HEAD
-=======
 #include "catalog/pg_class_d.h"
 
->>>>>>> 9e1c9f95
 #include "fe_utils/connect.h"
 #include "libpq-fe.h"
 #include "pg_getopt.h"
