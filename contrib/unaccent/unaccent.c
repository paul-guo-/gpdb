--- conflicted
+++ resolved
@@ -319,19 +319,12 @@
 	/* we allocate storage for the buffer only if needed */
 	buf.data = NULL;
 
-<<<<<<< HEAD
 	while (srcchar - srcstart < len)
 	{
 		TrieChar   *node;
 		int			charlen;
 
 		charlen = pg_mblen(srcchar);
-=======
-	while (len > 0)
-	{
-		TrieChar   *node;
-		int			matchlen;
->>>>>>> ab93f90c
 
 		node = findReplaceTo(rootTrie, (unsigned char *) srcchar, len,
 							 &matchlen);
@@ -346,15 +339,6 @@
 					appendBinaryStringInfo(&buf, srcstart, srcchar - srcstart);
 			}
 			appendBinaryStringInfo(&buf, node->replaceTo, node->replacelen);
-<<<<<<< HEAD
-=======
-		}
-		else
-		{
-			matchlen = pg_mblen(srcchar);
-			if (buf.data != NULL)
-				appendBinaryStringInfo(&buf, srcchar, matchlen);
->>>>>>> ab93f90c
 		}
 		else if (buf.data != NULL)
 			appendBinaryStringInfo(&buf, srcchar, charlen);
