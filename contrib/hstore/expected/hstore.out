CREATE EXTENSION hstore;
set escape_string_warning=off;
--hstore;
select ''::hstore;
 hstore 
--------
 
(1 row)

select 'a=>b'::hstore;
  hstore  
----------
 "a"=>"b"
(1 row)

select ' a=>b'::hstore;
  hstore  
----------
 "a"=>"b"
(1 row)

select 'a =>b'::hstore;
  hstore  
----------
 "a"=>"b"
(1 row)

select 'a=>b '::hstore;
  hstore  
----------
 "a"=>"b"
(1 row)

select 'a=> b'::hstore;
  hstore  
----------
 "a"=>"b"
(1 row)

select '"a"=>"b"'::hstore;
  hstore  
----------
 "a"=>"b"
(1 row)

select ' "a"=>"b"'::hstore;
  hstore  
----------
 "a"=>"b"
(1 row)

select '"a" =>"b"'::hstore;
  hstore  
----------
 "a"=>"b"
(1 row)

select '"a"=>"b" '::hstore;
  hstore  
----------
 "a"=>"b"
(1 row)

select '"a"=> "b"'::hstore;
  hstore  
----------
 "a"=>"b"
(1 row)

select 'aa=>bb'::hstore;
   hstore   
------------
 "aa"=>"bb"
(1 row)

select ' aa=>bb'::hstore;
   hstore   
------------
 "aa"=>"bb"
(1 row)

select 'aa =>bb'::hstore;
   hstore   
------------
 "aa"=>"bb"
(1 row)

select 'aa=>bb '::hstore;
   hstore   
------------
 "aa"=>"bb"
(1 row)

select 'aa=> bb'::hstore;
   hstore   
------------
 "aa"=>"bb"
(1 row)

select '"aa"=>"bb"'::hstore;
   hstore   
------------
 "aa"=>"bb"
(1 row)

select ' "aa"=>"bb"'::hstore;
   hstore   
------------
 "aa"=>"bb"
(1 row)

select '"aa" =>"bb"'::hstore;
   hstore   
------------
 "aa"=>"bb"
(1 row)

select '"aa"=>"bb" '::hstore;
   hstore   
------------
 "aa"=>"bb"
(1 row)

select '"aa"=> "bb"'::hstore;
   hstore   
------------
 "aa"=>"bb"
(1 row)

select 'aa=>bb, cc=>dd'::hstore;
         hstore         
------------------------
 "aa"=>"bb", "cc"=>"dd"
(1 row)

select 'aa=>bb , cc=>dd'::hstore;
         hstore         
------------------------
 "aa"=>"bb", "cc"=>"dd"
(1 row)

select 'aa=>bb ,cc=>dd'::hstore;
         hstore         
------------------------
 "aa"=>"bb", "cc"=>"dd"
(1 row)

select 'aa=>bb, "cc"=>dd'::hstore;
         hstore         
------------------------
 "aa"=>"bb", "cc"=>"dd"
(1 row)

select 'aa=>bb , "cc"=>dd'::hstore;
         hstore         
------------------------
 "aa"=>"bb", "cc"=>"dd"
(1 row)

select 'aa=>bb ,"cc"=>dd'::hstore;
         hstore         
------------------------
 "aa"=>"bb", "cc"=>"dd"
(1 row)

select 'aa=>"bb", cc=>dd'::hstore;
         hstore         
------------------------
 "aa"=>"bb", "cc"=>"dd"
(1 row)

select 'aa=>"bb" , cc=>dd'::hstore;
         hstore         
------------------------
 "aa"=>"bb", "cc"=>"dd"
(1 row)

select 'aa=>"bb" ,cc=>dd'::hstore;
         hstore         
------------------------
 "aa"=>"bb", "cc"=>"dd"
(1 row)

select 'aa=>null'::hstore;
   hstore   
------------
 "aa"=>NULL
(1 row)

select 'aa=>NuLl'::hstore;
   hstore   
------------
 "aa"=>NULL
(1 row)

select 'aa=>"NuLl"'::hstore;
    hstore    
--------------
 "aa"=>"NuLl"
(1 row)

select e'\\=a=>q=w'::hstore;
   hstore    
-------------
 "=a"=>"q=w"
(1 row)

select e'"=a"=>q\\=w'::hstore;
   hstore    
-------------
 "=a"=>"q=w"
(1 row)

select e'"\\"a"=>q>w'::hstore;
    hstore    
--------------
 "\"a"=>"q>w"
(1 row)

select e'\\"a=>q"w'::hstore;
    hstore     
---------------
 "\"a"=>"q\"w"
(1 row)

select ''::hstore;
 hstore 
--------
 
(1 row)

select '	'::hstore;
 hstore 
--------
 
(1 row)

-- -> operator
select 'aa=>b, c=>d , b=>16'::hstore->'c';
 ?column? 
----------
 d
(1 row)

select 'aa=>b, c=>d , b=>16'::hstore->'b';
 ?column? 
----------
 16
(1 row)

select 'aa=>b, c=>d , b=>16'::hstore->'aa';
 ?column? 
----------
 b
(1 row)

select ('aa=>b, c=>d , b=>16'::hstore->'gg') is null;
 ?column? 
----------
 t
(1 row)

select ('aa=>NULL, c=>d , b=>16'::hstore->'aa') is null;
 ?column? 
----------
 t
(1 row)

select ('aa=>"NULL", c=>d , b=>16'::hstore->'aa') is null;
 ?column? 
----------
 f
(1 row)

-- -> array operator
select 'aa=>"NULL", c=>d , b=>16'::hstore -> ARRAY['aa','c'];
  ?column?  
------------
 {"NULL",d}
(1 row)

select 'aa=>"NULL", c=>d , b=>16'::hstore -> ARRAY['c','aa'];
  ?column?  
------------
 {d,"NULL"}
(1 row)

select 'aa=>NULL, c=>d , b=>16'::hstore -> ARRAY['aa','c',null];
   ?column?    
---------------
 {NULL,d,NULL}
(1 row)

select 'aa=>1, c=>3, b=>2, d=>4'::hstore -> ARRAY[['b','d'],['aa','c']];
   ?column?    
---------------
 {{2,4},{1,3}}
(1 row)

-- exists/defined
select exist('a=>NULL, b=>qq', 'a');
 exist 
-------
 t
(1 row)

select exist('a=>NULL, b=>qq', 'b');
 exist 
-------
 t
(1 row)

select exist('a=>NULL, b=>qq', 'c');
 exist 
-------
 f
(1 row)

select exist('a=>"NULL", b=>qq', 'a');
 exist 
-------
 t
(1 row)

select defined('a=>NULL, b=>qq', 'a');
 defined 
---------
 f
(1 row)

select defined('a=>NULL, b=>qq', 'b');
 defined 
---------
 t
(1 row)

select defined('a=>NULL, b=>qq', 'c');
 defined 
---------
 f
(1 row)

select defined('a=>"NULL", b=>qq', 'a');
 defined 
---------
 t
(1 row)

select hstore 'a=>NULL, b=>qq' ? 'a';
 ?column? 
----------
 t
(1 row)

select hstore 'a=>NULL, b=>qq' ? 'b';
 ?column? 
----------
 t
(1 row)

select hstore 'a=>NULL, b=>qq' ? 'c';
 ?column? 
----------
 f
(1 row)

select hstore 'a=>"NULL", b=>qq' ? 'a';
 ?column? 
----------
 t
(1 row)

select hstore 'a=>NULL, b=>qq' ?| ARRAY['a','b'];
 ?column? 
----------
 t
(1 row)

select hstore 'a=>NULL, b=>qq' ?| ARRAY['b','a'];
 ?column? 
----------
 t
(1 row)

select hstore 'a=>NULL, b=>qq' ?| ARRAY['c','a'];
 ?column? 
----------
 t
(1 row)

select hstore 'a=>NULL, b=>qq' ?| ARRAY['c','d'];
 ?column? 
----------
 f
(1 row)

select hstore 'a=>NULL, b=>qq' ?| '{}'::text[];
 ?column? 
----------
 f
(1 row)

select hstore 'a=>NULL, b=>qq' ?& ARRAY['a','b'];
 ?column? 
----------
 t
(1 row)

select hstore 'a=>NULL, b=>qq' ?& ARRAY['b','a'];
 ?column? 
----------
 t
(1 row)

select hstore 'a=>NULL, b=>qq' ?& ARRAY['c','a'];
 ?column? 
----------
 f
(1 row)

select hstore 'a=>NULL, b=>qq' ?& ARRAY['c','d'];
 ?column? 
----------
 f
(1 row)

select hstore 'a=>NULL, b=>qq' ?& '{}'::text[];
 ?column? 
----------
 t
(1 row)

-- delete
select delete('a=>1 , b=>2, c=>3'::hstore, 'a');
       delete       
--------------------
 "b"=>"2", "c"=>"3"
(1 row)

select delete('a=>null , b=>2, c=>3'::hstore, 'a');
       delete       
--------------------
 "b"=>"2", "c"=>"3"
(1 row)

select delete('a=>1 , b=>2, c=>3'::hstore, 'b');
       delete       
--------------------
 "a"=>"1", "c"=>"3"
(1 row)

select delete('a=>1 , b=>2, c=>3'::hstore, 'c');
       delete       
--------------------
 "a"=>"1", "b"=>"2"
(1 row)

select delete('a=>1 , b=>2, c=>3'::hstore, 'd');
            delete            
------------------------------
 "a"=>"1", "b"=>"2", "c"=>"3"
(1 row)

select 'a=>1 , b=>2, c=>3'::hstore - 'a'::text;
      ?column?      
--------------------
 "b"=>"2", "c"=>"3"
(1 row)

select 'a=>null , b=>2, c=>3'::hstore - 'a'::text;
      ?column?      
--------------------
 "b"=>"2", "c"=>"3"
(1 row)

select 'a=>1 , b=>2, c=>3'::hstore - 'b'::text;
      ?column?      
--------------------
 "a"=>"1", "c"=>"3"
(1 row)

select 'a=>1 , b=>2, c=>3'::hstore - 'c'::text;
      ?column?      
--------------------
 "a"=>"1", "b"=>"2"
(1 row)

select 'a=>1 , b=>2, c=>3'::hstore - 'd'::text;
           ?column?           
------------------------------
 "a"=>"1", "b"=>"2", "c"=>"3"
(1 row)

select pg_column_size('a=>1 , b=>2, c=>3'::hstore - 'b'::text)
         = pg_column_size('a=>1, b=>2'::hstore);
 ?column? 
----------
 t
(1 row)

-- delete (array)
select delete('a=>1 , b=>2, c=>3'::hstore, ARRAY['d','e']);
            delete            
------------------------------
 "a"=>"1", "b"=>"2", "c"=>"3"
(1 row)

select delete('a=>1 , b=>2, c=>3'::hstore, ARRAY['d','b']);
       delete       
--------------------
 "a"=>"1", "c"=>"3"
(1 row)

select delete('a=>1 , b=>2, c=>3'::hstore, ARRAY['a','c']);
  delete  
----------
 "b"=>"2"
(1 row)

select delete('a=>1 , b=>2, c=>3'::hstore, ARRAY[['b'],['c'],['a']]);
 delete 
--------
 
(1 row)

select delete('a=>1 , b=>2, c=>3'::hstore, '{}'::text[]);
            delete            
------------------------------
 "a"=>"1", "b"=>"2", "c"=>"3"
(1 row)

select 'a=>1 , b=>2, c=>3'::hstore - ARRAY['d','e'];
           ?column?           
------------------------------
 "a"=>"1", "b"=>"2", "c"=>"3"
(1 row)

select 'a=>1 , b=>2, c=>3'::hstore - ARRAY['d','b'];
      ?column?      
--------------------
 "a"=>"1", "c"=>"3"
(1 row)

select 'a=>1 , b=>2, c=>3'::hstore - ARRAY['a','c'];
 ?column? 
----------
 "b"=>"2"
(1 row)

select 'a=>1 , b=>2, c=>3'::hstore - ARRAY[['b'],['c'],['a']];
 ?column? 
----------
 
(1 row)

select 'a=>1 , b=>2, c=>3'::hstore - '{}'::text[];
           ?column?           
------------------------------
 "a"=>"1", "b"=>"2", "c"=>"3"
(1 row)

select pg_column_size('a=>1 , b=>2, c=>3'::hstore - ARRAY['a','c'])
         = pg_column_size('b=>2'::hstore);
 ?column? 
----------
 t
(1 row)

select pg_column_size('a=>1 , b=>2, c=>3'::hstore - '{}'::text[])
         = pg_column_size('a=>1, b=>2, c=>3'::hstore);
 ?column? 
----------
 t
(1 row)

-- delete (hstore)
select delete('aa=>1 , b=>2, c=>3'::hstore, 'aa=>4, b=>2'::hstore);
       delete        
---------------------
 "c"=>"3", "aa"=>"1"
(1 row)

select delete('aa=>1 , b=>2, c=>3'::hstore, 'aa=>NULL, c=>3'::hstore);
       delete        
---------------------
 "b"=>"2", "aa"=>"1"
(1 row)

select delete('aa=>1 , b=>2, c=>3'::hstore, 'aa=>1, b=>2, c=>3'::hstore);
 delete 
--------
 
(1 row)

select delete('aa=>1 , b=>2, c=>3'::hstore, 'b=>2'::hstore);
       delete        
---------------------
 "c"=>"3", "aa"=>"1"
(1 row)

select delete('aa=>1 , b=>2, c=>3'::hstore, ''::hstore);
            delete             
-------------------------------
 "b"=>"2", "c"=>"3", "aa"=>"1"
(1 row)

select 'aa=>1 , b=>2, c=>3'::hstore - 'aa=>4, b=>2'::hstore;
      ?column?       
---------------------
 "c"=>"3", "aa"=>"1"
(1 row)

select 'aa=>1 , b=>2, c=>3'::hstore - 'aa=>NULL, c=>3'::hstore;
      ?column?       
---------------------
 "b"=>"2", "aa"=>"1"
(1 row)

select 'aa=>1 , b=>2, c=>3'::hstore - 'aa=>1, b=>2, c=>3'::hstore;
 ?column? 
----------
 
(1 row)

select 'aa=>1 , b=>2, c=>3'::hstore - 'b=>2'::hstore;
      ?column?       
---------------------
 "c"=>"3", "aa"=>"1"
(1 row)

select 'aa=>1 , b=>2, c=>3'::hstore - ''::hstore;
           ?column?            
-------------------------------
 "b"=>"2", "c"=>"3", "aa"=>"1"
(1 row)

select pg_column_size('a=>1 , b=>2, c=>3'::hstore - 'b=>2'::hstore)
         = pg_column_size('a=>1, c=>3'::hstore);
 ?column? 
----------
 t
(1 row)

select pg_column_size('a=>1 , b=>2, c=>3'::hstore - ''::hstore)
         = pg_column_size('a=>1, b=>2, c=>3'::hstore);
 ?column? 
----------
 t
(1 row)

-- ||
select 'aa=>1 , b=>2, cq=>3'::hstore || 'cq=>l, b=>g, fg=>f';
                 ?column?                  
-------------------------------------------
 "b"=>"g", "aa"=>"1", "cq"=>"l", "fg"=>"f"
(1 row)

select 'aa=>1 , b=>2, cq=>3'::hstore || 'aq=>l';
                 ?column?                  
-------------------------------------------
 "b"=>"2", "aa"=>"1", "aq"=>"l", "cq"=>"3"
(1 row)

select 'aa=>1 , b=>2, cq=>3'::hstore || 'aa=>l';
            ?column?            
--------------------------------
 "b"=>"2", "aa"=>"l", "cq"=>"3"
(1 row)

select 'aa=>1 , b=>2, cq=>3'::hstore || '';
            ?column?            
--------------------------------
 "b"=>"2", "aa"=>"1", "cq"=>"3"
(1 row)

select ''::hstore || 'cq=>l, b=>g, fg=>f';
            ?column?            
--------------------------------
 "b"=>"g", "cq"=>"l", "fg"=>"f"
(1 row)

select pg_column_size(''::hstore || ''::hstore) = pg_column_size(''::hstore);
 ?column? 
----------
 t
(1 row)

select pg_column_size('aa=>1'::hstore || 'b=>2'::hstore)
         = pg_column_size('aa=>1, b=>2'::hstore);
 ?column? 
----------
 t
(1 row)

select pg_column_size('aa=>1, b=>2'::hstore || ''::hstore)
         = pg_column_size('aa=>1, b=>2'::hstore);
 ?column? 
----------
 t
(1 row)

select pg_column_size(''::hstore || 'aa=>1, b=>2'::hstore)
         = pg_column_size('aa=>1, b=>2'::hstore);
 ?column? 
----------
 t
(1 row)

-- hstore(text,text)
select 'a=>g, b=>c'::hstore || hstore('asd', 'gf');
            ?column?             
---------------------------------
 "a"=>"g", "b"=>"c", "asd"=>"gf"
(1 row)

select 'a=>g, b=>c'::hstore || hstore('b', 'gf');
      ?column?       
---------------------
 "a"=>"g", "b"=>"gf"
(1 row)

select 'a=>g, b=>c'::hstore || hstore('b', 'NULL');
       ?column?        
-----------------------
 "a"=>"g", "b"=>"NULL"
(1 row)

select 'a=>g, b=>c'::hstore || hstore('b', NULL);
      ?column?       
---------------------
 "a"=>"g", "b"=>NULL
(1 row)

select ('a=>g, b=>c'::hstore || hstore(NULL, 'b')) is null;
 ?column? 
----------
 t
(1 row)

select pg_column_size(hstore('b', 'gf'))
         = pg_column_size('b=>gf'::hstore);
 ?column? 
----------
 t
(1 row)

select pg_column_size('a=>g, b=>c'::hstore || hstore('b', 'gf'))
         = pg_column_size('a=>g, b=>gf'::hstore);
 ?column? 
----------
 t
(1 row)

-- slice()
select slice(hstore 'aa=>1, b=>2, c=>3', ARRAY['g','h','i']);
 slice 
-------
 
(1 row)

select slice(hstore 'aa=>1, b=>2, c=>3', ARRAY['c','b']);
       slice        
--------------------
 "b"=>"2", "c"=>"3"
(1 row)

select slice(hstore 'aa=>1, b=>2, c=>3', ARRAY['aa','b']);
        slice        
---------------------
 "b"=>"2", "aa"=>"1"
(1 row)

select slice(hstore 'aa=>1, b=>2, c=>3', ARRAY['c','b','aa']);
             slice             
-------------------------------
 "b"=>"2", "c"=>"3", "aa"=>"1"
(1 row)

select pg_column_size(slice(hstore 'aa=>1, b=>2, c=>3', ARRAY['c','b']))
         = pg_column_size('b=>2, c=>3'::hstore);
 ?column? 
----------
 t
(1 row)

select pg_column_size(slice(hstore 'aa=>1, b=>2, c=>3', ARRAY['c','b','aa']))
         = pg_column_size('aa=>1, b=>2, c=>3'::hstore);
 ?column? 
----------
 t
(1 row)

-- array input
select '{}'::text[]::hstore;
 hstore 
--------
 
(1 row)

select ARRAY['a','g','b','h','asd']::hstore;
ERROR:  array must have even number of elements
select ARRAY['a','g','b','h','asd','i']::hstore;
             array              
--------------------------------
 "a"=>"g", "b"=>"h", "asd"=>"i"
(1 row)

select ARRAY[['a','g'],['b','h'],['asd','i']]::hstore;
             array              
--------------------------------
 "a"=>"g", "b"=>"h", "asd"=>"i"
(1 row)

select ARRAY[['a','g','b'],['h','asd','i']]::hstore;
ERROR:  array must have two columns
select ARRAY[[['a','g'],['b','h'],['asd','i']]]::hstore;
ERROR:  wrong number of array subscripts
select hstore('{}'::text[]);
 hstore 
--------
 
(1 row)

select hstore(ARRAY['a','g','b','h','asd']);
ERROR:  array must have even number of elements
select hstore(ARRAY['a','g','b','h','asd','i']);
             hstore             
--------------------------------
 "a"=>"g", "b"=>"h", "asd"=>"i"
(1 row)

select hstore(ARRAY[['a','g'],['b','h'],['asd','i']]);
             hstore             
--------------------------------
 "a"=>"g", "b"=>"h", "asd"=>"i"
(1 row)

select hstore(ARRAY[['a','g','b'],['h','asd','i']]);
ERROR:  array must have two columns
select hstore(ARRAY[[['a','g'],['b','h'],['asd','i']]]);
ERROR:  wrong number of array subscripts
select hstore('[0:5]={a,g,b,h,asd,i}'::text[]);
             hstore             
--------------------------------
 "a"=>"g", "b"=>"h", "asd"=>"i"
(1 row)

select hstore('[0:2][1:2]={{a,g},{b,h},{asd,i}}'::text[]);
             hstore             
--------------------------------
 "a"=>"g", "b"=>"h", "asd"=>"i"
(1 row)

-- pairs of arrays
select hstore(ARRAY['a','b','asd'], ARRAY['g','h','i']);
             hstore             
--------------------------------
 "a"=>"g", "b"=>"h", "asd"=>"i"
(1 row)

select hstore(ARRAY['a','b','asd'], ARRAY['g','h',NULL]);
             hstore              
---------------------------------
 "a"=>"g", "b"=>"h", "asd"=>NULL
(1 row)

select hstore(ARRAY['z','y','x'], ARRAY['1','2','3']);
            hstore            
------------------------------
 "x"=>"3", "y"=>"2", "z"=>"1"
(1 row)

select hstore(ARRAY['aaa','bb','c','d'], ARRAY[null::text,null,null,null]);
                    hstore                     
-----------------------------------------------
 "c"=>NULL, "d"=>NULL, "bb"=>NULL, "aaa"=>NULL
(1 row)

select hstore(ARRAY['aaa','bb','c','d'], null);
                    hstore                     
-----------------------------------------------
 "c"=>NULL, "d"=>NULL, "bb"=>NULL, "aaa"=>NULL
(1 row)

select quote_literal(hstore('{}'::text[], '{}'::text[]));
 quote_literal 
---------------
 ''
(1 row)

select quote_literal(hstore('{}'::text[], null));
 quote_literal 
---------------
 ''
(1 row)

select hstore(ARRAY['a'], '{}'::text[]);  -- error
ERROR:  arrays must have same bounds
select hstore('{}'::text[], ARRAY['a']);  -- error
ERROR:  arrays must have same bounds
select pg_column_size(hstore(ARRAY['a','b','asd'], ARRAY['g','h','i']))
         = pg_column_size('a=>g, b=>h, asd=>i'::hstore);
 ?column? 
----------
 t
(1 row)

-- records
select hstore(v) from (values (1, 'foo', 1.2, 3::float8)) v(a,b,c,d);
                   hstore                   
--------------------------------------------
 "a"=>"1", "b"=>"foo", "c"=>"1.2", "d"=>"3"
(1 row)

create domain hstestdom1 as integer not null default 0;
create table testhstore0 (a integer, b text, c numeric, d float8);
NOTICE:  Table doesn't have 'DISTRIBUTED BY' clause -- Using column named 'a' as the Greenplum Database data distribution key for this table.
HINT:  The 'DISTRIBUTED BY' clause determines the distribution of data. Make sure column(s) chosen are the optimal data distribution key to minimize skew.
create table testhstore1 (a integer, b text, c numeric, d float8, e hstestdom1);
NOTICE:  Table doesn't have 'DISTRIBUTED BY' clause -- Using column named 'a' as the Greenplum Database data distribution key for this table.
HINT:  The 'DISTRIBUTED BY' clause determines the distribution of data. Make sure column(s) chosen are the optimal data distribution key to minimize skew.
insert into testhstore0 values (1, 'foo', 1.2, 3::float8);
insert into testhstore1 values (1, 'foo', 1.2, 3::float8);
select hstore(v) from testhstore1 v;
                        hstore                        
------------------------------------------------------
 "a"=>"1", "b"=>"foo", "c"=>"1.2", "d"=>"3", "e"=>"0"
(1 row)

select hstore(null::testhstore0);
                   hstore                   
--------------------------------------------
 "a"=>NULL, "b"=>NULL, "c"=>NULL, "d"=>NULL
(1 row)

select hstore(null::testhstore1);
                        hstore                         
-------------------------------------------------------
 "a"=>NULL, "b"=>NULL, "c"=>NULL, "d"=>NULL, "e"=>NULL
(1 row)

select pg_column_size(hstore(v))
         = pg_column_size('a=>1, b=>"foo", c=>"1.2", d=>"3", e=>"0"'::hstore)
  from testhstore1 v;
 ?column? 
----------
 t
(1 row)

select populate_record(v, hstore('c', '3.45')) from testhstore1 v;
 populate_record  
------------------
 (1,foo,3.45,3,0)
(1 row)

select populate_record(v, hstore('d', '3.45')) from testhstore1 v;
  populate_record   
--------------------
 (1,foo,1.2,3.45,0)
(1 row)

select populate_record(v, hstore('e', '123')) from testhstore1 v;
  populate_record  
-------------------
 (1,foo,1.2,3,123)
(1 row)

select populate_record(v, hstore('e', null)) from testhstore1 v;
ERROR:  domain hstestdom1 does not allow null values
select populate_record(v, hstore('c', null)) from testhstore1 v;
 populate_record 
-----------------
 (1,foo,,3,0)
(1 row)

select populate_record(v, hstore('b', 'foo') || hstore('a', '123')) from testhstore1 v;
  populate_record  
-------------------
 (123,foo,1.2,3,0)
(1 row)

select populate_record(v, hstore('b', 'foo') || hstore('e', null)) from testhstore0 v;
 populate_record 
-----------------
 (1,foo,1.2,3)
(1 row)

select populate_record(v, hstore('b', 'foo') || hstore('e', null)) from testhstore1 v;
ERROR:  domain hstestdom1 does not allow null values
select populate_record(v, '') from testhstore0 v;
 populate_record 
-----------------
 (1,foo,1.2,3)
(1 row)

select populate_record(v, '') from testhstore1 v;
 populate_record 
-----------------
 (1,foo,1.2,3,0)
(1 row)

select populate_record(null::testhstore1, hstore('c', '3.45') || hstore('a', '123'));
ERROR:  domain hstestdom1 does not allow null values
select populate_record(null::testhstore1, hstore('c', '3.45') || hstore('e', '123'));
 populate_record 
-----------------
 (,,3.45,,123)
(1 row)

select populate_record(null::testhstore0, '');
 populate_record 
-----------------
 (,,,)
(1 row)

select populate_record(null::testhstore1, '');
ERROR:  domain hstestdom1 does not allow null values
select v #= hstore('c', '3.45') from testhstore1 v;
     ?column?     
------------------
 (1,foo,3.45,3,0)
(1 row)

select v #= hstore('d', '3.45') from testhstore1 v;
      ?column?      
--------------------
 (1,foo,1.2,3.45,0)
(1 row)

select v #= hstore('e', '123') from testhstore1 v;
     ?column?      
-------------------
 (1,foo,1.2,3,123)
(1 row)

select v #= hstore('c', null) from testhstore1 v;
   ?column?   
--------------
 (1,foo,,3,0)
(1 row)

select v #= hstore('e', null) from testhstore0 v;
   ?column?    
---------------
 (1,foo,1.2,3)
(1 row)

select v #= hstore('e', null) from testhstore1 v;
ERROR:  domain hstestdom1 does not allow null values
select v #= (hstore('b', 'foo') || hstore('a', '123')) from testhstore1 v;
     ?column?      
-------------------
 (123,foo,1.2,3,0)
(1 row)

select v #= (hstore('b', 'foo') || hstore('e', '123')) from testhstore1 v;
     ?column?      
-------------------
 (1,foo,1.2,3,123)
(1 row)

select v #= hstore '' from testhstore0 v;
   ?column?    
---------------
 (1,foo,1.2,3)
(1 row)

select v #= hstore '' from testhstore1 v;
    ?column?     
-----------------
 (1,foo,1.2,3,0)
(1 row)

select null::testhstore1 #= (hstore('c', '3.45') || hstore('a', '123'));
ERROR:  domain hstestdom1 does not allow null values
select null::testhstore1 #= (hstore('c', '3.45') || hstore('e', '123'));
   ?column?    
---------------
 (,,3.45,,123)
(1 row)

select null::testhstore0 #= hstore '';
 ?column? 
----------
 (,,,)
(1 row)

select null::testhstore1 #= hstore '';
ERROR:  domain hstestdom1 does not allow null values
select v #= h from testhstore1 v, (values (hstore 'a=>123',1),('b=>foo,c=>3.21',2),('a=>null',3),('e=>123',4),('f=>blah',5)) x(h,i) order by i;
     ?column?      
-------------------
 (123,foo,1.2,3,0)
 (1,foo,3.21,3,0)
 (,foo,1.2,3,0)
 (1,foo,1.2,3,123)
 (1,foo,1.2,3,0)
(5 rows)

-- keys/values
select akeys('aa=>1 , b=>2, cq=>3'::hstore || 'cq=>l, b=>g, fg=>f');
    akeys     
--------------
 {b,aa,cq,fg}
(1 row)

select akeys('""=>1');
 akeys 
-------
 {""}
(1 row)

select akeys('');
 akeys 
-------
 {}
(1 row)

select avals('aa=>1 , b=>2, cq=>3'::hstore || 'cq=>l, b=>g, fg=>f');
   avals   
-----------
 {g,1,l,f}
(1 row)

select avals('aa=>1 , b=>2, cq=>3'::hstore || 'cq=>l, b=>g, fg=>NULL');
    avals     
--------------
 {g,1,l,NULL}
(1 row)

select avals('""=>1');
 avals 
-------
 {1}
(1 row)

select avals('');
 avals 
-------
 {}
(1 row)

select hstore_to_array('aa=>1, cq=>l, b=>g, fg=>NULL'::hstore);
     hstore_to_array     
-------------------------
 {b,g,aa,1,cq,l,fg,NULL}
(1 row)

select %% 'aa=>1, cq=>l, b=>g, fg=>NULL';
        ?column?         
-------------------------
 {b,g,aa,1,cq,l,fg,NULL}
(1 row)

select hstore_to_matrix('aa=>1, cq=>l, b=>g, fg=>NULL'::hstore);
        hstore_to_matrix         
---------------------------------
 {{b,g},{aa,1},{cq,l},{fg,NULL}}
(1 row)

select %# 'aa=>1, cq=>l, b=>g, fg=>NULL';
            ?column?             
---------------------------------
 {{b,g},{aa,1},{cq,l},{fg,NULL}}
(1 row)

select * from skeys('aa=>1 , b=>2, cq=>3'::hstore || 'cq=>l, b=>g, fg=>f');
 skeys 
-------
 b
 aa
 cq
 fg
(4 rows)

select * from skeys('""=>1');
 skeys 
-------
 
(1 row)

select * from skeys('');
 skeys 
-------
(0 rows)

select * from svals('aa=>1 , b=>2, cq=>3'::hstore || 'cq=>l, b=>g, fg=>f');
 svals 
-------
 g
 1
 l
 f
(4 rows)

select *, svals is null from svals('aa=>1 , b=>2, cq=>3'::hstore || 'cq=>l, b=>g, fg=>NULL');
 svals | ?column? 
-------+----------
 g     | f
 1     | f
 l     | f
       | t
(4 rows)

select * from svals('""=>1');
 svals 
-------
 1
(1 row)

select * from svals('');
 svals 
-------
(0 rows)

select * from each('aaa=>bq, b=>NULL, ""=>1 ');
 key | value 
-----+-------
     | 1
 b   | 
 aaa | bq
(3 rows)

-- @>
select 'a=>b, b=>1, c=>NULL'::hstore @> 'a=>b';
 ?column? 
----------
 t
(1 row)

select 'a=>b, b=>1, c=>NULL'::hstore @> 'a=>b, c=>NULL';
 ?column? 
----------
 t
(1 row)

select 'a=>b, b=>1, c=>NULL'::hstore @> 'a=>b, g=>NULL';
 ?column? 
----------
 f
(1 row)

select 'a=>b, b=>1, c=>NULL'::hstore @> 'g=>NULL';
 ?column? 
----------
 f
(1 row)

select 'a=>b, b=>1, c=>NULL'::hstore @> 'a=>c';
 ?column? 
----------
 f
(1 row)

select 'a=>b, b=>1, c=>NULL'::hstore @> 'a=>b';
 ?column? 
----------
 t
(1 row)

select 'a=>b, b=>1, c=>NULL'::hstore @> 'a=>b, c=>q';
 ?column? 
----------
 f
(1 row)

CREATE TABLE testhstore (h hstore);
NOTICE:  Table doesn't have 'DISTRIBUTED BY' clause, and no column type is suitable for a distribution key. Creating a NULL policy entry.
\copy testhstore from 'data/hstore.data'
select count(*) from testhstore where h @> 'wait=>NULL';
 count 
-------
     1
(1 row)

select count(*) from testhstore where h @> 'wait=>CC';
 count 
-------
    15
(1 row)

select count(*) from testhstore where h @> 'wait=>CC, public=>t';
 count 
-------
     2
(1 row)

select count(*) from testhstore where h ? 'public';
 count 
-------
   194
(1 row)

select count(*) from testhstore where h ?| ARRAY['public','disabled'];
 count 
-------
   337
(1 row)

select count(*) from testhstore where h ?& ARRAY['public','disabled'];
 count 
-------
    42
(1 row)

create index hidx on testhstore using gist(h);
set enable_seqscan=off;
select count(*) from testhstore where h @> 'wait=>NULL';
 count 
-------
     1
(1 row)

select count(*) from testhstore where h @> 'wait=>CC';
 count 
-------
    15
(1 row)

select count(*) from testhstore where h @> 'wait=>CC, public=>t';
 count 
-------
     2
(1 row)

select count(*) from testhstore where h ? 'public';
 count 
-------
   194
(1 row)

select count(*) from testhstore where h ?| ARRAY['public','disabled'];
 count 
-------
   337
(1 row)

select count(*) from testhstore where h ?& ARRAY['public','disabled'];
 count 
-------
    42
(1 row)

drop index hidx;
create index hidx on testhstore using gin (h);
set enable_seqscan=off;
select count(*) from testhstore where h @> 'wait=>NULL';
 count 
-------
     1
(1 row)

select count(*) from testhstore where h @> 'wait=>CC';
 count 
-------
    15
(1 row)

select count(*) from testhstore where h @> 'wait=>CC, public=>t';
 count 
-------
     2
(1 row)

select count(*) from testhstore where h ? 'public';
 count 
-------
   194
(1 row)

select count(*) from testhstore where h ?| ARRAY['public','disabled'];
 count 
-------
   337
(1 row)

select count(*) from testhstore where h ?& ARRAY['public','disabled'];
 count 
-------
    42
(1 row)

select count(*) from (select (each(h)).key from testhstore) as wow ;
 count 
-------
  4781
(1 row)

select key, count(*) from (select (each(h)).key from testhstore) as wow group by key order by count desc, key;
    key    | count 
-----------+-------
 line      |   884
 query     |   207
 pos       |   203
 node      |   202
 space     |   197
 status    |   195
 public    |   194
 title     |   190
 wait      |   190
 org       |   189
 user      |   189
 coauthors |   188
 disabled  |   185
 indexed   |   184
 cleaned   |   180
 bad       |   179
 date      |   179
 world     |   176
 state     |   172
 subtitle  |   169
 auth      |   168
 abstract  |   161
(22 rows)

-- sort/hash
select count(distinct h) from testhstore;
 count 
-------
   885
(1 row)

set enable_hashagg = false;
select count(*) from (select h from (select * from testhstore union all select * from testhstore) hs group by h) hs2;
 count 
-------
   885
(1 row)

set enable_hashagg = true;
set enable_sort = false;
select count(*) from (select h from (select * from testhstore union all select * from testhstore) hs group by h) hs2;
 count 
-------
   885
(1 row)

select distinct * from (values (hstore '' || ''),('')) v(h);
 h 
---
 
(1 row)

set enable_sort = true;
-- btree
drop index hidx;
create index hidx on testhstore using btree (h);
set enable_seqscan=off;
select count(*) from testhstore where h #># 'p=>1';
 count 
-------
   125
(1 row)

select count(*) from testhstore where h = 'pos=>98, line=>371, node=>CBA, indexed=>t';
 count 
-------
     1
(1 row)

-- json and jsonb
select hstore_to_json('"a key" =>1, b => t, c => null, d=> 12345, e => 012345, f=> 1.234, g=> 2.345e+4');
                                         hstore_to_json                                          
-------------------------------------------------------------------------------------------------
 {"b": "t", "c": null, "d": "12345", "e": "012345", "f": "1.234", "g": "2.345e+4", "a key": "1"}
(1 row)

select cast( hstore  '"a key" =>1, b => t, c => null, d=> 12345, e => 012345, f=> 1.234, g=> 2.345e+4' as json);
                                              json                                               
-------------------------------------------------------------------------------------------------
 {"b": "t", "c": null, "d": "12345", "e": "012345", "f": "1.234", "g": "2.345e+4", "a key": "1"}
(1 row)

select hstore_to_json_loose('"a key" =>1, b => t, c => null, d=> 12345, e => 012345, f=> 1.234, g=> 2.345e+4');
                                   hstore_to_json_loose                                   
------------------------------------------------------------------------------------------
 {"b": true, "c": null, "d": 12345, "e": "012345", "f": 1.234, "g": 2.345e+4, "a key": 1}
(1 row)

<<<<<<< HEAD
-- GPDB: use a replicated table, so that the json_agg() below will see the
-- rows in the same order the rows are inserted in. With a non-replicated
-- table, the rows would be gathered across segments in nondeterministic
-- order, but with replicated, the aggregate will run in a single segment,
-- and it will always see them in the same order.
create table test_json_agg (f1 text, f2 hstore) distributed replicated;
=======
select hstore_to_jsonb('"a key" =>1, b => t, c => null, d=> 12345, e => 012345, f=> 1.234, g=> 2.345e+4');
                                         hstore_to_jsonb                                         
-------------------------------------------------------------------------------------------------
 {"b": "t", "c": null, "d": "12345", "e": "012345", "f": "1.234", "g": "2.345e+4", "a key": "1"}
(1 row)

select cast( hstore  '"a key" =>1, b => t, c => null, d=> 12345, e => 012345, f=> 1.234, g=> 2.345e+4' as jsonb);
                                              jsonb                                              
-------------------------------------------------------------------------------------------------
 {"b": "t", "c": null, "d": "12345", "e": "012345", "f": "1.234", "g": "2.345e+4", "a key": "1"}
(1 row)

select hstore_to_jsonb_loose('"a key" =>1, b => t, c => null, d=> 12345, e => 012345, f=> 1.234, g=> 2.345e+4');
                                 hstore_to_jsonb_loose                                 
---------------------------------------------------------------------------------------
 {"b": true, "c": null, "d": 12345, "e": "012345", "f": 1.234, "g": 23450, "a key": 1}
(1 row)

create table test_json_agg (f1 text, f2 hstore);
>>>>>>> ab76208e
insert into test_json_agg values ('rec1','"a key" =>1, b => t, c => null, d=> 12345, e => 012345, f=> 1.234, g=> 2.345e+4'),
       ('rec2','"a key" =>2, b => f, c => "null", d=> -12345, e => 012345.6, f=> -1.234, g=> 0.345e-4');
select json_agg(q) from test_json_agg q;
                                                          json_agg                                                          
----------------------------------------------------------------------------------------------------------------------------
 [{"f1":"rec1","f2":{"b": "t", "c": null, "d": "12345", "e": "012345", "f": "1.234", "g": "2.345e+4", "a key": "1"}},      +
  {"f1":"rec2","f2":{"b": "f", "c": "null", "d": "-12345", "e": "012345.6", "f": "-1.234", "g": "0.345e-4", "a key": "2"}}]
(1 row)

select json_agg(q) from (select f1, hstore_to_json_loose(f2) as f2 from test_json_agg) q;
                                                       json_agg                                                       
----------------------------------------------------------------------------------------------------------------------
 [{"f1":"rec1","f2":{"b": true, "c": null, "d": 12345, "e": "012345", "f": 1.234, "g": 2.345e+4, "a key": 1}},       +
  {"f1":"rec2","f2":{"b": false, "c": "null", "d": -12345, "e": "012345.6", "f": -1.234, "g": 0.345e-4, "a key": 2}}]
(1 row)
<|MERGE_RESOLUTION|>--- conflicted
+++ resolved
@@ -1477,34 +1477,30 @@
  {"b": true, "c": null, "d": 12345, "e": "012345", "f": 1.234, "g": 2.345e+4, "a key": 1}
 (1 row)
 
-<<<<<<< HEAD
+select hstore_to_jsonb('"a key" =>1, b => t, c => null, d=> 12345, e => 012345, f=> 1.234, g=> 2.345e+4');
+                                         hstore_to_jsonb                                         
+-------------------------------------------------------------------------------------------------
+ {"b": "t", "c": null, "d": "12345", "e": "012345", "f": "1.234", "g": "2.345e+4", "a key": "1"}
+(1 row)
+
+select cast( hstore  '"a key" =>1, b => t, c => null, d=> 12345, e => 012345, f=> 1.234, g=> 2.345e+4' as jsonb);
+                                              jsonb                                              
+-------------------------------------------------------------------------------------------------
+ {"b": "t", "c": null, "d": "12345", "e": "012345", "f": "1.234", "g": "2.345e+4", "a key": "1"}
+(1 row)
+
+select hstore_to_jsonb_loose('"a key" =>1, b => t, c => null, d=> 12345, e => 012345, f=> 1.234, g=> 2.345e+4');
+                                 hstore_to_jsonb_loose                                 
+---------------------------------------------------------------------------------------
+ {"b": true, "c": null, "d": 12345, "e": "012345", "f": 1.234, "g": 23450, "a key": 1}
+(1 row)
+
 -- GPDB: use a replicated table, so that the json_agg() below will see the
 -- rows in the same order the rows are inserted in. With a non-replicated
 -- table, the rows would be gathered across segments in nondeterministic
 -- order, but with replicated, the aggregate will run in a single segment,
 -- and it will always see them in the same order.
 create table test_json_agg (f1 text, f2 hstore) distributed replicated;
-=======
-select hstore_to_jsonb('"a key" =>1, b => t, c => null, d=> 12345, e => 012345, f=> 1.234, g=> 2.345e+4');
-                                         hstore_to_jsonb                                         
--------------------------------------------------------------------------------------------------
- {"b": "t", "c": null, "d": "12345", "e": "012345", "f": "1.234", "g": "2.345e+4", "a key": "1"}
-(1 row)
-
-select cast( hstore  '"a key" =>1, b => t, c => null, d=> 12345, e => 012345, f=> 1.234, g=> 2.345e+4' as jsonb);
-                                              jsonb                                              
--------------------------------------------------------------------------------------------------
- {"b": "t", "c": null, "d": "12345", "e": "012345", "f": "1.234", "g": "2.345e+4", "a key": "1"}
-(1 row)
-
-select hstore_to_jsonb_loose('"a key" =>1, b => t, c => null, d=> 12345, e => 012345, f=> 1.234, g=> 2.345e+4');
-                                 hstore_to_jsonb_loose                                 
----------------------------------------------------------------------------------------
- {"b": true, "c": null, "d": 12345, "e": "012345", "f": 1.234, "g": 23450, "a key": 1}
-(1 row)
-
-create table test_json_agg (f1 text, f2 hstore);
->>>>>>> ab76208e
 insert into test_json_agg values ('rec1','"a key" =>1, b => t, c => null, d=> 12345, e => 012345, f=> 1.234, g=> 2.345e+4'),
        ('rec2','"a key" =>2, b => f, c => "null", d=> -12345, e => 012345.6, f=> -1.234, g=> 0.345e-4');
 select json_agg(q) from test_json_agg q;
