--- conflicted
+++ resolved
@@ -5,23 +5,15 @@
 
 EXTENSION = test_ext1 test_ext2 test_ext3 test_ext4 test_ext5 test_ext6 \
             test_ext7 test_ext8 test_ext_cine test_ext_cor \
-<<<<<<< HEAD
             test_ext_cyclic1 test_ext_cyclic2 test_ext_cau
-=======
-            test_ext_cyclic1 test_ext_cyclic2
->>>>>>> 7cd0d523
 DATA = test_ext1--1.0.sql test_ext2--1.0.sql test_ext3--1.0.sql \
        test_ext4--1.0.sql test_ext5--1.0.sql test_ext6--1.0.sql \
        test_ext7--1.0.sql test_ext7--1.0--2.0.sql test_ext8--1.0.sql \
        test_ext_cine--1.0.sql test_ext_cine--1.0--1.1.sql \
        test_ext_cor--1.0.sql \
-<<<<<<< HEAD
        test_ext_cyclic1--1.0.sql test_ext_cyclic2--1.0.sql \
        test_ext_cau--1.0--1.1.sql test_ext_cau--1.0.sql \
        test_ext_cau--1.1.sql test_ext_cau--unpackaged--1.0.sql
-=======
-       test_ext_cyclic1--1.0.sql test_ext_cyclic2--1.0.sql
->>>>>>> 7cd0d523
 
 REGRESS = test_extensions #test_extdepend TODO: enable this test after https://github.com/greenplum-db/gpdb/issues/14532
 
