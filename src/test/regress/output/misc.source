--- conflicted
+++ resolved
@@ -685,12 +685,7 @@
  toyemp
  usr_define_type
  varchar_tbl
-<<<<<<< HEAD
-(168 rows)
-=======
- xacttest
-(120 rows)
->>>>>>> ab76208e
+(170 rows)
 
 SELECT name(equipment(hobby_construct(text 'skywalking', text 'mer')));
  name 
