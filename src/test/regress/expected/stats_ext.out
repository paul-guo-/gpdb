-- Generic extended statistics support
-- By default, Greenplum computes selectivity slightly differently from
-- upstream. Disable selectivity damping for these tests, so that we get
-- roughly the same estimates as in upstream.
set gp_selectivity_damping_for_scans = off;
set gp_selectivity_damping_for_joins = off;
-- We will be checking execution plans without/with statistics, so
-- let's make sure we get simple non-parallel plans. Also set the
-- work_mem low so that we can use small amounts of data.
-- check the number of estimated/actual rows in the top node
create function check_estimated_rows(text) returns table (estimated int, actual int)
language plpgsql as
$$
declare
    ln text;
    tmp text[];
    first_row bool := true;
begin
    for ln in
        execute format('explain analyze %s', $1)
    loop
        if first_row then
            first_row := false;
            tmp := regexp_match(ln, 'rows=(\d*) .* rows=(\d*)');
            return query select tmp[1]::int, tmp[2]::int;
        end if;
    end loop;
end;
$$;
-- Verify failures
CREATE TABLE ext_stats_test (x int, y int, z int);
CREATE STATISTICS tst;
ERROR:  syntax error at or near ";"
LINE 1: CREATE STATISTICS tst;
                             ^
CREATE STATISTICS tst ON a, b;
ERROR:  syntax error at or near ";"
LINE 1: CREATE STATISTICS tst ON a, b;
                                     ^
CREATE STATISTICS tst FROM sometab;
ERROR:  syntax error at or near "FROM"
LINE 1: CREATE STATISTICS tst FROM sometab;
                              ^
CREATE STATISTICS tst ON a, b FROM nonexistent;
ERROR:  relation "nonexistent" does not exist
CREATE STATISTICS tst ON a, b FROM ext_stats_test;
ERROR:  column "a" does not exist
CREATE STATISTICS tst ON x, x, y FROM ext_stats_test;
ERROR:  duplicate column name in statistics definition
CREATE STATISTICS tst ON x + y FROM ext_stats_test;
ERROR:  only simple column references are allowed in CREATE STATISTICS
CREATE STATISTICS tst ON (x, y) FROM ext_stats_test;
ERROR:  only simple column references are allowed in CREATE STATISTICS
CREATE STATISTICS tst (unrecognized) ON x, y FROM ext_stats_test;
ERROR:  unrecognized statistics kind "unrecognized"
DROP TABLE ext_stats_test;
-- Ensure stats are dropped sanely, and test IF NOT EXISTS while at it
CREATE TABLE ab1 (a INTEGER, b INTEGER, c INTEGER);
CREATE STATISTICS IF NOT EXISTS ab1_a_b_stats ON a, b FROM ab1;
COMMENT ON STATISTICS ab1_a_b_stats IS 'new comment';
CREATE ROLE regress_stats_ext;
SET SESSION AUTHORIZATION regress_stats_ext;
COMMENT ON STATISTICS ab1_a_b_stats IS 'changed comment';
ERROR:  must be owner of statistics object ab1_a_b_stats
DROP STATISTICS ab1_a_b_stats;
ERROR:  must be owner of statistics object ab1_a_b_stats
ALTER STATISTICS ab1_a_b_stats RENAME TO ab1_a_b_stats_new;
ERROR:  must be owner of statistics object ab1_a_b_stats
RESET SESSION AUTHORIZATION;
DROP ROLE regress_stats_ext;
CREATE STATISTICS IF NOT EXISTS ab1_a_b_stats ON a, b FROM ab1;
NOTICE:  statistics object "ab1_a_b_stats" already exists, skipping
DROP STATISTICS ab1_a_b_stats;
CREATE SCHEMA regress_schema_2;
CREATE STATISTICS regress_schema_2.ab1_a_b_stats ON a, b FROM ab1;
-- Let's also verify the pg_get_statisticsobjdef output looks sane.
SELECT pg_get_statisticsobjdef(oid) FROM pg_statistic_ext WHERE stxname = 'ab1_a_b_stats';
                      pg_get_statisticsobjdef                      
-------------------------------------------------------------------
 CREATE STATISTICS regress_schema_2.ab1_a_b_stats ON a, b FROM ab1
(1 row)

DROP STATISTICS regress_schema_2.ab1_a_b_stats;
-- Ensure statistics are dropped when columns are
CREATE STATISTICS ab1_b_c_stats ON b, c FROM ab1;
CREATE STATISTICS ab1_a_b_c_stats ON a, b, c FROM ab1;
CREATE STATISTICS ab1_b_a_stats ON b, a FROM ab1;
ALTER TABLE ab1 DROP COLUMN a;
\d ab1
                Table "public.ab1"
 Column |  Type   | Collation | Nullable | Default 
--------+---------+-----------+----------+---------
 b      | integer |           |          | 
 c      | integer |           |          | 
Statistics objects:
    "public"."ab1_b_c_stats" (ndistinct, dependencies, mcv) ON b, c FROM ab1
Distributed randomly

-- Ensure statistics are dropped when table is
SELECT stxname FROM pg_statistic_ext WHERE stxname LIKE 'ab1%';
    stxname    
---------------
 ab1_b_c_stats
(1 row)

DROP TABLE ab1;
SELECT stxname FROM pg_statistic_ext WHERE stxname LIKE 'ab1%';
 stxname 
---------
(0 rows)

-- Ensure things work sanely with SET STATISTICS 0
CREATE TABLE ab1 (a INTEGER, b INTEGER);
ALTER TABLE ab1 ALTER a SET STATISTICS 0;
INSERT INTO ab1 SELECT a, a%23 FROM generate_series(1, 1000) a;
CREATE STATISTICS ab1_a_b_stats ON a, b FROM ab1;
ANALYZE ab1;
WARNING:  statistics object "public.ab1_a_b_stats" could not be computed for relation "public.ab1"
ALTER TABLE ab1 ALTER a SET STATISTICS -1;
-- partial analyze doesn't build stats either
ANALYZE ab1 (a);
WARNING:  statistics object "public.ab1_a_b_stats" could not be computed for relation "public.ab1"
ANALYZE ab1;
DROP TABLE ab1;
-- Ensure we can build statistics for tables with inheritance.
CREATE TABLE ab1 (a INTEGER, b INTEGER);
CREATE TABLE ab1c () INHERITS (ab1);
INSERT INTO ab1 VALUES (1,1);
CREATE STATISTICS ab1_a_b_stats ON a, b FROM ab1;
ANALYZE ab1;
DROP TABLE ab1 CASCADE;
NOTICE:  drop cascades to table ab1c
-- Tests for stats with inheritance
CREATE TABLE stxdinh(a int, b int);
CREATE TABLE stxdinh1() INHERITS(stxdinh);
CREATE TABLE stxdinh2() INHERITS(stxdinh);
INSERT INTO stxdinh SELECT mod(a,50), mod(a,100) FROM generate_series(0, 1999) a;
INSERT INTO stxdinh1 SELECT mod(a,100), mod(a,100) FROM generate_series(0, 999) a;
INSERT INTO stxdinh2 SELECT mod(a,100), mod(a,100) FROM generate_series(0, 999) a;
VACUUM ANALYZE stxdinh, stxdinh1, stxdinh2;
-- Ensure non-inherited stats are not applied to inherited query
-- Without stats object, it looks like this
SELECT * FROM check_estimated_rows('SELECT a, b FROM stxdinh* GROUP BY 1, 2');
 estimated | actual 
-----------+--------
       400 |    150
(1 row)

SELECT * FROM check_estimated_rows('SELECT a, b FROM stxdinh* WHERE a = 0 AND b = 0');
 estimated | actual 
-----------+--------
<<<<<<< HEAD
         9 |     40
=======
         3 |     40
>>>>>>> 7cd0d523
(1 row)

CREATE STATISTICS stxdinh ON a, b FROM stxdinh;
VACUUM ANALYZE stxdinh, stxdinh1, stxdinh2;
-- Since the stats object does not include inherited stats, it should not
-- affect the estimates
SELECT * FROM check_estimated_rows('SELECT a, b FROM stxdinh* GROUP BY 1, 2');
 estimated | actual 
-----------+--------
       400 |    150
(1 row)

-- Dependencies are applied at individual relations (within append), so
-- this estimate changes a bit because we improve estimates for the parent
SELECT * FROM check_estimated_rows('SELECT a, b FROM stxdinh* WHERE a = 0 AND b = 0');
 estimated | actual 
-----------+--------
<<<<<<< HEAD
        26 |     40
=======
        22 |     40
>>>>>>> 7cd0d523
(1 row)

DROP TABLE stxdinh, stxdinh1, stxdinh2;
-- Ensure inherited stats ARE applied to inherited query in partitioned table
CREATE TABLE stxdinp(i int, a int, b int) PARTITION BY RANGE (i);
CREATE TABLE stxdinp1 PARTITION OF stxdinp FOR VALUES FROM (1) TO (100);
INSERT INTO stxdinp SELECT 1, a/100, a/100 FROM generate_series(1, 999) a;
CREATE STATISTICS stxdinp ON a, b FROM stxdinp;
VACUUM ANALYZE stxdinp; -- partitions are processed recursively
SELECT 1 FROM pg_statistic_ext WHERE stxrelid = 'stxdinp'::regclass;
 ?column? 
----------
        1
(1 row)

SELECT * FROM check_estimated_rows('SELECT a, b FROM stxdinp GROUP BY 1, 2');
 estimated | actual 
-----------+--------
        10 |     10
(1 row)

DROP TABLE stxdinp;
-- Verify supported object types for extended statistics
CREATE schema tststats;
CREATE TABLE tststats.t (a int, b int, c text);
CREATE INDEX ti ON tststats.t (a, b);
CREATE SEQUENCE tststats.s;
CREATE VIEW tststats.v AS SELECT * FROM tststats.t;
CREATE MATERIALIZED VIEW tststats.mv AS SELECT * FROM tststats.t;
CREATE TYPE tststats.ty AS (a int, b int, c text);
CREATE FOREIGN DATA WRAPPER extstats_dummy_fdw;
CREATE SERVER extstats_dummy_srv FOREIGN DATA WRAPPER extstats_dummy_fdw;
CREATE FOREIGN TABLE tststats.f (a int, b int, c text) SERVER extstats_dummy_srv;
CREATE TABLE tststats.pt (a int, b int, c text) PARTITION BY RANGE (a, b);
CREATE TABLE tststats.pt1 PARTITION OF tststats.pt FOR VALUES FROM (-10, -10) TO (10, 10);
CREATE STATISTICS tststats.s1 ON a, b FROM tststats.t;
CREATE STATISTICS tststats.s2 ON a, b FROM tststats.ti;
ERROR:  relation "ti" is not a table, foreign table, or materialized view
CREATE STATISTICS tststats.s3 ON a, b FROM tststats.s;
ERROR:  relation "s" is not a table, foreign table, or materialized view
CREATE STATISTICS tststats.s4 ON a, b FROM tststats.v;
ERROR:  relation "v" is not a table, foreign table, or materialized view
CREATE STATISTICS tststats.s5 ON a, b FROM tststats.mv;
CREATE STATISTICS tststats.s6 ON a, b FROM tststats.ty;
ERROR:  relation "ty" is not a table, foreign table, or materialized view
CREATE STATISTICS tststats.s7 ON a, b FROM tststats.f;
CREATE STATISTICS tststats.s8 ON a, b FROM tststats.pt;
CREATE STATISTICS tststats.s9 ON a, b FROM tststats.pt1;
DO $$
DECLARE
	relname text := reltoastrelid::regclass FROM pg_class WHERE oid = 'tststats.t'::regclass;
BEGIN
	EXECUTE 'CREATE STATISTICS tststats.s10 ON a, b FROM ' || relname;
EXCEPTION WHEN wrong_object_type THEN
	RAISE NOTICE 'stats on toast table not created';
END;
$$;
NOTICE:  stats on toast table not created
DROP SCHEMA tststats CASCADE;
NOTICE:  drop cascades to 7 other objects
DETAIL:  drop cascades to table tststats.t
drop cascades to sequence tststats.s
drop cascades to view tststats.v
drop cascades to materialized view tststats.mv
drop cascades to type tststats.ty
drop cascades to foreign table tststats.f
drop cascades to table tststats.pt
DROP FOREIGN DATA WRAPPER extstats_dummy_fdw CASCADE;
NOTICE:  drop cascades to server extstats_dummy_srv
-- n-distinct tests
CREATE TABLE ndistinct (
    filler1 TEXT,
    filler2 NUMERIC,
    a INT,
    b INT,
    filler3 DATE,
    c INT,
    d INT
);
-- over-estimates when using only per-column statistics
INSERT INTO ndistinct (a, b, c, filler1)
     SELECT i/100, i/100, i/100, cash_words((i/100)::money)
       FROM generate_series(1,1000) s(i);
ANALYZE ndistinct;
-- Group Aggregate, due to over-estimate of the number of groups
SELECT * FROM check_estimated_rows('SELECT COUNT(*) FROM ndistinct GROUP BY a, b');
 estimated | actual 
-----------+--------
       100 |     11
(1 row)

SELECT * FROM check_estimated_rows('SELECT COUNT(*) FROM ndistinct GROUP BY b, c');
 estimated | actual 
-----------+--------
       100 |     11
(1 row)

SELECT * FROM check_estimated_rows('SELECT COUNT(*) FROM ndistinct GROUP BY a, b, c');
 estimated | actual 
-----------+--------
       100 |     11
(1 row)

-- GPDB: the next two fall back to the default ndistinct estimate, which is 200 in
-- PostgreSQL and 1000 in Greenplum.
SELECT * FROM check_estimated_rows('SELECT COUNT(*) FROM ndistinct GROUP BY a, b, c, d');
 estimated | actual 
-----------+--------
      1000 |     11
(1 row)

SELECT * FROM check_estimated_rows('SELECT COUNT(*) FROM ndistinct GROUP BY b, c, d');
 estimated | actual 
-----------+--------
      1000 |     11
(1 row)

-- correct command
CREATE STATISTICS s10 ON a, b, c FROM ndistinct;
ANALYZE ndistinct;
SELECT s.stxkind, d.stxdndistinct
  FROM pg_statistic_ext s, pg_statistic_ext_data d
 WHERE s.stxrelid = 'ndistinct'::regclass
   AND d.stxoid = s.oid;
 stxkind |                    stxdndistinct                    
---------+-----------------------------------------------------
 {d,f,m} | {"3, 4": 11, "3, 6": 11, "4, 6": 11, "3, 4, 6": 11}
(1 row)

-- minor improvement, make sure the ctid does not break the matching
SELECT * FROM check_estimated_rows('SELECT COUNT(*) FROM ndistinct GROUP BY ctid, a, b');
 estimated | actual 
-----------+--------
      1000 |   1000
(1 row)

-- Hash Aggregate, thanks to estimates improved by the statistic
SELECT * FROM check_estimated_rows('SELECT COUNT(*) FROM ndistinct GROUP BY a, b');
 estimated | actual 
-----------+--------
        11 |     11
(1 row)

SELECT * FROM check_estimated_rows('SELECT COUNT(*) FROM ndistinct GROUP BY b, c');
 estimated | actual 
-----------+--------
        11 |     11
(1 row)

SELECT * FROM check_estimated_rows('SELECT COUNT(*) FROM ndistinct GROUP BY a, b, c');
 estimated | actual 
-----------+--------
        11 |     11
(1 row)

-- last two plans keep using Group Aggregate, because 'd' is not covered
-- by the statistic and while it's NULL-only we assume 200 values for it
-- (In Greenplum the default estimate is 1000, not 200)
SELECT * FROM check_estimated_rows('SELECT COUNT(*) FROM ndistinct GROUP BY a, b, c, d');
 estimated | actual 
-----------+--------
      1000 |     11
(1 row)

SELECT * FROM check_estimated_rows('SELECT COUNT(*) FROM ndistinct GROUP BY b, c, d');
 estimated | actual 
-----------+--------
      1000 |     11
(1 row)

TRUNCATE TABLE ndistinct;
-- under-estimates when using only per-column statistics
INSERT INTO ndistinct (a, b, c, filler1)
     SELECT mod(i,50), mod(i,51), mod(i,32),
            cash_words(mod(i,33)::int::money)
       FROM generate_series(1,5000) s(i);
ANALYZE ndistinct;
SELECT s.stxkind, d.stxdndistinct
  FROM pg_statistic_ext s, pg_statistic_ext_data d
 WHERE s.stxrelid = 'ndistinct'::regclass
   AND d.stxoid = s.oid;
 stxkind |                       stxdndistinct                        
---------+------------------------------------------------------------
 {d,f,m} | {"3, 4": 2550, "3, 6": 800, "4, 6": 1632, "3, 4, 6": 5000}
(1 row)

-- correct estimates
SELECT * FROM check_estimated_rows('SELECT COUNT(*) FROM ndistinct GROUP BY a, b');
 estimated | actual 
-----------+--------
      2550 |   2550
(1 row)

SELECT * FROM check_estimated_rows('SELECT COUNT(*) FROM ndistinct GROUP BY a, b, c');
 estimated | actual 
-----------+--------
      5000 |   5000
(1 row)

SELECT * FROM check_estimated_rows('SELECT COUNT(*) FROM ndistinct GROUP BY a, b, c, d');
 estimated | actual 
-----------+--------
      5000 |   5000
(1 row)

SELECT * FROM check_estimated_rows('SELECT COUNT(*) FROM ndistinct GROUP BY b, c, d');
 estimated | actual 
-----------+--------
      1632 |   1632
(1 row)

SELECT * FROM check_estimated_rows('SELECT COUNT(*) FROM ndistinct GROUP BY a, d');
 estimated | actual 
-----------+--------
      1000 |     50
(1 row)

DROP STATISTICS s10;
SELECT s.stxkind, d.stxdndistinct
  FROM pg_statistic_ext s, pg_statistic_ext_data d
 WHERE s.stxrelid = 'ndistinct'::regclass
   AND d.stxoid = s.oid;
 stxkind | stxdndistinct 
---------+---------------
(0 rows)

-- dropping the statistics results in under-estimates
SELECT * FROM check_estimated_rows('SELECT COUNT(*) FROM ndistinct GROUP BY a, b');
 estimated | actual 
-----------+--------
       500 |   2550
(1 row)

SELECT * FROM check_estimated_rows('SELECT COUNT(*) FROM ndistinct GROUP BY a, b, c');
 estimated | actual 
-----------+--------
       500 |   5000
(1 row)

SELECT * FROM check_estimated_rows('SELECT COUNT(*) FROM ndistinct GROUP BY a, b, c, d');
 estimated | actual 
-----------+--------
      1000 |   5000
(1 row)

SELECT * FROM check_estimated_rows('SELECT COUNT(*) FROM ndistinct GROUP BY b, c, d');
 estimated | actual 
-----------+--------
      1000 |   1632
(1 row)

SELECT * FROM check_estimated_rows('SELECT COUNT(*) FROM ndistinct GROUP BY a, d');
 estimated | actual 
-----------+--------
      1000 |     50
(1 row)

-- functional dependencies tests
CREATE TABLE functional_dependencies (
    filler1 TEXT,
    filler2 NUMERIC,
    a INT,
    b TEXT,
    filler3 DATE,
    c INT,
    d TEXT
);
CREATE INDEX fdeps_ab_idx ON functional_dependencies (a, b);
CREATE INDEX fdeps_abc_idx ON functional_dependencies (a, b, c);
-- random data (no functional dependencies)
INSERT INTO functional_dependencies (a, b, c, filler1)
     SELECT mod(i, 23), mod(i, 29), mod(i, 31), i FROM generate_series(1,5000) s(i);
ANALYZE functional_dependencies;
SELECT * FROM check_estimated_rows('SELECT * FROM functional_dependencies WHERE a = 1 AND b = ''1''');
 estimated | actual 
-----------+--------
         8 |      8
(1 row)

SELECT * FROM check_estimated_rows('SELECT * FROM functional_dependencies WHERE a = 1 AND b = ''1'' AND c = 1');
 estimated | actual 
-----------+--------
         1 |      1
(1 row)

-- create statistics
CREATE STATISTICS func_deps_stat (dependencies) ON a, b, c FROM functional_dependencies;
ANALYZE functional_dependencies;
SELECT * FROM check_estimated_rows('SELECT * FROM functional_dependencies WHERE a = 1 AND b = ''1''');
 estimated | actual 
-----------+--------
         8 |      8
(1 row)

SELECT * FROM check_estimated_rows('SELECT * FROM functional_dependencies WHERE a = 1 AND b = ''1'' AND c = 1');
 estimated | actual 
-----------+--------
         1 |      1
(1 row)

-- a => b, a => c, b => c
TRUNCATE functional_dependencies;
DROP STATISTICS func_deps_stat;
INSERT INTO functional_dependencies (a, b, c, filler1)
     SELECT mod(i,100), mod(i,50), mod(i,25), i FROM generate_series(1,5000) s(i);
ANALYZE functional_dependencies;
SELECT * FROM check_estimated_rows('SELECT * FROM functional_dependencies WHERE a = 1 AND b = ''1''');
 estimated | actual 
-----------+--------
         1 |     50
(1 row)

SELECT * FROM check_estimated_rows('SELECT * FROM functional_dependencies WHERE a = 1 AND b = ''1'' AND c = 1');
 estimated | actual 
-----------+--------
         1 |     50
(1 row)

-- create statistics
CREATE STATISTICS func_deps_stat (dependencies) ON a, b, c FROM functional_dependencies;
ANALYZE functional_dependencies;
SELECT * FROM check_estimated_rows('SELECT * FROM functional_dependencies WHERE a = 1 AND b = ''1''');
 estimated | actual 
-----------+--------
        50 |     50
(1 row)

SELECT * FROM check_estimated_rows('SELECT * FROM functional_dependencies WHERE a = 1 AND b = ''1'' AND c = 1');
 estimated | actual 
-----------+--------
        50 |     50
(1 row)

-- check change of column type doesn't break it
ALTER TABLE functional_dependencies ALTER COLUMN c TYPE numeric;
SELECT * FROM check_estimated_rows('SELECT * FROM functional_dependencies WHERE a = 1 AND b = ''1'' AND c = 1');
 estimated | actual 
-----------+--------
        50 |     50
(1 row)

ANALYZE functional_dependencies;
SELECT * FROM check_estimated_rows('SELECT * FROM functional_dependencies WHERE a = 1 AND b = ''1'' AND c = 1');
 estimated | actual 
-----------+--------
        50 |     50
(1 row)

-- MCV lists
CREATE TABLE mcv_lists (
    filler1 TEXT,
    filler2 NUMERIC,
    a INT,
    b VARCHAR,
    filler3 DATE,
    c INT,
    d TEXT
);
-- random data (no MCV list)
INSERT INTO mcv_lists (a, b, c, filler1)
     SELECT mod(i,37), mod(i,41), mod(i,43), mod(i,47) FROM generate_series(1,5000) s(i);
ANALYZE mcv_lists;
SELECT * FROM check_estimated_rows('SELECT * FROM mcv_lists WHERE a = 1 AND b = ''1''');
 estimated | actual 
-----------+--------
         3 |      4
(1 row)

SELECT * FROM check_estimated_rows('SELECT * FROM mcv_lists WHERE a = 1 AND b = ''1'' AND c = 1');
 estimated | actual 
-----------+--------
         1 |      1
(1 row)

-- create statistics
CREATE STATISTICS mcv_lists_stats (mcv) ON a, b, c FROM mcv_lists;
ANALYZE mcv_lists;
SELECT * FROM check_estimated_rows('SELECT * FROM mcv_lists WHERE a = 1 AND b = ''1''');
 estimated | actual 
-----------+--------
         3 |      4
(1 row)

SELECT * FROM check_estimated_rows('SELECT * FROM mcv_lists WHERE a = 1 AND b = ''1'' AND c = 1');
 estimated | actual 
-----------+--------
         1 |      1
(1 row)

-- 100 distinct combinations, all in the MCV list
TRUNCATE mcv_lists;
DROP STATISTICS mcv_lists_stats;
INSERT INTO mcv_lists (a, b, c, filler1)
     SELECT mod(i,100), mod(i,50), mod(i,25), i FROM generate_series(1,5000) s(i);
ANALYZE mcv_lists;
SELECT * FROM check_estimated_rows('SELECT * FROM mcv_lists WHERE a = 1 AND b = ''1''');
 estimated | actual 
-----------+--------
         1 |     50
(1 row)

SELECT * FROM check_estimated_rows('SELECT * FROM mcv_lists WHERE a < 1 AND b < ''1''');
 estimated | actual 
-----------+--------
         1 |     50
(1 row)

SELECT * FROM check_estimated_rows('SELECT * FROM mcv_lists WHERE a <= 0 AND b <= ''0''');
 estimated | actual 
-----------+--------
         1 |     50
(1 row)

SELECT * FROM check_estimated_rows('SELECT * FROM mcv_lists WHERE a = 1 AND b = ''1'' AND c = 1');
 estimated | actual 
-----------+--------
         1 |     50
(1 row)

SELECT * FROM check_estimated_rows('SELECT * FROM mcv_lists WHERE a < 5 AND b < ''1'' AND c < 5');
 estimated | actual 
-----------+--------
         1 |     50
(1 row)

SELECT * FROM check_estimated_rows('SELECT * FROM mcv_lists WHERE a <= 4 AND b <= ''0'' AND c <= 4');
 estimated | actual 
-----------+--------
         1 |     50
(1 row)

SELECT * FROM check_estimated_rows('SELECT * FROM mcv_lists WHERE a = 1 OR b = ''1'' OR c = 1');
 estimated | actual 
-----------+--------
       343 |    200
(1 row)

SELECT * FROM check_estimated_rows('SELECT * FROM mcv_lists WHERE a = 1 OR b = ''1'' OR c = 1 OR d IS NOT NULL');
 estimated | actual 
-----------+--------
       343 |    200
(1 row)

-- create statistics
CREATE STATISTICS mcv_lists_stats (mcv) ON a, b, c FROM mcv_lists;
ANALYZE mcv_lists;
SELECT * FROM check_estimated_rows('SELECT * FROM mcv_lists WHERE a = 1 AND b = ''1''');
 estimated | actual 
-----------+--------
        50 |     50
(1 row)

SELECT * FROM check_estimated_rows('SELECT * FROM mcv_lists WHERE a < 1 AND b < ''1''');
 estimated | actual 
-----------+--------
        50 |     50
(1 row)

SELECT * FROM check_estimated_rows('SELECT * FROM mcv_lists WHERE a <= 0 AND b <= ''0''');
 estimated | actual 
-----------+--------
        50 |     50
(1 row)

SELECT * FROM check_estimated_rows('SELECT * FROM mcv_lists WHERE a = 1 AND b = ''1'' AND c = 1');
 estimated | actual 
-----------+--------
        50 |     50
(1 row)

SELECT * FROM check_estimated_rows('SELECT * FROM mcv_lists WHERE a < 5 AND b < ''1'' AND c < 5');
 estimated | actual 
-----------+--------
        50 |     50
(1 row)

SELECT * FROM check_estimated_rows('SELECT * FROM mcv_lists WHERE a <= 4 AND b <= ''0'' AND c <= 4');
 estimated | actual 
-----------+--------
        50 |     50
(1 row)

SELECT * FROM check_estimated_rows('SELECT * FROM mcv_lists WHERE a = 1 OR b = ''1'' OR c = 1');
 estimated | actual 
-----------+--------
       200 |    200
(1 row)

-- we can't use the statistic for OR clauses that are not fully covered (missing 'd' attribute)
SELECT * FROM check_estimated_rows('SELECT * FROM mcv_lists WHERE a = 1 OR b = ''1'' OR c = 1 OR d IS NOT NULL');
 estimated | actual 
-----------+--------
       343 |    200
(1 row)

-- check change of unrelated column type does not reset the MCV statistics
ALTER TABLE mcv_lists ALTER COLUMN d TYPE VARCHAR(64);
SELECT d.stxdmcv IS NOT NULL
  FROM pg_statistic_ext s, pg_statistic_ext_data d
 WHERE s.stxname = 'mcv_lists_stats'
   AND d.stxoid = s.oid;
 ?column? 
----------
 t
(1 row)

-- check change of column type resets the MCV statistics
ALTER TABLE mcv_lists ALTER COLUMN c TYPE numeric;
SELECT * FROM check_estimated_rows('SELECT * FROM mcv_lists WHERE a = 1 AND b = ''1''');
 estimated | actual 
-----------+--------
         1 |     50
(1 row)

ANALYZE mcv_lists;
SELECT * FROM check_estimated_rows('SELECT * FROM mcv_lists WHERE a = 1 AND b = ''1''');
 estimated | actual 
-----------+--------
        50 |     50
(1 row)

-- 100 distinct combinations with NULL values, all in the MCV list
TRUNCATE mcv_lists;
DROP STATISTICS mcv_lists_stats;
INSERT INTO mcv_lists (a, b, c, filler1)
     SELECT
         (CASE WHEN mod(i,100) = 1 THEN NULL ELSE mod(i,100) END),
         (CASE WHEN mod(i,50) = 1  THEN NULL ELSE mod(i,50) END),
         (CASE WHEN mod(i,25) = 1  THEN NULL ELSE mod(i,25) END),
         i
     FROM generate_series(1,5000) s(i);
ANALYZE mcv_lists;
SELECT * FROM check_estimated_rows('SELECT * FROM mcv_lists WHERE a IS NULL AND b IS NULL');
 estimated | actual 
-----------+--------
         1 |     50
(1 row)

SELECT * FROM check_estimated_rows('SELECT * FROM mcv_lists WHERE a IS NULL AND b IS NULL AND c IS NULL');
 estimated | actual 
-----------+--------
         1 |     50
(1 row)

-- create statistics
CREATE STATISTICS mcv_lists_stats (mcv) ON a, b, c FROM mcv_lists;
ANALYZE mcv_lists;
SELECT * FROM check_estimated_rows('SELECT * FROM mcv_lists WHERE a IS NULL AND b IS NULL');
 estimated | actual 
-----------+--------
        50 |     50
(1 row)

SELECT * FROM check_estimated_rows('SELECT * FROM mcv_lists WHERE a IS NULL AND b IS NULL AND c IS NULL');
 estimated | actual 
-----------+--------
        50 |     50
(1 row)

-- test pg_mcv_list_items with a very simple (single item) MCV list
TRUNCATE mcv_lists;
INSERT INTO mcv_lists (a, b, c) SELECT 1, 2, 3 FROM generate_series(1,1000) s(i);
ANALYZE mcv_lists;
SELECT m.*
  FROM pg_statistic_ext s, pg_statistic_ext_data d,
       pg_mcv_list_items(d.stxdmcv) m
 WHERE s.stxname = 'mcv_lists_stats'
   AND d.stxoid = s.oid;
 index | values  |  nulls  | frequency | base_frequency 
-------+---------+---------+-----------+----------------
     0 | {1,2,3} | {f,f,f} |         1 |              1
(1 row)

-- 2 distinct combinations with NULL values, all in the MCV list
TRUNCATE mcv_lists;
DROP STATISTICS mcv_lists_stats;
INSERT INTO mcv_lists (a, b, c, d)
     SELECT
         (CASE WHEN mod(i,2) = 0 THEN NULL ELSE 0 END),
         (CASE WHEN mod(i,2) = 0 THEN NULL ELSE 'x' END),
         (CASE WHEN mod(i,2) = 0 THEN NULL ELSE 0 END),
         (CASE WHEN mod(i,2) = 0 THEN NULL ELSE 'x' END)
     FROM generate_series(1,5000) s(i);
ANALYZE mcv_lists;
SELECT * FROM check_estimated_rows('SELECT * FROM mcv_lists WHERE b = ''x'' OR d = ''x''');
 estimated | actual 
-----------+--------
      3750 |   2500
(1 row)

-- create statistics
CREATE STATISTICS mcv_lists_stats (mcv) ON b, d FROM mcv_lists;
ANALYZE mcv_lists;
SELECT * FROM check_estimated_rows('SELECT * FROM mcv_lists WHERE b = ''x'' OR d = ''x''');
 estimated | actual 
-----------+--------
      2500 |   2500
(1 row)

-- mcv with arrays
CREATE TABLE mcv_lists_arrays (
    a TEXT[],
    b NUMERIC[],
    c INT[]
);
INSERT INTO mcv_lists_arrays (a, b, c)
     SELECT
         ARRAY[md5((i/100)::text), md5((i/100-1)::text), md5((i/100+1)::text)],
         ARRAY[(i/100-1)::numeric/1000, (i/100)::numeric/1000, (i/100+1)::numeric/1000],
         ARRAY[(i/100-1), i/100, (i/100+1)]
     FROM generate_series(1,5000) s(i);
CREATE STATISTICS mcv_lists_arrays_stats (mcv) ON a, b, c
  FROM mcv_lists_arrays;
ANALYZE mcv_lists_arrays;
-- mcv with bool
CREATE TABLE mcv_lists_bool (
    a BOOL,
    b BOOL,
    c BOOL
);
INSERT INTO mcv_lists_bool (a, b, c)
     SELECT
         (mod(i,2) = 0), (mod(i,4) = 0), (mod(i,8) = 0)
     FROM generate_series(1,10000) s(i);
ANALYZE mcv_lists_bool;
SELECT * FROM check_estimated_rows('SELECT * FROM mcv_lists_bool WHERE a AND b AND c');
 estimated | actual 
-----------+--------
       156 |   1250
(1 row)

SELECT * FROM check_estimated_rows('SELECT * FROM mcv_lists_bool WHERE NOT a AND b AND c');
 estimated | actual 
-----------+--------
       156 |      0
(1 row)

SELECT * FROM check_estimated_rows('SELECT * FROM mcv_lists_bool WHERE NOT a AND NOT b AND c');
 estimated | actual 
-----------+--------
       469 |      0
(1 row)

SELECT * FROM check_estimated_rows('SELECT * FROM mcv_lists_bool WHERE NOT a AND b AND NOT c');
 estimated | actual 
-----------+--------
      1094 |      0
(1 row)

CREATE STATISTICS mcv_lists_bool_stats (mcv) ON a, b, c
  FROM mcv_lists_bool;
ANALYZE mcv_lists_bool;
SELECT * FROM check_estimated_rows('SELECT * FROM mcv_lists_bool WHERE a AND b AND c');
 estimated | actual 
-----------+--------
      1250 |   1250
(1 row)

SELECT * FROM check_estimated_rows('SELECT * FROM mcv_lists_bool WHERE NOT a AND b AND c');
 estimated | actual 
-----------+--------
         1 |      0
(1 row)

SELECT * FROM check_estimated_rows('SELECT * FROM mcv_lists_bool WHERE NOT a AND NOT b AND c');
 estimated | actual 
-----------+--------
         1 |      0
(1 row)

SELECT * FROM check_estimated_rows('SELECT * FROM mcv_lists_bool WHERE NOT a AND b AND NOT c');
 estimated | actual 
-----------+--------
         1 |      0
(1 row)

-- Permission tests. Users should not be able to see specific data values in
-- the extended statistics, if they lack permission to see those values in
-- the underlying table.
--
-- Currently this is only relevant for MCV stats.
CREATE SCHEMA tststats;
CREATE TABLE tststats.priv_test_tbl (
    a int,
    b int
);
INSERT INTO tststats.priv_test_tbl
     SELECT mod(i,5), mod(i,10) FROM generate_series(1,100) s(i);
CREATE STATISTICS tststats.priv_test_stats (mcv) ON a, b
  FROM tststats.priv_test_tbl;
ANALYZE tststats.priv_test_tbl;
-- User with no access
CREATE USER regress_stats_user1;
GRANT USAGE ON SCHEMA tststats TO regress_stats_user1;
SET SESSION AUTHORIZATION regress_stats_user1;
SELECT * FROM tststats.priv_test_tbl; -- Permission denied
ERROR:  permission denied for table priv_test_tbl
-- Attempt to gain access using a leaky operator
CREATE FUNCTION op_leak(int, int) RETURNS bool
    AS 'BEGIN RAISE NOTICE ''op_leak => %, %'', $1, $2; RETURN $1 < $2; END'
    LANGUAGE plpgsql;
CREATE OPERATOR <<< (procedure = op_leak, leftarg = int, rightarg = int,
                     restrict = scalarltsel);
SELECT * FROM tststats.priv_test_tbl WHERE a <<< 0 AND b <<< 0; -- Permission denied
ERROR:  permission denied for table priv_test_tbl
DELETE FROM tststats.priv_test_tbl WHERE a <<< 0 AND b <<< 0; -- Permission denied
ERROR:  permission denied for table priv_test_tbl
-- Grant access via a security barrier view, but hide all data
RESET SESSION AUTHORIZATION;
CREATE VIEW tststats.priv_test_view WITH (security_barrier=true)
    AS SELECT * FROM tststats.priv_test_tbl WHERE false;
GRANT SELECT, DELETE ON tststats.priv_test_view TO regress_stats_user1;
-- Should now have access via the view, but see nothing and leak nothing
SET SESSION AUTHORIZATION regress_stats_user1;
SELECT * FROM tststats.priv_test_view WHERE a <<< 0 AND b <<< 0; -- Should not leak
 a | b 
---+---
(0 rows)

DELETE FROM tststats.priv_test_view WHERE a <<< 0 AND b <<< 0; -- Should not leak
-- Grant table access, but hide all data with RLS
RESET SESSION AUTHORIZATION;
ALTER TABLE tststats.priv_test_tbl ENABLE ROW LEVEL SECURITY;
GRANT SELECT, DELETE ON tststats.priv_test_tbl TO regress_stats_user1;
-- Should now have direct table access, but see nothing and leak nothing
SET SESSION AUTHORIZATION regress_stats_user1;
SELECT * FROM tststats.priv_test_tbl WHERE a <<< 0 AND b <<< 0; -- Should not leak
 a | b 
---+---
(0 rows)

DELETE FROM tststats.priv_test_tbl WHERE a <<< 0 AND b <<< 0; -- Should not leak
-- Tidy up
DROP OPERATOR <<< (int, int);
DROP FUNCTION op_leak(int, int);
RESET SESSION AUTHORIZATION;
<<<<<<< HEAD
DROP VIEW priv_test_view;
DROP TABLE priv_test_tbl;
DROP USER regress_stats_user1;
    -- Test pg_ndistinct_in
drop table if exists tbl_distinct;
NOTICE:  table "tbl_distinct" does not exist, skipping
create table tbl_distinct(i int, ii pg_ndistinct);
NOTICE:  Table doesn't have 'DISTRIBUTED BY' clause -- Using column named 'i' as the Greenplum Database data distribution key for this table.
HINT:  The 'DISTRIBUTED BY' clause determines the distribution of data. Make sure column(s) chosen are the optimal data distribution key to minimize skew.
insert into tbl_distinct values (1, '{"1, 2": 1}');
insert into tbl_distinct values (2, '{"1, 2": 2, "1, 3": 3, "2, 3": 2, "1, 2, 3": 3}');
insert into tbl_distinct values (3, '{"123, 234": 11}');
select * from tbl_distinct;
 i |                       ii                        
---+-------------------------------------------------
 2 | {"1, 2": 2, "1, 3": 3, "2, 3": 2, "1, 2, 3": 3}
 3 | {"123, 234": 11}
 1 | {"1, 2": 1}
(3 rows)

-- leading space
insert into tbl_distinct values (1, ' {"1, 2": 1}');
-- trailing space
insert into tbl_distinct values (1, '{"1, 2": 1} ');
-- unmatched quote
insert into tbl_distinct values (1, '{"1", 2": 1} ');
ERROR:  invalid input syntax for extended stats type
LINE 1: insert into tbl_distinct values (1, '{"1", 2": 1} ');
                                            ^
DETAIL:  syntax error at or near """
-- space in attribute list
insert into tbl_distinct values (1, '{"1 3, 2": 1} ');
ERROR:  invalid input syntax for extended stats type
LINE 1: insert into tbl_distinct values (1, '{"1 3, 2": 1} ');
                                            ^
DETAIL:  syntax error at or near "3"
-- colon in attribute list
insert into tbl_distinct values (1, '{"1: 2": 1}');
ERROR:  invalid input syntax for extended stats type
LINE 1: insert into tbl_distinct values (1, '{"1: 2": 1}');
                                            ^
DETAIL:  syntax error at or near ":"
insert into tbl_distinct values (1, '{"1, 2:" 1}');
ERROR:  invalid input syntax for extended stats type
LINE 1: insert into tbl_distinct values (1, '{"1, 2:" 1}');
                                            ^
DETAIL:  syntax error at or near ":"
insert into tbl_distinct values (1, '{":1 2": 1}');
ERROR:  invalid input syntax for extended stats type
LINE 1: insert into tbl_distinct values (1, '{":1 2": 1}');
                                            ^
DETAIL:  syntax error at or near ":"
-- zero/single item attribute list
insert into tbl_distinct values (1, '{"1": 1}');
ERROR:  invalid input syntax for extended stats type
LINE 1: insert into tbl_distinct values (1, '{"1": 1}');
                                            ^
DETAIL:  syntax error at or near """
insert into tbl_distinct values (1, '{: 1}');
ERROR:  invalid input syntax for extended stats type
LINE 1: insert into tbl_distinct values (1, '{: 1}');
                                            ^
DETAIL:  syntax error at or near ":"
insert into tbl_distinct values (1, '{"": 1}');
ERROR:  invalid input syntax for extended stats type
LINE 1: insert into tbl_distinct values (1, '{"": 1}');
                                            ^
DETAIL:  syntax error at or near """
insert into tbl_distinct values (1, '{" ": 1}');
ERROR:  invalid input syntax for extended stats type
LINE 1: insert into tbl_distinct values (1, '{" ": 1}');
                                            ^
DETAIL:  syntax error at or near """
insert into tbl_distinct values (1, '{}');
ERROR:  invalid input syntax for extended stats type
LINE 1: insert into tbl_distinct values (1, '{}');
                                            ^
DETAIL:  syntax error at or near "}"
insert into tbl_distinct values (1, '{:}');
ERROR:  invalid input syntax for extended stats type
LINE 1: insert into tbl_distinct values (1, '{:}');
                                            ^
DETAIL:  syntax error at or near ":"
-- illegal character
insert into tbl_distinct values (1, '{"1,| 2": 1}');
-- multiple consecutive characters
insert into tbl_distinct values (1, '{"1,, 2": 1}');
ERROR:  invalid input syntax for extended stats type
LINE 1: insert into tbl_distinct values (1, '{"1,, 2": 1}');
                                            ^
DETAIL:  syntax error at or near ","
insert into tbl_distinct values (1, '{"1": 1}');
ERROR:  invalid input syntax for extended stats type
LINE 1: insert into tbl_distinct values (1, '{"1": 1}');
                                            ^
DETAIL:  syntax error at or near """
-- Need to add check on catalog table insert that atribute numbers are legal
-- (e.g. there shouldn't be attribute number 100 for a table with only 2
-- columns also it should match)
select * from tbl_distinct;
 i |                       ii                        
---+-------------------------------------------------
 1 | {"1, 2": 1}
 1 | {"1, 2": 1}
 1 | {"1, 2": 1}
 1 | {"1, 2": 1}
 2 | {"1, 2": 2, "1, 3": 3, "2, 3": 2, "1, 2, 3": 3}
 3 | {"123, 234": 11}
(6 rows)

    -- Test pg_dependencies_in
drop table if exists tbl_dependencies;
NOTICE:  table "tbl_dependencies" does not exist, skipping
create table tbl_dependencies(i int, ii pg_dependencies);
NOTICE:  Table doesn't have 'DISTRIBUTED BY' clause -- Using column named 'i' as the Greenplum Database data distribution key for this table.
HINT:  The 'DISTRIBUTED BY' clause determines the distribution of data. Make sure column(s) chosen are the optimal data distribution key to minimize skew.
insert into tbl_dependencies values (1, '{"1 => 2": 1.000000}');
insert into tbl_dependencies values (2, '{"1 => 2": 2.000000, "1 => 3": 3.000000, "2 => 3": 2.000000, "1, 2 => 3": 3.000000}');
select * from tbl_dependencies;
 i |                                         ii                                          
---+-------------------------------------------------------------------------------------
 2 | {"1 => 2": 2.000000, "1 => 3": 3.000000, "2 => 3": 2.000000, "1, 2 => 3": 3.000000}
 1 | {"1 => 2": 1.000000}
(2 rows)

-- leading space
insert into tbl_dependencies values (1, ' {"1 => 2": 1.000000}');
-- trailing space
insert into tbl_dependencies values (1, '{"1 => 2": 1.000000} ');
-- unmatched quote
insert into tbl_dependencies values (1, '{"1" => 2": 1.000000} ');
ERROR:  invalid input syntax for extended stats type
LINE 1: insert into tbl_dependencies values (1, '{"1" => 2": 1.00000...
                                                ^
DETAIL:  syntax error at or near """
-- Wrong format
insert into tbl_dependencies values (1, '{"1, 2": 1.000000}');
ERROR:  invalid input syntax for extended stats type
LINE 1: insert into tbl_dependencies values (1, '{"1, 2": 1.000000}'...
                                                ^
DETAIL:  syntax error at or near "1.000000"
insert into tbl_dependencies values (1, '{"1 => 2": 1}');
ERROR:  invalid input syntax for extended stats type
LINE 1: insert into tbl_dependencies values (1, '{"1 => 2": 1}');
                                                ^
DETAIL:  syntax error at or near "1"
insert into tbl_dependencies values (1, '{"1 => 2": 1.000000, " 2 => 1": 2}');
ERROR:  invalid input syntax for extended stats type
LINE 1: insert into tbl_dependencies values (1, '{"1 => 2": 1.000000...
                                                ^
DETAIL:  syntax error at or near "2"
-- space in attribute list
insert into tbl_dependencies values (1, '{"1 3 => 2": 1.000000} ');
ERROR:  invalid input syntax for extended stats type
LINE 1: insert into tbl_dependencies values (1, '{"1 3 => 2": 1.0000...
                                                ^
DETAIL:  syntax error at or near "3"
-- colon in attribute list
insert into tbl_dependencies values (1, '{"1: 2": 1.000000}');
ERROR:  invalid input syntax for extended stats type
LINE 1: insert into tbl_dependencies values (1, '{"1: 2": 1.000000}'...
                                                ^
DETAIL:  syntax error at or near ":"
insert into tbl_dependencies values (1, '{"1 => 2:" 1.000000}');
ERROR:  invalid input syntax for extended stats type
LINE 1: insert into tbl_dependencies values (1, '{"1 => 2:" 1.000000...
                                                ^
DETAIL:  syntax error at or near ":"
insert into tbl_dependencies values (1, '{":1 2": 1.000000}');
ERROR:  invalid input syntax for extended stats type
LINE 1: insert into tbl_dependencies values (1, '{":1 2": 1.000000}'...
                                                ^
DETAIL:  syntax error at or near ":"
insert into tbl_dependencies values (1, '{"1, 2" 1.000000}');
ERROR:  invalid input syntax for extended stats type
LINE 1: insert into tbl_dependencies values (1, '{"1, 2" 1.000000}')...
                                                ^
DETAIL:  syntax error at or near "1.000000"
-- zero/single item attribute list
insert into tbl_dependencies values (1, '{"1": 1.000000}');
ERROR:  invalid input syntax for extended stats type
LINE 1: insert into tbl_dependencies values (1, '{"1": 1.000000}');
                                                ^
DETAIL:  syntax error at or near """
insert into tbl_dependencies values (1, '{: 1.000000}');
ERROR:  invalid input syntax for extended stats type
LINE 1: insert into tbl_dependencies values (1, '{: 1.000000}');
                                                ^
DETAIL:  syntax error at or near ":"
insert into tbl_dependencies values (1, '{"": 1.000000}');
ERROR:  invalid input syntax for extended stats type
LINE 1: insert into tbl_dependencies values (1, '{"": 1.000000}');
                                                ^
DETAIL:  syntax error at or near """
insert into tbl_dependencies values (1, '{" ": 1.000000}');
ERROR:  invalid input syntax for extended stats type
LINE 1: insert into tbl_dependencies values (1, '{" ": 1.000000}');
                                                ^
DETAIL:  syntax error at or near """
insert into tbl_dependencies values (1, '{}');
ERROR:  invalid input syntax for extended stats type
LINE 1: insert into tbl_dependencies values (1, '{}');
                                                ^
DETAIL:  syntax error at or near "}"
insert into tbl_dependencies values (1, '{:}');
ERROR:  invalid input syntax for extended stats type
LINE 1: insert into tbl_dependencies values (1, '{:}');
                                                ^
DETAIL:  syntax error at or near ":"
-- multiple consecutive characters
insert into tbl_dependencies values (1, '{"1 =>=> 2": 1.000000}');
ERROR:  invalid input syntax for extended stats type
LINE 1: insert into tbl_dependencies values (1, '{"1 =>=> 2": 1.0000...
                                                ^
DETAIL:  syntax error at or near "=>"
insert into tbl_dependencies values (1, '{"1": 1.000000}');
ERROR:  invalid input syntax for extended stats type
LINE 1: insert into tbl_dependencies values (1, '{"1": 1.000000}');
                                                ^
DETAIL:  syntax error at or near """
select * from tbl_dependencies;
 i |                                         ii                                          
---+-------------------------------------------------------------------------------------
 2 | {"1 => 2": 2.000000, "1 => 3": 3.000000, "2 => 3": 2.000000, "1, 2 => 3": 3.000000}
 1 | {"1 => 2": 1.000000}
 1 | {"1 => 2": 1.000000}
 1 | {"1 => 2": 1.000000}
(4 rows)

-- Test a table with columns of type pg_ndistinct and pg_dependencies
drop table if exists tbl_dist_dep;
NOTICE:  table "tbl_dist_dep" does not exist, skipping
create table tbl_dist_dep(i pg_ndistinct, ii pg_dependencies);
NOTICE:  Table doesn't have 'DISTRIBUTED BY' clause -- Using column named 'i' as the Greenplum Database data distribution key for this table.
HINT:  The 'DISTRIBUTED BY' clause determines the distribution of data. Make sure column(s) chosen are the optimal data distribution key to minimize skew.
insert into tbl_dist_dep values ('{"1, 2" : 1}', '{"1 => 2": 1.000000}');
insert into tbl_dist_dep values ('{"1, 2" : 3, "1, 3" : 3, "2, 3" : 2, "1, 2, 3" : 3}', '{"1 => 2": 2.000000, "1 => 3": 3.000000, "2 => 3": 2.000000, "1, 2 => 3": 3.000000}');
-- unmatched quote
insert into tbl_dist_dep values ('{1, 2 : 1}', '{"1 => 2": 1.000000}');
ERROR:  invalid input syntax for extended stats type
LINE 1: insert into tbl_dist_dep values ('{1, 2 : 1}', '{"1 => 2": 1...
                                         ^
DETAIL:  syntax error at or near "1"
insert into tbl_dist_dep values ('{"1, 2" : 1}', '{1 => 2: 1.000000}');
ERROR:  invalid input syntax for extended stats type
LINE 1: insert into tbl_dist_dep values ('{"1, 2" : 1}', '{1 => 2: 1...
                                                         ^
DETAIL:  syntax error at or near "1"
insert into tbl_dist_dep values ('{1, 2 : 1}', '{1 => 2: 1.000000}');
ERROR:  invalid input syntax for extended stats type
LINE 1: insert into tbl_dist_dep values ('{1, 2 : 1}', '{1 => 2: 1.0...
                                         ^
DETAIL:  syntax error at or near "1"
-- Invalid type
insert into tbl_dist_dep values ('{"1, 2" : 1}', '{"1 => 2": 1}');
ERROR:  invalid input syntax for extended stats type
LINE 1: insert into tbl_dist_dep values ('{"1, 2" : 1}', '{"1 => 2":...
                                                         ^
DETAIL:  syntax error at or near "1"
insert into tbl_dist_dep values ('{"1, 2" : 1.000000}', '{"1 => 2": 1.000000}');
ERROR:  invalid input syntax for extended stats type
LINE 1: insert into tbl_dist_dep values ('{"1, 2" : 1.000000}', '{"1...
                                         ^
DETAIL:  syntax error at or near "1.000000"
insert into tbl_dist_dep values ('{"1, 2" : 1}', '{"1.000000 => 2.000000": 1.000000}');
ERROR:  invalid input syntax for extended stats type
LINE 1: insert into tbl_dist_dep values ('{"1, 2" : 1}', '{"1.000000...
                                                         ^
DETAIL:  syntax error at or near "1.000000"
insert into tbl_dist_dep values ('{"1, 2.000000" : 1}', '{"1 => 2": 1.000000}');
ERROR:  invalid input syntax for extended stats type
LINE 1: insert into tbl_dist_dep values ('{"1, 2.000000" : 1}', '{"1...
                                         ^
DETAIL:  syntax error at or near "2.000000"
select * from tbl_dist_dep;
                        i                        |                                         ii                                          
-------------------------------------------------+-------------------------------------------------------------------------------------
 {"1, 2": 3, "1, 3": 3, "2, 3": 2, "1, 2, 3": 3} | {"1 => 2": 2.000000, "1 => 3": 3.000000, "2 => 3": 2.000000, "1, 2 => 3": 3.000000}
 {"1, 2": 1}                                     | {"1 => 2": 1.000000}
(2 rows)
=======
DROP SCHEMA tststats CASCADE;
NOTICE:  drop cascades to 2 other objects
DETAIL:  drop cascades to table tststats.priv_test_tbl
drop cascades to view tststats.priv_test_view
DROP USER regress_stats_user1;
>>>>>>> 7cd0d523
<|MERGE_RESOLUTION|>--- conflicted
+++ resolved
@@ -149,11 +149,7 @@
 SELECT * FROM check_estimated_rows('SELECT a, b FROM stxdinh* WHERE a = 0 AND b = 0');
  estimated | actual 
 -----------+--------
-<<<<<<< HEAD
          9 |     40
-=======
-         3 |     40
->>>>>>> 7cd0d523
 (1 row)
 
 CREATE STATISTICS stxdinh ON a, b FROM stxdinh;
@@ -171,11 +167,7 @@
 SELECT * FROM check_estimated_rows('SELECT a, b FROM stxdinh* WHERE a = 0 AND b = 0');
  estimated | actual 
 -----------+--------
-<<<<<<< HEAD
         26 |     40
-=======
-        22 |     40
->>>>>>> 7cd0d523
 (1 row)
 
 DROP TABLE stxdinh, stxdinh1, stxdinh2;
@@ -912,9 +904,10 @@
 DROP OPERATOR <<< (int, int);
 DROP FUNCTION op_leak(int, int);
 RESET SESSION AUTHORIZATION;
-<<<<<<< HEAD
-DROP VIEW priv_test_view;
-DROP TABLE priv_test_tbl;
+DROP SCHEMA tststats CASCADE;
+NOTICE:  drop cascades to 2 other objects
+DETAIL:  drop cascades to table tststats.priv_test_tbl
+drop cascades to view tststats.priv_test_view
 DROP USER regress_stats_user1;
     -- Test pg_ndistinct_in
 drop table if exists tbl_distinct;
@@ -1193,10 +1186,3 @@
  {"1, 2": 3, "1, 3": 3, "2, 3": 2, "1, 2, 3": 3} | {"1 => 2": 2.000000, "1 => 3": 3.000000, "2 => 3": 2.000000, "1, 2 => 3": 3.000000}
  {"1, 2": 1}                                     | {"1 => 2": 1.000000}
 (2 rows)
-=======
-DROP SCHEMA tststats CASCADE;
-NOTICE:  drop cascades to 2 other objects
-DETAIL:  drop cascades to table tststats.priv_test_tbl
-drop cascades to view tststats.priv_test_view
-DROP USER regress_stats_user1;
->>>>>>> 7cd0d523
