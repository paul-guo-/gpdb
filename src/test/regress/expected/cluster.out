--
--  CLUSTER
--
CREATE TABLE clstr_tst_s (rf_a SERIAL PRIMARY KEY,
	b INT) DISTRIBUTED BY (rf_a);
NOTICE:  CREATE TABLE will create implicit sequence "clstr_tst_s_rf_a_seq" for serial column "clstr_tst_s.rf_a"
NOTICE:  CREATE TABLE / PRIMARY KEY will create implicit index "clstr_tst_s_pkey" for table "clstr_tst_s"
CREATE TABLE clstr_tst (a SERIAL PRIMARY KEY,
	b INT,
	c TEXT,
	d TEXT,
	CONSTRAINT clstr_tst_con FOREIGN KEY (b) REFERENCES clstr_tst_s)
	DISTRIBUTED BY (a);
NOTICE:  CREATE TABLE will create implicit sequence "clstr_tst_a_seq" for serial column "clstr_tst.a"
NOTICE:  CREATE TABLE / PRIMARY KEY will create implicit index "clstr_tst_pkey" for table "clstr_tst"
WARNING:  Referential integrity (FOREIGN KEY) constraints are not supported in Greenplum Database, will not be enforced.
CREATE INDEX clstr_tst_b ON clstr_tst (b);
CREATE INDEX clstr_tst_c ON clstr_tst (c);
CREATE INDEX clstr_tst_c_b ON clstr_tst (c,b);
CREATE INDEX clstr_tst_b_c ON clstr_tst (b,c);
INSERT INTO clstr_tst_s (b) VALUES (0);
INSERT INTO clstr_tst_s (b) SELECT b FROM clstr_tst_s;
INSERT INTO clstr_tst_s (b) SELECT b FROM clstr_tst_s;
INSERT INTO clstr_tst_s (b) SELECT b FROM clstr_tst_s;
INSERT INTO clstr_tst_s (b) SELECT b FROM clstr_tst_s;
INSERT INTO clstr_tst_s (b) SELECT b FROM clstr_tst_s;
CREATE TABLE clstr_tst_inh () INHERITS (clstr_tst);
NOTICE:  Table has parent, setting distribution columns to match parent table
INSERT INTO clstr_tst (b, c) VALUES (11, 'once');
INSERT INTO clstr_tst (b, c) VALUES (10, 'diez');
INSERT INTO clstr_tst (b, c) VALUES (31, 'treinta y uno');
INSERT INTO clstr_tst (b, c) VALUES (22, 'veintidos');
INSERT INTO clstr_tst (b, c) VALUES (3, 'tres');
INSERT INTO clstr_tst (b, c) VALUES (20, 'veinte');
INSERT INTO clstr_tst (b, c) VALUES (23, 'veintitres');
INSERT INTO clstr_tst (b, c) VALUES (21, 'veintiuno');
INSERT INTO clstr_tst (b, c) VALUES (4, 'cuatro');
INSERT INTO clstr_tst (b, c) VALUES (14, 'catorce');
INSERT INTO clstr_tst (b, c) VALUES (2, 'dos');
INSERT INTO clstr_tst (b, c) VALUES (18, 'dieciocho');
INSERT INTO clstr_tst (b, c) VALUES (27, 'veintisiete');
INSERT INTO clstr_tst (b, c) VALUES (25, 'veinticinco');
INSERT INTO clstr_tst (b, c) VALUES (13, 'trece');
INSERT INTO clstr_tst (b, c) VALUES (28, 'veintiocho');
INSERT INTO clstr_tst (b, c) VALUES (32, 'treinta y dos');
INSERT INTO clstr_tst (b, c) VALUES (5, 'cinco');
INSERT INTO clstr_tst (b, c) VALUES (29, 'veintinueve');
INSERT INTO clstr_tst (b, c) VALUES (1, 'uno');
INSERT INTO clstr_tst (b, c) VALUES (24, 'veinticuatro');
INSERT INTO clstr_tst (b, c) VALUES (30, 'treinta');
INSERT INTO clstr_tst (b, c) VALUES (12, 'doce');
INSERT INTO clstr_tst (b, c) VALUES (17, 'diecisiete');
INSERT INTO clstr_tst (b, c) VALUES (9, 'nueve');
INSERT INTO clstr_tst (b, c) VALUES (19, 'diecinueve');
INSERT INTO clstr_tst (b, c) VALUES (26, 'veintiseis');
INSERT INTO clstr_tst (b, c) VALUES (15, 'quince');
INSERT INTO clstr_tst (b, c) VALUES (7, 'siete');
INSERT INTO clstr_tst (b, c) VALUES (16, 'dieciseis');
INSERT INTO clstr_tst (b, c) VALUES (8, 'ocho');
-- This entry is needed to test that TOASTED values are copied correctly.
INSERT INTO clstr_tst (b, c, d) VALUES (6, 'seis', repeat('xyzzy', 100000));
CLUSTER clstr_tst_c ON clstr_tst;
SELECT a,b,c,substring(d for 30), length(d) from clstr_tst ORDER BY 1,2,3,4;
 a  | b  |       c       |           substring            | length 
----+----+---------------+--------------------------------+--------
  1 | 11 | once          |                                |       
  2 | 10 | diez          |                                |       
  3 | 31 | treinta y uno |                                |       
  4 | 22 | veintidos     |                                |       
  5 |  3 | tres          |                                |       
  6 | 20 | veinte        |                                |       
  7 | 23 | veintitres    |                                |       
  8 | 21 | veintiuno     |                                |       
  9 |  4 | cuatro        |                                |       
 10 | 14 | catorce       |                                |       
 11 |  2 | dos           |                                |       
 12 | 18 | dieciocho     |                                |       
 13 | 27 | veintisiete   |                                |       
 14 | 25 | veinticinco   |                                |       
 15 | 13 | trece         |                                |       
 16 | 28 | veintiocho    |                                |       
 17 | 32 | treinta y dos |                                |       
 18 |  5 | cinco         |                                |       
 19 | 29 | veintinueve   |                                |       
 20 |  1 | uno           |                                |       
 21 | 24 | veinticuatro  |                                |       
 22 | 30 | treinta       |                                |       
 23 | 12 | doce          |                                |       
 24 | 17 | diecisiete    |                                |       
 25 |  9 | nueve         |                                |       
 26 | 19 | diecinueve    |                                |       
 27 | 26 | veintiseis    |                                |       
 28 | 15 | quince        |                                |       
 29 |  7 | siete         |                                |       
 30 | 16 | dieciseis     |                                |       
 31 |  8 | ocho          |                                |       
 32 |  6 | seis          | xyzzyxyzzyxyzzyxyzzyxyzzyxyzzy | 500000
(32 rows)

SELECT a,b,c,substring(d for 30), length(d) from clstr_tst ORDER BY a;
 a  | b  |       c       |           substring            | length 
----+----+---------------+--------------------------------+--------
  1 | 11 | once          |                                |       
  2 | 10 | diez          |                                |       
  3 | 31 | treinta y uno |                                |       
  4 | 22 | veintidos     |                                |       
  5 |  3 | tres          |                                |       
  6 | 20 | veinte        |                                |       
  7 | 23 | veintitres    |                                |       
  8 | 21 | veintiuno     |                                |       
  9 |  4 | cuatro        |                                |       
 10 | 14 | catorce       |                                |       
 11 |  2 | dos           |                                |       
 12 | 18 | dieciocho     |                                |       
 13 | 27 | veintisiete   |                                |       
 14 | 25 | veinticinco   |                                |       
 15 | 13 | trece         |                                |       
 16 | 28 | veintiocho    |                                |       
 17 | 32 | treinta y dos |                                |       
 18 |  5 | cinco         |                                |       
 19 | 29 | veintinueve   |                                |       
 20 |  1 | uno           |                                |       
 21 | 24 | veinticuatro  |                                |       
 22 | 30 | treinta       |                                |       
 23 | 12 | doce          |                                |       
 24 | 17 | diecisiete    |                                |       
 25 |  9 | nueve         |                                |       
 26 | 19 | diecinueve    |                                |       
 27 | 26 | veintiseis    |                                |       
 28 | 15 | quince        |                                |       
 29 |  7 | siete         |                                |       
 30 | 16 | dieciseis     |                                |       
 31 |  8 | ocho          |                                |       
 32 |  6 | seis          | xyzzyxyzzyxyzzyxyzzyxyzzyxyzzy | 500000
(32 rows)

SELECT a,b,c,substring(d for 30), length(d) from clstr_tst ORDER BY b;
 a  | b  |       c       |           substring            | length 
----+----+---------------+--------------------------------+--------
 20 |  1 | uno           |                                |       
 11 |  2 | dos           |                                |       
  5 |  3 | tres          |                                |       
  9 |  4 | cuatro        |                                |       
 18 |  5 | cinco         |                                |       
 32 |  6 | seis          | xyzzyxyzzyxyzzyxyzzyxyzzyxyzzy | 500000
 29 |  7 | siete         |                                |       
 31 |  8 | ocho          |                                |       
 25 |  9 | nueve         |                                |       
  2 | 10 | diez          |                                |       
  1 | 11 | once          |                                |       
 23 | 12 | doce          |                                |       
 15 | 13 | trece         |                                |       
 10 | 14 | catorce       |                                |       
 28 | 15 | quince        |                                |       
 30 | 16 | dieciseis     |                                |       
 24 | 17 | diecisiete    |                                |       
 12 | 18 | dieciocho     |                                |       
 26 | 19 | diecinueve    |                                |       
  6 | 20 | veinte        |                                |       
  8 | 21 | veintiuno     |                                |       
  4 | 22 | veintidos     |                                |       
  7 | 23 | veintitres    |                                |       
 21 | 24 | veinticuatro  |                                |       
 14 | 25 | veinticinco   |                                |       
 27 | 26 | veintiseis    |                                |       
 13 | 27 | veintisiete   |                                |       
 16 | 28 | veintiocho    |                                |       
 19 | 29 | veintinueve   |                                |       
 22 | 30 | treinta       |                                |       
  3 | 31 | treinta y uno |                                |       
 17 | 32 | treinta y dos |                                |       
(32 rows)

SELECT a,b,c,substring(d for 30), length(d) from clstr_tst ORDER BY c;
 a  | b  |       c       |           substring            | length 
----+----+---------------+--------------------------------+--------
 10 | 14 | catorce       |                                |       
 18 |  5 | cinco         |                                |       
  9 |  4 | cuatro        |                                |       
 26 | 19 | diecinueve    |                                |       
 12 | 18 | dieciocho     |                                |       
 30 | 16 | dieciseis     |                                |       
 24 | 17 | diecisiete    |                                |       
  2 | 10 | diez          |                                |       
 23 | 12 | doce          |                                |       
 11 |  2 | dos           |                                |       
 25 |  9 | nueve         |                                |       
 31 |  8 | ocho          |                                |       
  1 | 11 | once          |                                |       
 28 | 15 | quince        |                                |       
 32 |  6 | seis          | xyzzyxyzzyxyzzyxyzzyxyzzyxyzzy | 500000
 29 |  7 | siete         |                                |       
 15 | 13 | trece         |                                |       
 22 | 30 | treinta       |                                |       
 17 | 32 | treinta y dos |                                |       
  3 | 31 | treinta y uno |                                |       
  5 |  3 | tres          |                                |       
 20 |  1 | uno           |                                |       
  6 | 20 | veinte        |                                |       
 14 | 25 | veinticinco   |                                |       
 21 | 24 | veinticuatro  |                                |       
  4 | 22 | veintidos     |                                |       
 19 | 29 | veintinueve   |                                |       
 16 | 28 | veintiocho    |                                |       
 27 | 26 | veintiseis    |                                |       
 13 | 27 | veintisiete   |                                |       
  7 | 23 | veintitres    |                                |       
  8 | 21 | veintiuno     |                                |       
(32 rows)

-- Verify that inheritance link still works
INSERT INTO clstr_tst_inh VALUES (0, 100, 'in child table');
SELECT a,b,c,substring(d for 30), length(d) from clstr_tst ORDER BY 1;
 a  |  b  |       c        |           substring            | length 
----+-----+----------------+--------------------------------+--------
  0 | 100 | in child table |                                |       
  1 |  11 | once           |                                |       
  2 |  10 | diez           |                                |       
  3 |  31 | treinta y uno  |                                |       
  4 |  22 | veintidos      |                                |       
  5 |   3 | tres           |                                |       
  6 |  20 | veinte         |                                |       
  7 |  23 | veintitres     |                                |       
  8 |  21 | veintiuno      |                                |       
  9 |   4 | cuatro         |                                |       
 10 |  14 | catorce        |                                |       
 11 |   2 | dos            |                                |       
 12 |  18 | dieciocho      |                                |       
 13 |  27 | veintisiete    |                                |       
 14 |  25 | veinticinco    |                                |       
 15 |  13 | trece          |                                |       
 16 |  28 | veintiocho     |                                |       
 17 |  32 | treinta y dos  |                                |       
 18 |   5 | cinco          |                                |       
 19 |  29 | veintinueve    |                                |       
 20 |   1 | uno            |                                |       
 21 |  24 | veinticuatro   |                                |       
 22 |  30 | treinta        |                                |       
 23 |  12 | doce           |                                |       
 24 |  17 | diecisiete     |                                |       
 25 |   9 | nueve          |                                |       
 26 |  19 | diecinueve     |                                |       
 27 |  26 | veintiseis     |                                |       
 28 |  15 | quince         |                                |       
 29 |   7 | siete          |                                |       
 30 |  16 | dieciseis      |                                |       
 31 |   8 | ocho           |                                |       
 32 |   6 | seis           | xyzzyxyzzyxyzzyxyzzyxyzzyxyzzy | 500000
(33 rows)

-- Verify that foreign key link still works
INSERT INTO clstr_tst (b, c) VALUES (1111, 'this should fail');
<<<<<<< HEAD
SELECT conname FROM pg_constraint WHERE conrelid = 'clstr_tst'::regclass;
=======
ERROR:  insert or update on table "clstr_tst" violates foreign key constraint "clstr_tst_con"
DETAIL:  Key (b)=(1111) is not present in table "clstr_tst_s".
SELECT conname FROM pg_constraint WHERE conrelid = 'clstr_tst'::regclass
ORDER BY 1;
>>>>>>> d13f41d2
    conname     
----------------
 clstr_tst_con
 clstr_tst_pkey
(2 rows)

SELECT relname, relkind,
    EXISTS(SELECT 1 FROM pg_class WHERE oid = c.reltoastrelid) AS hastoast
FROM pg_class c WHERE relname LIKE 'clstr_tst%' ORDER BY relname;
       relname        | relkind | hastoast 
----------------------+---------+----------
 clstr_tst            | r       | t
 clstr_tst_a_seq      | S       | f
 clstr_tst_b          | i       | f
 clstr_tst_b_c        | i       | f
 clstr_tst_c          | i       | f
 clstr_tst_c_b        | i       | f
 clstr_tst_inh        | r       | t
 clstr_tst_pkey       | i       | f
 clstr_tst_s          | r       | f
 clstr_tst_s_pkey     | i       | f
 clstr_tst_s_rf_a_seq | S       | f
(11 rows)

-- Verify that indisclustered is correctly set
SELECT pg_class.relname FROM pg_index, pg_class, pg_class AS pg_class_2
WHERE pg_class.oid=indexrelid
	AND indrelid=pg_class_2.oid
	AND pg_class_2.relname = 'clstr_tst'
	AND indisclustered;
   relname   
-------------
 clstr_tst_c
(1 row)

-- Try changing indisclustered
ALTER TABLE clstr_tst CLUSTER ON clstr_tst_b_c;
SELECT pg_class.relname FROM pg_index, pg_class, pg_class AS pg_class_2
WHERE pg_class.oid=indexrelid
	AND indrelid=pg_class_2.oid
	AND pg_class_2.relname = 'clstr_tst'
	AND indisclustered;
    relname    
---------------
 clstr_tst_b_c
(1 row)

-- Try turning off all clustering
ALTER TABLE clstr_tst SET WITHOUT CLUSTER;
SELECT pg_class.relname FROM pg_index, pg_class, pg_class AS pg_class_2
WHERE pg_class.oid=indexrelid
	AND indrelid=pg_class_2.oid
	AND pg_class_2.relname = 'clstr_tst'
	AND indisclustered;
 relname 
---------
(0 rows)

-- Verify that clustering all tables does in fact cluster the right ones
CREATE USER clstr_user;
CREATE TABLE clstr_1 (a INT PRIMARY KEY) DISTRIBUTED BY (a);
NOTICE:  CREATE TABLE / PRIMARY KEY will create implicit index "clstr_1_pkey" for table "clstr_1"
CREATE TABLE clstr_2 (a INT PRIMARY KEY) DISTRIBUTED BY (a);
NOTICE:  CREATE TABLE / PRIMARY KEY will create implicit index "clstr_2_pkey" for table "clstr_2"
CREATE TABLE clstr_3 (a INT PRIMARY KEY) DISTRIBUTED BY (a);
NOTICE:  CREATE TABLE / PRIMARY KEY will create implicit index "clstr_3_pkey" for table "clstr_3"
ALTER TABLE clstr_1 OWNER TO clstr_user;
ALTER TABLE clstr_3 OWNER TO clstr_user;
GRANT SELECT ON clstr_2 TO clstr_user;
INSERT INTO clstr_1 VALUES (2);
INSERT INTO clstr_1 VALUES (1);
INSERT INTO clstr_2 VALUES (2);
INSERT INTO clstr_2 VALUES (1);
INSERT INTO clstr_3 VALUES (2);
INSERT INTO clstr_3 VALUES (1);
-- "CLUSTER <tablename>" on a table that hasn't been clustered
CLUSTER clstr_2;
ERROR:  there is no previously clustered index for table "clstr_2"
CLUSTER clstr_1_pkey ON clstr_1;
CLUSTER clstr_2 USING clstr_2_pkey;
SELECT * FROM clstr_1 UNION ALL
  SELECT * FROM clstr_2 UNION ALL
  SELECT * FROM clstr_3 ORDER BY 1;
 a 
---
 1
 1
 1
 2
 2
 2
(6 rows)

-- revert to the original state
DELETE FROM clstr_1;
DELETE FROM clstr_2;
DELETE FROM clstr_3;
INSERT INTO clstr_1 VALUES (2);
INSERT INTO clstr_1 VALUES (1);
INSERT INTO clstr_2 VALUES (2);
INSERT INTO clstr_2 VALUES (1);
INSERT INTO clstr_3 VALUES (2);
INSERT INTO clstr_3 VALUES (1);
-- this user can only cluster clstr_1 and clstr_3, but the latter
-- has not been clustered
SET SESSION AUTHORIZATION clstr_user;
CLUSTER;
SELECT * FROM clstr_1 UNION ALL
  SELECT * FROM clstr_2 UNION ALL
  SELECT * FROM clstr_3 ORDER BY 1;
 a 
---
 1
 1
 1
 2
 2
 2
(6 rows)

-- cluster a single table using the indisclustered bit previously set
DELETE FROM clstr_1;
INSERT INTO clstr_1 VALUES (2);
INSERT INTO clstr_1 VALUES (1);
CLUSTER clstr_1;
SELECT * FROM clstr_1 ORDER BY 1;
 a 
---
 1
 2
(2 rows)

-- Test MVCC-safety of cluster. There isn't much we can do to verify the
-- results with a single backend...
CREATE TABLE clustertest (key int PRIMARY KEY);
NOTICE:  CREATE TABLE / PRIMARY KEY will create implicit index "clustertest_pkey" for table "clustertest"
INSERT INTO clustertest VALUES (10);
INSERT INTO clustertest VALUES (20);
INSERT INTO clustertest VALUES (30);
INSERT INTO clustertest VALUES (40);
INSERT INTO clustertest VALUES (50);
-- Use a transaction so that updates are not committed when CLUSTER sees 'em
BEGIN;
-- Test update where the old row version is found first in the scan
UPDATE clustertest SET key = 100 WHERE key = 10;
-- Test update where the new row version is found first in the scan
UPDATE clustertest SET key = 35 WHERE key = 40;
-- Test longer update chain 
UPDATE clustertest SET key = 60 WHERE key = 50;
UPDATE clustertest SET key = 70 WHERE key = 60;
UPDATE clustertest SET key = 80 WHERE key = 70;
SELECT * FROM clustertest;
 key 
-----
  20
  30
 100
  35
  80
(5 rows)

CLUSTER clustertest_pkey ON clustertest;
SELECT * FROM clustertest;
 key 
-----
  20
  30
  35
  80
 100
(5 rows)

COMMIT;
SELECT * FROM clustertest;
 key 
-----
  20
  30
  35
  80
 100
(5 rows)

-- clean up
\c -
DROP TABLE clustertest;
DROP TABLE clstr_1;
DROP TABLE clstr_2;
DROP TABLE clstr_3;
DROP USER clstr_user;<|MERGE_RESOLUTION|>--- conflicted
+++ resolved
@@ -250,14 +250,8 @@
 
 -- Verify that foreign key link still works
 INSERT INTO clstr_tst (b, c) VALUES (1111, 'this should fail');
-<<<<<<< HEAD
-SELECT conname FROM pg_constraint WHERE conrelid = 'clstr_tst'::regclass;
-=======
-ERROR:  insert or update on table "clstr_tst" violates foreign key constraint "clstr_tst_con"
-DETAIL:  Key (b)=(1111) is not present in table "clstr_tst_s".
 SELECT conname FROM pg_constraint WHERE conrelid = 'clstr_tst'::regclass
 ORDER BY 1;
->>>>>>> d13f41d2
     conname     
 ----------------
  clstr_tst_con
@@ -318,6 +312,7 @@
 
 -- Verify that clustering all tables does in fact cluster the right ones
 CREATE USER clstr_user;
+NOTICE:  resource queue required -- using default resource queue "pg_default"
 CREATE TABLE clstr_1 (a INT PRIMARY KEY) DISTRIBUTED BY (a);
 NOTICE:  CREATE TABLE / PRIMARY KEY will create implicit index "clstr_1_pkey" for table "clstr_1"
 CREATE TABLE clstr_2 (a INT PRIMARY KEY) DISTRIBUTED BY (a);
@@ -392,13 +387,13 @@
 
 -- Test MVCC-safety of cluster. There isn't much we can do to verify the
 -- results with a single backend...
-CREATE TABLE clustertest (key int PRIMARY KEY);
-NOTICE:  CREATE TABLE / PRIMARY KEY will create implicit index "clustertest_pkey" for table "clustertest"
-INSERT INTO clustertest VALUES (10);
-INSERT INTO clustertest VALUES (20);
-INSERT INTO clustertest VALUES (30);
-INSERT INTO clustertest VALUES (40);
-INSERT INTO clustertest VALUES (50);
+CREATE TABLE clustertest (key int, distkey int) DISTRIBUTED BY (distkey);
+CREATE INDEX clustertest_pkey ON clustertest (key);
+INSERT INTO clustertest VALUES (10, 1);
+INSERT INTO clustertest VALUES (20, 2);
+INSERT INTO clustertest VALUES (30, 1);
+INSERT INTO clustertest VALUES (40, 2);
+INSERT INTO clustertest VALUES (50, 3);
 -- Use a transaction so that updates are not committed when CLUSTER sees 'em
 BEGIN;
 -- Test update where the old row version is found first in the scan
@@ -409,7 +404,7 @@
 UPDATE clustertest SET key = 60 WHERE key = 50;
 UPDATE clustertest SET key = 70 WHERE key = 60;
 UPDATE clustertest SET key = 80 WHERE key = 70;
-SELECT * FROM clustertest;
+SELECT key FROM clustertest;
  key 
 -----
   20
@@ -420,7 +415,7 @@
 (5 rows)
 
 CLUSTER clustertest_pkey ON clustertest;
-SELECT * FROM clustertest;
+SELECT key FROM clustertest;
  key 
 -----
   20
@@ -431,7 +426,7 @@
 (5 rows)
 
 COMMIT;
-SELECT * FROM clustertest;
+SELECT key FROM clustertest;
  key 
 -----
   20
