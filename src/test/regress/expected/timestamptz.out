--- conflicted
+++ resolved
@@ -2103,7 +2103,6 @@
 (1 row)
 
 SELECT '2014-10-26 00:00:00 Europe/Moscow'::timestamptz;
-<<<<<<< HEAD
          timestamptz          
 ------------------------------
  Sat Oct 25 20:00:00 2014 UTC
@@ -2160,287 +2159,177 @@
 SELECT '2014-10-26 02:00:00 MSK'::timestamptz;
          timestamptz          
 ------------------------------
-=======
-         timestamptz          
+ Sat Oct 25 23:00:00 2014 UTC
+(1 row)
+
+SELECT '2011-03-27 00:00:00'::timestamp AT TIME ZONE 'Europe/Moscow';
+           timezone           
+------------------------------
+ Sat Mar 26 21:00:00 2011 UTC
+(1 row)
+
+SELECT '2011-03-27 01:00:00'::timestamp AT TIME ZONE 'Europe/Moscow';
+           timezone           
+------------------------------
+ Sat Mar 26 22:00:00 2011 UTC
+(1 row)
+
+SELECT '2011-03-27 01:59:59'::timestamp AT TIME ZONE 'Europe/Moscow';
+           timezone           
+------------------------------
+ Sat Mar 26 22:59:59 2011 UTC
+(1 row)
+
+SELECT '2011-03-27 02:00:00'::timestamp AT TIME ZONE 'Europe/Moscow';
+           timezone           
+------------------------------
+ Sat Mar 26 23:00:00 2011 UTC
+(1 row)
+
+SELECT '2011-03-27 02:00:01'::timestamp AT TIME ZONE 'Europe/Moscow';
+           timezone           
+------------------------------
+ Sat Mar 26 23:00:01 2011 UTC
+(1 row)
+
+SELECT '2011-03-27 02:59:59'::timestamp AT TIME ZONE 'Europe/Moscow';
+           timezone           
+------------------------------
+ Sat Mar 26 23:59:59 2011 UTC
+(1 row)
+
+SELECT '2011-03-27 03:00:00'::timestamp AT TIME ZONE 'Europe/Moscow';
+           timezone           
+------------------------------
+ Sat Mar 26 23:00:00 2011 UTC
+(1 row)
+
+SELECT '2011-03-27 03:00:01'::timestamp AT TIME ZONE 'Europe/Moscow';
+           timezone           
+------------------------------
+ Sat Mar 26 23:00:01 2011 UTC
+(1 row)
+
+SELECT '2011-03-27 04:00:00'::timestamp AT TIME ZONE 'Europe/Moscow';
+           timezone           
+------------------------------
+ Sun Mar 27 00:00:00 2011 UTC
+(1 row)
+
+SELECT '2011-03-27 00:00:00'::timestamp AT TIME ZONE 'MSK';
+           timezone           
+------------------------------
+ Sat Mar 26 21:00:00 2011 UTC
+(1 row)
+
+SELECT '2011-03-27 01:00:00'::timestamp AT TIME ZONE 'MSK';
+           timezone           
+------------------------------
+ Sat Mar 26 22:00:00 2011 UTC
+(1 row)
+
+SELECT '2011-03-27 01:59:59'::timestamp AT TIME ZONE 'MSK';
+           timezone           
+------------------------------
+ Sat Mar 26 22:59:59 2011 UTC
+(1 row)
+
+SELECT '2011-03-27 02:00:00'::timestamp AT TIME ZONE 'MSK';
+           timezone           
+------------------------------
+ Sat Mar 26 22:00:00 2011 UTC
+(1 row)
+
+SELECT '2011-03-27 02:00:01'::timestamp AT TIME ZONE 'MSK';
+           timezone           
+------------------------------
+ Sat Mar 26 22:00:01 2011 UTC
+(1 row)
+
+SELECT '2011-03-27 02:59:59'::timestamp AT TIME ZONE 'MSK';
+           timezone           
+------------------------------
+ Sat Mar 26 22:59:59 2011 UTC
+(1 row)
+
+SELECT '2011-03-27 03:00:00'::timestamp AT TIME ZONE 'MSK';
+           timezone           
+------------------------------
+ Sat Mar 26 23:00:00 2011 UTC
+(1 row)
+
+SELECT '2011-03-27 03:00:01'::timestamp AT TIME ZONE 'MSK';
+           timezone           
+------------------------------
+ Sat Mar 26 23:00:01 2011 UTC
+(1 row)
+
+SELECT '2011-03-27 04:00:00'::timestamp AT TIME ZONE 'MSK';
+           timezone           
+------------------------------
+ Sun Mar 27 00:00:00 2011 UTC
+(1 row)
+
+SELECT '2014-10-26 00:00:00'::timestamp AT TIME ZONE 'Europe/Moscow';
+           timezone           
 ------------------------------
  Sat Oct 25 20:00:00 2014 UTC
 (1 row)
 
-SELECT '2014-10-26 00:59:59 Europe/Moscow'::timestamptz;
-         timestamptz          
+SELECT '2014-10-26 00:59:59'::timestamp AT TIME ZONE 'Europe/Moscow';
+           timezone           
 ------------------------------
  Sat Oct 25 20:59:59 2014 UTC
 (1 row)
 
-SELECT '2014-10-26 01:00:00 Europe/Moscow'::timestamptz;
-         timestamptz          
+SELECT '2014-10-26 01:00:00'::timestamp AT TIME ZONE 'Europe/Moscow';
+           timezone           
 ------------------------------
  Sat Oct 25 22:00:00 2014 UTC
 (1 row)
 
-SELECT '2014-10-26 01:00:01 Europe/Moscow'::timestamptz;
-         timestamptz          
+SELECT '2014-10-26 01:00:01'::timestamp AT TIME ZONE 'Europe/Moscow';
+           timezone           
 ------------------------------
  Sat Oct 25 22:00:01 2014 UTC
 (1 row)
 
-SELECT '2014-10-26 02:00:00 Europe/Moscow'::timestamptz;
-         timestamptz          
+SELECT '2014-10-26 02:00:00'::timestamp AT TIME ZONE 'Europe/Moscow';
+           timezone           
 ------------------------------
  Sat Oct 25 23:00:00 2014 UTC
 (1 row)
 
-SELECT '2014-10-26 00:00:00 MSK'::timestamptz;
-         timestamptz          
+SELECT '2014-10-26 00:00:00'::timestamp AT TIME ZONE 'MSK';
+           timezone           
 ------------------------------
  Sat Oct 25 20:00:00 2014 UTC
 (1 row)
 
-SELECT '2014-10-26 00:59:59 MSK'::timestamptz;
-         timestamptz          
+SELECT '2014-10-26 00:59:59'::timestamp AT TIME ZONE 'MSK';
+           timezone           
 ------------------------------
  Sat Oct 25 20:59:59 2014 UTC
 (1 row)
 
-SELECT '2014-10-26 01:00:00 MSK'::timestamptz;
-         timestamptz          
+SELECT '2014-10-26 01:00:00'::timestamp AT TIME ZONE 'MSK';
+           timezone           
 ------------------------------
  Sat Oct 25 22:00:00 2014 UTC
 (1 row)
 
-SELECT '2014-10-26 01:00:01 MSK'::timestamptz;
-         timestamptz          
+SELECT '2014-10-26 01:00:01'::timestamp AT TIME ZONE 'MSK';
+           timezone           
 ------------------------------
  Sat Oct 25 22:00:01 2014 UTC
 (1 row)
 
-SELECT '2014-10-26 02:00:00 MSK'::timestamptz;
-         timestamptz          
-------------------------------
->>>>>>> 9e1c9f95
+SELECT '2014-10-26 02:00:00'::timestamp AT TIME ZONE 'MSK';
+           timezone           
+------------------------------
  Sat Oct 25 23:00:00 2014 UTC
 (1 row)
 
-SELECT '2011-03-27 00:00:00'::timestamp AT TIME ZONE 'Europe/Moscow';
-           timezone           
-------------------------------
- Sat Mar 26 21:00:00 2011 UTC
-(1 row)
-
-SELECT '2011-03-27 01:00:00'::timestamp AT TIME ZONE 'Europe/Moscow';
-           timezone           
-------------------------------
- Sat Mar 26 22:00:00 2011 UTC
-(1 row)
-
-SELECT '2011-03-27 01:59:59'::timestamp AT TIME ZONE 'Europe/Moscow';
-           timezone           
-------------------------------
- Sat Mar 26 22:59:59 2011 UTC
-(1 row)
-
-SELECT '2011-03-27 02:00:00'::timestamp AT TIME ZONE 'Europe/Moscow';
-           timezone           
-------------------------------
- Sat Mar 26 23:00:00 2011 UTC
-(1 row)
-
-SELECT '2011-03-27 02:00:01'::timestamp AT TIME ZONE 'Europe/Moscow';
-           timezone           
-------------------------------
- Sat Mar 26 23:00:01 2011 UTC
-(1 row)
-
-SELECT '2011-03-27 02:59:59'::timestamp AT TIME ZONE 'Europe/Moscow';
-           timezone           
-------------------------------
- Sat Mar 26 23:59:59 2011 UTC
-(1 row)
-
-SELECT '2011-03-27 03:00:00'::timestamp AT TIME ZONE 'Europe/Moscow';
-           timezone           
-------------------------------
- Sat Mar 26 23:00:00 2011 UTC
-(1 row)
-
-SELECT '2011-03-27 03:00:01'::timestamp AT TIME ZONE 'Europe/Moscow';
-           timezone           
-------------------------------
- Sat Mar 26 23:00:01 2011 UTC
-(1 row)
-
-SELECT '2011-03-27 04:00:00'::timestamp AT TIME ZONE 'Europe/Moscow';
-           timezone           
-------------------------------
- Sun Mar 27 00:00:00 2011 UTC
-(1 row)
-
-SELECT '2011-03-27 00:00:00'::timestamp AT TIME ZONE 'MSK';
-           timezone           
-------------------------------
- Sat Mar 26 21:00:00 2011 UTC
-(1 row)
-
-SELECT '2011-03-27 01:00:00'::timestamp AT TIME ZONE 'MSK';
-           timezone           
-------------------------------
- Sat Mar 26 22:00:00 2011 UTC
-(1 row)
-
-SELECT '2011-03-27 01:59:59'::timestamp AT TIME ZONE 'MSK';
-           timezone           
-------------------------------
- Sat Mar 26 22:59:59 2011 UTC
-(1 row)
-
-SELECT '2011-03-27 02:00:00'::timestamp AT TIME ZONE 'MSK';
-           timezone           
-------------------------------
- Sat Mar 26 22:00:00 2011 UTC
-(1 row)
-
-SELECT '2011-03-27 02:00:01'::timestamp AT TIME ZONE 'MSK';
-           timezone           
-------------------------------
- Sat Mar 26 22:00:01 2011 UTC
-(1 row)
-
-SELECT '2011-03-27 02:59:59'::timestamp AT TIME ZONE 'MSK';
-           timezone           
-------------------------------
- Sat Mar 26 22:59:59 2011 UTC
-(1 row)
-
-SELECT '2011-03-27 03:00:00'::timestamp AT TIME ZONE 'MSK';
-           timezone           
-------------------------------
- Sat Mar 26 23:00:00 2011 UTC
-(1 row)
-
-SELECT '2011-03-27 03:00:01'::timestamp AT TIME ZONE 'MSK';
-           timezone           
-------------------------------
- Sat Mar 26 23:00:01 2011 UTC
-(1 row)
-
-SELECT '2011-03-27 04:00:00'::timestamp AT TIME ZONE 'MSK';
-           timezone           
-------------------------------
- Sun Mar 27 00:00:00 2011 UTC
-(1 row)
-
-SELECT '2014-10-26 00:00:00'::timestamp AT TIME ZONE 'Europe/Moscow';
-<<<<<<< HEAD
-=======
-           timezone           
-------------------------------
- Sat Oct 25 20:00:00 2014 UTC
-(1 row)
-
-SELECT '2014-10-26 00:59:59'::timestamp AT TIME ZONE 'Europe/Moscow';
-           timezone           
-------------------------------
- Sat Oct 25 20:59:59 2014 UTC
-(1 row)
-
-SELECT '2014-10-26 01:00:00'::timestamp AT TIME ZONE 'Europe/Moscow';
-           timezone           
-------------------------------
- Sat Oct 25 22:00:00 2014 UTC
-(1 row)
-
-SELECT '2014-10-26 01:00:01'::timestamp AT TIME ZONE 'Europe/Moscow';
-           timezone           
-------------------------------
- Sat Oct 25 22:00:01 2014 UTC
-(1 row)
-
-SELECT '2014-10-26 02:00:00'::timestamp AT TIME ZONE 'Europe/Moscow';
-           timezone           
-------------------------------
- Sat Oct 25 23:00:00 2014 UTC
-(1 row)
-
-SELECT '2014-10-26 00:00:00'::timestamp AT TIME ZONE 'MSK';
->>>>>>> 9e1c9f95
-           timezone           
-------------------------------
- Sat Oct 25 20:00:00 2014 UTC
-(1 row)
-
-<<<<<<< HEAD
-SELECT '2014-10-26 00:59:59'::timestamp AT TIME ZONE 'Europe/Moscow';
-=======
-SELECT '2014-10-26 00:59:59'::timestamp AT TIME ZONE 'MSK';
->>>>>>> 9e1c9f95
-           timezone           
-------------------------------
- Sat Oct 25 20:59:59 2014 UTC
-(1 row)
-
-<<<<<<< HEAD
-SELECT '2014-10-26 01:00:00'::timestamp AT TIME ZONE 'Europe/Moscow';
-=======
-SELECT '2014-10-26 01:00:00'::timestamp AT TIME ZONE 'MSK';
->>>>>>> 9e1c9f95
-           timezone           
-------------------------------
- Sat Oct 25 22:00:00 2014 UTC
-(1 row)
-
-<<<<<<< HEAD
-SELECT '2014-10-26 01:00:01'::timestamp AT TIME ZONE 'Europe/Moscow';
-=======
-SELECT '2014-10-26 01:00:01'::timestamp AT TIME ZONE 'MSK';
->>>>>>> 9e1c9f95
-           timezone           
-------------------------------
- Sat Oct 25 22:00:01 2014 UTC
-(1 row)
-
-<<<<<<< HEAD
-SELECT '2014-10-26 02:00:00'::timestamp AT TIME ZONE 'Europe/Moscow';
-=======
-SELECT '2014-10-26 02:00:00'::timestamp AT TIME ZONE 'MSK';
->>>>>>> 9e1c9f95
-           timezone           
-------------------------------
- Sat Oct 25 23:00:00 2014 UTC
-(1 row)
-
-<<<<<<< HEAD
-SELECT '2014-10-26 00:00:00'::timestamp AT TIME ZONE 'MSK';
-           timezone           
-------------------------------
- Sat Oct 25 20:00:00 2014 UTC
-(1 row)
-
-SELECT '2014-10-26 00:59:59'::timestamp AT TIME ZONE 'MSK';
-           timezone           
-------------------------------
- Sat Oct 25 20:59:59 2014 UTC
-(1 row)
-
-SELECT '2014-10-26 01:00:00'::timestamp AT TIME ZONE 'MSK';
-           timezone           
-------------------------------
- Sat Oct 25 22:00:00 2014 UTC
-(1 row)
-
-SELECT '2014-10-26 01:00:01'::timestamp AT TIME ZONE 'MSK';
-           timezone           
-------------------------------
- Sat Oct 25 22:00:01 2014 UTC
-(1 row)
-
-SELECT '2014-10-26 02:00:00'::timestamp AT TIME ZONE 'MSK';
-           timezone           
-------------------------------
- Sat Oct 25 23:00:00 2014 UTC
-(1 row)
-
-=======
->>>>>>> 9e1c9f95
 SELECT make_timestamptz(2014, 10, 26, 0, 0, 0, 'MSK');
        make_timestamptz       
 ------------------------------
@@ -2538,8 +2427,6 @@
 (1 row)
 
 SELECT '2014-10-25 21:00:00 UTC'::timestamptz;
-<<<<<<< HEAD
-=======
          timestamptz          
 ------------------------------
  Sun Oct 26 01:00:00 2014 MSK
@@ -2552,25 +2439,11 @@
 (1 row)
 
 SELECT '2014-10-25 22:00:00 UTC'::timestamptz;
->>>>>>> 9e1c9f95
          timestamptz          
 ------------------------------
  Sun Oct 26 01:00:00 2014 MSK
 (1 row)
 
-<<<<<<< HEAD
-SELECT '2014-10-25 21:59:59 UTC'::timestamptz;
-         timestamptz          
-------------------------------
- Sun Oct 26 01:59:59 2014 MSK
-(1 row)
-
-SELECT '2014-10-25 22:00:00 UTC'::timestamptz;
-         timestamptz          
-------------------------------
- Sun Oct 26 01:00:00 2014 MSK
-(1 row)
-
 SELECT '2014-10-25 22:00:01 UTC'::timestamptz;
          timestamptz          
 ------------------------------
@@ -2580,17 +2453,6 @@
 SELECT '2014-10-25 23:00:00 UTC'::timestamptz;
          timestamptz          
 ------------------------------
-=======
-SELECT '2014-10-25 22:00:01 UTC'::timestamptz;
-         timestamptz          
-------------------------------
- Sun Oct 26 01:00:01 2014 MSK
-(1 row)
-
-SELECT '2014-10-25 23:00:00 UTC'::timestamptz;
-         timestamptz          
-------------------------------
->>>>>>> 9e1c9f95
  Sun Oct 26 02:00:00 2014 MSK
 (1 row)
 
@@ -2638,7 +2500,6 @@
 (1 row)
 
 SELECT '2014-10-25 21:00:00 UTC'::timestamptz AT TIME ZONE 'Europe/Moscow';
-<<<<<<< HEAD
          timezone         
 --------------------------
  Sun Oct 26 01:00:00 2014
@@ -2651,14 +2512,11 @@
 (1 row)
 
 SELECT '2014-10-25 22:00:00 UTC'::timestamptz AT TIME ZONE 'Europe/Moscow';
-=======
->>>>>>> 9e1c9f95
          timezone         
 --------------------------
  Sun Oct 26 01:00:00 2014
 (1 row)
 
-<<<<<<< HEAD
 SELECT '2014-10-25 22:00:01 UTC'::timestamptz AT TIME ZONE 'Europe/Moscow';
          timezone         
 --------------------------
@@ -2668,154 +2526,98 @@
 SELECT '2014-10-25 23:00:00 UTC'::timestamptz AT TIME ZONE 'Europe/Moscow';
          timezone         
 --------------------------
-=======
-SELECT '2014-10-25 21:59:59 UTC'::timestamptz AT TIME ZONE 'Europe/Moscow';
+ Sun Oct 26 02:00:00 2014
+(1 row)
+
+SELECT '2011-03-26 21:00:00 UTC'::timestamptz AT TIME ZONE 'MSK';
+         timezone         
+--------------------------
+ Sun Mar 27 00:00:00 2011
+(1 row)
+
+SELECT '2011-03-26 22:00:00 UTC'::timestamptz AT TIME ZONE 'MSK';
+         timezone         
+--------------------------
+ Sun Mar 27 01:00:00 2011
+(1 row)
+
+SELECT '2011-03-26 22:59:59 UTC'::timestamptz AT TIME ZONE 'MSK';
+         timezone         
+--------------------------
+ Sun Mar 27 01:59:59 2011
+(1 row)
+
+SELECT '2011-03-26 23:00:00 UTC'::timestamptz AT TIME ZONE 'MSK';
+         timezone         
+--------------------------
+ Sun Mar 27 03:00:00 2011
+(1 row)
+
+SELECT '2011-03-26 23:00:01 UTC'::timestamptz AT TIME ZONE 'MSK';
+         timezone         
+--------------------------
+ Sun Mar 27 03:00:01 2011
+(1 row)
+
+SELECT '2011-03-26 23:59:59 UTC'::timestamptz AT TIME ZONE 'MSK';
+         timezone         
+--------------------------
+ Sun Mar 27 03:59:59 2011
+(1 row)
+
+SELECT '2011-03-27 00:00:00 UTC'::timestamptz AT TIME ZONE 'MSK';
+         timezone         
+--------------------------
+ Sun Mar 27 04:00:00 2011
+(1 row)
+
+SELECT '2014-10-25 21:00:00 UTC'::timestamptz AT TIME ZONE 'MSK';
+         timezone         
+--------------------------
+ Sun Oct 26 01:00:00 2014
+(1 row)
+
+SELECT '2014-10-25 21:59:59 UTC'::timestamptz AT TIME ZONE 'MSK';
          timezone         
 --------------------------
  Sun Oct 26 01:59:59 2014
 (1 row)
 
-SELECT '2014-10-25 22:00:00 UTC'::timestamptz AT TIME ZONE 'Europe/Moscow';
+SELECT '2014-10-25 22:00:00 UTC'::timestamptz AT TIME ZONE 'MSK';
          timezone         
 --------------------------
  Sun Oct 26 01:00:00 2014
 (1 row)
 
-SELECT '2014-10-25 22:00:01 UTC'::timestamptz AT TIME ZONE 'Europe/Moscow';
+SELECT '2014-10-25 22:00:01 UTC'::timestamptz AT TIME ZONE 'MSK';
          timezone         
 --------------------------
  Sun Oct 26 01:00:01 2014
 (1 row)
 
-SELECT '2014-10-25 23:00:00 UTC'::timestamptz AT TIME ZONE 'Europe/Moscow';
-         timezone         
---------------------------
->>>>>>> 9e1c9f95
+SELECT '2014-10-25 23:00:00 UTC'::timestamptz AT TIME ZONE 'MSK';
+         timezone         
+--------------------------
  Sun Oct 26 02:00:00 2014
 (1 row)
 
-SELECT '2011-03-26 21:00:00 UTC'::timestamptz AT TIME ZONE 'MSK';
-         timezone         
---------------------------
- Sun Mar 27 00:00:00 2011
-(1 row)
-
-SELECT '2011-03-26 22:00:00 UTC'::timestamptz AT TIME ZONE 'MSK';
-         timezone         
---------------------------
- Sun Mar 27 01:00:00 2011
-(1 row)
-
-SELECT '2011-03-26 22:59:59 UTC'::timestamptz AT TIME ZONE 'MSK';
-         timezone         
---------------------------
- Sun Mar 27 01:59:59 2011
-(1 row)
-
-SELECT '2011-03-26 23:00:00 UTC'::timestamptz AT TIME ZONE 'MSK';
-         timezone         
---------------------------
- Sun Mar 27 03:00:00 2011
-(1 row)
-
-SELECT '2011-03-26 23:00:01 UTC'::timestamptz AT TIME ZONE 'MSK';
-         timezone         
---------------------------
- Sun Mar 27 03:00:01 2011
-(1 row)
-
-SELECT '2011-03-26 23:59:59 UTC'::timestamptz AT TIME ZONE 'MSK';
-         timezone         
---------------------------
- Sun Mar 27 03:59:59 2011
-(1 row)
-
-SELECT '2011-03-27 00:00:00 UTC'::timestamptz AT TIME ZONE 'MSK';
-         timezone         
---------------------------
- Sun Mar 27 04:00:00 2011
-(1 row)
-
-SELECT '2014-10-25 21:00:00 UTC'::timestamptz AT TIME ZONE 'MSK';
-         timezone         
---------------------------
- Sun Oct 26 01:00:00 2014
-(1 row)
-
-SELECT '2014-10-25 21:59:59 UTC'::timestamptz AT TIME ZONE 'MSK';
-         timezone         
---------------------------
- Sun Oct 26 01:59:59 2014
-(1 row)
-
-SELECT '2014-10-25 22:00:00 UTC'::timestamptz AT TIME ZONE 'MSK';
-         timezone         
---------------------------
- Sun Oct 26 01:00:00 2014
-(1 row)
-
-SELECT '2014-10-25 22:00:01 UTC'::timestamptz AT TIME ZONE 'MSK';
-         timezone         
---------------------------
- Sun Oct 26 01:00:01 2014
-(1 row)
-
-SELECT '2014-10-25 23:00:00 UTC'::timestamptz AT TIME ZONE 'MSK';
-         timezone         
---------------------------
- Sun Oct 26 02:00:00 2014
-(1 row)
-
 --
-<<<<<<< HEAD
--- Test that the pg_timezone_names and pg_timezone_abbrevs views are
--- more-or-less working.  We can't test their contents in any great detail
--- without the outputs changing anytime IANA updates the underlying data,
--- but it seems reasonable to expect at least one entry per major meridian.
--- (At the time of writing, the actual counts are around 38 because of
--- zones using fractional GMT offsets, so this is a pretty loose test.)
---
-select count(distinct utc_offset) >= 24 as ok from pg_timezone_names;
- ok 
-----
- t
-(1 row)
-
-select count(distinct utc_offset) >= 24 as ok from pg_timezone_abbrevs;
- ok 
-----
- t
-(1 row)
-
--- Let's check the non-default timezone abbreviation sets, too
-set timezone_abbreviations = 'Australia';
-select count(distinct utc_offset) >= 24 as ok from pg_timezone_abbrevs;
- ok 
-----
- t
-(1 row)
-
-set timezone_abbreviations = 'India';
-select count(distinct utc_offset) >= 24 as ok from pg_timezone_abbrevs;
- ok 
-----
- t
-=======
 -- Test that AT TIME ZONE isn't misoptimized when using an index (bug #14504)
 --
 create temp table tmptz (f1 timestamptz primary key);
 insert into tmptz values ('2017-01-18 00:00+00');
 explain (costs off)
 select * from tmptz where f1 at time zone 'utc' = '2017-01-18 00:00';
-                                           QUERY PLAN                                            
--------------------------------------------------------------------------------------------------
- Seq Scan on tmptz
-   Filter: (timezone('utc'::text, f1) = 'Wed Jan 18 00:00:00 2017'::timestamp without time zone)
-(2 rows)
+                                              QUERY PLAN                                               
+-------------------------------------------------------------------------------------------------------
+ Gather Motion 3:1  (slice1; segments: 3)
+   ->  Seq Scan on tmptz
+         Filter: (timezone('utc'::text, f1) = 'Wed Jan 18 00:00:00 2017'::timestamp without time zone)
+ Optimizer: Postgres query optimizer
+(4 rows)
 
 select * from tmptz where f1 at time zone 'utc' = '2017-01-18 00:00';
               f1              
 ------------------------------
  Tue Jan 17 16:00:00 2017 PST
->>>>>>> 9e1c9f95
-(1 row)
+(1 row)
