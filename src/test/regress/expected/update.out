--- conflicted
+++ resolved
@@ -218,29 +218,12 @@
 INSERT INTO upsert_test VALUES (1, 'Baz'), (3, 'Zaz') ON CONFLICT(a)
   DO UPDATE SET (b, a) = (SELECT b || ', Correlated', a from upsert_test i WHERE i.a = upsert_test.a)
   RETURNING *;
-<<<<<<< HEAD
 ERROR:  modification of distribution columns in OnConflictUpdate is not supported
-=======
- a |        b        
----+-----------------
- 1 | Foo, Correlated
- 3 | Zoo, Correlated
-(2 rows)
-
->>>>>>> 7cd0d523
 -- correlated sub-select (EXCLUDED.* alias):
 INSERT INTO upsert_test VALUES (1, 'Bat'), (3, 'Zot') ON CONFLICT(a)
   DO UPDATE SET (b, a) = (SELECT b || ', Excluded', a from upsert_test i WHERE i.a = excluded.a)
   RETURNING *;
-<<<<<<< HEAD
 ERROR:  modification of distribution columns in OnConflictUpdate is not supported
-=======
- a |             b             
----+---------------------------
- 1 | Foo, Correlated, Excluded
- 3 | Zoo, Correlated, Excluded
-(2 rows)
-
 -- ON CONFLICT using system attributes in RETURNING, testing both the
 -- inserting and updating paths. See bug report at:
 -- https://www.postgresql.org/message-id/73436355-6432-49B1-92ED-1FE4F7E7E100%40finefun.com.au
@@ -248,23 +231,14 @@
 INSERT INTO upsert_test VALUES (2, 'Beeble') ON CONFLICT(a)
   DO UPDATE SET (b, a) = (SELECT b || ', Excluded', a from upsert_test i WHERE i.a = excluded.a)
   RETURNING tableoid::regclass, xmin = xid_current() AS xmin_correct, xmax = 0 AS xmax_correct;
-  tableoid   | xmin_correct | xmax_correct 
--------------+--------------+--------------
- upsert_test | t            | t
-(1 row)
-
+ERROR:  modification of distribution columns in OnConflictUpdate is not supported
 -- currently xmax is set after a conflict - that's probably not good,
 -- but it seems worthwhile to have to be explicit if that changes.
 INSERT INTO upsert_test VALUES (2, 'Brox') ON CONFLICT(a)
   DO UPDATE SET (b, a) = (SELECT b || ', Excluded', a from upsert_test i WHERE i.a = excluded.a)
   RETURNING tableoid::regclass, xmin = xid_current() AS xmin_correct, xmax = xid_current() AS xmax_correct;
-  tableoid   | xmin_correct | xmax_correct 
--------------+--------------+--------------
- upsert_test | t            | t
-(1 row)
-
+ERROR:  modification of distribution columns in OnConflictUpdate is not supported
 DROP FUNCTION xid_current();
->>>>>>> 7cd0d523
 DROP TABLE update_test;
 DROP TABLE upsert_test;
 -- Test ON CONFLICT DO UPDATE with partitioned table and non-identical children
@@ -280,21 +254,12 @@
 WITH aaa AS (SELECT 1 AS a, 'Foo' AS b) INSERT INTO upsert_test
   VALUES (1, 'Bar') ON CONFLICT(a)
   DO UPDATE SET (b, a) = (SELECT b, a FROM aaa) RETURNING *;
- a |  b  
----+-----
- 1 | Foo
-(1 row)
-
+ERROR:  modification of distribution columns in OnConflictUpdate is not supported
 -- correlated sub-select:
 WITH aaa AS (SELECT 1 AS ctea, ' Foo' AS cteb) INSERT INTO upsert_test
   VALUES (1, 'Bar'), (2, 'Baz') ON CONFLICT(a)
   DO UPDATE SET (b, a) = (SELECT upsert_test.b||cteb, upsert_test.a FROM aaa) RETURNING *;
- a |    b    
----+---------
- 1 | Foo Foo
- 2 | Zoo Foo
-(2 rows)
-
+ERROR:  modification of distribution columns in OnConflictUpdate is not supported
 DROP TABLE upsert_test;
 ---------------------------
 -- UPDATE with row movement
@@ -507,12 +472,9 @@
 -- computed by referring to the source partition plan's output tuple.  Also,
 -- a trigger on the destination relation may change the tuple, which must be
 -- reflected in the RETURNING output, so we test that too.
-<<<<<<< HEAD
 -- GPDB disallow the INSERT trigger on a SplitUpdate. Therefore, change the
 -- distribution key to avoid split updates.
 ALTER TABLE range_parted SET DISTRIBUTED BY (c);
-=======
->>>>>>> 7cd0d523
 CREATE TABLE part_c_1_c_20 (LIKE range_parted);
 ALTER TABLE part_c_1_c_20 DROP a, DROP b, ADD a text, ADD b bigint;
 ALTER TABLE range_parted ATTACH PARTITION part_c_1_c_20 FOR VALUES FROM ('c', 1) TO ('c', 20);
@@ -546,10 +508,7 @@
 
 DROP TABLE part_c_1_c_20;
 DROP FUNCTION trigfunc;
-<<<<<<< HEAD
 ALTER TABLE range_parted SET DISTRIBUTED BY (a);
-=======
->>>>>>> 7cd0d523
 -- Transition tables with update row movement
 :init_range_parted;
 CREATE FUNCTION trans_updatetrigfunc() RETURNS trigger LANGUAGE plpgsql AS
