-- Regression tests for prepareable statements. We query the content
-- of the pg_prepared_statements view as prepared statements are
-- created and removed.
SELECT name, statement, parameter_types FROM pg_prepared_statements;
 name | statement | parameter_types 
------+-----------+-----------------
(0 rows)

PREPARE q1 AS SELECT 1 AS a;
EXECUTE q1;
 a 
---
 1
(1 row)

SELECT name, statement, parameter_types FROM pg_prepared_statements;
 name |          statement           | parameter_types 
------+------------------------------+-----------------
 q1   | PREPARE q1 AS SELECT 1 AS a; | {}
(1 row)

-- should fail
PREPARE q1 AS SELECT 2;
ERROR:  prepared statement "q1" already exists
-- should succeed
DEALLOCATE q1;
PREPARE q1 AS SELECT 2;
EXECUTE q1;
 ?column? 
----------
        2
(1 row)

PREPARE q2 AS SELECT 2 AS b;
SELECT name, statement, parameter_types FROM pg_prepared_statements ORDER BY 1,2,3;
 name |          statement           | parameter_types 
------+------------------------------+-----------------
 q1   | PREPARE q1 AS SELECT 2;      | {}
 q2   | PREPARE q2 AS SELECT 2 AS b; | {}
(2 rows)

-- sql92 syntax
DEALLOCATE PREPARE q1;
SELECT name, statement, parameter_types FROM pg_prepared_statements ORDER BY 1,2,3;
 name |          statement           | parameter_types 
------+------------------------------+-----------------
 q2   | PREPARE q2 AS SELECT 2 AS b; | {}
(1 row)

DEALLOCATE PREPARE q2;
-- the view should return the empty set again
SELECT name, statement, parameter_types FROM pg_prepared_statements ORDER BY 1,2,3;
 name | statement | parameter_types 
------+-----------+-----------------
(0 rows)

-- parameterized queries
PREPARE q2(text) AS
	SELECT datname, datistemplate, datallowconn
	FROM pg_database WHERE datname = $1;
EXECUTE q2('regression');
  datname   | datistemplate | datallowconn 
------------+---------------+--------------
 regression | f             | t
(1 row)

PREPARE q3(text, int, float, boolean, oid, smallint) AS
	SELECT * FROM tenk1 WHERE string4 = $1 AND (four = $2 OR
<<<<<<< HEAD
	ten = $3::bigint OR true = $4 OR oid = $5 OR odd = $6::int) ORDER BY 1,2,3,4;
=======
	ten = $3::bigint OR true = $4 OR oid = $5 OR odd = $6::int)
	ORDER BY unique1;
>>>>>>> d13f41d2
EXECUTE q3('AAAAxx', 5::smallint, 10.5::float, false, 500::oid, 4::bigint);
 unique1 | unique2 | two | four | ten | twenty | hundred | thousand | twothousand | fivethous | tenthous | odd | even | stringu1 | stringu2 | string4 
---------+---------+-----+------+-----+--------+---------+----------+-------------+-----------+----------+-----+------+----------+----------+---------
       2 |    2716 |   0 |    2 |   2 |      2 |       2 |        2 |           2 |         2 |        2 |   4 |    5 | CAAAAA   | MAEAAA   | AAAAxx
     102 |     612 |   0 |    2 |   2 |      2 |       2 |      102 |         102 |       102 |      102 |   4 |    5 | YDAAAA   | OXAAAA   | AAAAxx
     802 |    2908 |   0 |    2 |   2 |      2 |       2 |      802 |         802 |       802 |      802 |   4 |    5 | WEAAAA   | WHEAAA   | AAAAxx
     902 |    1104 |   0 |    2 |   2 |      2 |       2 |      902 |         902 |       902 |      902 |   4 |    5 | SIAAAA   | MQBAAA   | AAAAxx
    1002 |    2580 |   0 |    2 |   2 |      2 |       2 |        2 |        1002 |      1002 |     1002 |   4 |    5 | OMAAAA   | GVDAAA   | AAAAxx
    1602 |    8148 |   0 |    2 |   2 |      2 |       2 |      602 |        1602 |      1602 |     1602 |   4 |    5 | QJAAAA   | KBMAAA   | AAAAxx
    1702 |    7940 |   0 |    2 |   2 |      2 |       2 |      702 |        1702 |      1702 |     1702 |   4 |    5 | MNAAAA   | KTLAAA   | AAAAxx
    2102 |    6184 |   0 |    2 |   2 |      2 |       2 |      102 |         102 |      2102 |     2102 |   4 |    5 | WCAAAA   | WDJAAA   | AAAAxx
    2202 |    8028 |   0 |    2 |   2 |      2 |       2 |      202 |         202 |      2202 |     2202 |   4 |    5 | SGAAAA   | UWLAAA   | AAAAxx
    2302 |    7112 |   0 |    2 |   2 |      2 |       2 |      302 |         302 |      2302 |     2302 |   4 |    5 | OKAAAA   | ONKAAA   | AAAAxx
    2902 |    6816 |   0 |    2 |   2 |      2 |       2 |      902 |         902 |      2902 |     2902 |   4 |    5 | QHAAAA   | ECKAAA   | AAAAxx
    3202 |    7128 |   0 |    2 |   2 |      2 |       2 |      202 |        1202 |      3202 |     3202 |   4 |    5 | ETAAAA   | EOKAAA   | AAAAxx
    3902 |    9224 |   0 |    2 |   2 |      2 |       2 |      902 |        1902 |      3902 |     3902 |   4 |    5 | CUAAAA   | UQNAAA   | AAAAxx
    4102 |    7676 |   0 |    2 |   2 |      2 |       2 |      102 |         102 |      4102 |     4102 |   4 |    5 | UBAAAA   | GJLAAA   | AAAAxx
    4202 |    6628 |   0 |    2 |   2 |      2 |       2 |      202 |         202 |      4202 |     4202 |   4 |    5 | QFAAAA   | YUJAAA   | AAAAxx
    4502 |     412 |   0 |    2 |   2 |      2 |       2 |      502 |         502 |      4502 |     4502 |   4 |    5 | ERAAAA   | WPAAAA   | AAAAxx
    4702 |    2520 |   0 |    2 |   2 |      2 |       2 |      702 |         702 |      4702 |     4702 |   4 |    5 | WYAAAA   | YSDAAA   | AAAAxx
    4902 |    1600 |   0 |    2 |   2 |      2 |       2 |      902 |         902 |      4902 |     4902 |   4 |    5 | OGAAAA   | OJCAAA   | AAAAxx
    5602 |    8796 |   0 |    2 |   2 |      2 |       2 |      602 |        1602 |       602 |     5602 |   4 |    5 | MHAAAA   | IANAAA   | AAAAxx
    6002 |    8932 |   0 |    2 |   2 |      2 |       2 |        2 |           2 |      1002 |     6002 |   4 |    5 | WWAAAA   | OFNAAA   | AAAAxx
    6402 |    3808 |   0 |    2 |   2 |      2 |       2 |      402 |         402 |      1402 |     6402 |   4 |    5 | GMAAAA   | MQFAAA   | AAAAxx
    7602 |    1040 |   0 |    2 |   2 |      2 |       2 |      602 |        1602 |      2602 |     7602 |   4 |    5 | KGAAAA   | AOBAAA   | AAAAxx
    7802 |    7508 |   0 |    2 |   2 |      2 |       2 |      802 |        1802 |      2802 |     7802 |   4 |    5 | COAAAA   | UCLAAA   | AAAAxx
    8002 |    9980 |   0 |    2 |   2 |      2 |       2 |        2 |           2 |      3002 |     8002 |   4 |    5 | UVAAAA   | WTOAAA   | AAAAxx
    8302 |    7800 |   0 |    2 |   2 |      2 |       2 |      302 |         302 |      3302 |     8302 |   4 |    5 | IHAAAA   | AOLAAA   | AAAAxx
    8402 |    5708 |   0 |    2 |   2 |      2 |       2 |      402 |         402 |      3402 |     8402 |   4 |    5 | ELAAAA   | OLIAAA   | AAAAxx
    8602 |    5440 |   0 |    2 |   2 |      2 |       2 |      602 |         602 |      3602 |     8602 |   4 |    5 | WSAAAA   | GBIAAA   | AAAAxx
    9502 |    1812 |   0 |    2 |   2 |      2 |       2 |      502 |        1502 |      4502 |     9502 |   4 |    5 | MBAAAA   | SRCAAA   | AAAAxx
    9602 |    9972 |   0 |    2 |   2 |      2 |       2 |      602 |        1602 |      4602 |     9602 |   4 |    5 | IFAAAA   | OTOAAA   | AAAAxx
(29 rows)

-- too few params
EXECUTE q3('bool');
ERROR:  wrong number of parameters for prepared statement "q3"
DETAIL:  Expected 6 parameters but got 1.
-- too many params
EXECUTE q3('bytea', 5::smallint, 10.5::float, false, 500::oid, 4::bigint, true);
ERROR:  wrong number of parameters for prepared statement "q3"
DETAIL:  Expected 6 parameters but got 7.
-- wrong param types
EXECUTE q3(5::smallint, 10.5::float, false, 500::oid, 4::bigint, 'bytea');
ERROR:  parameter $3 of type boolean cannot be coerced to the expected type double precision
HINT:  You will need to rewrite or cast the expression.
-- invalid type
PREPARE q4(nonexistenttype) AS SELECT $1;
ERROR:  type "nonexistenttype" does not exist
LINE 1: PREPARE q4(nonexistenttype) AS SELECT $1;
                   ^
-- create table as execute
PREPARE q5(int, text) AS
	SELECT * FROM tenk1 WHERE unique1 = $1 OR stringu1 = $2
	ORDER BY unique1;
CREATE TEMPORARY TABLE q5_prep_results AS EXECUTE q5(200, 'DTAAAA');
SELECT * FROM q5_prep_results ORDER BY 1,2,3,4;
 unique1 | unique2 | two | four | ten | twenty | hundred | thousand | twothousand | fivethous | tenthous | odd | even | stringu1 | stringu2 | string4 
---------+---------+-----+------+-----+--------+---------+----------+-------------+-----------+----------+-----+------+----------+----------+---------
     200 |    9441 |   0 |    0 |   0 |      0 |       0 |      200 |         200 |       200 |      200 |   0 |    1 | SHAAAA   | DZNAAA   | HHHHxx
     497 |    9092 |   1 |    1 |   7 |     17 |      97 |      497 |         497 |       497 |      497 | 194 |  195 | DTAAAA   | SLNAAA   | AAAAxx
    1173 |    6699 |   1 |    1 |   3 |     13 |      73 |      173 |        1173 |      1173 |     1173 | 146 |  147 | DTAAAA   | RXJAAA   | VVVVxx
    1849 |    8143 |   1 |    1 |   9 |      9 |      49 |      849 |        1849 |      1849 |     1849 |  98 |   99 | DTAAAA   | FBMAAA   | VVVVxx
    2525 |      64 |   1 |    1 |   5 |      5 |      25 |      525 |         525 |      2525 |     2525 |  50 |   51 | DTAAAA   | MCAAAA   | AAAAxx
    3201 |    7309 |   1 |    1 |   1 |      1 |       1 |      201 |        1201 |      3201 |     3201 |   2 |    3 | DTAAAA   | DVKAAA   | HHHHxx
    3877 |    4060 |   1 |    1 |   7 |     17 |      77 |      877 |        1877 |      3877 |     3877 | 154 |  155 | DTAAAA   | EAGAAA   | AAAAxx
    4553 |    4113 |   1 |    1 |   3 |     13 |      53 |      553 |         553 |      4553 |     4553 | 106 |  107 | DTAAAA   | FCGAAA   | HHHHxx
    5229 |    6407 |   1 |    1 |   9 |      9 |      29 |      229 |        1229 |       229 |     5229 |  58 |   59 | DTAAAA   | LMJAAA   | VVVVxx
    5905 |    9537 |   1 |    1 |   5 |      5 |       5 |      905 |        1905 |       905 |     5905 |  10 |   11 | DTAAAA   | VCOAAA   | HHHHxx
    6581 |    4686 |   1 |    1 |   1 |      1 |      81 |      581 |         581 |      1581 |     6581 | 162 |  163 | DTAAAA   | GYGAAA   | OOOOxx
    7257 |    1895 |   1 |    1 |   7 |     17 |      57 |      257 |        1257 |      2257 |     7257 | 114 |  115 | DTAAAA   | XUCAAA   | VVVVxx
    7933 |    4514 |   1 |    1 |   3 |     13 |      33 |      933 |        1933 |      2933 |     7933 |  66 |   67 | DTAAAA   | QRGAAA   | OOOOxx
    8609 |    5918 |   1 |    1 |   9 |      9 |       9 |      609 |         609 |      3609 |     8609 |  18 |   19 | DTAAAA   | QTIAAA   | OOOOxx
    9285 |    8469 |   1 |    1 |   5 |      5 |      85 |      285 |        1285 |      4285 |     9285 | 170 |  171 | DTAAAA   | TNMAAA   | HHHHxx
    9961 |    2058 |   1 |    1 |   1 |      1 |      61 |      961 |        1961 |      4961 |     9961 | 122 |  123 | DTAAAA   | EBDAAA   | OOOOxx
(16 rows)

-- unknown or unspecified parameter types: should succeed
PREPARE q6 AS
    SELECT * FROM tenk1 WHERE unique1 = $1 AND stringu1 = $2;
PREPARE q7(unknown) AS
    SELECT * FROM road WHERE thepath = $1;
SELECT name, statement, parameter_types FROM pg_prepared_statements
    ORDER BY name;
<<<<<<< HEAD
 name |                                       statement                                       |                    parameter_types                     
------+---------------------------------------------------------------------------------------+--------------------------------------------------------
 q2   | PREPARE q2(text) AS                                                                   | {text}
      :         SELECT datname, datistemplate, datallowconn                                     
      :         FROM pg_database WHERE datname = $1;                                            
 q3   | PREPARE q3(text, int, float, boolean, oid, smallint) AS                               | {text,integer,"double precision",boolean,oid,smallint}
      :         SELECT * FROM tenk1 WHERE string4 = $1 AND (four = $2 OR                        
      :         ten = $3::bigint OR true = $4 OR oid = $5 OR odd = $6::int) ORDER BY 1,2,3,4;   
 q5   | PREPARE q5(int, text) AS                                                              | {integer,text}
      :         SELECT * FROM tenk1 WHERE unique1 = $1 OR stringu1 = $2;                        
 q6   | PREPARE q6 AS                                                                         | {integer,name}
      :     SELECT * FROM tenk1 WHERE unique1 = $1 AND stringu1 = $2;                           
 q7   | PREPARE q7(unknown) AS                                                                | {path}
      :     SELECT * FROM road WHERE thepath = $1;                                              
=======
 name |                              statement                              |                    parameter_types                     
------+---------------------------------------------------------------------+--------------------------------------------------------
 q2   | PREPARE q2(text) AS                                                 | {text}
      :         SELECT datname, datistemplate, datallowconn                   
      :         FROM pg_database WHERE datname = $1;                          
 q3   | PREPARE q3(text, int, float, boolean, oid, smallint) AS             | {text,integer,"double precision",boolean,oid,smallint}
      :         SELECT * FROM tenk1 WHERE string4 = $1 AND (four = $2 OR      
      :         ten = $3::bigint OR true = $4 OR oid = $5 OR odd = $6::int)   
      :         ORDER BY unique1;                                             
 q5   | PREPARE q5(int, text) AS                                            | {integer,text}
      :         SELECT * FROM tenk1 WHERE unique1 = $1 OR stringu1 = $2       
      :         ORDER BY unique1;                                             
 q6   | PREPARE q6 AS                                                       | {integer,name}
      :     SELECT * FROM tenk1 WHERE unique1 = $1 AND stringu1 = $2;         
 q7   | PREPARE q7(unknown) AS                                              | {path}
      :     SELECT * FROM road WHERE thepath = $1;                            
>>>>>>> d13f41d2
(5 rows)

-- test DEALLOCATE ALL;
DEALLOCATE ALL;
SELECT name, statement, parameter_types FROM pg_prepared_statements
    ORDER BY name;
 name | statement | parameter_types 
------+-----------+-----------------
(0 rows)
<|MERGE_RESOLUTION|>--- conflicted
+++ resolved
@@ -66,12 +66,8 @@
 
 PREPARE q3(text, int, float, boolean, oid, smallint) AS
 	SELECT * FROM tenk1 WHERE string4 = $1 AND (four = $2 OR
-<<<<<<< HEAD
-	ten = $3::bigint OR true = $4 OR oid = $5 OR odd = $6::int) ORDER BY 1,2,3,4;
-=======
 	ten = $3::bigint OR true = $4 OR oid = $5 OR odd = $6::int)
 	ORDER BY unique1;
->>>>>>> d13f41d2
 EXECUTE q3('AAAAxx', 5::smallint, 10.5::float, false, 500::oid, 4::bigint);
  unique1 | unique2 | two | four | ten | twenty | hundred | thousand | twothousand | fivethous | tenthous | odd | even | stringu1 | stringu2 | string4 
 ---------+---------+-----+------+-----+--------+---------+----------+-------------+-----------+----------+-----+------+----------+----------+---------
@@ -156,22 +152,6 @@
     SELECT * FROM road WHERE thepath = $1;
 SELECT name, statement, parameter_types FROM pg_prepared_statements
     ORDER BY name;
-<<<<<<< HEAD
- name |                                       statement                                       |                    parameter_types                     
-------+---------------------------------------------------------------------------------------+--------------------------------------------------------
- q2   | PREPARE q2(text) AS                                                                   | {text}
-      :         SELECT datname, datistemplate, datallowconn                                     
-      :         FROM pg_database WHERE datname = $1;                                            
- q3   | PREPARE q3(text, int, float, boolean, oid, smallint) AS                               | {text,integer,"double precision",boolean,oid,smallint}
-      :         SELECT * FROM tenk1 WHERE string4 = $1 AND (four = $2 OR                        
-      :         ten = $3::bigint OR true = $4 OR oid = $5 OR odd = $6::int) ORDER BY 1,2,3,4;   
- q5   | PREPARE q5(int, text) AS                                                              | {integer,text}
-      :         SELECT * FROM tenk1 WHERE unique1 = $1 OR stringu1 = $2;                        
- q6   | PREPARE q6 AS                                                                         | {integer,name}
-      :     SELECT * FROM tenk1 WHERE unique1 = $1 AND stringu1 = $2;                           
- q7   | PREPARE q7(unknown) AS                                                                | {path}
-      :     SELECT * FROM road WHERE thepath = $1;                                              
-=======
  name |                              statement                              |                    parameter_types                     
 ------+---------------------------------------------------------------------+--------------------------------------------------------
  q2   | PREPARE q2(text) AS                                                 | {text}
@@ -188,7 +168,6 @@
       :     SELECT * FROM tenk1 WHERE unique1 = $1 AND stringu1 = $2;         
  q7   | PREPARE q7(unknown) AS                                              | {path}
       :     SELECT * FROM road WHERE thepath = $1;                            
->>>>>>> d13f41d2
 (5 rows)
 
 -- test DEALLOCATE ALL;
