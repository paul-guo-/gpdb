--
-- UNION (also INTERSECT, EXCEPT)
--
-- Simple UNION constructs
SELECT 1 AS two UNION SELECT 2;
 two 
-----
   1
   2
(2 rows)

SELECT 1 AS one UNION SELECT 1;
 one 
-----
   1
(1 row)

SELECT 1 AS two UNION ALL SELECT 2;
 two 
-----
   1
   2
(2 rows)

SELECT 1 AS two UNION ALL SELECT 1;
 two 
-----
   1
   1
(2 rows)

SELECT 1 AS three UNION SELECT 2 UNION SELECT 3;
 three 
-------
     1
     2
     3
(3 rows)

SELECT 1 AS two UNION SELECT 2 UNION SELECT 2;
 two 
-----
   1
   2
(2 rows)

SELECT 1 AS three UNION SELECT 2 UNION ALL SELECT 2;
 three 
-------
     1
     2
     2
(3 rows)

SELECT 1.1 AS two UNION SELECT 2.2;
 two 
-----
 1.1
 2.2
(2 rows)

-- Mixed types
SELECT 1.1 AS two UNION SELECT 2;
 two 
-----
 1.1
   2
(2 rows)

SELECT 1 AS two UNION SELECT 2.2;
 two 
-----
   1
 2.2
(2 rows)

SELECT 1 AS one UNION SELECT 1.0::float8;
 one 
-----
   1
(1 row)

SELECT 1.1 AS two UNION ALL SELECT 2;
 two 
-----
 1.1
   2
(2 rows)

SELECT 1.0::float8 AS two UNION ALL SELECT 1;
 two 
-----
   1
   1
(2 rows)

SELECT 1.1 AS three UNION SELECT 2 UNION SELECT 3;
 three 
-------
   1.1
     2
     3
(3 rows)

SELECT 1.1::float8 AS two UNION SELECT 2 UNION SELECT 2.0::float8 ORDER BY 1;
 two 
-----
 1.1
   2
(2 rows)

SELECT 1.1 AS three UNION SELECT 2 UNION ALL SELECT 2;
 three 
-------
   1.1
     2
     2
(3 rows)

SELECT 1.1 AS two UNION (SELECT 2 UNION ALL SELECT 2);
 two 
-----
 1.1
   2
(2 rows)

--
-- Try testing from tables...
--
SELECT f1 AS five FROM FLOAT8_TBL
UNION
SELECT f1 FROM FLOAT8_TBL
ORDER BY 1;
         five          
-----------------------
 -1.2345678901234e+200
               -1004.3
                -34.84
 -1.2345678901234e-200
                     0
(5 rows)

SELECT f1 AS ten FROM FLOAT8_TBL
UNION ALL
SELECT f1 FROM FLOAT8_TBL;
          ten          
-----------------------
                     0
                -34.84
               -1004.3
 -1.2345678901234e+200
 -1.2345678901234e-200
                     0
                -34.84
               -1004.3
 -1.2345678901234e+200
 -1.2345678901234e-200
(10 rows)

SELECT f1 AS nine FROM FLOAT8_TBL
UNION
SELECT f1 FROM INT4_TBL
ORDER BY 1;
         nine          
-----------------------
 -1.2345678901234e+200
           -2147483647
               -123456
               -1004.3
                -34.84
 -1.2345678901234e-200
                     0
                123456
            2147483647
(9 rows)

SELECT f1 AS ten FROM FLOAT8_TBL
UNION ALL
SELECT f1 FROM INT4_TBL;
          ten          
-----------------------
                     0
                -34.84
               -1004.3
 -1.2345678901234e+200
 -1.2345678901234e-200
                     0
                123456
               -123456
            2147483647
           -2147483647
(10 rows)

SELECT f1 AS five FROM FLOAT8_TBL
  WHERE f1 BETWEEN -1e6 AND 1e6
UNION
SELECT f1 FROM INT4_TBL
  WHERE f1 BETWEEN 0 AND 1000000;
         five          
-----------------------
               -1004.3
                -34.84
 -1.2345678901234e-200
                     0
                123456
(5 rows)

SELECT CAST(f1 AS char(4)) AS three FROM VARCHAR_TBL
UNION
SELECT f1 FROM CHAR_TBL
ORDER BY 1;
 three 
-------
 a   
 ab  
 abcd
(3 rows)

SELECT f1 AS three FROM VARCHAR_TBL
UNION
SELECT CAST(f1 AS varchar) FROM CHAR_TBL
ORDER BY 1;
 three 
-------
 a
 ab
 abcd
(3 rows)

SELECT f1 AS eight FROM VARCHAR_TBL
UNION ALL
SELECT f1 FROM CHAR_TBL;
 eight 
-------
 a
 ab
 abcd
 abcd
 a
 ab
 abcd
 abcd
(8 rows)

SELECT f1 AS five FROM TEXT_TBL
UNION
SELECT f1 FROM VARCHAR_TBL
UNION
SELECT TRIM(TRAILING FROM f1) FROM CHAR_TBL
ORDER BY 1;
       five        
-------------------
 a
 ab
 abcd
 doh!
 hi de ho neighbor
(5 rows)

--
-- INTERSECT and EXCEPT
--
SELECT q2 FROM int8_tbl INTERSECT SELECT q1 FROM int8_tbl;
        q2        
------------------
 4567890123456789
              123
(2 rows)

SELECT q2 FROM int8_tbl INTERSECT ALL SELECT q1 FROM int8_tbl;
        q2        
------------------
 4567890123456789
 4567890123456789
              123
(3 rows)

SELECT q2 FROM int8_tbl EXCEPT SELECT q1 FROM int8_tbl ORDER BY 1;
        q2         
-------------------
 -4567890123456789
               456
(2 rows)

SELECT q2 FROM int8_tbl EXCEPT ALL SELECT q1 FROM int8_tbl ORDER BY 1;
        q2         
-------------------
 -4567890123456789
               456
(2 rows)

SELECT q2 FROM int8_tbl EXCEPT ALL SELECT DISTINCT q1 FROM int8_tbl ORDER BY 1;
        q2         
-------------------
 -4567890123456789
               456
  4567890123456789
(3 rows)

SELECT q1 FROM int8_tbl EXCEPT SELECT q2 FROM int8_tbl;
 q1 
----
(0 rows)

SELECT q1 FROM int8_tbl EXCEPT ALL SELECT q2 FROM int8_tbl;
        q1        
------------------
 4567890123456789
              123
(2 rows)

SELECT q1 FROM int8_tbl EXCEPT ALL SELECT DISTINCT q2 FROM int8_tbl;
        q1        
------------------
 4567890123456789
 4567890123456789
              123
(3 rows)

SELECT q1 FROM int8_tbl EXCEPT ALL SELECT q1 FROM int8_tbl FOR NO KEY UPDATE;
ERROR:  FOR NO KEY UPDATE is not allowed with UNION/INTERSECT/EXCEPT
--
-- Mixed types
--
SELECT f1 FROM float8_tbl INTERSECT SELECT f1 FROM int4_tbl;
 f1 
----
  0
(1 row)

SELECT f1 FROM float8_tbl EXCEPT SELECT f1 FROM int4_tbl ORDER BY 1;
          f1           
-----------------------
 -1.2345678901234e+200
               -1004.3
                -34.84
 -1.2345678901234e-200
(4 rows)

--
-- Operator precedence and (((((extra))))) parentheses
--
SELECT q1 FROM int8_tbl INTERSECT SELECT q2 FROM int8_tbl UNION ALL SELECT q2 FROM int8_tbl;
        q1         
-------------------
  4567890123456789
               123
               456
  4567890123456789
               123
  4567890123456789
 -4567890123456789
(7 rows)

SELECT q1 FROM int8_tbl INTERSECT (((SELECT q2 FROM int8_tbl UNION ALL SELECT q2 FROM int8_tbl)));
        q1        
------------------
 4567890123456789
              123
(2 rows)

(((SELECT q1 FROM int8_tbl INTERSECT SELECT q2 FROM int8_tbl))) UNION ALL SELECT q2 FROM int8_tbl;
        q1         
-------------------
  4567890123456789
               123
               456
  4567890123456789
               123
  4567890123456789
 -4567890123456789
(7 rows)

SELECT q1 FROM int8_tbl UNION ALL SELECT q2 FROM int8_tbl EXCEPT SELECT q1 FROM int8_tbl ORDER BY 1;
        q1         
-------------------
 -4567890123456789
               456
(2 rows)

SELECT q1 FROM int8_tbl UNION ALL (((SELECT q2 FROM int8_tbl EXCEPT SELECT q1 FROM int8_tbl ORDER BY 1))); --order none
        q1         
-------------------
               123
               123
  4567890123456789
  4567890123456789
  4567890123456789
 -4567890123456789
               456
(7 rows)

(((SELECT q1 FROM int8_tbl UNION ALL SELECT q2 FROM int8_tbl))) EXCEPT SELECT q1 FROM int8_tbl ORDER BY 1;
        q1         
-------------------
 -4567890123456789
               456
(2 rows)

--
-- Subqueries with ORDER BY & LIMIT clauses
--
-- In this syntax, ORDER BY/LIMIT apply to the result of the EXCEPT
SELECT q1,q2 FROM int8_tbl EXCEPT SELECT q2,q1 FROM int8_tbl
ORDER BY q2,q1;
        q1        |        q2         
------------------+-------------------
 4567890123456789 | -4567890123456789
              123 |               456
(2 rows)

-- This should fail, because q2 isn't a name of an EXCEPT output column
SELECT q1 FROM int8_tbl EXCEPT SELECT q2 FROM int8_tbl ORDER BY q2 LIMIT 1;
ERROR:  column "q2" does not exist
LINE 1: ... int8_tbl EXCEPT SELECT q2 FROM int8_tbl ORDER BY q2 LIMIT 1...
                                                             ^
HINT:  There is a column named "q2" in table "*SELECT* 2", but it cannot be referenced from this part of the query.
-- But this should work:
SELECT q1 FROM int8_tbl EXCEPT (((SELECT q2 FROM int8_tbl ORDER BY q2 LIMIT 1))) ORDER BY 1;
        q1        
------------------
              123
 4567890123456789
(2 rows)

--
-- New syntaxes (7.1) permit new tests
--
(((((select * from int8_tbl)))));
        q1        |        q2         
------------------+-------------------
              123 |               456
              123 |  4567890123456789
 4567890123456789 |               123
 4567890123456789 |  4567890123456789
 4567890123456789 | -4567890123456789
(5 rows)

--
-- Check handling of a case with unknown constants.  We don't guarantee
-- an undecorated constant will work in all cases, but historically this
-- usage has worked, so test we don't break it.
--
SELECT a.f1 FROM (SELECT 'test' AS f1 FROM varchar_tbl) a
UNION
SELECT b.f1 FROM (SELECT f1 FROM varchar_tbl) b
ORDER BY 1;
  f1  
------
 a
 ab
 abcd
 test
(4 rows)

-- This should fail, but it should produce an error cursor
SELECT '3.4'::numeric UNION SELECT 'foo';
ERROR:  invalid input syntax for type numeric: "foo"
LINE 1: SELECT '3.4'::numeric UNION SELECT 'foo';
                                           ^
--
-- Test that expression-index constraints can be pushed down through
-- UNION or UNION ALL
--
CREATE TEMP TABLE t1 (a text, b text);
CREATE INDEX t1_ab_idx on t1 ((a || b));
CREATE TEMP TABLE t2 (ab text primary key);
INSERT INTO t1 VALUES ('a', 'b'), ('x', 'y');
INSERT INTO t2 VALUES ('ab'), ('xy');
set enable_seqscan = off;
set enable_indexscan = on;
set enable_bitmapscan = off;
explain (costs off)
 SELECT * FROM
 (SELECT a || b AS ab FROM t1
  UNION ALL
  SELECT * FROM t2) t
 WHERE ab = 'ab';
                    QUERY PLAN                     
---------------------------------------------------
<<<<<<< HEAD
 Gather Motion 3:1  (slice1; segments: 3)
=======
 HashAggregate
   Group Key: ((t1.a || t1.b))
>>>>>>> ab76208e
   ->  Append
         ->  Index Scan using t1_ab_idx on t1
               Index Cond: ((a || b) = 'ab'::text)
         ->  Index Only Scan using t2_pkey on t2
               Index Cond: (ab = 'ab'::text)
<<<<<<< HEAD
 Optimizer: legacy query optimizer
(7 rows)

explain (costs off)
 SELECT * FROM
 (SELECT a || b AS ab FROM t1
  UNION
  SELECT * FROM t2) t
 WHERE ab = 'ab';
                             QUERY PLAN                              
---------------------------------------------------------------------
 Gather Motion 3:1  (slice2; segments: 3)
   ->  Unique
         Group Key: ((t1.a || t1.b))
         ->  Sort
               Sort Key (Distinct): ((t1.a || t1.b))
               ->  Redistribute Motion 3:3  (slice1; segments: 3)
                     Hash Key: ((t1.a || t1.b))
                     ->  Append
                           ->  Index Scan using t1_ab_idx on t1
                                 Index Cond: ((a || b) = 'ab'::text)
                           ->  Index Only Scan using t2_pkey on t2
                                 Index Cond: (ab = 'ab'::text)
 Optimizer: legacy query optimizer
(13 rows)
=======
(7 rows)

--
-- Test that ORDER BY for UNION ALL can be pushed down to inheritance
-- children.
--
CREATE TEMP TABLE t1c (b text, a text);
ALTER TABLE t1c INHERIT t1;
CREATE TEMP TABLE t2c (primary key (ab)) INHERITS (t2);
INSERT INTO t1c VALUES ('v', 'w'), ('c', 'd'), ('m', 'n'), ('e', 'f');
INSERT INTO t2c VALUES ('vw'), ('cd'), ('mn'), ('ef');
CREATE INDEX t1c_ab_idx on t1c ((a || b));
set enable_seqscan = on;
set enable_indexonlyscan = off;
explain (costs off)
  SELECT * FROM
  (SELECT a || b AS ab FROM t1
   UNION ALL
   SELECT ab FROM t2) t
  ORDER BY 1 LIMIT 8;
                   QUERY PLAN                   
------------------------------------------------
 Limit
   ->  Merge Append
         Sort Key: ((t1.a || t1.b))
         ->  Index Scan using t1_ab_idx on t1
         ->  Index Scan using t1c_ab_idx on t1c
         ->  Index Scan using t2_pkey on t2
         ->  Index Scan using t2c_pkey on t2c
(7 rows)

  SELECT * FROM
  (SELECT a || b AS ab FROM t1
   UNION ALL
   SELECT ab FROM t2) t
  ORDER BY 1 LIMIT 8;
 ab 
----
 ab
 ab
 cd
 dc
 ef
 fe
 mn
 nm
(8 rows)
>>>>>>> ab76208e

reset enable_seqscan;
reset enable_indexscan;
reset enable_bitmapscan;
reset enable_indexonlyscan;
-- Test constraint exclusion of UNION ALL subqueries
explain (costs off)
 SELECT * FROM
  (SELECT 1 AS t, * FROM tenk1 a
   UNION ALL
   SELECT 2 AS t, * FROM tenk1 b) c
 WHERE t = 2;
                QUERY PLAN                
------------------------------------------
 Gather Motion 3:1  (slice1; segments: 3)
   ->  Append
         ->  Seq Scan on tenk1 b
 Optimizer: legacy query optimizer
(4 rows)

-- Test that we push quals into UNION sub-selects only when it's safe
explain (costs off)
SELECT * FROM
  (SELECT 1 AS t, 2 AS x
   UNION
   SELECT 2 AS t, 4 AS x) ss
WHERE x < 4;
                    QUERY PLAN                     
---------------------------------------------------
 Unique
   Group Key: "outer".t, "outer".x
   ->  Sort
         Sort Key (Distinct): "outer".t, "outer".x
         ->  Append
               ->  Result
               ->  Result
                     One-Time Filter: false
 Optimizer: legacy query optimizer
(9 rows)

SELECT * FROM
  (SELECT 1 AS t, 2 AS x
   UNION
   SELECT 2 AS t, 4 AS x) ss
WHERE x < 4;
 t | x 
---+---
 1 | 2
(1 row)

explain (costs off)
SELECT * FROM
  (SELECT 1 AS t, generate_series(1,10) AS x
   UNION
   SELECT 2 AS t, 4 AS x) ss
WHERE x < 4
ORDER BY x;
<<<<<<< HEAD
                          QUERY PLAN                          
--------------------------------------------------------------
=======
                       QUERY PLAN                       
--------------------------------------------------------
>>>>>>> ab76208e
 Sort
   Sort Key: ss.x
   ->  Subquery Scan on ss
         Filter: (ss.x < 4)
         ->  HashAggregate
<<<<<<< HEAD
               Group Key: "outer".t, (generate_series(1, 10))
               ->  Append
                     ->  Result
                     ->  Result
 Optimizer: legacy query optimizer
(10 rows)
=======
               Group Key: (1), (generate_series(1, 10))
               ->  Append
                     ->  Result
                     ->  Result
(9 rows)
>>>>>>> ab76208e

SELECT * FROM
  (SELECT 1 AS t, generate_series(1,10) AS x
   UNION
   SELECT 2 AS t, 4 AS x) ss
WHERE x < 4
ORDER BY x;
 t | x 
---+---
 1 | 1
 1 | 2
 1 | 3
(3 rows)

explain (costs off)
SELECT * FROM
  (SELECT 1 AS t, (random()*3)::int AS x
   UNION
   SELECT 2 AS t, 4 AS x) ss
WHERE x > 3;
                                      QUERY PLAN                                       
---------------------------------------------------------------------------------------
 Subquery Scan on ss
   Filter: (ss.x > 3)
   ->  Unique
         Group Key: "outer".t, ((($0 * 3::double precision))::integer)
         ->  Sort
               Sort Key (Distinct): "outer".t, ((($0 * 3::double precision))::integer)
               ->  Append
                     ->  Result
                           InitPlan 1 (returns $0)
                             ->  Result
                     ->  Result
 Optimizer: legacy query optimizer
(12 rows)

SELECT * FROM
  (SELECT 1 AS t, (random()*3)::int AS x
   UNION
   SELECT 2 AS t, 4 AS x) ss
WHERE x > 3;
 t | x 
---+---
 2 | 4
(1 row)

-- Test proper handling of parameterized appendrel paths when the
-- potential join qual is expensive
create function expensivefunc(int) returns int
language plpgsql immutable strict cost 10000
as $$begin return $1; end$$;
create temp table t3 as select generate_series(-1000,1000) as x;
create index t3i on t3 (expensivefunc(x));
analyze t3;
explain (costs off)
select * from
  (select * from t3 a union all select * from t3 b) ss
  join int4_tbl on f1 = expensivefunc(x);
                         QUERY PLAN                         
------------------------------------------------------------
 Nested Loop
   ->  Seq Scan on int4_tbl
   ->  Append
         ->  Index Scan using t3i on t3 a
               Index Cond: (expensivefunc(x) = int4_tbl.f1)
         ->  Index Scan using t3i on t3 b
               Index Cond: (expensivefunc(x) = int4_tbl.f1)
(7 rows)

select * from
  (select * from t3 a union all select * from t3 b) ss
  join int4_tbl on f1 = expensivefunc(x);
 x | f1 
---+----
 0 |  0
 0 |  0
(2 rows)

drop table t3;
drop function expensivefunc(int);<|MERGE_RESOLUTION|>--- conflicted
+++ resolved
@@ -478,18 +478,12 @@
  WHERE ab = 'ab';
                     QUERY PLAN                     
 ---------------------------------------------------
-<<<<<<< HEAD
  Gather Motion 3:1  (slice1; segments: 3)
-=======
- HashAggregate
-   Group Key: ((t1.a || t1.b))
->>>>>>> ab76208e
    ->  Append
          ->  Index Scan using t1_ab_idx on t1
                Index Cond: ((a || b) = 'ab'::text)
          ->  Index Only Scan using t2_pkey on t2
                Index Cond: (ab = 'ab'::text)
-<<<<<<< HEAD
  Optimizer: legacy query optimizer
 (7 rows)
 
@@ -515,8 +509,6 @@
                                  Index Cond: (ab = 'ab'::text)
  Optimizer: legacy query optimizer
 (13 rows)
-=======
-(7 rows)
 
 --
 -- Test that ORDER BY for UNION ALL can be pushed down to inheritance
@@ -530,6 +522,8 @@
 CREATE INDEX t1c_ab_idx on t1c ((a || b));
 set enable_seqscan = on;
 set enable_indexonlyscan = off;
+--- GPDB_94_MERGE_FIXME: GPDB would choose seqscan rather than indexscan for t1.
+--- This is a side-effect of disabling pull-up for simple union all in GPDB.
 explain (costs off)
   SELECT * FROM
   (SELECT a || b AS ab FROM t1
@@ -539,13 +533,18 @@
                    QUERY PLAN                   
 ------------------------------------------------
  Limit
-   ->  Merge Append
-         Sort Key: ((t1.a || t1.b))
-         ->  Index Scan using t1_ab_idx on t1
-         ->  Index Scan using t1c_ab_idx on t1c
-         ->  Index Scan using t2_pkey on t2
-         ->  Index Scan using t2c_pkey on t2c
-(7 rows)
+   ->  Gather Motion 3:1  (slice1; segments: 3)
+         Merge Key: ((t1.a || t1.b))
+         ->  Limit
+               ->  Sort
+                     Sort Key: ((t1.a || t1.b))
+                     ->  Append
+                           ->  Seq Scan on t1
+                           ->  Seq Scan on t1c
+                           ->  Seq Scan on t2
+                           ->  Seq Scan on t2c
+ Optimizer: legacy query optimizer
+(12 rows)
 
   SELECT * FROM
   (SELECT a || b AS ab FROM t1
@@ -563,7 +562,6 @@
  mn
  nm
 (8 rows)
->>>>>>> ab76208e
 
 reset enable_seqscan;
 reset enable_indexscan;
@@ -621,32 +619,19 @@
    SELECT 2 AS t, 4 AS x) ss
 WHERE x < 4
 ORDER BY x;
-<<<<<<< HEAD
                           QUERY PLAN                          
 --------------------------------------------------------------
-=======
-                       QUERY PLAN                       
---------------------------------------------------------
->>>>>>> ab76208e
  Sort
    Sort Key: ss.x
    ->  Subquery Scan on ss
          Filter: (ss.x < 4)
          ->  HashAggregate
-<<<<<<< HEAD
                Group Key: "outer".t, (generate_series(1, 10))
                ->  Append
                      ->  Result
                      ->  Result
  Optimizer: legacy query optimizer
 (10 rows)
-=======
-               Group Key: (1), (generate_series(1, 10))
-               ->  Append
-                     ->  Result
-                     ->  Result
-(9 rows)
->>>>>>> ab76208e
 
 SELECT * FROM
   (SELECT 1 AS t, generate_series(1,10) AS x
@@ -705,16 +690,19 @@
 select * from
   (select * from t3 a union all select * from t3 b) ss
   join int4_tbl on f1 = expensivefunc(x);
-                         QUERY PLAN                         
-------------------------------------------------------------
- Nested Loop
-   ->  Seq Scan on int4_tbl
-   ->  Append
-         ->  Index Scan using t3i on t3 a
-               Index Cond: (expensivefunc(x) = int4_tbl.f1)
-         ->  Index Scan using t3i on t3 b
-               Index Cond: (expensivefunc(x) = int4_tbl.f1)
-(7 rows)
+                       QUERY PLAN                        
+---------------------------------------------------------
+ Gather Motion 3:1  (slice2; segments: 3)
+   ->  Hash Join
+         Hash Cond: (int4_tbl.f1 = expensivefunc(a.x))
+         ->  Broadcast Motion 3:3  (slice1; segments: 3)
+               ->  Seq Scan on int4_tbl
+         ->  Hash
+               ->  Append
+                     ->  Seq Scan on t3 a
+                     ->  Seq Scan on t3 b
+ Optimizer: legacy query optimizer
+(10 rows)
 
 select * from
   (select * from t3 a union all select * from t3 b) ss
