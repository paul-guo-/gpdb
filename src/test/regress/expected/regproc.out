--- conflicted
+++ resolved
@@ -42,23 +42,7 @@
  integer
 (1 row)
 
-<<<<<<< HEAD
-SELECT regrole('regtestrole');
-   regrole   
--------------
- regtestrole
-(1 row)
-
-SELECT regnamespace('pg_catalog');
- regnamespace 
---------------
- pg_catalog
-(1 row)
-
 SELECT to_regoper('<#>');
-=======
-SELECT to_regoper('||/');
->>>>>>> b5bce6c1
  to_regoper 
 ------------
  <#>
