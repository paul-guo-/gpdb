--- conflicted
+++ resolved
@@ -2324,8 +2324,6 @@
 ----+----+----+------
  53 |    |    | 
 (1 row)
-<<<<<<< HEAD
-=======
 
 --
 -- regression test for improper extraction of OR indexqual conditions
@@ -2371,4 +2369,3 @@
 ----+---------+------
   0 |       0 |    0
 (1 row)
->>>>>>> d13f41d2
