--- conflicted
+++ resolved
@@ -89,14 +89,9 @@
 CREATE SEQUENCE foo_seq;
 ALTER TABLE foo_seq RENAME TO foo_seq_new;
 SELECT * FROM foo_seq_new;
-<<<<<<< HEAD
- sequence_name | last_value | increment_by |      max_value      | min_value | cache_value | log_cnt | is_cycled | is_called 
----------------+------------+--------------+---------------------+-----------+-------------+---------+-----------+-----------
- foo_seq       |          1 |            1 | 9223372036854775807 |         1 |           1 |       0 | f         | f
-=======
  sequence_name | last_value | start_value | increment_by |      max_value      | min_value | cache_value | log_cnt | is_cycled | is_called 
 ---------------+------------+-------------+--------------+---------------------+-----------+-------------+---------+-----------+-----------
- foo_seq       |          1 |           1 |            1 | 9223372036854775807 |         1 |           1 |       1 | f         | f
+ foo_seq       |          1 |           1 |            1 | 9223372036854775807 |         1 |           1 |       0 | f         | f
 (1 row)
 
 SELECT nextval('foo_seq_new');
@@ -114,8 +109,7 @@
 SELECT * FROM foo_seq_new;
  sequence_name | last_value | start_value | increment_by |      max_value      | min_value | cache_value | log_cnt | is_cycled | is_called 
 ---------------+------------+-------------+--------------+---------------------+-----------+-------------+---------+-----------+-----------
- foo_seq       |          2 |           1 |            1 | 9223372036854775807 |         1 |           1 |      32 | f         | t
->>>>>>> 49f001d8
+ foo_seq       |          2 |           1 |            1 | 9223372036854775807 |         1 |           1 |      31 | f         | t
 (1 row)
 
 DROP SEQUENCE foo_seq_new;
