--
-- TRIGGERS
--
create table pkeys (pkey1 int4 not null, pkey2 text not null);
create table fkeys (fkey1 int4, fkey2 text, fkey3 int);
create table fkeys2 (fkey21 int4, fkey22 text, pkey23 int not null);
create index fkeys_i on fkeys (fkey1, fkey2);
create index fkeys2_i on fkeys2 (fkey21, fkey22);
create index fkeys2p_i on fkeys2 (pkey23);
insert into pkeys values (10, '1');
insert into pkeys values (20, '2');
insert into pkeys values (30, '3');
insert into pkeys values (40, '4');
insert into pkeys values (50, '5');
insert into pkeys values (60, '6');
create unique index pkeys_i on pkeys (pkey1, pkey2);
--
-- For fkeys:
-- 	(fkey1, fkey2)	--> pkeys (pkey1, pkey2)
-- 	(fkey3)		--> fkeys2 (pkey23)
--
create trigger check_fkeys_pkey_exist
	before insert or update on fkeys
	for each row
	execute function
	check_primary_key ('fkey1', 'fkey2', 'pkeys', 'pkey1', 'pkey2');
create trigger check_fkeys_pkey2_exist
	before insert or update on fkeys
	for each row
	execute function check_primary_key ('fkey3', 'fkeys2', 'pkey23');
--
-- For fkeys2:
-- 	(fkey21, fkey22)	--> pkeys (pkey1, pkey2)
--
create trigger check_fkeys2_pkey_exist
	before insert or update on fkeys2
	for each row
	execute procedure
	check_primary_key ('fkey21', 'fkey22', 'pkeys', 'pkey1', 'pkey2');
-- Test comments
COMMENT ON TRIGGER check_fkeys2_pkey_bad ON fkeys2 IS 'wrong';
ERROR:  trigger "check_fkeys2_pkey_bad" for table "fkeys2" does not exist
COMMENT ON TRIGGER check_fkeys2_pkey_exist ON fkeys2 IS 'right';
COMMENT ON TRIGGER check_fkeys2_pkey_exist ON fkeys2 IS NULL;
--
-- For pkeys:
-- 	ON DELETE/UPDATE (pkey1, pkey2) CASCADE:
-- 		fkeys (fkey1, fkey2) and fkeys2 (fkey21, fkey22)
--
create trigger check_pkeys_fkey_cascade
	before delete or update on pkeys
	for each row
	execute procedure
	check_foreign_key (2, 'cascade', 'pkey1', 'pkey2',
	'fkeys', 'fkey1', 'fkey2', 'fkeys2', 'fkey21', 'fkey22');
--
-- For fkeys2:
-- 	ON DELETE/UPDATE (pkey23) RESTRICT:
-- 		fkeys (fkey3)
--
create trigger check_fkeys2_fkey_restrict
	before delete or update on fkeys2
	for each row
	execute procedure check_foreign_key (1, 'restrict', 'pkey23', 'fkeys', 'fkey3');
insert into fkeys2 values (10, '1', 1);
ERROR:  function cannot execute on a QE slice because it accesses relation "public.pkeys"  (seg1 172.17.0.2:25433 pid=51031)
CONTEXT:  SQL statement "select 1 from pkeys where pkey1 = $1 and pkey2 = $2 "
insert into fkeys2 values (30, '3', 2);
ERROR:  function cannot execute on a QE slice because it accesses relation "public.pkeys"  (seg2 172.17.0.2:25434 pid=51032)
CONTEXT:  SQL statement "select 1 from pkeys where pkey1 = $1 and pkey2 = $2 "
insert into fkeys2 values (40, '4', 5);
ERROR:  function cannot execute on a QE slice because it accesses relation "public.pkeys"  (seg2 172.17.0.2:25434 pid=51032)
CONTEXT:  SQL statement "select 1 from pkeys where pkey1 = $1 and pkey2 = $2 "
insert into fkeys2 values (50, '5', 3);
ERROR:  function cannot execute on a QE slice because it accesses relation "public.pkeys"  (seg0 172.17.0.2:25432 pid=51030)
CONTEXT:  SQL statement "select 1 from pkeys where pkey1 = $1 and pkey2 = $2 "
-- no key in pkeys
insert into fkeys2 values (70, '5', 3);
ERROR:  function cannot execute on a QE slice because it accesses relation "public.pkeys"  (seg1 172.17.0.2:25433 pid=51031)
CONTEXT:  SQL statement "select 1 from pkeys where pkey1 = $1 and pkey2 = $2 "
insert into fkeys values (10, '1', 2);
ERROR:  function cannot execute on a QE slice because it accesses relation "public.fkeys2"  (seg1 172.17.0.2:25433 pid=51031)
CONTEXT:  SQL statement "select 1 from fkeys2 where pkey23 = $1 "
insert into fkeys values (30, '3', 3);
ERROR:  function cannot execute on a QE slice because it accesses relation "public.fkeys2"  (seg2 172.17.0.2:25434 pid=51032)
CONTEXT:  SQL statement "select 1 from fkeys2 where pkey23 = $1 "
insert into fkeys values (40, '4', 2);
ERROR:  function cannot execute on a QE slice because it accesses relation "public.fkeys2"  (seg2 172.17.0.2:25434 pid=51032)
CONTEXT:  SQL statement "select 1 from fkeys2 where pkey23 = $1 "
insert into fkeys values (50, '5', 2);
ERROR:  function cannot execute on a QE slice because it accesses relation "public.fkeys2"  (seg0 172.17.0.2:25432 pid=51030)
CONTEXT:  SQL statement "select 1 from fkeys2 where pkey23 = $1 "
-- no key in pkeys
insert into fkeys values (70, '5', 1);
ERROR:  function cannot execute on a QE slice because it accesses relation "public.fkeys2"  (seg1 172.17.0.2:25433 pid=51031)
CONTEXT:  SQL statement "select 1 from fkeys2 where pkey23 = $1 "
-- no key in fkeys2
insert into fkeys values (60, '6', 4);
ERROR:  function cannot execute on a QE slice because it accesses relation "public.fkeys2"  (seg0 172.17.0.2:25432 pid=51030)
CONTEXT:  SQL statement "select 1 from fkeys2 where pkey23 = $1 "
delete from pkeys where pkey1 = 30 and pkey2 = '3';
ERROR:  function cannot execute on a QE slice because it issues a non-SELECT statement  (seg2 172.17.0.2:25434 pid=51032)
CONTEXT:  SQL statement "delete from fkeys where fkey1 = $1 and fkey2 = $2 "
delete from pkeys where pkey1 = 40 and pkey2 = '4';
ERROR:  function cannot execute on a QE slice because it issues a non-SELECT statement  (seg2 172.17.0.2:25434 pid=51032)
CONTEXT:  SQL statement "delete from fkeys where fkey1 = $1 and fkey2 = $2 "
update pkeys set pkey1 = 7, pkey2 = '70' where pkey1 = 50 and pkey2 = '5';
ERROR:  UPDATE on distributed key column not allowed on relation with update triggers
update pkeys set pkey1 = 7, pkey2 = '70' where pkey1 = 10 and pkey2 = '1';
ERROR:  UPDATE on distributed key column not allowed on relation with update triggers
SELECT trigger_name, event_manipulation, event_object_schema, event_object_table,
       action_order, action_condition, action_orientation, action_timing,
       action_reference_old_table, action_reference_new_table
  FROM information_schema.triggers
  WHERE event_object_table in ('pkeys', 'fkeys', 'fkeys2')
  ORDER BY trigger_name COLLATE "C", 2;
        trigger_name        | event_manipulation | event_object_schema | event_object_table | action_order | action_condition | action_orientation | action_timing | action_reference_old_table | action_reference_new_table 
----------------------------+--------------------+---------------------+--------------------+--------------+------------------+--------------------+---------------+----------------------------+----------------------------
 check_fkeys2_fkey_restrict | DELETE             | public              | fkeys2             |            1 |                  | ROW                | BEFORE        |                            | 
 check_fkeys2_fkey_restrict | UPDATE             | public              | fkeys2             |            1 |                  | ROW                | BEFORE        |                            | 
 check_fkeys2_pkey_exist    | INSERT             | public              | fkeys2             |            1 |                  | ROW                | BEFORE        |                            | 
 check_fkeys2_pkey_exist    | UPDATE             | public              | fkeys2             |            2 |                  | ROW                | BEFORE        |                            | 
 check_fkeys_pkey2_exist    | INSERT             | public              | fkeys              |            1 |                  | ROW                | BEFORE        |                            | 
 check_fkeys_pkey2_exist    | UPDATE             | public              | fkeys              |            1 |                  | ROW                | BEFORE        |                            | 
 check_fkeys_pkey_exist     | INSERT             | public              | fkeys              |            2 |                  | ROW                | BEFORE        |                            | 
 check_fkeys_pkey_exist     | UPDATE             | public              | fkeys              |            2 |                  | ROW                | BEFORE        |                            | 
 check_pkeys_fkey_cascade   | DELETE             | public              | pkeys              |            1 |                  | ROW                | BEFORE        |                            | 
 check_pkeys_fkey_cascade   | UPDATE             | public              | pkeys              |            1 |                  | ROW                | BEFORE        |                            | 
(10 rows)

DROP TABLE pkeys;
DROP TABLE fkeys;
DROP TABLE fkeys2;
-- Check behavior when trigger returns unmodified trigtuple
create table trigtest (f1 int, f2 text);
create trigger trigger_return_old
	before insert or delete or update on trigtest
	for each row execute procedure trigger_return_old();
insert into trigtest values(1, 'foo');
select * from trigtest;
 f1 | f2  
----+-----
  1 | foo
(1 row)

update trigtest set f2 = f2 || 'bar';
select * from trigtest;
 f1 | f2  
----+-----
  1 | foo
(1 row)

delete from trigtest;
select * from trigtest;
 f1 | f2 
----+----
(0 rows)

-- Also check what happens when such a trigger runs before or after others
create function f1_times_10() returns trigger as
$$ begin new.f1 := new.f1 * 10; return new; end $$ language plpgsql;
create trigger trigger_alpha
	before insert or update on trigtest
	for each row execute procedure f1_times_10();
insert into trigtest values(1, 'foo');
select * from trigtest;
 f1 | f2  
----+-----
 10 | foo
(1 row)

update trigtest set f2 = f2 || 'bar';
select * from trigtest;
 f1 | f2  
----+-----
 10 | foo
(1 row)

delete from trigtest;
select * from trigtest;
 f1 | f2 
----+----
(0 rows)

create trigger trigger_zed
	before insert or update on trigtest
	for each row execute procedure f1_times_10();
insert into trigtest values(1, 'foo');
select * from trigtest;
 f1  | f2  
-----+-----
 100 | foo
(1 row)

update trigtest set f2 = f2 || 'bar';
select * from trigtest;
  f1  | f2  
------+-----
 1000 | foo
(1 row)

delete from trigtest;
select * from trigtest;
 f1 | f2 
----+----
(0 rows)

drop trigger trigger_alpha on trigtest;
insert into trigtest values(1, 'foo');
select * from trigtest;
 f1 | f2  
----+-----
 10 | foo
(1 row)

update trigtest set f2 = f2 || 'bar';
select * from trigtest;
 f1  | f2  
-----+-----
 100 | foo
(1 row)

delete from trigtest;
select * from trigtest;
 f1 | f2 
----+----
(0 rows)

drop table trigtest;
-- Check behavior with an implicit column default, too (bug #16644)
create table trigtest (
  a integer,
  b bool default true not null,
  c text default 'xyzzy' not null);
create trigger trigger_return_old
	before insert or delete or update on trigtest
	for each row execute procedure trigger_return_old();
insert into trigtest values(1);
select * from trigtest;
 a | b |   c   
---+---+-------
 1 | t | xyzzy
(1 row)

alter table trigtest add column d integer default 42 not null;
select * from trigtest;
 a | b |   c   | d  
---+---+-------+----
 1 | t | xyzzy | 42
(1 row)

update trigtest set a = 2 where a = 1 returning *;
 a | b |   c   | d  
---+---+-------+----
 1 | t | xyzzy | 42
(1 row)

select * from trigtest;
 a | b |   c   | d  
---+---+-------+----
 1 | t | xyzzy | 42
(1 row)

alter table trigtest drop column b;
select * from trigtest;
 a |   c   | d  
---+-------+----
 1 | xyzzy | 42
(1 row)

update trigtest set a = 2 where a = 1 returning *;
 a |   c   | d  
---+-------+----
 1 | xyzzy | 42
(1 row)

select * from trigtest;
 a |   c   | d  
---+-------+----
 1 | xyzzy | 42
(1 row)

drop table trigtest;
create sequence ttdummy_seq increment 10 start 0 minvalue 0 cache 1;
create table tttest (
	price_id	int4,
	price_val	int4,
	price_on	int4,
	price_off	int4 default 999999
);
create trigger ttdummy
	before delete or update on tttest
	for each row
	execute procedure
	ttdummy (price_on, price_off);
create trigger ttserial
	before insert or update on tttest
	for each row
	execute procedure
	autoinc (price_on, ttdummy_seq);
insert into tttest values (1, 1, null);
insert into tttest values (2, 2, null);
insert into tttest values (3, 3, 0);
select * from tttest;
 price_id | price_val | price_on | price_off 
----------+-----------+----------+-----------
        1 |         1 |       10 |    999999
        2 |         2 |       20 |    999999
        3 |         3 |       30 |    999999
(3 rows)

delete from tttest where price_id = 2;
ERROR:  function cannot execute on a QE slice because it issues a non-SELECT statement  (seg1 172.17.0.2:25433 pid=51031)
CONTEXT:  SQL statement "INSERT INTO tttest VALUES ($1, $2, $3, $4)"
select * from tttest;
 price_id | price_val | price_on | price_off 
----------+-----------+----------+-----------
        2 |         2 |       20 |    999999
        1 |         1 |       10 |    999999
        3 |         3 |       30 |    999999
(3 rows)

-- what do we see ?
-- get current prices
select * from tttest where price_off = 999999;
 price_id | price_val | price_on | price_off 
----------+-----------+----------+-----------
        2 |         2 |       20 |    999999
        1 |         1 |       10 |    999999
        3 |         3 |       30 |    999999
(3 rows)

-- change price for price_id == 3
update tttest set price_val = 30 where price_id = 3;
ERROR:  function cannot execute on a QE slice because it issues a non-SELECT statement  (seg2 172.17.0.2:25434 pid=51032)
CONTEXT:  SQL statement "INSERT INTO tttest VALUES ($1, $2, $3, $4)"
select * from tttest;
 price_id | price_val | price_on | price_off 
----------+-----------+----------+-----------
        2 |         2 |       20 |    999999
        1 |         1 |       10 |    999999
        3 |         3 |       30 |    999999
(3 rows)

-- now we want to change pric_id in ALL tuples
-- this gets us not what we need
update tttest set price_id = 5 where price_id = 3;
ERROR:  UPDATE on distributed key column not allowed on relation with update triggers
select * from tttest;
 price_id | price_val | price_on | price_off 
----------+-----------+----------+-----------
        2 |         2 |       20 |    999999
        1 |         1 |       10 |    999999
        3 |         3 |       30 |    999999
(3 rows)

-- restore data as before last update:
select set_ttdummy(0);
 set_ttdummy 
-------------
           1
(1 row)

delete from tttest where price_id = 5;
update tttest set price_off = 999999 where price_val = 30;
select * from tttest;
 price_id | price_val | price_on | price_off 
----------+-----------+----------+-----------
        2 |         2 |       20 |    999999
        1 |         1 |       10 |    999999
        3 |         3 |       30 |    999999
(3 rows)

-- and try change price_id now!
update tttest set price_id = 5 where price_id = 3;
ERROR:  UPDATE on distributed key column not allowed on relation with update triggers
select * from tttest;
 price_id | price_val | price_on | price_off 
----------+-----------+----------+-----------
        2 |         2 |       20 |    999999
        1 |         1 |       10 |    999999
        3 |         3 |       30 |    999999
(3 rows)

-- isn't it what we need ?
select set_ttdummy(1);
 set_ttdummy 
-------------
           0
(1 row)

-- we want to correct some "date"
update tttest set price_on = -1 where price_id = 1;
ERROR:  ttdummy (tttest): you cannot change price_on and/or price_off columns (use set_ttdummy)  (seg2 172.17.0.2:25434 pid=221098)
-- but this doesn't work
-- try in this way
select set_ttdummy(0);
 set_ttdummy 
-------------
           1
(1 row)

update tttest set price_on = -1 where price_id = 1;
ERROR:  ttdummy (tttest): you cannot change price_on and/or price_off columns (use set_ttdummy)  (seg2 172.17.0.2:25434 pid=221098)
select * from tttest;
 price_id | price_val | price_on | price_off 
----------+-----------+----------+-----------
        2 |         2 |       20 |    999999
        1 |         1 |       10 |    999999
        3 |         3 |       30 |    999999
(3 rows)

-- isn't it what we need ?
-- get price for price_id == 5 as it was @ "date" 35
select * from tttest where price_on <= 35 and price_off > 35 and price_id = 5;
 price_id | price_val | price_on | price_off 
----------+-----------+----------+-----------
(0 rows)

drop table tttest;
drop sequence ttdummy_seq;
--
-- tests for per-statement triggers
--
CREATE TABLE log_table (tstamp timestamp default timeofday()::timestamp);
CREATE TABLE main_table (a int unique, b int);
COPY main_table (a,b) FROM stdin;
CREATE FUNCTION trigger_func() RETURNS trigger LANGUAGE plpgsql AS '
BEGIN
	RAISE NOTICE ''trigger_func(%) called: action = %, when = %, level = %'', TG_ARGV[0], TG_OP, TG_WHEN, TG_LEVEL;
	RETURN NULL;
END;';
CREATE TRIGGER before_ins_stmt_trig BEFORE INSERT ON main_table
FOR EACH STATEMENT EXECUTE PROCEDURE trigger_func('before_ins_stmt');
ERROR:  Triggers for statements are not yet supported
CREATE TRIGGER after_ins_stmt_trig AFTER INSERT ON main_table
FOR EACH STATEMENT EXECUTE PROCEDURE trigger_func('after_ins_stmt');
ERROR:  Triggers for statements are not yet supported
--
-- if neither 'FOR EACH ROW' nor 'FOR EACH STATEMENT' was specified,
-- CREATE TRIGGER should default to 'FOR EACH STATEMENT'
--
CREATE TRIGGER after_upd_stmt_trig AFTER UPDATE ON main_table
EXECUTE PROCEDURE trigger_func('after_upd_stmt');
ERROR:  Triggers for statements are not yet supported
-- Both insert and update statement level triggers (before and after) should
-- fire.  Doesn't fire UPDATE before trigger, but only because one isn't
-- defined.
INSERT INTO main_table (a, b) VALUES (5, 10) ON CONFLICT (a)
  DO UPDATE SET b = EXCLUDED.b;
CREATE TRIGGER after_upd_row_trig AFTER UPDATE ON main_table
FOR EACH ROW EXECUTE PROCEDURE trigger_func('after_upd_row');
INSERT INTO main_table DEFAULT VALUES;
UPDATE main_table SET a = a + 1 WHERE b < 30;
ERROR:  UPDATE on distributed key column not allowed on relation with update triggers
-- UPDATE that effects zero rows should still call per-statement trigger
UPDATE main_table SET a = a + 2 WHERE b > 100;
ERROR:  UPDATE on distributed key column not allowed on relation with update triggers
-- constraint now unneeded
ALTER TABLE main_table DROP CONSTRAINT main_table_a_key;
-- COPY should fire per-row and per-statement INSERT triggers
COPY main_table (a, b) FROM stdin;
SELECT * FROM main_table ORDER BY a, b;
 a  | b  
----+----
  5 | 10
 20 | 20
 30 | 10
 30 | 40
 50 | 35
 50 | 60
 80 | 15
    |   
(8 rows)

--
-- test triggers with WHEN clause
--
CREATE TRIGGER modified_a BEFORE UPDATE OF a ON main_table
FOR EACH ROW WHEN (OLD.a <> NEW.a) EXECUTE PROCEDURE trigger_func('modified_a');
CREATE TRIGGER modified_any BEFORE UPDATE OF a ON main_table
FOR EACH ROW WHEN (OLD.* IS DISTINCT FROM NEW.*) EXECUTE PROCEDURE trigger_func('modified_any');
CREATE TRIGGER insert_a AFTER INSERT ON main_table
FOR EACH ROW WHEN (NEW.a = 123) EXECUTE PROCEDURE trigger_func('insert_a');
CREATE TRIGGER delete_a AFTER DELETE ON main_table
FOR EACH ROW WHEN (OLD.a = 123) EXECUTE PROCEDURE trigger_func('delete_a');
CREATE TRIGGER insert_when BEFORE INSERT ON main_table
FOR EACH STATEMENT WHEN (true) EXECUTE PROCEDURE trigger_func('insert_when');
ERROR:  Triggers for statements are not yet supported
CREATE TRIGGER delete_when AFTER DELETE ON main_table
FOR EACH STATEMENT WHEN (true) EXECUTE PROCEDURE trigger_func('delete_when');
ERROR:  Triggers for statements are not yet supported
SELECT trigger_name, event_manipulation, event_object_schema, event_object_table,
       action_order, action_condition, action_orientation, action_timing,
       action_reference_old_table, action_reference_new_table
  FROM information_schema.triggers
  WHERE event_object_table IN ('main_table')
  ORDER BY trigger_name COLLATE "C", 2;
    trigger_name    | event_manipulation | event_object_schema | event_object_table | action_order |        action_condition        | action_orientation | action_timing | action_reference_old_table | action_reference_new_table 
--------------------+--------------------+---------------------+--------------------+--------------+--------------------------------+--------------------+---------------+----------------------------+----------------------------
 after_upd_row_trig | UPDATE             | public              | main_table         |            1 |                                | ROW                | AFTER         |                            | 
 delete_a           | DELETE             | public              | main_table         |            1 | (old.a = 123)                  | ROW                | AFTER         |                            | 
 insert_a           | INSERT             | public              | main_table         |            1 | (new.a = 123)                  | ROW                | AFTER         |                            | 
 modified_a         | UPDATE             | public              | main_table         |            1 | (old.a <> new.a)               | ROW                | BEFORE        |                            | 
 modified_any       | UPDATE             | public              | main_table         |            2 | (old.* IS DISTINCT FROM new.*) | ROW                | BEFORE        |                            | 
(5 rows)

INSERT INTO main_table (a) VALUES (123), (456);
NOTICE:  trigger_func(insert_a) called: action = INSERT, when = AFTER, level = ROW  (seg1 172.17.0.2:25433 pid=113597)
COPY main_table FROM stdin;
NOTICE:  trigger_func(insert_a) called: action = INSERT, when = AFTER, level = ROW
DELETE FROM main_table WHERE a IN (123, 456);
NOTICE:  trigger_func(delete_a) called: action = DELETE, when = AFTER, level = ROW  (seg1 172.17.0.2:25433 pid=113597)
NOTICE:  trigger_func(delete_a) called: action = DELETE, when = AFTER, level = ROW  (seg1 172.17.0.2:25433 pid=113597)
UPDATE main_table SET a = 50, b = 60;
ERROR:  UPDATE on distributed key column not allowed on relation with update triggers
SELECT * FROM main_table ORDER BY a, b;
 a  | b  
----+----
  5 | 10
 20 | 20
 30 | 10
 30 | 40
 50 | 35
 50 | 60
 80 | 15
    |   
(8 rows)

SELECT pg_get_triggerdef(oid, true) FROM pg_trigger WHERE tgrelid = 'main_table'::regclass AND tgname = 'modified_a';
                                                             pg_get_triggerdef                                                             
-------------------------------------------------------------------------------------------------------------------------------------------
 CREATE TRIGGER modified_a BEFORE UPDATE OF a ON main_table FOR EACH ROW WHEN (old.a <> new.a) EXECUTE FUNCTION trigger_func('modified_a')
(1 row)

SELECT pg_get_triggerdef(oid, false) FROM pg_trigger WHERE tgrelid = 'main_table'::regclass AND tgname = 'modified_a';
                                                                 pg_get_triggerdef                                                                  
----------------------------------------------------------------------------------------------------------------------------------------------------
 CREATE TRIGGER modified_a BEFORE UPDATE OF a ON public.main_table FOR EACH ROW WHEN ((old.a <> new.a)) EXECUTE FUNCTION trigger_func('modified_a')
(1 row)

SELECT pg_get_triggerdef(oid, true) FROM pg_trigger WHERE tgrelid = 'main_table'::regclass AND tgname = 'modified_any';
                                                                      pg_get_triggerdef                                                                      
-------------------------------------------------------------------------------------------------------------------------------------------------------------
 CREATE TRIGGER modified_any BEFORE UPDATE OF a ON main_table FOR EACH ROW WHEN (old.* IS DISTINCT FROM new.*) EXECUTE FUNCTION trigger_func('modified_any')
(1 row)

-- Test RENAME TRIGGER
ALTER TRIGGER modified_a ON main_table RENAME TO modified_modified_a;
SELECT count(*) FROM pg_trigger WHERE tgrelid = 'main_table'::regclass AND tgname = 'modified_a';
 count 
-------
     0
(1 row)

SELECT count(*) FROM pg_trigger WHERE tgrelid = 'main_table'::regclass AND tgname = 'modified_modified_a';
 count 
-------
     1
(1 row)

DROP TRIGGER modified_modified_a ON main_table;
DROP TRIGGER modified_any ON main_table;
DROP TRIGGER insert_a ON main_table;
DROP TRIGGER delete_a ON main_table;
DROP TRIGGER insert_when ON main_table;
ERROR:  trigger "insert_when" for table "main_table" does not exist
DROP TRIGGER delete_when ON main_table;
ERROR:  trigger "delete_when" for table "main_table" does not exist
-- Test WHEN condition accessing system columns.
create table table_with_oids(a int);
insert into table_with_oids values (1);
create trigger oid_unchanged_trig after update on table_with_oids
	for each row
	when (new.tableoid = old.tableoid AND new.tableoid <> 0)
	execute procedure trigger_func('after_upd_oid_unchanged');
-- fails on GPDB because 'a' is the distribution key
update table_with_oids set a = a + 1;
ERROR:  UPDATE on distributed key column not allowed on relation with update triggers
-- try again
alter table table_with_oids set distributed randomly;
update table_with_oids set a = a + 1;
NOTICE:  trigger_func(after_upd_oid_unchanged) called: action = UPDATE, when = AFTER, level = ROW
drop table table_with_oids;
-- Test column-level triggers
DROP TRIGGER after_upd_row_trig ON main_table;
CREATE TRIGGER before_upd_a_row_trig BEFORE UPDATE OF a ON main_table
FOR EACH ROW EXECUTE PROCEDURE trigger_func('before_upd_a_row');
CREATE TRIGGER after_upd_b_row_trig AFTER UPDATE OF b ON main_table
FOR EACH ROW EXECUTE PROCEDURE trigger_func('after_upd_b_row');
CREATE TRIGGER after_upd_a_b_row_trig AFTER UPDATE OF a, b ON main_table
FOR EACH ROW EXECUTE PROCEDURE trigger_func('after_upd_a_b_row');
CREATE TRIGGER before_upd_a_stmt_trig BEFORE UPDATE OF a ON main_table
FOR EACH STATEMENT EXECUTE PROCEDURE trigger_func('before_upd_a_stmt');
ERROR:  Triggers for statements are not yet supported
CREATE TRIGGER after_upd_b_stmt_trig AFTER UPDATE OF b ON main_table
FOR EACH STATEMENT EXECUTE PROCEDURE trigger_func('after_upd_b_stmt');
ERROR:  Triggers for statements are not yet supported
SELECT pg_get_triggerdef(oid) FROM pg_trigger WHERE tgrelid = 'main_table'::regclass AND tgname = 'after_upd_a_b_row_trig';
                                                                pg_get_triggerdef                                                                
-------------------------------------------------------------------------------------------------------------------------------------------------
 CREATE TRIGGER after_upd_a_b_row_trig AFTER UPDATE OF a, b ON public.main_table FOR EACH ROW EXECUTE FUNCTION trigger_func('after_upd_a_b_row')
(1 row)

UPDATE main_table SET a = 50;
ERROR:  UPDATE on distributed key column not allowed on relation with update triggers
UPDATE main_table SET b = 10;
NOTICE:  trigger_func(after_upd_a_b_row) called: action = UPDATE, when = AFTER, level = ROW  (seg1 172.17.0.2:25433 pid=113597)
NOTICE:  trigger_func(after_upd_b_row) called: action = UPDATE, when = AFTER, level = ROW  (seg1 172.17.0.2:25433 pid=113597)
NOTICE:  trigger_func(after_upd_a_b_row) called: action = UPDATE, when = AFTER, level = ROW  (seg1 172.17.0.2:25433 pid=113597)
NOTICE:  trigger_func(after_upd_b_row) called: action = UPDATE, when = AFTER, level = ROW  (seg1 172.17.0.2:25433 pid=113597)
NOTICE:  trigger_func(after_upd_a_b_row) called: action = UPDATE, when = AFTER, level = ROW  (seg1 172.17.0.2:25433 pid=113597)
NOTICE:  trigger_func(after_upd_b_row) called: action = UPDATE, when = AFTER, level = ROW  (seg1 172.17.0.2:25433 pid=113597)
NOTICE:  trigger_func(after_upd_a_b_row) called: action = UPDATE, when = AFTER, level = ROW  (seg1 172.17.0.2:25433 pid=113597)
NOTICE:  trigger_func(after_upd_b_row) called: action = UPDATE, when = AFTER, level = ROW  (seg1 172.17.0.2:25433 pid=113597)
NOTICE:  trigger_func(after_upd_a_b_row) called: action = UPDATE, when = AFTER, level = ROW  (seg0 172.17.0.2:25432 pid=113596)
NOTICE:  trigger_func(after_upd_a_b_row) called: action = UPDATE, when = AFTER, level = ROW  (seg2 172.17.0.2:25434 pid=113598)
NOTICE:  trigger_func(after_upd_b_row) called: action = UPDATE, when = AFTER, level = ROW  (seg0 172.17.0.2:25432 pid=113596)
NOTICE:  trigger_func(after_upd_b_row) called: action = UPDATE, when = AFTER, level = ROW  (seg2 172.17.0.2:25434 pid=113598)
NOTICE:  trigger_func(after_upd_a_b_row) called: action = UPDATE, when = AFTER, level = ROW  (seg0 172.17.0.2:25432 pid=113596)
NOTICE:  trigger_func(after_upd_a_b_row) called: action = UPDATE, when = AFTER, level = ROW  (seg2 172.17.0.2:25434 pid=113598)
NOTICE:  trigger_func(after_upd_b_row) called: action = UPDATE, when = AFTER, level = ROW  (seg0 172.17.0.2:25432 pid=113596)
NOTICE:  trigger_func(after_upd_b_row) called: action = UPDATE, when = AFTER, level = ROW  (seg2 172.17.0.2:25434 pid=113598)
--
-- Test case for bug with BEFORE trigger followed by AFTER trigger with WHEN
--
CREATE TABLE some_t (some_col boolean NOT NULL);
CREATE FUNCTION dummy_update_func() RETURNS trigger AS $$
BEGIN
  RAISE NOTICE 'dummy_update_func(%) called: action = %, old = %, new = %',
    TG_ARGV[0], TG_OP, OLD, NEW;
  RETURN NEW;
END;
$$ LANGUAGE plpgsql;
CREATE TRIGGER some_trig_before BEFORE UPDATE ON some_t FOR EACH ROW
  EXECUTE PROCEDURE dummy_update_func('before');
CREATE TRIGGER some_trig_aftera AFTER UPDATE ON some_t FOR EACH ROW
  WHEN (NOT OLD.some_col AND NEW.some_col)
  EXECUTE PROCEDURE dummy_update_func('aftera');
CREATE TRIGGER some_trig_afterb AFTER UPDATE ON some_t FOR EACH ROW
  WHEN (NOT NEW.some_col)
  EXECUTE PROCEDURE dummy_update_func('afterb');
INSERT INTO some_t VALUES (TRUE);
UPDATE some_t SET some_col = TRUE;
ERROR:  UPDATE on distributed key column not allowed on relation with update triggers
UPDATE some_t SET some_col = FALSE;
ERROR:  UPDATE on distributed key column not allowed on relation with update triggers
UPDATE some_t SET some_col = TRUE;
ERROR:  UPDATE on distributed key column not allowed on relation with update triggers
DROP TABLE some_t;
-- bogus cases
CREATE TRIGGER error_upd_and_col BEFORE UPDATE OR UPDATE OF a ON main_table
FOR EACH ROW EXECUTE PROCEDURE trigger_func('error_upd_and_col');
ERROR:  duplicate trigger events specified at or near "ON"
LINE 1: ...ER error_upd_and_col BEFORE UPDATE OR UPDATE OF a ON main_ta...
                                                             ^
CREATE TRIGGER error_upd_a_a BEFORE UPDATE OF a, a ON main_table
FOR EACH ROW EXECUTE PROCEDURE trigger_func('error_upd_a_a');
ERROR:  column "a" specified more than once
CREATE TRIGGER error_ins_a BEFORE INSERT OF a ON main_table
FOR EACH ROW EXECUTE PROCEDURE trigger_func('error_ins_a');
ERROR:  syntax error at or near "OF"
LINE 1: CREATE TRIGGER error_ins_a BEFORE INSERT OF a ON main_table
                                                 ^
CREATE TRIGGER error_ins_when BEFORE INSERT OR UPDATE ON main_table
FOR EACH ROW WHEN (OLD.a <> NEW.a)
EXECUTE PROCEDURE trigger_func('error_ins_old');
ERROR:  INSERT trigger's WHEN condition cannot reference OLD values
LINE 2: FOR EACH ROW WHEN (OLD.a <> NEW.a)
                           ^
CREATE TRIGGER error_del_when BEFORE DELETE OR UPDATE ON main_table
FOR EACH ROW WHEN (OLD.a <> NEW.a)
EXECUTE PROCEDURE trigger_func('error_del_new');
ERROR:  DELETE trigger's WHEN condition cannot reference NEW values
LINE 2: FOR EACH ROW WHEN (OLD.a <> NEW.a)
                                    ^
CREATE TRIGGER error_del_when BEFORE INSERT OR UPDATE ON main_table
FOR EACH ROW WHEN (NEW.tableoid <> 0)
EXECUTE PROCEDURE trigger_func('error_when_sys_column');
ERROR:  BEFORE trigger's WHEN condition cannot reference NEW system columns
LINE 2: FOR EACH ROW WHEN (NEW.tableoid <> 0)
                           ^
CREATE TRIGGER error_stmt_when BEFORE UPDATE OF a ON main_table
FOR EACH STATEMENT WHEN (OLD.* IS DISTINCT FROM NEW.*)
EXECUTE PROCEDURE trigger_func('error_stmt_when');
ERROR:  Triggers for statements are not yet supported
-- check dependency restrictions
ALTER TABLE main_table DROP COLUMN b;
ERROR:  cannot drop column b of table main_table because other objects depend on it
DETAIL:  trigger after_upd_b_row_trig on table main_table depends on column b of table main_table
trigger after_upd_a_b_row_trig on table main_table depends on column b of table main_table
HINT:  Use DROP ... CASCADE to drop the dependent objects too.
-- this should succeed, but we'll roll it back to keep the triggers around
begin;
DROP TRIGGER after_upd_a_b_row_trig ON main_table;
DROP TRIGGER after_upd_b_row_trig ON main_table;
-- DROP TRIGGER after_upd_b_stmt_trig ON main_table;
ALTER TABLE main_table DROP COLUMN b;
rollback;
-- Test enable/disable triggers
create table trigtest (i serial primary key);
-- test that disabling RI triggers works
create table trigtest2 (i int references trigtest(i) on delete cascade);
NOTICE:  Table doesn't have 'DISTRIBUTED BY' clause -- Using column named 'i' as the Greenplum Database data distribution key for this table.
HINT:  The 'DISTRIBUTED BY' clause determines the distribution of data. Make sure column(s) chosen are the optimal data distribution key to minimize skew.
WARNING:  referential integrity (FOREIGN KEY) constraints are not supported in Greenplum Database, will not be enforced
create function trigtest() returns trigger as $$
begin
	raise notice '% % % %', TG_RELNAME, TG_OP, TG_WHEN, TG_LEVEL;
	return new;
end;$$ language plpgsql;
create trigger trigtest_b_row_tg before insert or update or delete on trigtest
for each row execute procedure trigtest();
create trigger trigtest_a_row_tg after insert or update or delete on trigtest
for each row execute procedure trigtest();
create trigger trigtest_b_stmt_tg before insert or update or delete on trigtest
for each statement execute procedure trigtest();
ERROR:  Triggers for statements are not yet supported
create trigger trigtest_a_stmt_tg after insert or update or delete on trigtest
for each statement execute procedure trigtest();
ERROR:  Triggers for statements are not yet supported
insert into trigtest default values;
NOTICE:  trigtest INSERT BEFORE ROW  (seg2 172.17.0.2:25434 pid=113598)
NOTICE:  trigtest INSERT AFTER ROW  (seg2 172.17.0.2:25434 pid=113598)
alter table trigtest disable trigger trigtest_b_row_tg;
insert into trigtest default values;
NOTICE:  trigtest INSERT AFTER ROW  (seg1 172.17.0.2:25433 pid=113597)
alter table trigtest disable trigger user;
insert into trigtest default values;
alter table trigtest enable trigger trigtest_a_stmt_tg;
ERROR:  trigger "trigtest_a_stmt_tg" for table "trigtest" does not exist
insert into trigtest default values;
set session_replication_role = replica;
insert into trigtest default values;  -- does not trigger
alter table trigtest enable always trigger trigtest_a_stmt_tg;
ERROR:  trigger "trigtest_a_stmt_tg" for table "trigtest" does not exist
insert into trigtest default values;  -- now it does
reset session_replication_role;
insert into trigtest2 values(1);
insert into trigtest2 values(2);
delete from trigtest where i=2;
select * from trigtest2;
 i 
---
 2
 1
(2 rows)

alter table trigtest disable trigger all;
delete from trigtest where i=1;
select * from trigtest2;
 i 
---
 2
 1
(2 rows)

-- ensure we still insert, even when all triggers are disabled
insert into trigtest default values;
select *  from trigtest;
 i 
---
 3
 4
 5
 6
 7
(5 rows)

drop table trigtest2;
drop table trigtest;
-- dump trigger data
CREATE TABLE trigger_test (
        i int,
        v varchar
);
CREATE OR REPLACE FUNCTION trigger_data()  RETURNS trigger
LANGUAGE plpgsql AS $$

declare

	argstr text;
	relid text;

begin

	relid := TG_relid::regclass;

	-- plpgsql can't discover its trigger data in a hash like perl and python
	-- can, or by a sort of reflection like tcl can,
	-- so we have to hard code the names.
	raise NOTICE 'TG_NAME: %', TG_name;
	raise NOTICE 'TG_WHEN: %', TG_when;
	raise NOTICE 'TG_LEVEL: %', TG_level;
	raise NOTICE 'TG_OP: %', TG_op;
	raise NOTICE 'TG_RELID::regclass: %', relid;
	raise NOTICE 'TG_RELNAME: %', TG_relname;
	raise NOTICE 'TG_TABLE_NAME: %', TG_table_name;
	raise NOTICE 'TG_TABLE_SCHEMA: %', TG_table_schema;
	raise NOTICE 'TG_NARGS: %', TG_nargs;

	argstr := '[';
	for i in 0 .. TG_nargs - 1 loop
		if i > 0 then
			argstr := argstr || ', ';
		end if;
		argstr := argstr || TG_argv[i];
	end loop;
	argstr := argstr || ']';
	raise NOTICE 'TG_ARGV: %', argstr;

	if TG_OP != 'INSERT' then
		raise NOTICE 'OLD: %', OLD;
	end if;

	if TG_OP != 'DELETE' then
		raise NOTICE 'NEW: %', NEW;
	end if;

	if TG_OP = 'DELETE' then
		return OLD;
	else
		return NEW;
	end if;

end;
$$;
CREATE TRIGGER show_trigger_data_trig
BEFORE INSERT OR UPDATE OR DELETE ON trigger_test
FOR EACH ROW EXECUTE PROCEDURE trigger_data(23,'skidoo');
insert into trigger_test values(1,'insert');
NOTICE:  TG_NAME: show_trigger_data_trig
NOTICE:  TG_WHEN: BEFORE
NOTICE:  TG_LEVEL: ROW
NOTICE:  TG_OP: INSERT
NOTICE:  TG_RELID::regclass: trigger_test
NOTICE:  TG_RELNAME: trigger_test
NOTICE:  TG_TABLE_NAME: trigger_test
NOTICE:  TG_TABLE_SCHEMA: public
NOTICE:  TG_NARGS: 2
NOTICE:  TG_ARGV: [23, skidoo]
NOTICE:  NEW: (1,insert)
update trigger_test set v = 'update' where i = 1;
NOTICE:  TG_NAME: show_trigger_data_trig
NOTICE:  TG_WHEN: BEFORE
NOTICE:  TG_LEVEL: ROW
NOTICE:  TG_OP: UPDATE
NOTICE:  TG_RELID::regclass: trigger_test
NOTICE:  TG_RELNAME: trigger_test
NOTICE:  TG_TABLE_NAME: trigger_test
NOTICE:  TG_TABLE_SCHEMA: public
NOTICE:  TG_NARGS: 2
NOTICE:  TG_ARGV: [23, skidoo]
NOTICE:  OLD: (1,insert)
NOTICE:  NEW: (1,update)
delete from trigger_test;
NOTICE:  TG_NAME: show_trigger_data_trig
NOTICE:  TG_WHEN: BEFORE
NOTICE:  TG_LEVEL: ROW
NOTICE:  TG_OP: DELETE
NOTICE:  TG_RELID::regclass: trigger_test
NOTICE:  TG_RELNAME: trigger_test
NOTICE:  TG_TABLE_NAME: trigger_test
NOTICE:  TG_TABLE_SCHEMA: public
NOTICE:  TG_NARGS: 2
NOTICE:  TG_ARGV: [23, skidoo]
NOTICE:  OLD: (1,update)
DROP TRIGGER show_trigger_data_trig on trigger_test;
DROP FUNCTION trigger_data();
DROP TABLE trigger_test;
--
-- Test use of row comparisons on OLD/NEW
--
CREATE TABLE trigger_test (dkey int, f1 int, f2 text, f3 text);
NOTICE:  Table doesn't have 'DISTRIBUTED BY' clause -- Using column named 'dkey' as the Greenplum Database data distribution key for this table.
HINT:  The 'DISTRIBUTED BY' clause determines the distribution of data. Make sure column(s) chosen are the optimal data distribution key to minimize skew.
-- this is the obvious (and wrong...) way to compare rows
CREATE FUNCTION mytrigger() RETURNS trigger LANGUAGE plpgsql as $$
begin
	if row(old.*) = row(new.*) then
		raise notice 'row % not changed', new.f1;
	else
		raise notice 'row % changed', new.f1;
	end if;
	return new;
end$$;
CREATE TRIGGER t
BEFORE UPDATE ON trigger_test
FOR EACH ROW EXECUTE PROCEDURE mytrigger();
INSERT INTO trigger_test VALUES(0, 1, 'foo', 'bar');
INSERT INTO trigger_test VALUES(0, 2, 'baz', 'quux');
UPDATE trigger_test SET f3 = 'bar';
NOTICE:  row 1 not changed
NOTICE:  row 2 changed
UPDATE trigger_test SET f3 = NULL;
NOTICE:  row 1 changed
NOTICE:  row 2 changed
-- this demonstrates that the above isn't really working as desired:
UPDATE trigger_test SET f3 = NULL;
NOTICE:  row 1 changed
NOTICE:  row 2 changed
-- the right way when considering nulls is
CREATE OR REPLACE FUNCTION mytrigger() RETURNS trigger LANGUAGE plpgsql as $$
begin
	if row(old.*) is distinct from row(new.*) then
		raise notice 'row % changed', new.f1;
	else
		raise notice 'row % not changed', new.f1;
	end if;
	return new;
end$$;
UPDATE trigger_test SET f3 = 'bar';
NOTICE:  row 1 changed
NOTICE:  row 2 changed
UPDATE trigger_test SET f3 = NULL;
NOTICE:  row 1 changed
NOTICE:  row 2 changed
UPDATE trigger_test SET f3 = NULL;
NOTICE:  row 1 not changed
NOTICE:  row 2 not changed
DROP TABLE trigger_test;
DROP FUNCTION mytrigger();
-- Test snapshot management in serializable transactions involving triggers
-- per bug report in 6bc73d4c0910042358k3d1adff3qa36f8df75198ecea@mail.gmail.com
CREATE FUNCTION serializable_update_trig() RETURNS trigger LANGUAGE plpgsql AS
$$
declare
	rec record;
begin
	new.description = 'updated in trigger';
	return new;
end;
$$;
CREATE TABLE serializable_update_tab (
	id int,
	filler  text,
	description text
) distributed by (filler);
CREATE TRIGGER serializable_update_trig BEFORE UPDATE ON serializable_update_tab
	FOR EACH ROW EXECUTE PROCEDURE serializable_update_trig();
INSERT INTO serializable_update_tab SELECT a, repeat('xyzxz', 100), 'new'
	FROM generate_series(1, 50) a;
BEGIN;
SET TRANSACTION ISOLATION LEVEL SERIALIZABLE;
UPDATE serializable_update_tab SET description = 'no no', id = 1 WHERE id = 1;
COMMIT;
SELECT description FROM serializable_update_tab WHERE id = 1;
    description     
--------------------
 updated in trigger
(1 row)

DROP TABLE serializable_update_tab;
-- minimal update trigger
CREATE TABLE min_updates_test (
	f1	text,
	f2 int,
	f3 int);
INSERT INTO min_updates_test VALUES ('a',1,2),('b','2',null);
CREATE TRIGGER z_min_update
BEFORE UPDATE ON min_updates_test
FOR EACH ROW EXECUTE PROCEDURE suppress_redundant_updates_trigger();
\set QUIET false
UPDATE min_updates_test SET f1 = f1;
UPDATE 0
UPDATE min_updates_test SET f2 = f2 + 1;
UPDATE 2
UPDATE min_updates_test SET f3 = 2 WHERE f3 is null;
UPDATE 1
\set QUIET true
SELECT * FROM min_updates_test;
 f1 | f2 | f3 
----+----+----
 a  |  2 |  2
 b  |  3 |  2
(2 rows)

DROP TABLE min_updates_test;
--
-- Test triggers on views
--
CREATE VIEW main_view AS SELECT a, b FROM main_table;
-- VIEW trigger function
CREATE OR REPLACE FUNCTION view_trigger() RETURNS trigger
LANGUAGE plpgsql AS $$
declare
    argstr text := '';
begin
    for i in 0 .. TG_nargs - 1 loop
        if i > 0 then
            argstr := argstr || ', ';
        end if;
        argstr := argstr || TG_argv[i];
    end loop;

    raise notice '% % % % (%)', TG_RELNAME, TG_WHEN, TG_OP, TG_LEVEL, argstr;

    if TG_LEVEL = 'ROW' then
        if TG_OP = 'INSERT' then
            raise NOTICE 'NEW: %', NEW;
            INSERT INTO main_table VALUES (NEW.a, NEW.b);
            RETURN NEW;
        end if;

        if TG_OP = 'UPDATE' then
            raise NOTICE 'OLD: %, NEW: %', OLD, NEW;
            UPDATE main_table SET a = NEW.a, b = NEW.b WHERE a = OLD.a AND b = OLD.b;
            if NOT FOUND then RETURN NULL; end if;
            RETURN NEW;
        end if;

        if TG_OP = 'DELETE' then
            raise NOTICE 'OLD: %', OLD;
            DELETE FROM main_table WHERE a = OLD.a AND b = OLD.b;
            if NOT FOUND then RETURN NULL; end if;
            RETURN OLD;
        end if;
    end if;

    RETURN NULL;
end;
$$;
-- Before row triggers aren't allowed on views
CREATE TRIGGER invalid_trig BEFORE INSERT ON main_view
FOR EACH ROW EXECUTE PROCEDURE trigger_func('before_ins_row');
ERROR:  "main_view" is a view
DETAIL:  Views cannot have row-level BEFORE or AFTER triggers.
CREATE TRIGGER invalid_trig BEFORE UPDATE ON main_view
FOR EACH ROW EXECUTE PROCEDURE trigger_func('before_upd_row');
ERROR:  "main_view" is a view
DETAIL:  Views cannot have row-level BEFORE or AFTER triggers.
CREATE TRIGGER invalid_trig BEFORE DELETE ON main_view
FOR EACH ROW EXECUTE PROCEDURE trigger_func('before_del_row');
ERROR:  "main_view" is a view
DETAIL:  Views cannot have row-level BEFORE or AFTER triggers.
-- After row triggers aren't allowed on views
CREATE TRIGGER invalid_trig AFTER INSERT ON main_view
FOR EACH ROW EXECUTE PROCEDURE trigger_func('before_ins_row');
ERROR:  "main_view" is a view
DETAIL:  Views cannot have row-level BEFORE or AFTER triggers.
CREATE TRIGGER invalid_trig AFTER UPDATE ON main_view
FOR EACH ROW EXECUTE PROCEDURE trigger_func('before_upd_row');
ERROR:  "main_view" is a view
DETAIL:  Views cannot have row-level BEFORE or AFTER triggers.
CREATE TRIGGER invalid_trig AFTER DELETE ON main_view
FOR EACH ROW EXECUTE PROCEDURE trigger_func('before_del_row');
ERROR:  "main_view" is a view
DETAIL:  Views cannot have row-level BEFORE or AFTER triggers.
-- Truncate triggers aren't allowed on views
CREATE TRIGGER invalid_trig BEFORE TRUNCATE ON main_view
EXECUTE PROCEDURE trigger_func('before_tru_row');
ERROR:  Triggers for statements are not yet supported
CREATE TRIGGER invalid_trig AFTER TRUNCATE ON main_view
EXECUTE PROCEDURE trigger_func('before_tru_row');
ERROR:  Triggers for statements are not yet supported
-- INSTEAD OF triggers aren't allowed on tables
CREATE TRIGGER invalid_trig INSTEAD OF INSERT ON main_table
FOR EACH ROW EXECUTE PROCEDURE view_trigger('instead_of_ins');
ERROR:  "main_table" is a table
DETAIL:  Tables cannot have INSTEAD OF triggers.
CREATE TRIGGER invalid_trig INSTEAD OF UPDATE ON main_table
FOR EACH ROW EXECUTE PROCEDURE view_trigger('instead_of_upd');
ERROR:  "main_table" is a table
DETAIL:  Tables cannot have INSTEAD OF triggers.
CREATE TRIGGER invalid_trig INSTEAD OF DELETE ON main_table
FOR EACH ROW EXECUTE PROCEDURE view_trigger('instead_of_del');
ERROR:  "main_table" is a table
DETAIL:  Tables cannot have INSTEAD OF triggers.
-- Don't support WHEN clauses with INSTEAD OF triggers
CREATE TRIGGER invalid_trig INSTEAD OF UPDATE ON main_view
FOR EACH ROW WHEN (OLD.a <> NEW.a) EXECUTE PROCEDURE view_trigger('instead_of_upd');
ERROR:  INSTEAD OF triggers are not supported in Greenplum
-- Don't support column-level INSTEAD OF triggers
CREATE TRIGGER invalid_trig INSTEAD OF UPDATE OF a ON main_view
FOR EACH ROW EXECUTE PROCEDURE view_trigger('instead_of_upd');
ERROR:  INSTEAD OF triggers are not supported in Greenplum
-- Don't support statement-level INSTEAD OF triggers
CREATE TRIGGER invalid_trig INSTEAD OF UPDATE ON main_view
EXECUTE PROCEDURE view_trigger('instead_of_upd');
ERROR:  Triggers for statements are not yet supported
-- Valid INSTEAD OF triggers
CREATE TRIGGER instead_of_insert_trig INSTEAD OF INSERT ON main_view
FOR EACH ROW EXECUTE PROCEDURE view_trigger('instead_of_ins');
ERROR:  INSTEAD OF triggers are not supported in Greenplum
CREATE TRIGGER instead_of_update_trig INSTEAD OF UPDATE ON main_view
FOR EACH ROW EXECUTE PROCEDURE view_trigger('instead_of_upd');
ERROR:  INSTEAD OF triggers are not supported in Greenplum
CREATE TRIGGER instead_of_delete_trig INSTEAD OF DELETE ON main_view
FOR EACH ROW EXECUTE PROCEDURE view_trigger('instead_of_del');
ERROR:  INSTEAD OF triggers are not supported in Greenplum
-- Valid BEFORE statement VIEW triggers
CREATE TRIGGER before_ins_stmt_trig BEFORE INSERT ON main_view
FOR EACH STATEMENT EXECUTE PROCEDURE view_trigger('before_view_ins_stmt');
ERROR:  Triggers for statements are not yet supported
CREATE TRIGGER before_upd_stmt_trig BEFORE UPDATE ON main_view
FOR EACH STATEMENT EXECUTE PROCEDURE view_trigger('before_view_upd_stmt');
ERROR:  Triggers for statements are not yet supported
CREATE TRIGGER before_del_stmt_trig BEFORE DELETE ON main_view
FOR EACH STATEMENT EXECUTE PROCEDURE view_trigger('before_view_del_stmt');
ERROR:  Triggers for statements are not yet supported
-- Valid AFTER statement VIEW triggers
CREATE TRIGGER after_ins_stmt_trig AFTER INSERT ON main_view
FOR EACH STATEMENT EXECUTE PROCEDURE view_trigger('after_view_ins_stmt');
ERROR:  Triggers for statements are not yet supported
CREATE TRIGGER after_upd_stmt_trig AFTER UPDATE ON main_view
FOR EACH STATEMENT EXECUTE PROCEDURE view_trigger('after_view_upd_stmt');
ERROR:  Triggers for statements are not yet supported
CREATE TRIGGER after_del_stmt_trig AFTER DELETE ON main_view
FOR EACH STATEMENT EXECUTE PROCEDURE view_trigger('after_view_del_stmt');
ERROR:  Triggers for statements are not yet supported
\set QUIET false
-- Insert into view using trigger
INSERT INTO main_view VALUES (20, 30);
INSERT 0 1
INSERT INTO main_view VALUES (21, 31) RETURNING a, b;
 a  | b  
----+----
 21 | 31
(1 row)

INSERT 0 1
-- Table trigger will prevent updates
UPDATE main_view SET b = 31 WHERE a = 20;
NOTICE:  trigger_func(after_upd_a_b_row) called: action = UPDATE, when = AFTER, level = ROW
NOTICE:  trigger_func(after_upd_b_row) called: action = UPDATE, when = AFTER, level = ROW
NOTICE:  trigger_func(after_upd_a_b_row) called: action = UPDATE, when = AFTER, level = ROW
NOTICE:  trigger_func(after_upd_b_row) called: action = UPDATE, when = AFTER, level = ROW
UPDATE 2
UPDATE main_view SET b = 32 WHERE a = 21 AND b = 31 RETURNING a, b;
NOTICE:  trigger_func(after_upd_a_b_row) called: action = UPDATE, when = AFTER, level = ROW
NOTICE:  trigger_func(after_upd_b_row) called: action = UPDATE, when = AFTER, level = ROW
 a  | b  
----+----
 21 | 32
(1 row)

UPDATE 1
-- Remove table trigger to allow updates
DROP TRIGGER before_upd_a_row_trig ON main_table;
DROP TRIGGER
UPDATE main_view SET b = 31 WHERE a = 20;
NOTICE:  trigger_func(after_upd_a_b_row) called: action = UPDATE, when = AFTER, level = ROW
NOTICE:  trigger_func(after_upd_b_row) called: action = UPDATE, when = AFTER, level = ROW
NOTICE:  trigger_func(after_upd_a_b_row) called: action = UPDATE, when = AFTER, level = ROW
NOTICE:  trigger_func(after_upd_b_row) called: action = UPDATE, when = AFTER, level = ROW
UPDATE 2
UPDATE main_view SET b = 32 WHERE a = 21 AND b = 31 RETURNING a, b;
 a | b 
---+---
(0 rows)

UPDATE 0
-- Before and after stmt triggers should fire even when no rows are affected
UPDATE main_view SET b = 0 WHERE false;
UPDATE 0
-- Delete from view using trigger
DELETE FROM main_view WHERE a IN (20,21);
DELETE 3
DELETE FROM main_view WHERE a = 31 RETURNING a, b;
 a | b 
---+---
(0 rows)

DELETE 0
\set QUIET true
-- Describe view should list triggers
\d main_view
              View "public.main_view"
 Column |  Type   | Collation | Nullable | Default 
--------+---------+-----------+----------+---------
 a      | integer |           |          | 
 b      | integer |           |          | 

-- Test dropping view triggers
DROP TRIGGER instead_of_insert_trig ON main_view;
ERROR:  trigger "instead_of_insert_trig" for table "main_view" does not exist
DROP TRIGGER instead_of_delete_trig ON main_view;
ERROR:  trigger "instead_of_delete_trig" for table "main_view" does not exist
\d+ main_view
                          View "public.main_view"
 Column |  Type   | Collation | Nullable | Default | Storage | Description 
--------+---------+-----------+----------+---------+---------+-------------
 a      | integer |           |          |         | plain   | 
 b      | integer |           |          |         | plain   | 
View definition:
 SELECT main_table.a,
    main_table.b
   FROM main_table;

DROP VIEW main_view;
--
-- Test triggers on a join view
-- GPDB ignore this test: don't support modifications on views.
--
CREATE TABLE country_table (
    country_id        serial primary key,
    country_name    text not null,
    continent        text not null
);
INSERT INTO country_table (country_name, continent)
    VALUES ('Japan', 'Asia'),
           ('UK', 'Europe'),
           ('USA', 'North America')
    RETURNING *;
 country_id | country_name |   continent   
------------+--------------+---------------
          1 | Japan        | Asia
          2 | UK           | Europe
          3 | USA          | North America
(3 rows)

CREATE TABLE city_table (
    city_id        serial primary key,
    city_name    text not null,
    population    bigint,
    country_id    int references country_table
);
WARNING:  referential integrity (FOREIGN KEY) constraints are not supported in Greenplum Database, will not be enforced
CREATE VIEW city_view AS
    SELECT city_id, city_name, population, country_name, continent
    FROM city_table ci
    LEFT JOIN country_table co ON co.country_id = ci.country_id;
CREATE FUNCTION city_insert() RETURNS trigger LANGUAGE plpgsql AS $$
declare
    ctry_id int;
begin
    if NEW.country_name IS NOT NULL then
        SELECT country_id, continent INTO ctry_id, NEW.continent
            FROM country_table WHERE country_name = NEW.country_name;
        if NOT FOUND then
            raise exception 'No such country: "%"', NEW.country_name;
        end if;
    else
        NEW.continent := NULL;
    end if;

    if NEW.city_id IS NOT NULL then
        INSERT INTO city_table
            VALUES(NEW.city_id, NEW.city_name, NEW.population, ctry_id);
    else
        INSERT INTO city_table(city_name, population, country_id)
            VALUES(NEW.city_name, NEW.population, ctry_id)
            RETURNING city_id INTO NEW.city_id;
    end if;

    RETURN NEW;
end;
$$;
CREATE TRIGGER city_insert_trig INSTEAD OF INSERT ON city_view
FOR EACH ROW EXECUTE PROCEDURE city_insert();
ERROR:  INSTEAD OF triggers are not supported in Greenplum
CREATE FUNCTION city_delete() RETURNS trigger LANGUAGE plpgsql AS $$
begin
    DELETE FROM city_table WHERE city_id = OLD.city_id;
    if NOT FOUND then RETURN NULL; end if;
    RETURN OLD;
end;
$$;
CREATE TRIGGER city_delete_trig INSTEAD OF DELETE ON city_view
FOR EACH ROW EXECUTE PROCEDURE city_delete();
ERROR:  INSTEAD OF triggers are not supported in Greenplum
CREATE FUNCTION city_update() RETURNS trigger LANGUAGE plpgsql AS $$
declare
    ctry_id int;
begin
    if NEW.country_name IS DISTINCT FROM OLD.country_name then
        SELECT country_id, continent INTO ctry_id, NEW.continent
            FROM country_table WHERE country_name = NEW.country_name;
        if NOT FOUND then
            raise exception 'No such country: "%"', NEW.country_name;
        end if;

        UPDATE city_table SET city_name = NEW.city_name,
                              population = NEW.population,
                              country_id = ctry_id
            WHERE city_id = OLD.city_id;
    else
        UPDATE city_table SET city_name = NEW.city_name,
                              population = NEW.population
            WHERE city_id = OLD.city_id;
        NEW.continent := OLD.continent;
    end if;

    if NOT FOUND then RETURN NULL; end if;
    RETURN NEW;
end;
$$;
CREATE TRIGGER city_update_trig INSTEAD OF UPDATE ON city_view
FOR EACH ROW EXECUTE PROCEDURE city_update();
ERROR:  INSTEAD OF triggers are not supported in Greenplum
\set QUIET false
-- INSERT .. RETURNING
INSERT INTO city_view(city_name) VALUES('Tokyo') RETURNING *;
ERROR:  cannot insert into view "city_view"
DETAIL:  Views that do not select from a single table or view are not automatically updatable.
HINT:  To enable inserting into the view, provide an INSTEAD OF INSERT trigger or an unconditional ON INSERT DO INSTEAD rule.
INSERT INTO city_view(city_name, population) VALUES('London', 7556900) RETURNING *;
ERROR:  cannot insert into view "city_view"
DETAIL:  Views that do not select from a single table or view are not automatically updatable.
HINT:  To enable inserting into the view, provide an INSTEAD OF INSERT trigger or an unconditional ON INSERT DO INSTEAD rule.
INSERT INTO city_view(city_name, country_name) VALUES('Washington DC', 'USA') RETURNING *;
ERROR:  cannot insert into view "city_view"
DETAIL:  Views that do not select from a single table or view are not automatically updatable.
HINT:  To enable inserting into the view, provide an INSTEAD OF INSERT trigger or an unconditional ON INSERT DO INSTEAD rule.
INSERT INTO city_view(city_id, city_name) VALUES(123456, 'New York') RETURNING *;
ERROR:  cannot insert into view "city_view"
DETAIL:  Views that do not select from a single table or view are not automatically updatable.
HINT:  To enable inserting into the view, provide an INSTEAD OF INSERT trigger or an unconditional ON INSERT DO INSTEAD rule.
INSERT INTO city_view VALUES(234567, 'Birmingham', 1016800, 'UK', 'EU') RETURNING *;
ERROR:  cannot insert into view "city_view"
DETAIL:  Views that do not select from a single table or view are not automatically updatable.
HINT:  To enable inserting into the view, provide an INSTEAD OF INSERT trigger or an unconditional ON INSERT DO INSTEAD rule.
-- UPDATE .. RETURNING
UPDATE city_view SET country_name = 'Japon' WHERE city_name = 'Tokyo'; -- error
ERROR:  cannot update view "city_view"
DETAIL:  Views that do not select from a single table or view are not automatically updatable.
HINT:  To enable updating the view, provide an INSTEAD OF UPDATE trigger or an unconditional ON UPDATE DO INSTEAD rule.
UPDATE city_view SET country_name = 'Japan' WHERE city_name = 'Takyo'; -- no match
ERROR:  cannot update view "city_view"
DETAIL:  Views that do not select from a single table or view are not automatically updatable.
HINT:  To enable updating the view, provide an INSTEAD OF UPDATE trigger or an unconditional ON UPDATE DO INSTEAD rule.
UPDATE city_view SET country_name = 'Japan' WHERE city_name = 'Tokyo' RETURNING *; -- OK
ERROR:  cannot update view "city_view"
DETAIL:  Views that do not select from a single table or view are not automatically updatable.
HINT:  To enable updating the view, provide an INSTEAD OF UPDATE trigger or an unconditional ON UPDATE DO INSTEAD rule.
UPDATE city_view SET population = 13010279 WHERE city_name = 'Tokyo' RETURNING *;
ERROR:  cannot update view "city_view"
DETAIL:  Views that do not select from a single table or view are not automatically updatable.
HINT:  To enable updating the view, provide an INSTEAD OF UPDATE trigger or an unconditional ON UPDATE DO INSTEAD rule.
UPDATE city_view SET country_name = 'UK' WHERE city_name = 'New York' RETURNING *;
ERROR:  cannot update view "city_view"
DETAIL:  Views that do not select from a single table or view are not automatically updatable.
HINT:  To enable updating the view, provide an INSTEAD OF UPDATE trigger or an unconditional ON UPDATE DO INSTEAD rule.
UPDATE city_view SET country_name = 'USA', population = 8391881 WHERE city_name = 'New York' RETURNING *;
ERROR:  cannot update view "city_view"
DETAIL:  Views that do not select from a single table or view are not automatically updatable.
HINT:  To enable updating the view, provide an INSTEAD OF UPDATE trigger or an unconditional ON UPDATE DO INSTEAD rule.
UPDATE city_view SET continent = 'EU' WHERE continent = 'Europe' RETURNING *;
ERROR:  cannot update view "city_view"
DETAIL:  Views that do not select from a single table or view are not automatically updatable.
HINT:  To enable updating the view, provide an INSTEAD OF UPDATE trigger or an unconditional ON UPDATE DO INSTEAD rule.
UPDATE city_view v1 SET country_name = v2.country_name FROM city_view v2
    WHERE v2.city_name = 'Birmingham' AND v1.city_name = 'London' RETURNING *;
ERROR:  cannot update view "city_view"
DETAIL:  Views that do not select from a single table or view are not automatically updatable.
HINT:  To enable updating the view, provide an INSTEAD OF UPDATE trigger or an unconditional ON UPDATE DO INSTEAD rule.
-- DELETE .. RETURNING
DELETE FROM city_view WHERE city_name = 'Birmingham' RETURNING *;
ERROR:  cannot delete from view "city_view"
DETAIL:  Views that do not select from a single table or view are not automatically updatable.
HINT:  To enable deleting from the view, provide an INSTEAD OF DELETE trigger or an unconditional ON DELETE DO INSTEAD rule.
\set QUIET true
-- read-only view with WHERE clause
CREATE VIEW european_city_view AS
    SELECT * FROM city_view WHERE continent = 'Europe';
SELECT count(*) FROM european_city_view;
 count 
-------
     0
(1 row)

CREATE FUNCTION no_op_trig_fn() RETURNS trigger LANGUAGE plpgsql
AS 'begin RETURN NULL; end';
CREATE TRIGGER no_op_trig INSTEAD OF INSERT OR UPDATE OR DELETE
ON european_city_view FOR EACH ROW EXECUTE PROCEDURE no_op_trig_fn();
ERROR:  INSTEAD OF triggers are not supported in Greenplum
\set QUIET false
INSERT INTO european_city_view VALUES (0, 'x', 10000, 'y', 'z');
ERROR:  cannot insert into view "city_view"
DETAIL:  Views that do not select from a single table or view are not automatically updatable.
HINT:  To enable inserting into the view, provide an INSTEAD OF INSERT trigger or an unconditional ON INSERT DO INSTEAD rule.
UPDATE european_city_view SET population = 10000;
ERROR:  cannot update view "city_view"
DETAIL:  Views that do not select from a single table or view are not automatically updatable.
HINT:  To enable updating the view, provide an INSTEAD OF UPDATE trigger or an unconditional ON UPDATE DO INSTEAD rule.
DELETE FROM european_city_view;
ERROR:  cannot delete from view "city_view"
DETAIL:  Views that do not select from a single table or view are not automatically updatable.
HINT:  To enable deleting from the view, provide an INSTEAD OF DELETE trigger or an unconditional ON DELETE DO INSTEAD rule.
\set QUIET true
-- rules bypassing no-op triggers
CREATE RULE european_city_insert_rule AS ON INSERT TO european_city_view
DO INSTEAD INSERT INTO city_view
VALUES (NEW.city_id, NEW.city_name, NEW.population, NEW.country_name, NEW.continent)
RETURNING *;
CREATE RULE european_city_update_rule AS ON UPDATE TO european_city_view
DO INSTEAD UPDATE city_view SET
    city_name = NEW.city_name,
    population = NEW.population,
    country_name = NEW.country_name
WHERE city_id = OLD.city_id
RETURNING NEW.*;
CREATE RULE european_city_delete_rule AS ON DELETE TO european_city_view
DO INSTEAD DELETE FROM city_view WHERE city_id = OLD.city_id RETURNING *;
\set QUIET false
-- INSERT not limited by view's WHERE clause, but UPDATE AND DELETE are
INSERT INTO european_city_view(city_name, country_name)
    VALUES ('Cambridge', 'USA') RETURNING *;
ERROR:  cannot insert into view "city_view"
DETAIL:  Views that do not select from a single table or view are not automatically updatable.
HINT:  To enable inserting into the view, provide an INSTEAD OF INSERT trigger or an unconditional ON INSERT DO INSTEAD rule.
UPDATE european_city_view SET country_name = 'UK'
    WHERE city_name = 'Cambridge';
ERROR:  cannot update view "city_view"
DETAIL:  Views that do not select from a single table or view are not automatically updatable.
HINT:  To enable updating the view, provide an INSTEAD OF UPDATE trigger or an unconditional ON UPDATE DO INSTEAD rule.
DELETE FROM european_city_view WHERE city_name = 'Cambridge';
ERROR:  cannot delete from view "city_view"
DETAIL:  Views that do not select from a single table or view are not automatically updatable.
HINT:  To enable deleting from the view, provide an INSTEAD OF DELETE trigger or an unconditional ON DELETE DO INSTEAD rule.
-- UPDATE and DELETE via rule and trigger
UPDATE city_view SET country_name = 'UK'
    WHERE city_name = 'Cambridge' RETURNING *;
ERROR:  cannot update view "city_view"
DETAIL:  Views that do not select from a single table or view are not automatically updatable.
HINT:  To enable updating the view, provide an INSTEAD OF UPDATE trigger or an unconditional ON UPDATE DO INSTEAD rule.
UPDATE european_city_view SET population = 122800
    WHERE city_name = 'Cambridge' RETURNING *;
ERROR:  cannot update view "city_view"
DETAIL:  Views that do not select from a single table or view are not automatically updatable.
HINT:  To enable updating the view, provide an INSTEAD OF UPDATE trigger or an unconditional ON UPDATE DO INSTEAD rule.
DELETE FROM european_city_view WHERE city_name = 'Cambridge' RETURNING *;
ERROR:  cannot delete from view "city_view"
DETAIL:  Views that do not select from a single table or view are not automatically updatable.
HINT:  To enable deleting from the view, provide an INSTEAD OF DELETE trigger or an unconditional ON DELETE DO INSTEAD rule.
-- join UPDATE test
UPDATE city_view v SET population = 599657
    FROM city_table ci, country_table co
    WHERE ci.city_name = 'Washington DC' and co.country_name = 'USA'
    AND v.city_id = ci.city_id AND v.country_name = co.country_name
    RETURNING co.country_id, v.country_name,
              v.city_id, v.city_name, v.population;
ERROR:  cannot update view "city_view"
DETAIL:  Views that do not select from a single table or view are not automatically updatable.
HINT:  To enable updating the view, provide an INSTEAD OF UPDATE trigger or an unconditional ON UPDATE DO INSTEAD rule.
\set QUIET true
SELECT * FROM city_view;
 city_id | city_name | population | country_name | continent 
---------+-----------+------------+--------------+-----------
(0 rows)

DROP TABLE city_table CASCADE;
NOTICE:  drop cascades to 2 other objects
DETAIL:  drop cascades to view city_view
drop cascades to view european_city_view
DROP TABLE country_table;
-- Test pg_trigger_depth()
-- GPDB ignore this test: execute insert in trigger function
create table depth_a (id int not null primary key);
create table depth_b (id int not null primary key);
create table depth_c (id int not null primary key);
create function depth_a_tf() returns trigger
  language plpgsql as $$
begin
  raise notice '%: depth = %', tg_name, pg_trigger_depth();
  insert into depth_b values (new.id);
  raise notice '%: depth = %', tg_name, pg_trigger_depth();
  return new;
end;
$$;
create trigger depth_a_tr before insert on depth_a
  for each row execute procedure depth_a_tf();
create function depth_b_tf() returns trigger
  language plpgsql as $$
begin
  raise notice '%: depth = %', tg_name, pg_trigger_depth();
  begin
    execute 'insert into depth_c values (' || new.id::text || ')';
  exception
    when sqlstate 'U9999' then
      raise notice 'SQLSTATE = U9999: depth = %', pg_trigger_depth();
  end;
  raise notice '%: depth = %', tg_name, pg_trigger_depth();
  if new.id = 1 then
    execute 'insert into depth_c values (' || new.id::text || ')';
  end if;
  return new;
end;
$$;
create trigger depth_b_tr before insert on depth_b
  for each row execute procedure depth_b_tf();
create function depth_c_tf() returns trigger
  language plpgsql as $$
begin
  raise notice '%: depth = %', tg_name, pg_trigger_depth();
  if new.id = 1 then
    raise exception sqlstate 'U9999';
  end if;
  raise notice '%: depth = %', tg_name, pg_trigger_depth();
  return new;
end;
$$;
create trigger depth_c_tr before insert on depth_c
  for each row execute procedure depth_c_tf();
select pg_trigger_depth();
 pg_trigger_depth 
------------------
                0
(1 row)

insert into depth_a values (1);
NOTICE:  depth_a_tr: depth = 1  (seg2 172.17.0.2:25434 pid=123164)
ERROR:  function cannot execute on a QE slice because it issues a non-SELECT statement  (seg2 172.17.0.2:25434 pid=123164)
CONTEXT:  SQL statement "insert into depth_b values (new.id)"
PL/pgSQL function depth_a_tf() line 4 at SQL statement
select pg_trigger_depth();
 pg_trigger_depth 
------------------
                0
(1 row)

insert into depth_a values (2);
NOTICE:  depth_a_tr: depth = 1  (seg1 172.17.0.2:25433 pid=123163)
ERROR:  function cannot execute on a QE slice because it issues a non-SELECT statement  (seg1 172.17.0.2:25433 pid=123163)
CONTEXT:  SQL statement "insert into depth_b values (new.id)"
PL/pgSQL function depth_a_tf() line 4 at SQL statement
select pg_trigger_depth();
 pg_trigger_depth 
------------------
                0
(1 row)

drop table depth_a, depth_b, depth_c;
drop function depth_a_tf();
drop function depth_b_tf();
drop function depth_c_tf();
--
-- Test updates to rows during firing of BEFORE ROW triggers.
-- As of 9.2, such cases should be rejected (see bug #6123).
--
create temp table parent (
    aid int not null primary key,
    val1 text,
    val2 text,
    val3 text,
    val4 text,
    bcnt int not null default 0);
create temp table child (
    bid int not null primary key,
    aid int not null,
    val1 text);
create function parent_upd_func()
  returns trigger language plpgsql as
$$
begin
  if old.val1 <> new.val1 then
    new.val2 = new.val1;
    delete from child where child.aid = new.aid and child.val1 = new.val1;
  end if;
  return new;
end;
$$;
create trigger parent_upd_trig before update on parent
  for each row execute procedure parent_upd_func();
create function parent_del_func()
  returns trigger language plpgsql as
$$
begin
  delete from child where aid = old.aid;
  return old;
end;
$$;
create trigger parent_del_trig before delete on parent
  for each row execute procedure parent_del_func();
create function child_ins_func()
  returns trigger language plpgsql as
$$
begin
  update parent set bcnt = bcnt + 1 where aid = new.aid;
  return new;
end;
$$;
create trigger child_ins_trig after insert on child
  for each row execute procedure child_ins_func();
create function child_del_func()
  returns trigger language plpgsql as
$$
begin
  update parent set bcnt = bcnt - 1 where aid = old.aid;
  return old;
end;
$$;
create trigger child_del_trig after delete on child
  for each row execute procedure child_del_func();
insert into parent values (1, 'a', 'a', 'a', 'a', 0);
insert into child values (10, 1, 'b');
ERROR:  function cannot execute on a QE slice because it issues a non-SELECT statement
CONTEXT:  SQL statement "update parent set bcnt = bcnt + 1 where aid = new.aid"
PL/pgSQL function child_ins_func() line 3 at SQL statement
select * from parent; select * from child;
 aid | val1 | val2 | val3 | val4 | bcnt 
-----+------+------+------+------+------
   1 | a    | a    | a    | a    |    0
(1 row)

 bid | aid | val1 
-----+-----+------
(0 rows)

update parent set val1 = 'b' where aid = 1; -- should fail
ERROR:  function cannot execute on a QE slice because it issues a non-SELECT statement
CONTEXT:  SQL statement "delete from child where child.aid = new.aid and child.val1 = new.val1"
PL/pgSQL function parent_upd_func() line 5 at SQL statement
select * from parent; select * from child;
 aid | val1 | val2 | val3 | val4 | bcnt 
-----+------+------+------+------+------
   1 | a    | a    | a    | a    |    0
(1 row)

 bid | aid | val1 
-----+-----+------
(0 rows)

delete from parent where aid = 1; -- should fail
ERROR:  function cannot execute on a QE slice because it issues a non-SELECT statement
CONTEXT:  SQL statement "delete from child where aid = old.aid"
PL/pgSQL function parent_del_func() line 3 at SQL statement
select * from parent; select * from child;
 aid | val1 | val2 | val3 | val4 | bcnt 
-----+------+------+------+------+------
   1 | a    | a    | a    | a    |    0
(1 row)

 bid | aid | val1 
-----+-----+------
(0 rows)

-- replace the trigger function with one that restarts the deletion after
-- having modified a child
create or replace function parent_del_func()
  returns trigger language plpgsql as
$$
begin
  delete from child where aid = old.aid;
  if found then
    delete from parent where aid = old.aid;
    return null; -- cancel outer deletion
  end if;
  return old;
end;
$$;
delete from parent where aid = 1;
ERROR:  function cannot execute on a QE slice because it issues a non-SELECT statement
CONTEXT:  SQL statement "delete from child where aid = old.aid"
PL/pgSQL function parent_del_func() line 3 at SQL statement
select * from parent; select * from child;
 aid | val1 | val2 | val3 | val4 | bcnt 
-----+------+------+------+------+------
   1 | a    | a    | a    | a    |    0
(1 row)

 bid | aid | val1 
-----+-----+------
(0 rows)

drop table parent, child;
drop function parent_upd_func();
drop function parent_del_func();
drop function child_ins_func();
drop function child_del_func();
-- similar case, but with a self-referencing FK so that parent and child
-- rows can be affected by a single operation
create temp table self_ref_trigger (
    id int primary key,
    parent int references self_ref_trigger,
    data text,
    nchildren int not null default 0
);
WARNING:  referential integrity (FOREIGN KEY) constraints are not supported in Greenplum Database, will not be enforced
create function self_ref_trigger_ins_func()
  returns trigger language plpgsql as
$$
begin
  if new.parent is not null then
    update self_ref_trigger set nchildren = nchildren + 1
      where id = new.parent;
  end if;
  return new;
end;
$$;
create trigger self_ref_trigger_ins_trig before insert on self_ref_trigger
  for each row execute procedure self_ref_trigger_ins_func();
create function self_ref_trigger_del_func()
  returns trigger language plpgsql as
$$
begin
  if old.parent is not null then
    update self_ref_trigger set nchildren = nchildren - 1
      where id = old.parent;
  end if;
  return old;
end;
$$;
create trigger self_ref_trigger_del_trig before delete on self_ref_trigger
  for each row execute procedure self_ref_trigger_del_func();
insert into self_ref_trigger values (1, null, 'root');
insert into self_ref_trigger values (2, 1, 'root child A');
ERROR:  function cannot execute on a QE slice because it issues a non-SELECT statement
CONTEXT:  SQL statement "update self_ref_trigger set nchildren = nchildren + 1
      where id = new.parent"
PL/pgSQL function self_ref_trigger_ins_func() line 4 at SQL statement
insert into self_ref_trigger values (3, 1, 'root child B');
ERROR:  function cannot execute on a QE slice because it issues a non-SELECT statement
CONTEXT:  SQL statement "update self_ref_trigger set nchildren = nchildren + 1
      where id = new.parent"
PL/pgSQL function self_ref_trigger_ins_func() line 4 at SQL statement
insert into self_ref_trigger values (4, 2, 'grandchild 1');
ERROR:  function cannot execute on a QE slice because it issues a non-SELECT statement
CONTEXT:  SQL statement "update self_ref_trigger set nchildren = nchildren + 1
      where id = new.parent"
PL/pgSQL function self_ref_trigger_ins_func() line 4 at SQL statement
insert into self_ref_trigger values (5, 3, 'grandchild 2');
ERROR:  function cannot execute on a QE slice because it issues a non-SELECT statement
CONTEXT:  SQL statement "update self_ref_trigger set nchildren = nchildren + 1
      where id = new.parent"
PL/pgSQL function self_ref_trigger_ins_func() line 4 at SQL statement
update self_ref_trigger set data = 'root!' where id = 1;
select * from self_ref_trigger;
 id | parent | data  | nchildren 
----+--------+-------+-----------
  1 |        | root! |         0
(1 row)

delete from self_ref_trigger;
select * from self_ref_trigger;
 id | parent | data | nchildren 
----+--------+------+-----------
(0 rows)

drop table self_ref_trigger;
drop function self_ref_trigger_ins_func();
drop function self_ref_trigger_del_func();
--
-- Check that statement triggers work correctly even with all children excluded
--
create table stmt_trig_on_empty_upd (a int);
create table stmt_trig_on_empty_upd1 () inherits (stmt_trig_on_empty_upd);
create function update_stmt_notice() returns trigger as $$
begin
	raise notice 'updating %', TG_TABLE_NAME;
	return null;
end;
$$ language plpgsql;
create trigger before_stmt_trigger
	before update on stmt_trig_on_empty_upd
	execute procedure update_stmt_notice();
ERROR:  Triggers for statements are not yet supported
create trigger before_stmt_trigger
	before update on stmt_trig_on_empty_upd1
	execute procedure update_stmt_notice();
ERROR:  Triggers for statements are not yet supported
-- inherited no-op update
update stmt_trig_on_empty_upd set a = a where false returning a+1 as aa;
 aa 
----
(0 rows)

-- simple no-op update
update stmt_trig_on_empty_upd1 set a = a where false returning a+1 as aa;
 aa 
----
(0 rows)

drop table stmt_trig_on_empty_upd cascade;
NOTICE:  drop cascades to table stmt_trig_on_empty_upd1
drop function update_stmt_notice();
--
-- Check that index creation (or DDL in general) is prohibited in a trigger
--
create table trigger_ddl_table (
   col1 integer,
   col2 integer
);
create function trigger_ddl_func() returns trigger as $$
begin
  alter table trigger_ddl_table add primary key (col1);
  return new;
end$$ language plpgsql;
create trigger trigger_ddl_func before insert on trigger_ddl_table for each row
  execute procedure trigger_ddl_func();
insert into trigger_ddl_table values (1, 42);  -- fail
ERROR:  function cannot execute on a QE slice because it issues a non-SELECT statement
CONTEXT:  SQL statement "alter table trigger_ddl_table add primary key (col1)"
PL/pgSQL function trigger_ddl_func() line 3 at SQL statement
create or replace function trigger_ddl_func() returns trigger as $$
begin
  create index on trigger_ddl_table (col2);
  return new;
end$$ language plpgsql;
insert into trigger_ddl_table values (1, 42);  -- fail
ERROR:  function cannot execute on a QE slice because it issues a non-SELECT statement
CONTEXT:  SQL statement "create index on trigger_ddl_table (col2)"
PL/pgSQL function trigger_ddl_func() line 3 at SQL statement
drop table trigger_ddl_table;
drop function trigger_ddl_func();
--
-- Verify behavior of before and after triggers with INSERT...ON CONFLICT
-- DO UPDATE
--
create table upsert (key int4 primary key, color text);
create function upsert_before_func()
  returns trigger language plpgsql as
$$
begin
  if (TG_OP = 'UPDATE') then
    raise warning 'before update (old): %', old.*::text;
    raise warning 'before update (new): %', new.*::text;
  elsif (TG_OP = 'INSERT') then
    raise warning 'before insert (new): %', new.*::text;
    if new.key % 2 = 0 then
      new.key := new.key + 1;
      new.color := new.color || ' trig modified';
      raise warning 'before insert (new, modified): %', new.*::text;
    end if;
  end if;
  return new;
end;
$$;
create trigger upsert_before_trig before insert or update on upsert
  for each row execute procedure upsert_before_func();
create function upsert_after_func()
  returns trigger language plpgsql as
$$
begin
  if (TG_OP = 'UPDATE') then
    raise warning 'after update (old): %', old.*::text;
    raise warning 'after update (new): %', new.*::text;
  elsif (TG_OP = 'INSERT') then
    raise warning 'after insert (new): %', new.*::text;
  end if;
  return null;
end;
$$;
create trigger upsert_after_trig after insert or update on upsert
  for each row execute procedure upsert_after_func();
insert into upsert values(1, 'black') on conflict (key) do update set color = 'updated ' || upsert.color;
WARNING:  before insert (new): (1,black)
WARNING:  after insert (new): (1,black)
insert into upsert values(2, 'red') on conflict (key) do update set color = 'updated ' || upsert.color;
WARNING:  before insert (new): (2,red)
WARNING:  before insert (new, modified): (3,"red trig modified")
WARNING:  after insert (new): (3,"red trig modified")
insert into upsert values(3, 'orange') on conflict (key) do update set color = 'updated ' || upsert.color;
WARNING:  before insert (new): (3,orange)
WARNING:  before update (old): (3,"red trig modified")
WARNING:  before update (new): (3,"updated red trig modified")
WARNING:  after update (old): (3,"red trig modified")
WARNING:  after update (new): (3,"updated red trig modified")
insert into upsert values(4, 'green') on conflict (key) do update set color = 'updated ' || upsert.color;
WARNING:  before insert (new): (4,green)
WARNING:  before insert (new, modified): (5,"green trig modified")
WARNING:  after insert (new): (5,"green trig modified")
insert into upsert values(5, 'purple') on conflict (key) do update set color = 'updated ' || upsert.color;
WARNING:  before insert (new): (5,purple)
WARNING:  after insert (new): (5,purple)
insert into upsert values(6, 'white') on conflict (key) do update set color = 'updated ' || upsert.color;
WARNING:  before insert (new): (6,white)
WARNING:  before insert (new, modified): (7,"white trig modified")
WARNING:  after insert (new): (7,"white trig modified")
insert into upsert values(7, 'pink') on conflict (key) do update set color = 'updated ' || upsert.color;
WARNING:  before insert (new): (7,pink)
WARNING:  after insert (new): (7,pink)
insert into upsert values(8, 'yellow') on conflict (key) do update set color = 'updated ' || upsert.color;
WARNING:  before insert (new): (8,yellow)
WARNING:  before insert (new, modified): (9,"yellow trig modified")
WARNING:  after insert (new): (9,"yellow trig modified")
select * from upsert;
 key |           color           
-----+---------------------------
   3 | updated red trig modified
   5 | green trig modified
   7 | pink
   9 | yellow trig modified
   1 | black
   5 | purple
   7 | white trig modified
(7 rows)

drop table upsert;
drop function upsert_before_func();
drop function upsert_after_func();
--
-- Verify that triggers with transition tables are not allowed on
-- views
--
create table my_table (i int);
create view my_view as select * from my_table;
create function my_trigger_function() returns trigger as $$ begin end; $$ language plpgsql;
create trigger my_trigger after update on my_view referencing old table as old_table
   for each statement execute procedure my_trigger_function();
ERROR:  Triggers for statements are not yet supported
drop function my_trigger_function();
drop view my_view;
drop table my_table;
--
-- Verify cases that are unsupported with partitioned tables
--
create table parted_trig (a int) partition by list (a);
create function trigger_nothing() returns trigger
  language plpgsql as $$ begin end; $$;
create trigger failed before insert or update or delete on parted_trig
  for each row execute procedure trigger_nothing();
ERROR:  "parted_trig" is a partitioned table
DETAIL:  Partitioned tables cannot have BEFORE / FOR EACH ROW triggers.
create trigger failed instead of update on parted_trig
  for each row execute procedure trigger_nothing();
ERROR:  "parted_trig" is a table
DETAIL:  Tables cannot have INSTEAD OF triggers.
create trigger failed after update on parted_trig
  referencing old table as old_table
  for each row execute procedure trigger_nothing();
ERROR:  "parted_trig" is a partitioned table
DETAIL:  Triggers on partitioned tables cannot have transition tables.
drop table parted_trig;
--
-- Verify trigger creation for partitioned tables, and drop behavior
--
create table trigpart (a int, b int) partition by range (a);
create table trigpart1 partition of trigpart for values from (0) to (1000);
create trigger trg1 after insert on trigpart for each row execute procedure trigger_nothing();
create table trigpart2 partition of trigpart for values from (1000) to (2000);
create table trigpart3 (like trigpart);
alter table trigpart attach partition trigpart3 for values from (2000) to (3000);
create table trigpart4 partition of trigpart for values from (3000) to (4000) partition by range (a);
create table trigpart41 partition of trigpart4 for values from (3000) to (3500);
create table trigpart42 (like trigpart);
alter table trigpart4 attach partition trigpart42 for values from (3500) to (4000);
select tgrelid::regclass, tgname, tgfoid::regproc from pg_trigger
  where tgrelid::regclass::text like 'trigpart%' order by tgrelid::regclass::text;
  tgrelid   | tgname |     tgfoid      
------------+--------+-----------------
 trigpart   | trg1   | trigger_nothing
 trigpart1  | trg1   | trigger_nothing
 trigpart2  | trg1   | trigger_nothing
 trigpart3  | trg1   | trigger_nothing
 trigpart4  | trg1   | trigger_nothing
 trigpart41 | trg1   | trigger_nothing
 trigpart42 | trg1   | trigger_nothing
(7 rows)

drop trigger trg1 on trigpart1;	-- fail
ERROR:  cannot drop trigger trg1 on table trigpart1 because trigger trg1 on table trigpart requires it
HINT:  You can drop trigger trg1 on table trigpart instead.
drop trigger trg1 on trigpart2;	-- fail
ERROR:  cannot drop trigger trg1 on table trigpart2 because trigger trg1 on table trigpart requires it
HINT:  You can drop trigger trg1 on table trigpart instead.
drop trigger trg1 on trigpart3;	-- fail
ERROR:  cannot drop trigger trg1 on table trigpart3 because trigger trg1 on table trigpart requires it
HINT:  You can drop trigger trg1 on table trigpart instead.
drop table trigpart2;			-- ok, trigger should be gone in that partition
select tgrelid::regclass, tgname, tgfoid::regproc from pg_trigger
  where tgrelid::regclass::text like 'trigpart%' order by tgrelid::regclass::text;
  tgrelid   | tgname |     tgfoid      
------------+--------+-----------------
 trigpart   | trg1   | trigger_nothing
 trigpart1  | trg1   | trigger_nothing
 trigpart3  | trg1   | trigger_nothing
 trigpart4  | trg1   | trigger_nothing
 trigpart41 | trg1   | trigger_nothing
 trigpart42 | trg1   | trigger_nothing
(6 rows)

drop trigger trg1 on trigpart;		-- ok, all gone
select tgrelid::regclass, tgname, tgfoid::regproc from pg_trigger
  where tgrelid::regclass::text like 'trigpart%' order by tgrelid::regclass::text;
 tgrelid | tgname | tgfoid 
---------+--------+--------
(0 rows)

-- check detach behavior
create trigger trg1 after insert on trigpart for each row execute procedure trigger_nothing();
\d trigpart3
             Table "public.trigpart3"
 Column |  Type   | Collation | Nullable | Default 
--------+---------+-----------+----------+---------
 a      | integer |           |          | 
 b      | integer |           |          | 
Partition of: trigpart FOR VALUES FROM (2000) TO (3000)
Triggers:
    trg1 AFTER INSERT ON trigpart3 FOR EACH ROW EXECUTE FUNCTION trigger_nothing()

alter table trigpart detach partition trigpart3;
drop trigger trg1 on trigpart3; -- fail due to "does not exist"
ERROR:  trigger "trg1" for table "trigpart3" does not exist
alter table trigpart detach partition trigpart4;
drop trigger trg1 on trigpart41; -- fail due to "does not exist"
ERROR:  trigger "trg1" for table "trigpart41" does not exist
drop table trigpart4;
alter table trigpart attach partition trigpart3 for values from (2000) to (3000);
alter table trigpart detach partition trigpart3;
alter table trigpart attach partition trigpart3 for values from (2000) to (3000);
drop table trigpart3;
select tgrelid::regclass::text, tgname, tgfoid::regproc, tgenabled, tgisinternal from pg_trigger
  where tgname ~ '^trg1' order by 1;
  tgrelid  | tgname |     tgfoid      | tgenabled | tgisinternal 
-----------+--------+-----------------+-----------+--------------
 trigpart  | trg1   | trigger_nothing | O         | f
 trigpart1 | trg1   | trigger_nothing | O         | t
(2 rows)

create table trigpart3 (like trigpart);
create trigger trg1 after insert on trigpart3 for each row execute procedure trigger_nothing();
\d trigpart3
             Table "public.trigpart3"
 Column |  Type   | Collation | Nullable | Default 
--------+---------+-----------+----------+---------
 a      | integer |           |          | 
 b      | integer |           |          | 
Triggers:
    trg1 AFTER INSERT ON trigpart3 FOR EACH ROW EXECUTE FUNCTION trigger_nothing()

alter table trigpart attach partition trigpart3 FOR VALUES FROM (2000) to (3000); -- fail
ERROR:  trigger "trg1" for relation "trigpart3" already exists
drop table trigpart3;
drop table trigpart;
drop function trigger_nothing();
--
-- Verify that triggers are fired for partitioned tables
--
create table parted_stmt_trig (a int) partition by list (a);
create table parted_stmt_trig1 partition of parted_stmt_trig for values in (1);
create table parted_stmt_trig2 partition of parted_stmt_trig for values in (2);
create table parted2_stmt_trig (a int) partition by list (a);
create table parted2_stmt_trig1 partition of parted2_stmt_trig for values in (1);
create table parted2_stmt_trig2 partition of parted2_stmt_trig for values in (2);
create or replace function trigger_notice() returns trigger as $$
  begin
    raise notice 'trigger % on % % % for %', TG_NAME, TG_TABLE_NAME, TG_WHEN, TG_OP, TG_LEVEL;
    if TG_LEVEL = 'ROW' then
       return NEW;
    end if;
    return null;
  end;
  $$ language plpgsql;
-- insert/update/delete statement-level triggers on the parent
create trigger trig_ins_before before insert on parted_stmt_trig
  for each statement execute procedure trigger_notice();
ERROR:  Triggers for statements are not yet supported
create trigger trig_ins_after after insert on parted_stmt_trig
  for each statement execute procedure trigger_notice();
ERROR:  Triggers for statements are not yet supported
create trigger trig_upd_before before update on parted_stmt_trig
  for each statement execute procedure trigger_notice();
ERROR:  Triggers for statements are not yet supported
create trigger trig_upd_after after update on parted_stmt_trig
  for each statement execute procedure trigger_notice();
ERROR:  Triggers for statements are not yet supported
create trigger trig_del_before before delete on parted_stmt_trig
  for each statement execute procedure trigger_notice();
ERROR:  Triggers for statements are not yet supported
create trigger trig_del_after after delete on parted_stmt_trig
  for each statement execute procedure trigger_notice();
ERROR:  Triggers for statements are not yet supported
-- insert/update/delete row-level triggers on the parent
create trigger trig_ins_after_parent after insert on parted_stmt_trig
  for each row execute procedure trigger_notice();
create trigger trig_upd_after_parent after update on parted_stmt_trig
  for each row execute procedure trigger_notice();
create trigger trig_del_after_parent after delete on parted_stmt_trig
  for each row execute procedure trigger_notice();
-- insert/update/delete row-level triggers on the first partition
create trigger trig_ins_before_child before insert on parted_stmt_trig1
  for each row execute procedure trigger_notice();
create trigger trig_ins_after_child after insert on parted_stmt_trig1
  for each row execute procedure trigger_notice();
create trigger trig_upd_before_child before update on parted_stmt_trig1
  for each row execute procedure trigger_notice();
create trigger trig_upd_after_child after update on parted_stmt_trig1
  for each row execute procedure trigger_notice();
create trigger trig_del_before_child before delete on parted_stmt_trig1
  for each row execute procedure trigger_notice();
create trigger trig_del_after_child after delete on parted_stmt_trig1
  for each row execute procedure trigger_notice();
-- insert/update/delete statement-level triggers on the parent
create trigger trig_ins_before_3 before insert on parted2_stmt_trig
  for each statement execute procedure trigger_notice();
ERROR:  Triggers for statements are not yet supported
create trigger trig_ins_after_3 after insert on parted2_stmt_trig
  for each statement execute procedure trigger_notice();
ERROR:  Triggers for statements are not yet supported
create trigger trig_upd_before_3 before update on parted2_stmt_trig
  for each statement execute procedure trigger_notice();
ERROR:  Triggers for statements are not yet supported
create trigger trig_upd_after_3 after update on parted2_stmt_trig
  for each statement execute procedure trigger_notice();
ERROR:  Triggers for statements are not yet supported
create trigger trig_del_before_3 before delete on parted2_stmt_trig
  for each statement execute procedure trigger_notice();
ERROR:  Triggers for statements are not yet supported
create trigger trig_del_after_3 after delete on parted2_stmt_trig
  for each statement execute procedure trigger_notice();
ERROR:  Triggers for statements are not yet supported
with ins (a) as (
  insert into parted2_stmt_trig values (1), (2) returning a
) insert into parted_stmt_trig select a from ins returning tableoid::regclass, a;
ERROR:  writable CTE queries cannot be themselves writable
DETAIL:  Greenplum Database currently only support CTEs with one writable clause, called in a non-writable context.
HINT:  Rewrite the query to only include one writable clause.
with upd as (
  update parted2_stmt_trig set a = a
) update parted_stmt_trig  set a = a;
ERROR:  writable CTE queries cannot be themselves writable
DETAIL:  Greenplum Database currently only support CTEs with one writable clause, called in a non-writable context.
HINT:  Rewrite the query to only include one writable clause.
delete from parted_stmt_trig;
-- insert via copy on the parent
copy parted_stmt_trig(a) from stdin;
NOTICE:  trigger trig_ins_before_child on parted_stmt_trig1 BEFORE INSERT for ROW
NOTICE:  trigger trig_ins_after_child on parted_stmt_trig1 AFTER INSERT for ROW
NOTICE:  trigger trig_ins_after_parent on parted_stmt_trig1 AFTER INSERT for ROW
NOTICE:  trigger trig_ins_after_parent on parted_stmt_trig2 AFTER INSERT for ROW
-- insert via copy on the first partition
copy parted_stmt_trig1(a) from stdin;
NOTICE:  trigger trig_ins_before_child on parted_stmt_trig1 BEFORE INSERT for ROW
NOTICE:  trigger trig_ins_after_child on parted_stmt_trig1 AFTER INSERT for ROW
NOTICE:  trigger trig_ins_after_parent on parted_stmt_trig1 AFTER INSERT for ROW
-- Disabling a trigger in the parent table should disable children triggers too
alter table parted_stmt_trig disable trigger trig_ins_after_parent;
insert into parted_stmt_trig values (1);
NOTICE:  trigger trig_ins_before_child on parted_stmt_trig1 BEFORE INSERT for ROW
NOTICE:  trigger trig_ins_after_child on parted_stmt_trig1 AFTER INSERT for ROW
alter table parted_stmt_trig enable trigger trig_ins_after_parent;
insert into parted_stmt_trig values (1);
NOTICE:  trigger trig_ins_before_child on parted_stmt_trig1 BEFORE INSERT for ROW
NOTICE:  trigger trig_ins_after_child on parted_stmt_trig1 AFTER INSERT for ROW
NOTICE:  trigger trig_ins_after_parent on parted_stmt_trig1 AFTER INSERT for ROW
drop table parted_stmt_trig, parted2_stmt_trig;
-- Verify that triggers fire in alphabetical order
create table parted_trig (a int) partition by range (a);
create table parted_trig_1 partition of parted_trig for values from (0) to (1000)
   partition by range (a);
create table parted_trig_1_1 partition of parted_trig_1 for values from (0) to (100);
create table parted_trig_2 partition of parted_trig for values from (1000) to (2000);
create trigger zzz after insert on parted_trig for each row execute procedure trigger_notice();
create trigger mmm after insert on parted_trig_1_1 for each row execute procedure trigger_notice();
create trigger aaa after insert on parted_trig_1 for each row execute procedure trigger_notice();
create trigger bbb after insert on parted_trig for each row execute procedure trigger_notice();
create trigger qqq after insert on parted_trig_1_1 for each row execute procedure trigger_notice();
insert into parted_trig values (50), (1500);
NOTICE:  trigger aaa on parted_trig_1_1 AFTER INSERT for ROW
NOTICE:  trigger bbb on parted_trig_1_1 AFTER INSERT for ROW
NOTICE:  trigger mmm on parted_trig_1_1 AFTER INSERT for ROW
NOTICE:  trigger qqq on parted_trig_1_1 AFTER INSERT for ROW
NOTICE:  trigger zzz on parted_trig_1_1 AFTER INSERT for ROW
NOTICE:  trigger bbb on parted_trig_2 AFTER INSERT for ROW
NOTICE:  trigger zzz on parted_trig_2 AFTER INSERT for ROW
drop table parted_trig;
-- Verify propagation of trigger arguments to partitions
create table parted_trig (a int) partition by list (a);
create table parted_trig1 partition of parted_trig for values in (1);
create or replace function trigger_notice() returns trigger as $$
  declare
    arg1 text = TG_ARGV[0];
    arg2 integer = TG_ARGV[1];
  begin
    raise notice 'trigger % on % % % for % args % %',
		TG_NAME, TG_TABLE_NAME, TG_WHEN, TG_OP, TG_LEVEL, arg1, arg2;
    return null;
  end;
  $$ language plpgsql;
create trigger aaa after insert on parted_trig
   for each row execute procedure trigger_notice('quirky', 1);
-- Verify propagation of trigger arguments to partitions attached after creating trigger
create table parted_trig2 partition of parted_trig for values in (2);
create table parted_trig3 (like parted_trig);
alter table parted_trig attach partition parted_trig3 for values in (3);
insert into parted_trig values (1), (2), (3);
NOTICE:  trigger aaa on parted_trig1 AFTER INSERT for ROW args quirky 1
NOTICE:  trigger aaa on parted_trig2 AFTER INSERT for ROW args quirky 1
NOTICE:  trigger aaa on parted_trig3 AFTER INSERT for ROW args quirky 1
drop table parted_trig;
-- test irregular partitions (i.e., different column definitions),
-- including that the WHEN clause works
create function bark(text) returns bool language plpgsql immutable
  as $$ begin raise notice '% <- woof!', $1; return true; end; $$;
create or replace function trigger_notice_ab() returns trigger as $$
  begin
    raise notice 'trigger % on % % % for %: (a,b)=(%,%)',
		TG_NAME, TG_TABLE_NAME, TG_WHEN, TG_OP, TG_LEVEL,
		NEW.a, NEW.b;
    if TG_LEVEL = 'ROW' then
       return NEW;
    end if;
    return null;
  end;
  $$ language plpgsql;
create table parted_irreg_ancestor (fd text, b text, fd2 int, fd3 int, a int)
  partition by range (b);
alter table parted_irreg_ancestor drop column fd,
  drop column fd2, drop column fd3;
create table parted_irreg (fd int, a int, fd2 int, b text)
  partition by range (b);
alter table parted_irreg drop column fd, drop column fd2;
alter table parted_irreg_ancestor attach partition parted_irreg
  for values from ('aaaa') to ('zzzz');
create table parted1_irreg (b text, fd int, a int);
alter table parted1_irreg drop column fd;
alter table parted1_irreg set distributed randomly;
alter table parted_irreg attach partition parted1_irreg
  for values from ('aaaa') to ('bbbb');
create trigger parted_trig after insert on parted_irreg
  for each row execute procedure trigger_notice_ab();
create trigger parted_trig_odd after insert on parted_irreg for each row
  when (bark(new.b) AND new.a % 2 = 1) execute procedure trigger_notice_ab();
-- we should hear barking for every insert, but parted_trig_odd only emits
-- noise for odd values of a. parted_trig does it for all inserts.
insert into parted_irreg values (1, 'aardvark'), (2, 'aanimals');
NOTICE:  aardvark <- woof!
NOTICE:  aanimals <- woof!
NOTICE:  trigger parted_trig on parted1_irreg AFTER INSERT for ROW: (a,b)=(1,aardvark)
NOTICE:  trigger parted_trig_odd on parted1_irreg AFTER INSERT for ROW: (a,b)=(1,aardvark)
NOTICE:  trigger parted_trig on parted1_irreg AFTER INSERT for ROW: (a,b)=(2,aanimals)
insert into parted1_irreg values ('aardwolf', 2);
NOTICE:  aardwolf <- woof!
NOTICE:  trigger parted_trig on parted1_irreg AFTER INSERT for ROW: (a,b)=(2,aardwolf)
insert into parted_irreg_ancestor values ('aasvogel', 3);
NOTICE:  aasvogel <- woof!
NOTICE:  trigger parted_trig on parted1_irreg AFTER INSERT for ROW: (a,b)=(3,aasvogel)
NOTICE:  trigger parted_trig_odd on parted1_irreg AFTER INSERT for ROW: (a,b)=(3,aasvogel)
drop table parted_irreg_ancestor;
--
-- Constraint triggers and partitioned tables
create table parted_constr_ancestor (a int, b text)
  partition by range (b);
create table parted_constr (a int, b text)
  partition by range (b);
alter table parted_constr_ancestor attach partition parted_constr
  for values from ('aaaa') to ('zzzz');
create table parted1_constr (a int, b text);
alter table parted_constr attach partition parted1_constr
  for values from ('aaaa') to ('bbbb');
create constraint trigger parted_trig after insert on parted_constr_ancestor
  deferrable
  for each row execute procedure trigger_notice_ab();
create constraint trigger parted_trig_two after insert on parted_constr
  deferrable initially deferred
  for each row when (bark(new.b) AND new.a % 2 = 1)
  execute procedure trigger_notice_ab();
-- The immediate constraint is fired immediately; the WHEN clause of the
-- deferred constraint is also called immediately.  The deferred constraint
-- is fired at commit time.
begin;
insert into parted_constr values (1, 'aardvark');
NOTICE:  aardvark <- woof!
NOTICE:  trigger parted_trig on parted1_constr AFTER INSERT for ROW: (a,b)=(1,aardvark)
insert into parted1_constr values (2, 'aardwolf');
NOTICE:  aardwolf <- woof!
NOTICE:  trigger parted_trig on parted1_constr AFTER INSERT for ROW: (a,b)=(2,aardwolf)
insert into parted_constr_ancestor values (3, 'aasvogel');
NOTICE:  aasvogel <- woof!
NOTICE:  trigger parted_trig on parted1_constr AFTER INSERT for ROW: (a,b)=(3,aasvogel)
commit;
NOTICE:  trigger parted_trig_two on parted1_constr AFTER INSERT for ROW: (a,b)=(1,aardvark)
NOTICE:  trigger parted_trig_two on parted1_constr AFTER INSERT for ROW: (a,b)=(3,aasvogel)
-- The WHEN clause is immediate, and both constraint triggers are fired at
-- commit time.
begin;
set constraints parted_trig deferred;
insert into parted_constr values (1, 'aardvark');
NOTICE:  aardvark <- woof!
insert into parted1_constr values (2, 'aardwolf'), (3, 'aasvogel');
NOTICE:  aardwolf <- woof!
NOTICE:  aasvogel <- woof!
commit;
NOTICE:  trigger parted_trig on parted1_constr AFTER INSERT for ROW: (a,b)=(1,aardvark)
NOTICE:  trigger parted_trig_two on parted1_constr AFTER INSERT for ROW: (a,b)=(1,aardvark)
NOTICE:  trigger parted_trig on parted1_constr AFTER INSERT for ROW: (a,b)=(2,aardwolf)
NOTICE:  trigger parted_trig on parted1_constr AFTER INSERT for ROW: (a,b)=(3,aasvogel)
NOTICE:  trigger parted_trig_two on parted1_constr AFTER INSERT for ROW: (a,b)=(3,aasvogel)
drop table parted_constr_ancestor;
drop function bark(text);
-- Test that the WHEN clause is set properly to partitions
create table parted_trigger (a int, b text) partition by range (a);
alter table parted_trigger set distributed by (b);
create table parted_trigger_1 partition of parted_trigger for values from (0) to (1000);
create table parted_trigger_2 (drp int, a int, b text);
alter table parted_trigger_2 drop column drp;
alter table parted_trigger_2 set distributed by (b);
alter table parted_trigger attach partition parted_trigger_2 for values from (1000) to (2000);
create trigger parted_trigger after update on parted_trigger
  for each row when (new.a % 2 = 1 and length(old.b) >= 2) execute procedure trigger_notice_ab();
create table parted_trigger_3 (b text, a int) partition by range (length(b));
create table parted_trigger_3_1 partition of parted_trigger_3 for values from (1) to (3);
create table parted_trigger_3_2 partition of parted_trigger_3 for values from (3) to (5);
alter table parted_trigger attach partition parted_trigger_3 for values from (2000) to (3000);
insert into parted_trigger values
    (0, 'a'), (1, 'bbb'), (2, 'bcd'), (3, 'c'),
	(1000, 'c'), (1001, 'ddd'), (1002, 'efg'), (1003, 'f'),
	(2000, 'e'), (2001, 'fff'), (2002, 'ghi'), (2003, 'h');
update parted_trigger set a = a + 2; -- notice for odd 'a' values, long 'b' values
NOTICE:  trigger parted_trigger on parted_trigger_1 AFTER UPDATE for ROW: (a,b)=(3,bbb)
NOTICE:  trigger parted_trigger on parted_trigger_2 AFTER UPDATE for ROW: (a,b)=(1003,ddd)
NOTICE:  trigger parted_trigger on parted_trigger_3_2 AFTER UPDATE for ROW: (a,b)=(2003,fff)
drop table parted_trigger;
-- try a constraint trigger, also
create table parted_referenced (a int);
create table unparted_trigger (a int, b text);	-- for comparison purposes
create table parted_trigger (a int, b text) partition by range (a);
create table parted_trigger_1 partition of parted_trigger for values from (0) to (1000);
create table parted_trigger_2 (drp int, a int, b text);
alter table parted_trigger_2 drop column drp;
alter table parted_trigger_2 set distributed by (a);
alter table parted_trigger attach partition parted_trigger_2 for values from (1000) to (2000);
create constraint trigger parted_trigger after update on parted_trigger
  from parted_referenced
  for each row execute procedure trigger_notice_ab();
create constraint trigger parted_trigger after update on unparted_trigger
  from parted_referenced
  for each row execute procedure trigger_notice_ab();
create table parted_trigger_3 (b text, a int) partition by range (length(b));
alter table parted_trigger_3 set distributed by (a);
create table parted_trigger_3_1 partition of parted_trigger_3 for values from (1) to (3);
create table parted_trigger_3_2 partition of parted_trigger_3 for values from (3) to (5);
alter table parted_trigger attach partition parted_trigger_3 for values from (2000) to (3000);
select tgname, conname, t.tgrelid::regclass, t.tgconstrrelid::regclass,
  c.conrelid::regclass, c.confrelid::regclass
  from pg_trigger t join pg_constraint c on (t.tgconstraint = c.oid)
  where tgname = 'parted_trigger'
  order by t.tgrelid::regclass::text;
     tgname     |    conname     |      tgrelid       |   tgconstrrelid   |      conrelid      | confrelid 
----------------+----------------+--------------------+-------------------+--------------------+-----------
 parted_trigger | parted_trigger | parted_trigger     | parted_referenced | parted_trigger     | -
 parted_trigger | parted_trigger | parted_trigger_1   | parted_referenced | parted_trigger_1   | -
 parted_trigger | parted_trigger | parted_trigger_2   | parted_referenced | parted_trigger_2   | -
 parted_trigger | parted_trigger | parted_trigger_3   | parted_referenced | parted_trigger_3   | -
 parted_trigger | parted_trigger | parted_trigger_3_1 | parted_referenced | parted_trigger_3_1 | -
 parted_trigger | parted_trigger | parted_trigger_3_2 | parted_referenced | parted_trigger_3_2 | -
 parted_trigger | parted_trigger | unparted_trigger   | parted_referenced | unparted_trigger   | -
(7 rows)

drop table parted_referenced, parted_trigger, unparted_trigger;
-- verify that the "AFTER UPDATE OF columns" event is propagated correctly
create table parted_trigger (a int, b text) partition by range (a);
alter table parted_trigger set distributed randomly;
create table parted_trigger_1 partition of parted_trigger for values from (0) to (1000);
create table parted_trigger_2 (drp int, a int, b text);
alter table parted_trigger_2 drop column drp;
alter table parted_trigger attach partition parted_trigger_2 for values from (1000) to (2000);
create trigger parted_trigger after update of b on parted_trigger
  for each row execute procedure trigger_notice_ab();
create table parted_trigger_3 (b text, a int) partition by range (length(b));
alter table parted_trigger_3 set distributed randomly;
create table parted_trigger_3_1 partition of parted_trigger_3 for values from (1) to (4);
create table parted_trigger_3_2 partition of parted_trigger_3 for values from (4) to (8);
alter table parted_trigger attach partition parted_trigger_3 for values from (2000) to (3000);
insert into parted_trigger values (0, 'a'), (1000, 'c'), (2000, 'e'), (2001, 'eeee');
update parted_trigger set a = a + 2;	-- no notices here
update parted_trigger set b = b || 'b';	-- all triggers should fire
NOTICE:  trigger parted_trigger on parted_trigger_1 AFTER UPDATE for ROW: (a,b)=(2,ab)
NOTICE:  trigger parted_trigger on parted_trigger_2 AFTER UPDATE for ROW: (a,b)=(1002,cb)
NOTICE:  trigger parted_trigger on parted_trigger_3_1 AFTER UPDATE for ROW: (a,b)=(2002,eb)
NOTICE:  trigger parted_trigger on parted_trigger_3_2 AFTER UPDATE for ROW: (a,b)=(2003,eeeeb)
drop table parted_trigger;
drop function trigger_notice_ab();
-- Make sure we don't end up with unnecessary copies of triggers, when
-- cloning them.
create table trg_clone (a int) partition by range (a);
create table trg_clone1 partition of trg_clone for values from (0) to (1000);
alter table trg_clone add constraint uniq unique (a) deferrable;
create table trg_clone2 partition of trg_clone for values from (1000) to (2000);
create table trg_clone3 partition of trg_clone for values from (2000) to (3000)
  partition by range (a);
create table trg_clone_3_3 partition of trg_clone3 for values from (2000) to (2100);
select tgrelid::regclass, count(*) from pg_trigger
  where tgrelid::regclass in ('trg_clone', 'trg_clone1', 'trg_clone2',
	'trg_clone3', 'trg_clone_3_3')
  group by tgrelid::regclass order by tgrelid::regclass;
    tgrelid    | count 
---------------+-------
 trg_clone     |     1
 trg_clone1    |     1
 trg_clone2    |     1
 trg_clone3    |     1
 trg_clone_3_3 |     1
(5 rows)

drop table trg_clone;
-- Test the interaction between ALTER TABLE .. DISABLE TRIGGER and
-- both kinds of inheritance.  Historically, legacy inheritance has
-- not recursed to children, so that behavior is preserved.
create table parent (a int);
create table child1 () inherits (parent);
create function trig_nothing() returns trigger language plpgsql
  as $$ begin return null; end $$;
create trigger tg after insert on parent
  for each row execute function trig_nothing();
create trigger tg after insert on child1
  for each row execute function trig_nothing();
alter table parent disable trigger tg;
select tgrelid::regclass, tgname, tgenabled from pg_trigger
  where tgrelid in ('parent'::regclass, 'child1'::regclass)
  order by tgrelid::regclass::text;
 tgrelid | tgname | tgenabled 
---------+--------+-----------
 child1  | tg     | O
 parent  | tg     | D
(2 rows)

alter table only parent enable always trigger tg;
select tgrelid::regclass, tgname, tgenabled from pg_trigger
  where tgrelid in ('parent'::regclass, 'child1'::regclass)
  order by tgrelid::regclass::text;
 tgrelid | tgname | tgenabled 
---------+--------+-----------
 child1  | tg     | O
 parent  | tg     | A
(2 rows)

drop table parent, child1;
create table parent (a int) partition by list (a);
create table child1 partition of parent for values in (1);
create trigger tg after insert on parent
  for each row execute procedure trig_nothing();
<<<<<<< HEAD
select tgrelid::regclass, tgname, tgenabled from pg_trigger
  where tgrelid in ('parent'::regclass, 'child1'::regclass)
  order by tgrelid::regclass::text;
 tgrelid | tgname | tgenabled 
---------+--------+-----------
 child1  | tg     | O
 parent  | tg     | O
(2 rows)

alter table only parent enable always trigger tg;
select tgrelid::regclass, tgname, tgenabled from pg_trigger
  where tgrelid in ('parent'::regclass, 'child1'::regclass)
  order by tgrelid::regclass::text;
 tgrelid | tgname | tgenabled 
---------+--------+-----------
 child1  | tg     | O
 parent  | tg     | A
(2 rows)

drop table parent, child1;
=======
create trigger tg_stmt after insert on parent
  for statement execute procedure trig_nothing();
select tgrelid::regclass, tgname, tgenabled from pg_trigger
  where tgrelid in ('parent'::regclass, 'child1'::regclass)
  order by tgrelid::regclass::text, tgname;
 tgrelid | tgname  | tgenabled 
---------+---------+-----------
 child1  | tg      | O
 parent  | tg      | O
 parent  | tg_stmt | O
(3 rows)

alter table only parent enable always trigger tg;	-- no recursion because ONLY
alter table parent enable always trigger tg_stmt;	-- no recursion because statement trigger
select tgrelid::regclass, tgname, tgenabled from pg_trigger
  where tgrelid in ('parent'::regclass, 'child1'::regclass)
  order by tgrelid::regclass::text, tgname;
 tgrelid | tgname  | tgenabled 
---------+---------+-----------
 child1  | tg      | O
 parent  | tg      | A
 parent  | tg_stmt | A
(3 rows)

-- The following is a no-op for the parent trigger but not so
-- for the child trigger, so recursion should be applied.
alter table parent enable always trigger tg;
select tgrelid::regclass, tgname, tgenabled from pg_trigger
  where tgrelid in ('parent'::regclass, 'child1'::regclass)
  order by tgrelid::regclass::text, tgname;
 tgrelid | tgname  | tgenabled 
---------+---------+-----------
 child1  | tg      | A
 parent  | tg      | A
 parent  | tg_stmt | A
(3 rows)

drop table parent, child1;
-- Verify that firing state propagates correctly on creation, too
CREATE TABLE trgfire (i int) PARTITION BY RANGE (i);
CREATE TABLE trgfire1 PARTITION OF trgfire FOR VALUES FROM (1) TO (10);
CREATE OR REPLACE FUNCTION tgf() RETURNS trigger LANGUAGE plpgsql
  AS $$ begin raise exception 'except'; end $$;
CREATE TRIGGER tg AFTER INSERT ON trgfire FOR EACH ROW EXECUTE FUNCTION tgf();
INSERT INTO trgfire VALUES (1);
ERROR:  except
CONTEXT:  PL/pgSQL function tgf() line 1 at RAISE
ALTER TABLE trgfire DISABLE TRIGGER tg;
INSERT INTO trgfire VALUES (1);
CREATE TABLE trgfire2 PARTITION OF trgfire FOR VALUES FROM (10) TO (20);
INSERT INTO trgfire VALUES (11);
CREATE TABLE trgfire3 (LIKE trgfire);
ALTER TABLE trgfire ATTACH PARTITION trgfire3 FOR VALUES FROM (20) TO (30);
INSERT INTO trgfire VALUES (21);
CREATE TABLE trgfire4 PARTITION OF trgfire FOR VALUES FROM (30) TO (40) PARTITION BY LIST (i);
CREATE TABLE trgfire4_30 PARTITION OF trgfire4 FOR VALUES IN (30);
INSERT INTO trgfire VALUES (30);
CREATE TABLE trgfire5 (LIKE trgfire) PARTITION BY LIST (i);
CREATE TABLE trgfire5_40 PARTITION OF trgfire5 FOR VALUES IN (40);
ALTER TABLE trgfire ATTACH PARTITION trgfire5 FOR VALUES FROM (40) TO (50);
INSERT INTO trgfire VALUES (40);
SELECT tgrelid::regclass, tgenabled FROM pg_trigger
  WHERE tgrelid::regclass IN (SELECT oid from pg_class where relname LIKE 'trgfire%')
  ORDER BY tgrelid::regclass::text;
   tgrelid   | tgenabled 
-------------+-----------
 trgfire     | D
 trgfire1    | D
 trgfire2    | D
 trgfire3    | D
 trgfire4    | D
 trgfire4_30 | D
 trgfire5    | D
 trgfire5_40 | D
(8 rows)

ALTER TABLE trgfire ENABLE TRIGGER tg;
INSERT INTO trgfire VALUES (1);
ERROR:  except
CONTEXT:  PL/pgSQL function tgf() line 1 at RAISE
INSERT INTO trgfire VALUES (11);
ERROR:  except
CONTEXT:  PL/pgSQL function tgf() line 1 at RAISE
INSERT INTO trgfire VALUES (21);
ERROR:  except
CONTEXT:  PL/pgSQL function tgf() line 1 at RAISE
INSERT INTO trgfire VALUES (30);
ERROR:  except
CONTEXT:  PL/pgSQL function tgf() line 1 at RAISE
INSERT INTO trgfire VALUES (40);
ERROR:  except
CONTEXT:  PL/pgSQL function tgf() line 1 at RAISE
DROP TABLE trgfire;
DROP FUNCTION tgf();
>>>>>>> 7cd0d523
--
-- Test the interaction between transition tables and both kinds of
-- inheritance.  We'll dump the contents of the transition tables in a
-- format that shows the attribute order, so that we can distinguish
-- tuple formats (though not dropped attributes).
--
create or replace function dump_insert() returns trigger language plpgsql as
$$
  begin
    raise notice 'trigger = %, new table = %',
                 TG_NAME,
                 (select string_agg(new_table::text, ', ' order by a) from new_table);
    return null;
  end;
$$;
create or replace function dump_update() returns trigger language plpgsql as
$$
  begin
    raise notice 'trigger = %, old table = %, new table = %',
                 TG_NAME,
                 (select string_agg(old_table::text, ', ' order by a) from old_table),
                 (select string_agg(new_table::text, ', ' order by a) from new_table);
    return null;
  end;
$$;
create or replace function dump_delete() returns trigger language plpgsql as
$$
  begin
    raise notice 'trigger = %, old table = %',
                 TG_NAME,
                 (select string_agg(old_table::text, ', ' order by a) from old_table);
    return null;
  end;
$$;
--
-- Verify behavior of statement triggers on partition hierarchy with
-- transition tables.  Tuples should appear to each trigger in the
-- format of the relation the trigger is attached to.
--
-- set up a partition hierarchy with some different TupleDescriptors
create table parent (a text, b int) partition by list (a);
-- a child matching parent
create table child1 partition of parent for values in ('AAA');
-- a child with a dropped column
create table child2 (x int, a text, b int);
alter table child2 drop column x;
alter table child2 set distributed by (a);
alter table parent attach partition child2 for values in ('BBB');
-- a child with a different column order
create table child3 (b int, a text);
alter table child3 set distributed by (a);
alter table parent attach partition child3 for values in ('CCC');
create trigger parent_insert_trig
  after insert on parent referencing new table as new_table
  for each statement execute procedure dump_insert();
ERROR:  Triggers for statements are not yet supported
create trigger parent_update_trig
  after update on parent referencing old table as old_table new table as new_table
  for each statement execute procedure dump_update();
ERROR:  Triggers for statements are not yet supported
create trigger parent_delete_trig
  after delete on parent referencing old table as old_table
  for each statement execute procedure dump_delete();
ERROR:  Triggers for statements are not yet supported
create trigger child1_insert_trig
  after insert on child1 referencing new table as new_table
  for each statement execute procedure dump_insert();
ERROR:  Triggers for statements are not yet supported
create trigger child1_update_trig
  after update on child1 referencing old table as old_table new table as new_table
  for each statement execute procedure dump_update();
ERROR:  Triggers for statements are not yet supported
create trigger child1_delete_trig
  after delete on child1 referencing old table as old_table
  for each statement execute procedure dump_delete();
ERROR:  Triggers for statements are not yet supported
create trigger child2_insert_trig
  after insert on child2 referencing new table as new_table
  for each statement execute procedure dump_insert();
ERROR:  Triggers for statements are not yet supported
create trigger child2_update_trig
  after update on child2 referencing old table as old_table new table as new_table
  for each statement execute procedure dump_update();
ERROR:  Triggers for statements are not yet supported
create trigger child2_delete_trig
  after delete on child2 referencing old table as old_table
  for each statement execute procedure dump_delete();
ERROR:  Triggers for statements are not yet supported
create trigger child3_insert_trig
  after insert on child3 referencing new table as new_table
  for each statement execute procedure dump_insert();
ERROR:  Triggers for statements are not yet supported
create trigger child3_update_trig
  after update on child3 referencing old table as old_table new table as new_table
  for each statement execute procedure dump_update();
ERROR:  Triggers for statements are not yet supported
create trigger child3_delete_trig
  after delete on child3 referencing old table as old_table
  for each statement execute procedure dump_delete();
ERROR:  Triggers for statements are not yet supported
SELECT trigger_name, event_manipulation, event_object_schema, event_object_table,
       action_order, action_condition, action_orientation, action_timing,
       action_reference_old_table, action_reference_new_table
  FROM information_schema.triggers
  WHERE event_object_table IN ('parent', 'child1', 'child2', 'child3')
  ORDER BY trigger_name COLLATE "C", 2;
 trigger_name | event_manipulation | event_object_schema | event_object_table | action_order | action_condition | action_orientation | action_timing | action_reference_old_table | action_reference_new_table 
--------------+--------------------+---------------------+--------------------+--------------+------------------+--------------------+---------------+----------------------------+----------------------------
(0 rows)

-- insert directly into children sees respective child-format tuples
insert into child1 values ('AAA', 42);
insert into child2 values ('BBB', 42);
insert into child3 values (42, 'CCC');
-- update via parent sees parent-format tuples
update parent set b = b + 1;
-- delete via parent sees parent-format tuples
delete from parent;
-- insert into parent sees parent-format tuples
insert into parent values ('AAA', 42);
insert into parent values ('BBB', 42);
insert into parent values ('CCC', 42);
-- delete from children sees respective child-format tuples
delete from child1;
delete from child2;
delete from child3;
-- copy into parent sees parent-format tuples
copy parent (a, b) from stdin;
-- DML affecting parent sees tuples collected from children even if
-- there is no transition table trigger on the children
drop trigger child1_insert_trig on child1;
ERROR:  trigger "child1_insert_trig" for table "child1" does not exist
drop trigger child1_update_trig on child1;
ERROR:  trigger "child1_update_trig" for table "child1" does not exist
drop trigger child1_delete_trig on child1;
ERROR:  trigger "child1_delete_trig" for table "child1" does not exist
drop trigger child2_insert_trig on child2;
ERROR:  trigger "child2_insert_trig" for table "child2" does not exist
drop trigger child2_update_trig on child2;
ERROR:  trigger "child2_update_trig" for table "child2" does not exist
drop trigger child2_delete_trig on child2;
ERROR:  trigger "child2_delete_trig" for table "child2" does not exist
drop trigger child3_insert_trig on child3;
ERROR:  trigger "child3_insert_trig" for table "child3" does not exist
drop trigger child3_update_trig on child3;
ERROR:  trigger "child3_update_trig" for table "child3" does not exist
drop trigger child3_delete_trig on child3;
ERROR:  trigger "child3_delete_trig" for table "child3" does not exist
delete from parent;
-- copy into parent sees tuples collected from children even if there
-- is no transition-table trigger on the children
copy parent (a, b) from stdin;
-- insert into parent with a before trigger on a child tuple before
-- insertion, and we capture the newly modified row in parent format
create or replace function intercept_insert() returns trigger language plpgsql as
$$
  begin
    new.b = new.b + 1000;
    return new;
  end;
$$;
create trigger intercept_insert_child3
  before insert on child3
  for each row execute procedure intercept_insert();
-- insert, parent trigger sees post-modification parent-format tuple
insert into parent values ('AAA', 42), ('BBB', 42), ('CCC', 66);
-- copy, parent trigger sees post-modification parent-format tuple
copy parent (a, b) from stdin;
drop table child1, child2, child3, parent;
drop function intercept_insert();
--
-- Verify prohibition of row triggers with transition triggers on
-- partitions
--
create table parent (a text, b int) partition by list (a);
create table child partition of parent for values in ('AAA');
-- adding row trigger with transition table fails
create trigger child_row_trig
  after insert on child referencing new table as new_table
  for each row execute procedure dump_insert();
ERROR:  ROW triggers with transition tables are not supported on partitions
-- detaching it first works
alter table parent detach partition child;
create trigger child_row_trig
  after insert on child referencing new table as new_table
  for each row execute procedure dump_insert();
-- but now we're not allowed to reattach it
alter table parent attach partition child for values in ('AAA');
ERROR:  trigger "child_row_trig" prevents table "child" from becoming a partition
DETAIL:  ROW triggers with transition tables are not supported on partitions
-- drop the trigger, and now we're allowed to attach it again
drop trigger child_row_trig on child;
alter table parent attach partition child for values in ('AAA');
drop table child, parent;
--
-- Verify behavior of statement triggers on (non-partition)
-- inheritance hierarchy with transition tables; similar to the
-- partition case, except there is no rerouting on insertion and child
-- tables can have extra columns
--
-- set up inheritance hierarchy with different TupleDescriptors
create table parent (a text, b int);
-- a child matching parent
create table child1 () inherits (parent);
-- a child with a different column order
create table child2 (b int, a text);
alter table child2 inherit parent;
-- a child with an extra column
create table child3 (c text) inherits (parent);
create trigger parent_insert_trig
  after insert on parent referencing new table as new_table
  for each statement execute procedure dump_insert();
ERROR:  Triggers for statements are not yet supported
create trigger parent_update_trig
  after update on parent referencing old table as old_table new table as new_table
  for each statement execute procedure dump_update();
ERROR:  Triggers for statements are not yet supported
create trigger parent_delete_trig
  after delete on parent referencing old table as old_table
  for each statement execute procedure dump_delete();
ERROR:  Triggers for statements are not yet supported
create trigger child1_insert_trig
  after insert on child1 referencing new table as new_table
  for each statement execute procedure dump_insert();
ERROR:  Triggers for statements are not yet supported
create trigger child1_update_trig
  after update on child1 referencing old table as old_table new table as new_table
  for each statement execute procedure dump_update();
ERROR:  Triggers for statements are not yet supported
create trigger child1_delete_trig
  after delete on child1 referencing old table as old_table
  for each statement execute procedure dump_delete();
ERROR:  Triggers for statements are not yet supported
create trigger child2_insert_trig
  after insert on child2 referencing new table as new_table
  for each statement execute procedure dump_insert();
ERROR:  Triggers for statements are not yet supported
create trigger child2_update_trig
  after update on child2 referencing old table as old_table new table as new_table
  for each statement execute procedure dump_update();
ERROR:  Triggers for statements are not yet supported
create trigger child2_delete_trig
  after delete on child2 referencing old table as old_table
  for each statement execute procedure dump_delete();
ERROR:  Triggers for statements are not yet supported
create trigger child3_insert_trig
  after insert on child3 referencing new table as new_table
  for each statement execute procedure dump_insert();
ERROR:  Triggers for statements are not yet supported
create trigger child3_update_trig
  after update on child3 referencing old table as old_table new table as new_table
  for each statement execute procedure dump_update();
ERROR:  Triggers for statements are not yet supported
create trigger child3_delete_trig
  after delete on child3 referencing old table as old_table
  for each statement execute procedure dump_delete();
ERROR:  Triggers for statements are not yet supported
-- insert directly into children sees respective child-format tuples
insert into child1 values ('AAA', 42);
insert into child2 values (42, 'BBB');
insert into child3 values ('CCC', 42, 'foo');
-- update via parent sees parent-format tuples
update parent set b = b + 1;
-- delete via parent sees parent-format tuples
delete from parent;
-- reinsert values into children for next test...
insert into child1 values ('AAA', 42);
insert into child2 values (42, 'BBB');
insert into child3 values ('CCC', 42, 'foo');
-- delete from children sees respective child-format tuples
delete from child1;
delete from child2;
delete from child3;
-- copy into parent sees parent-format tuples (no rerouting, so these
-- are really inserted into the parent)
copy parent (a, b) from stdin;
-- same behavior for copy if there is an index (interesting because rows are
-- captured by a different code path in copy.c if there are indexes)
create index on parent(b);
copy parent (a, b) from stdin;
-- DML affecting parent sees tuples collected from children even if
-- there is no transition table trigger on the children
drop trigger child1_insert_trig on child1;
ERROR:  trigger "child1_insert_trig" for table "child1" does not exist
drop trigger child1_update_trig on child1;
ERROR:  trigger "child1_update_trig" for table "child1" does not exist
drop trigger child1_delete_trig on child1;
ERROR:  trigger "child1_delete_trig" for table "child1" does not exist
drop trigger child2_insert_trig on child2;
ERROR:  trigger "child2_insert_trig" for table "child2" does not exist
drop trigger child2_update_trig on child2;
ERROR:  trigger "child2_update_trig" for table "child2" does not exist
drop trigger child2_delete_trig on child2;
ERROR:  trigger "child2_delete_trig" for table "child2" does not exist
drop trigger child3_insert_trig on child3;
ERROR:  trigger "child3_insert_trig" for table "child3" does not exist
drop trigger child3_update_trig on child3;
ERROR:  trigger "child3_update_trig" for table "child3" does not exist
drop trigger child3_delete_trig on child3;
ERROR:  trigger "child3_delete_trig" for table "child3" does not exist
delete from parent;
drop table child1, child2, child3, parent;
--
-- Verify prohibition of row triggers with transition triggers on
-- inheritance children
--
create table parent (a text, b int);
create table child () inherits (parent);
-- adding row trigger with transition table fails
create trigger child_row_trig
  after insert on child referencing new table as new_table
  for each row execute procedure dump_insert();
ERROR:  ROW triggers with transition tables are not supported on inheritance children
-- disinheriting it first works
alter table child no inherit parent;
create trigger child_row_trig
  after insert on child referencing new table as new_table
  for each row execute procedure dump_insert();
-- but now we're not allowed to make it inherit anymore
alter table child inherit parent;
ERROR:  trigger "child_row_trig" prevents table "child" from becoming an inheritance child
DETAIL:  ROW triggers with transition tables are not supported in inheritance hierarchies.
-- drop the trigger, and now we're allowed to make it inherit again
drop trigger child_row_trig on child;
alter table child inherit parent;
drop table child, parent;
--
-- Verify behavior of queries with wCTEs, where multiple transition
-- tuplestores can be active at the same time because there are
-- multiple DML statements that might fire triggers with transition
-- tables
--
create table table1 (a int);
create table table2 (a text);
create trigger table1_trig
  after insert on table1 referencing new table as new_table
  for each statement execute procedure dump_insert();
ERROR:  Triggers for statements are not yet supported
create trigger table2_trig
  after insert on table2 referencing new table as new_table
  for each statement execute procedure dump_insert();
ERROR:  Triggers for statements are not yet supported
with wcte as (insert into table1 values (42))
  insert into table2 values ('hello world');
ERROR:  writable CTE queries cannot be themselves writable
DETAIL:  Greenplum Database currently only support CTEs with one writable clause, called in a non-writable context.
HINT:  Rewrite the query to only include one writable clause.
with wcte as (insert into table1 values (43))
  insert into table1 values (44);
ERROR:  writable CTE queries cannot be themselves writable
DETAIL:  Greenplum Database currently only support CTEs with one writable clause, called in a non-writable context.
HINT:  Rewrite the query to only include one writable clause.
select * from table1;
 a 
---
(0 rows)

select * from table2;
 a 
---
(0 rows)

drop table table1;
drop table table2;
--
-- Verify behavior of INSERT ... ON CONFLICT DO UPDATE ... with
-- transition tables.
--
create table my_table (a int primary key, b text);
create trigger my_table_insert_trig
  after insert on my_table referencing new table as new_table
  for each statement execute procedure dump_insert();
ERROR:  Triggers for statements are not yet supported
create trigger my_table_update_trig
  after update on my_table referencing old table as old_table new table as new_table
  for each statement execute procedure dump_update();
ERROR:  Triggers for statements are not yet supported
-- inserts only
insert into my_table values (1, 'AAA'), (2, 'BBB')
  on conflict (a) do
  update set b = my_table.b || ':' || excluded.b;
-- mixture of inserts and updates
insert into my_table values (1, 'AAA'), (2, 'BBB'), (3, 'CCC'), (4, 'DDD')
  on conflict (a) do
  update set b = my_table.b || ':' || excluded.b;
-- updates only
insert into my_table values (3, 'CCC'), (4, 'DDD')
  on conflict (a) do
  update set b = my_table.b || ':' || excluded.b;
--
-- now using a partitioned table
--
create table iocdu_tt_parted (a int primary key, b text) partition by list (a);
create table iocdu_tt_parted1 partition of iocdu_tt_parted for values in (1);
NOTICE:  table has parent, setting distribution columns to match parent table
create table iocdu_tt_parted2 partition of iocdu_tt_parted for values in (2);
NOTICE:  table has parent, setting distribution columns to match parent table
create table iocdu_tt_parted3 partition of iocdu_tt_parted for values in (3);
NOTICE:  table has parent, setting distribution columns to match parent table
create table iocdu_tt_parted4 partition of iocdu_tt_parted for values in (4);
NOTICE:  table has parent, setting distribution columns to match parent table
create trigger iocdu_tt_parted_insert_trig
  after insert on iocdu_tt_parted referencing new table as new_table
  for each statement execute procedure dump_insert();
ERROR:  Triggers for statements are not yet supported
create trigger iocdu_tt_parted_update_trig
  after update on iocdu_tt_parted referencing old table as old_table new table as new_table
  for each statement execute procedure dump_update();
ERROR:  Triggers for statements are not yet supported
-- inserts only
insert into iocdu_tt_parted values (1, 'AAA'), (2, 'BBB')
  on conflict (a) do
  update set b = iocdu_tt_parted.b || ':' || excluded.b;
-- mixture of inserts and updates
insert into iocdu_tt_parted values (1, 'AAA'), (2, 'BBB'), (3, 'CCC'), (4, 'DDD')
  on conflict (a) do
  update set b = iocdu_tt_parted.b || ':' || excluded.b;
-- updates only
insert into iocdu_tt_parted values (3, 'CCC'), (4, 'DDD')
  on conflict (a) do
  update set b = iocdu_tt_parted.b || ':' || excluded.b;
drop table iocdu_tt_parted;
--
-- Verify that you can't create a trigger with transition tables for
-- more than one event.
--
create trigger my_table_multievent_trig
  after insert or update on my_table referencing new table as new_table
  for each statement execute procedure dump_insert();
ERROR:  Triggers for statements are not yet supported
--
-- Verify that you can't create a trigger with transition tables with
-- a column list.
--
create trigger my_table_col_update_trig
  after update of b on my_table referencing new table as new_table
  for each statement execute procedure dump_insert();
ERROR:  Triggers for statements are not yet supported
drop table my_table;
--
-- Test firing of triggers with transition tables by foreign key cascades
--
create table refd_table (a int primary key, b text);
create table trig_table (a int, b text,
  foreign key (a) references refd_table on update cascade on delete cascade
);
create trigger trig_table_before_trig
  before insert or update or delete on trig_table
  for each statement execute procedure trigger_func('trig_table');
ERROR:  Triggers for statements are not yet supported
create trigger trig_table_insert_trig
  after insert on trig_table referencing new table as new_table
  for each statement execute procedure dump_insert();
ERROR:  Triggers for statements are not yet supported
create trigger trig_table_update_trig
  after update on trig_table referencing old table as old_table new table as new_table
  for each statement execute procedure dump_update();
ERROR:  Triggers for statements are not yet supported
create trigger trig_table_delete_trig
  after delete on trig_table referencing old table as old_table
  for each statement execute procedure dump_delete();
ERROR:  Triggers for statements are not yet supported
insert into refd_table values
  (1, 'one'),
  (2, 'two'),
  (3, 'three');
insert into trig_table values
  (1, 'one a'),
  (1, 'one b'),
  (2, 'two a'),
  (2, 'two b'),
  (3, 'three a'),
  (3, 'three b');
update refd_table set a = 11 where b = 'one';
select * from trig_table;
 a |    b    
---+---------
 2 | two a
 2 | two b
 3 | three a
 3 | three b
 1 | one a
 1 | one b
(6 rows)

delete from refd_table where length(b) = 3;
select * from trig_table;
 a |    b    
---+---------
 2 | two a
 2 | two b
 3 | three a
 3 | three b
 1 | one a
 1 | one b
(6 rows)

drop table refd_table, trig_table;
--
-- self-referential FKs are even more fun
--
create table self_ref (a int primary key,
                       b int references self_ref(a) on delete cascade);
create trigger self_ref_before_trig
  before delete on self_ref
  for each statement execute procedure trigger_func('self_ref');
ERROR:  Triggers for statements are not yet supported
create trigger self_ref_r_trig
  after delete on self_ref referencing old table as old_table
  for each row execute procedure dump_delete();
create trigger self_ref_s_trig
  after delete on self_ref referencing old table as old_table
  for each statement execute procedure dump_delete();
ERROR:  Triggers for statements are not yet supported
insert into self_ref values (1, null), (2, 1), (3, 2);
delete from self_ref where a = 1;
NOTICE:  trigger = self_ref_r_trig, old table = (1,)
-- without AR trigger, cascaded deletes all end up in one transition table
drop trigger self_ref_r_trig on self_ref;
insert into self_ref values (1, null), (2, 1), (3, 2), (4, 3);
ERROR:  duplicate key value violates unique constraint "self_ref_pkey"
DETAIL:  Key (a)=(2) already exists.
delete from self_ref where a = 1;
drop table self_ref;
-- cleanup
drop function dump_insert();
drop function dump_update();
drop function dump_delete();
-- Leave around some objects for other tests
create table trigger_parted (a int primary key) partition by list (a);
create function trigger_parted_trigfunc() returns trigger language plpgsql as
  $$ begin end; $$;
create trigger aft_row after insert or update on trigger_parted
  for each row execute function trigger_parted_trigfunc();
create table trigger_parted_p1 partition of trigger_parted for values in (1)
  partition by list (a);
create table trigger_parted_p1_1 partition of trigger_parted_p1 for values in (1);
create table trigger_parted_p2 partition of trigger_parted for values in (2)
  partition by list (a);
create table trigger_parted_p2_2 partition of trigger_parted_p2 for values in (2);
alter table only trigger_parted_p2 disable trigger aft_row;
alter table trigger_parted_p2_2 enable always trigger aft_row;
-- verify transition table conversion slot's lifetime
-- https://postgr.es/m/39a71864-b120-5a5c-8cc5-c632b6f16761@amazon.com
create table convslot_test_parent (col1 text primary key);
create table convslot_test_child (col1 text primary key,
	foreign key (col1) references convslot_test_parent(col1) on delete cascade on update cascade
);
alter table convslot_test_child add column col2 text not null default 'tutu';
insert into convslot_test_parent(col1) values ('1');
insert into convslot_test_child(col1) values ('1');
insert into convslot_test_parent(col1) values ('3');
insert into convslot_test_child(col1) values ('3');
create or replace function trigger_function1()
returns trigger
language plpgsql
AS $$
begin
raise notice 'trigger = %, old_table = %',
          TG_NAME,
          (select string_agg(old_table::text, ', ' order by col1) from old_table);
return null;
end; $$;
create or replace function trigger_function2()
returns trigger
language plpgsql
AS $$
begin
raise notice 'trigger = %, new table = %',
          TG_NAME,
          (select string_agg(new_table::text, ', ' order by col1) from new_table);
return null;
end; $$;
create trigger but_trigger after update on convslot_test_child
referencing new table as new_table
for each statement execute function trigger_function2();
update convslot_test_parent set col1 = col1 || '1';
NOTICE:  trigger = but_trigger, new table = (11,tutu), (31,tutu)
create or replace function trigger_function3()
returns trigger
language plpgsql
AS $$
begin
raise notice 'trigger = %, old_table = %, new table = %',
          TG_NAME,
          (select string_agg(old_table::text, ', ' order by col1) from old_table),
          (select string_agg(new_table::text, ', ' order by col1) from new_table);
return null;
end; $$;
create trigger but_trigger2 after update on convslot_test_child
referencing old table as old_table new table as new_table
for each statement execute function trigger_function3();
update convslot_test_parent set col1 = col1 || '1';
NOTICE:  trigger = but_trigger, new table = (111,tutu), (311,tutu)
NOTICE:  trigger = but_trigger2, old_table = (11,tutu), (31,tutu), new table = (111,tutu), (311,tutu)
create trigger bdt_trigger after delete on convslot_test_child
referencing old table as old_table
for each statement execute function trigger_function1();
delete from convslot_test_parent;
NOTICE:  trigger = bdt_trigger, old_table = (111,tutu), (311,tutu)
drop table convslot_test_child, convslot_test_parent;<|MERGE_RESOLUTION|>--- conflicted
+++ resolved
@@ -250,11 +250,7 @@
 (1 row)
 
 update trigtest set a = 2 where a = 1 returning *;
- a | b |   c   | d  
----+---+-------+----
- 1 | t | xyzzy | 42
-(1 row)
-
+ERROR:  UPDATE on distributed key column not allowed on relation with update triggers
 select * from trigtest;
  a | b |   c   | d  
 ---+---+-------+----
@@ -269,11 +265,7 @@
 (1 row)
 
 update trigtest set a = 2 where a = 1 returning *;
- a |   c   | d  
----+-------+----
- 1 | xyzzy | 42
-(1 row)
-
+ERROR:  UPDATE on distributed key column not allowed on relation with update triggers
 select * from trigtest;
  a |   c   | d  
 ---+-------+----
@@ -2119,6 +2111,7 @@
 insert into parted_stmt_trig values (1);
 NOTICE:  trigger trig_ins_before_child on parted_stmt_trig1 BEFORE INSERT for ROW
 NOTICE:  trigger trig_ins_after_child on parted_stmt_trig1 AFTER INSERT for ROW
+NOTICE:  trigger trig_ins_after_parent on parted_stmt_trig1 AFTER INSERT for ROW
 alter table parted_stmt_trig enable trigger trig_ins_after_parent;
 insert into parted_stmt_trig values (1);
 NOTICE:  trigger trig_ins_before_child on parted_stmt_trig1 BEFORE INSERT for ROW
@@ -2411,51 +2404,29 @@
 create table child1 partition of parent for values in (1);
 create trigger tg after insert on parent
   for each row execute procedure trig_nothing();
-<<<<<<< HEAD
+create trigger tg_stmt after insert on parent
+  for statement execute procedure trig_nothing();
+ERROR:  Triggers for statements are not yet supported
 select tgrelid::regclass, tgname, tgenabled from pg_trigger
   where tgrelid in ('parent'::regclass, 'child1'::regclass)
-  order by tgrelid::regclass::text;
+  order by tgrelid::regclass::text, tgname;
  tgrelid | tgname | tgenabled 
 ---------+--------+-----------
  child1  | tg     | O
  parent  | tg     | O
 (2 rows)
 
-alter table only parent enable always trigger tg;
+alter table only parent enable always trigger tg;	-- no recursion because ONLY
+alter table parent enable always trigger tg_stmt;	-- no recursion because statement trigger
+ERROR:  trigger "tg_stmt" for table "parent" does not exist
 select tgrelid::regclass, tgname, tgenabled from pg_trigger
   where tgrelid in ('parent'::regclass, 'child1'::regclass)
-  order by tgrelid::regclass::text;
+  order by tgrelid::regclass::text, tgname;
  tgrelid | tgname | tgenabled 
 ---------+--------+-----------
  child1  | tg     | O
  parent  | tg     | A
 (2 rows)
-
-drop table parent, child1;
-=======
-create trigger tg_stmt after insert on parent
-  for statement execute procedure trig_nothing();
-select tgrelid::regclass, tgname, tgenabled from pg_trigger
-  where tgrelid in ('parent'::regclass, 'child1'::regclass)
-  order by tgrelid::regclass::text, tgname;
- tgrelid | tgname  | tgenabled 
----------+---------+-----------
- child1  | tg      | O
- parent  | tg      | O
- parent  | tg_stmt | O
-(3 rows)
-
-alter table only parent enable always trigger tg;	-- no recursion because ONLY
-alter table parent enable always trigger tg_stmt;	-- no recursion because statement trigger
-select tgrelid::regclass, tgname, tgenabled from pg_trigger
-  where tgrelid in ('parent'::regclass, 'child1'::regclass)
-  order by tgrelid::regclass::text, tgname;
- tgrelid | tgname  | tgenabled 
----------+---------+-----------
- child1  | tg      | O
- parent  | tg      | A
- parent  | tg_stmt | A
-(3 rows)
 
 -- The following is a no-op for the parent trigger but not so
 -- for the child trigger, so recursion should be applied.
@@ -2463,12 +2434,11 @@
 select tgrelid::regclass, tgname, tgenabled from pg_trigger
   where tgrelid in ('parent'::regclass, 'child1'::regclass)
   order by tgrelid::regclass::text, tgname;
- tgrelid | tgname  | tgenabled 
----------+---------+-----------
- child1  | tg      | A
- parent  | tg      | A
- parent  | tg_stmt | A
-(3 rows)
+ tgrelid | tgname | tgenabled 
+---------+--------+-----------
+ child1  | tg     | A
+ parent  | tg     | A
+(2 rows)
 
 drop table parent, child1;
 -- Verify that firing state propagates correctly on creation, too
@@ -2482,6 +2452,8 @@
 CONTEXT:  PL/pgSQL function tgf() line 1 at RAISE
 ALTER TABLE trgfire DISABLE TRIGGER tg;
 INSERT INTO trgfire VALUES (1);
+ERROR:  except
+CONTEXT:  PL/pgSQL function tgf() line 1 at RAISE
 CREATE TABLE trgfire2 PARTITION OF trgfire FOR VALUES FROM (10) TO (20);
 INSERT INTO trgfire VALUES (11);
 CREATE TABLE trgfire3 (LIKE trgfire);
@@ -2514,20 +2486,11 @@
 ERROR:  except
 CONTEXT:  PL/pgSQL function tgf() line 1 at RAISE
 INSERT INTO trgfire VALUES (11);
-ERROR:  except
-CONTEXT:  PL/pgSQL function tgf() line 1 at RAISE
 INSERT INTO trgfire VALUES (21);
-ERROR:  except
-CONTEXT:  PL/pgSQL function tgf() line 1 at RAISE
 INSERT INTO trgfire VALUES (30);
-ERROR:  except
-CONTEXT:  PL/pgSQL function tgf() line 1 at RAISE
 INSERT INTO trgfire VALUES (40);
-ERROR:  except
-CONTEXT:  PL/pgSQL function tgf() line 1 at RAISE
 DROP TABLE trgfire;
 DROP FUNCTION tgf();
->>>>>>> 7cd0d523
 --
 -- Test the interaction between transition tables and both kinds of
 -- inheritance.  We'll dump the contents of the transition tables in a
@@ -3104,8 +3067,8 @@
 create trigger but_trigger after update on convslot_test_child
 referencing new table as new_table
 for each statement execute function trigger_function2();
+ERROR:  Triggers for statements are not yet supported
 update convslot_test_parent set col1 = col1 || '1';
-NOTICE:  trigger = but_trigger, new table = (11,tutu), (31,tutu)
 create or replace function trigger_function3()
 returns trigger
 language plpgsql
@@ -3120,12 +3083,11 @@
 create trigger but_trigger2 after update on convslot_test_child
 referencing old table as old_table new table as new_table
 for each statement execute function trigger_function3();
+ERROR:  Triggers for statements are not yet supported
 update convslot_test_parent set col1 = col1 || '1';
-NOTICE:  trigger = but_trigger, new table = (111,tutu), (311,tutu)
-NOTICE:  trigger = but_trigger2, old_table = (11,tutu), (31,tutu), new table = (111,tutu), (311,tutu)
 create trigger bdt_trigger after delete on convslot_test_child
 referencing old table as old_table
 for each statement execute function trigger_function1();
+ERROR:  Triggers for statements are not yet supported
 delete from convslot_test_parent;
-NOTICE:  trigger = bdt_trigger, old_table = (111,tutu), (311,tutu)
 drop table convslot_test_child, convslot_test_parent;