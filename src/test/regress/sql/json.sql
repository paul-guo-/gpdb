--- conflicted
+++ resolved
@@ -131,16 +131,12 @@
          FROM generate_series(1,2) x,
               generate_series(4,5) y) q;
 
-<<<<<<< HEAD
-SELECT json_agg(q order by q)
-=======
 SELECT json_agg(q ORDER BY x, y)
   FROM rows q;
 
 UPDATE rows SET x = NULL WHERE x = 1;
 
 SELECT json_agg(q ORDER BY x NULLS FIRST, y)
->>>>>>> b5bce6c1
   FROM rows q;
 
 -- non-numeric output
@@ -408,15 +404,12 @@
 select * from json_populate_recordset(row('def',99,null)::jpop,'[{"a":"blurfl","x":43.2},{"b":3,"c":"2012-01-20 10:42:53"}]') q;
 select * from json_populate_recordset(row('def',99,null)::jpop,'[{"a":[100,200,300],"x":43.2},{"a":{"z":true},"b":3,"c":"2012-01-20 10:42:53"}]') q;
 
-<<<<<<< HEAD
 -- negative cases where the wrong record type is supplied
 select * from json_populate_recordset(row(0::int),'[{"a":"1","b":"2"},{"a":"3"}]') q (a text, b text);
 select * from json_populate_recordset(row(0::int,0::int),'[{"a":"1","b":"2"},{"a":"3"}]') q (a text, b text);
 select * from json_populate_recordset(row(0::int,0::int,0::int),'[{"a":"1","b":"2"},{"a":"3"}]') q (a text, b text);
 select * from json_populate_recordset(row(1000000000::int,50::int),'[{"b":"2"},{"a":"3"}]') q (a text, b text);
 
-=======
->>>>>>> b5bce6c1
 --json_typeof() function
 select value, json_typeof(value)
   from (values (json '123.4'),
@@ -489,7 +482,7 @@
 SELECT json_build_object('turbines',json_object_agg(serial_num,json_build_object('name',name,'type',type) order by serial_num))
 FROM foo;
 
-SELECT json_object_agg(name, type) FROM foo;
+SELECT json_object_agg(name, type order by type) FROM foo;
 
 INSERT INTO foo VALUES (999999, NULL, 'bar');
 SELECT json_object_agg(name, type) FROM foo;
