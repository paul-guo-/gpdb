--
-- CREATE_INDEX
-- Create ancillary data structures (i.e. indices)
--

--
-- BTREE
--
CREATE INDEX onek_unique1 ON onek USING btree(unique1 int4_ops);

CREATE INDEX IF NOT EXISTS onek_unique1 ON onek USING btree(unique1 int4_ops);

CREATE INDEX IF NOT EXISTS ON onek USING btree(unique1 int4_ops);

CREATE INDEX onek_unique2 ON onek USING btree(unique2 int4_ops);

CREATE INDEX onek_hundred ON onek USING btree(hundred int4_ops);

CREATE INDEX onek_stringu1 ON onek USING btree(stringu1 name_ops);

CREATE INDEX tenk1_unique1 ON tenk1 USING btree(unique1 int4_ops);

CREATE INDEX tenk1_unique2 ON tenk1 USING btree(unique2 int4_ops);

CREATE INDEX tenk1_hundred ON tenk1 USING btree(hundred int4_ops);

CREATE INDEX tenk1_thous_tenthous ON tenk1 (thousand, tenthous);

CREATE INDEX tenk2_unique1 ON tenk2 USING btree(unique1 int4_ops);

CREATE INDEX tenk2_unique2 ON tenk2 USING btree(unique2 int4_ops);

CREATE INDEX tenk2_hundred ON tenk2 USING btree(hundred int4_ops);

CREATE INDEX rix ON road USING btree (name text_ops);

CREATE INDEX iix ON ihighway USING btree (name text_ops);

CREATE INDEX six ON shighway USING btree (name text_ops);

-- test comments
COMMENT ON INDEX six_wrong IS 'bad index';
COMMENT ON INDEX six IS 'good index';
COMMENT ON INDEX six IS NULL;

--
-- BTREE ascending/descending cases
--
-- we load int4/text from pure descending data (each key is a new
-- low key) and name/f8 from pure ascending data (each key is a new
-- high key).  we had a bug where new low keys would sometimes be
-- "lost".
--
CREATE INDEX bt_i4_index ON bt_i4_heap USING btree (seqno int4_ops);

CREATE INDEX bt_name_index ON bt_name_heap USING btree (seqno name_ops);

CREATE INDEX bt_txt_index ON bt_txt_heap USING btree (seqno text_ops);

CREATE INDEX bt_f8_index ON bt_f8_heap USING btree (seqno float8_ops);

--
-- BTREE partial indices
--
CREATE INDEX onek2_u1_prtl ON onek2 USING btree(unique1 int4_ops)
	where unique1 < 20 or unique1 > 980;

CREATE INDEX onek2_u2_prtl ON onek2 USING btree(unique2 int4_ops)
	where stringu1 < 'B';

CREATE INDEX onek2_stu1_prtl ON onek2 USING btree(stringu1 name_ops)
	where onek2.stringu1 >= 'J' and onek2.stringu1 < 'K';

--
-- GiST (rtree-equivalent opclasses only)
--
CREATE INDEX grect2ind ON fast_emp4000 USING gist (home_base);

CREATE INDEX gpolygonind ON polygon_tbl USING gist (f1);

CREATE INDEX gcircleind ON circle_tbl USING gist (f1);

INSERT INTO POINT_TBL(f1) VALUES (NULL);

CREATE INDEX gpointind ON point_tbl USING gist (f1);

CREATE TEMP TABLE gpolygon_tbl AS
    SELECT polygon(home_base) AS f1 FROM slow_emp4000;
INSERT INTO gpolygon_tbl VALUES ( '(1000,0,0,1000)' );
INSERT INTO gpolygon_tbl VALUES ( '(0,1000,1000,1000)' );

CREATE TEMP TABLE gcircle_tbl AS
    SELECT circle(home_base) AS f1 FROM slow_emp4000;

CREATE INDEX ggpolygonind ON gpolygon_tbl USING gist (f1);

CREATE INDEX ggcircleind ON gcircle_tbl USING gist (f1);

--
<<<<<<< HEAD
-- SP-GiST
--

CREATE TABLE quad_point_tbl AS
    SELECT point(unique1,unique2) AS p FROM tenk1;

INSERT INTO quad_point_tbl
    SELECT '(333.0,400.0)'::point FROM generate_series(1,1000);

INSERT INTO quad_point_tbl VALUES (NULL), (NULL), (NULL);

CREATE INDEX sp_quad_ind ON quad_point_tbl USING spgist (p);

CREATE TABLE kd_point_tbl AS SELECT * FROM quad_point_tbl;

CREATE INDEX sp_kd_ind ON kd_point_tbl USING spgist (p kd_point_ops);

CREATE TABLE radix_text_tbl AS
    SELECT name AS t FROM road WHERE name !~ '^[0-9]';

INSERT INTO radix_text_tbl
    SELECT 'P0123456789abcdef' FROM generate_series(1,1000);
INSERT INTO radix_text_tbl VALUES ('P0123456789abcde');
INSERT INTO radix_text_tbl VALUES ('P0123456789abcdefF');

CREATE INDEX sp_radix_ind ON radix_text_tbl USING spgist (t);

SET optimizer_enable_tablescan = OFF;
--
-- Test GiST and SP-GiST indexes
=======
-- Test GiST indexes
>>>>>>> 9e1c9f95
--

-- get non-indexed results for comparison purposes

SET enable_seqscan = ON;
SET enable_indexscan = OFF;
SET enable_bitmapscan = OFF;

SELECT * FROM fast_emp4000
    WHERE home_base @ '(200,200),(2000,1000)'::box
    ORDER BY (home_base[0])[0];

SELECT count(*) FROM fast_emp4000 WHERE home_base && '(1000,1000,0,0)'::box;

SELECT count(*) FROM fast_emp4000 WHERE home_base IS NULL;

SELECT * FROM polygon_tbl WHERE f1 ~ '((1,1),(2,2),(2,1))'::polygon
    ORDER BY (poly_center(f1))[0];

SELECT * FROM circle_tbl WHERE f1 && circle(point(1,-2), 1)
    ORDER BY area(f1);

SELECT count(*) FROM gpolygon_tbl WHERE f1 && '(1000,1000,0,0)'::polygon;

SELECT count(*) FROM gcircle_tbl WHERE f1 && '<(500,500),500>'::circle;

SELECT count(*) FROM point_tbl WHERE f1 <@ box '(0,0,100,100)';

SELECT count(*) FROM point_tbl WHERE box '(0,0,100,100)' @> f1;

SELECT count(*) FROM point_tbl WHERE f1 <@ polygon '(0,0),(0,100),(100,100),(50,50),(100,0),(0,0)';

SELECT count(*) FROM point_tbl WHERE f1 <@ circle '<(50,50),50>';

SELECT count(*) FROM point_tbl p WHERE p.f1 << '(0.0, 0.0)';

SELECT count(*) FROM point_tbl p WHERE p.f1 >> '(0.0, 0.0)';

SELECT count(*) FROM point_tbl p WHERE p.f1 <^ '(0.0, 0.0)';

SELECT count(*) FROM point_tbl p WHERE p.f1 >^ '(0.0, 0.0)';

SELECT count(*) FROM point_tbl p WHERE p.f1 ~= '(-5, -12)';

SELECT * FROM point_tbl ORDER BY f1 <-> '0,1';

SELECT * FROM point_tbl WHERE f1 IS NULL;

SELECT * FROM point_tbl WHERE f1 IS NOT NULL ORDER BY f1 <-> '0,1';

SELECT * FROM point_tbl WHERE f1 <@ '(-10,-10),(10,10)':: box ORDER BY f1 <-> '0,1';

SELECT * FROM gpolygon_tbl ORDER BY f1 <-> '(0,0)'::point LIMIT 10;

SELECT circle_center(f1), round(radius(f1)) as radius FROM gcircle_tbl ORDER BY f1 <-> '(200,300)'::point LIMIT 10;

-- Now check the results from plain indexscan
SET enable_seqscan = OFF;
SET enable_indexscan = ON;
SET enable_bitmapscan = OFF;

EXPLAIN (COSTS OFF)
SELECT * FROM fast_emp4000
    WHERE home_base @ '(200,200),(2000,1000)'::box
    ORDER BY (home_base[0])[0];
SELECT * FROM fast_emp4000
    WHERE home_base @ '(200,200),(2000,1000)'::box
    ORDER BY (home_base[0])[0];

EXPLAIN (COSTS OFF)
SELECT count(*) FROM fast_emp4000 WHERE home_base && '(1000,1000,0,0)'::box;
SELECT count(*) FROM fast_emp4000 WHERE home_base && '(1000,1000,0,0)'::box;

EXPLAIN (COSTS OFF)
SELECT count(*) FROM fast_emp4000 WHERE home_base IS NULL;
SELECT count(*) FROM fast_emp4000 WHERE home_base IS NULL;

EXPLAIN (COSTS OFF)
SELECT * FROM polygon_tbl WHERE f1 ~ '((1,1),(2,2),(2,1))'::polygon
    ORDER BY (poly_center(f1))[0];
SELECT * FROM polygon_tbl WHERE f1 ~ '((1,1),(2,2),(2,1))'::polygon
    ORDER BY (poly_center(f1))[0];

EXPLAIN (COSTS OFF)
SELECT * FROM circle_tbl WHERE f1 && circle(point(1,-2), 1)
    ORDER BY area(f1);
SELECT * FROM circle_tbl WHERE f1 && circle(point(1,-2), 1)
    ORDER BY area(f1);

EXPLAIN (COSTS OFF)
SELECT count(*) FROM gpolygon_tbl WHERE f1 && '(1000,1000,0,0)'::polygon;
SELECT count(*) FROM gpolygon_tbl WHERE f1 && '(1000,1000,0,0)'::polygon;

EXPLAIN (COSTS OFF)
SELECT count(*) FROM gcircle_tbl WHERE f1 && '<(500,500),500>'::circle;
SELECT count(*) FROM gcircle_tbl WHERE f1 && '<(500,500),500>'::circle;

EXPLAIN (COSTS OFF)
SELECT count(*) FROM point_tbl WHERE f1 <@ box '(0,0,100,100)';
SELECT count(*) FROM point_tbl WHERE f1 <@ box '(0,0,100,100)';

EXPLAIN (COSTS OFF)
SELECT count(*) FROM point_tbl WHERE box '(0,0,100,100)' @> f1;
SELECT count(*) FROM point_tbl WHERE box '(0,0,100,100)' @> f1;

EXPLAIN (COSTS OFF)
SELECT count(*) FROM point_tbl WHERE f1 <@ polygon '(0,0),(0,100),(100,100),(50,50),(100,0),(0,0)';
SELECT count(*) FROM point_tbl WHERE f1 <@ polygon '(0,0),(0,100),(100,100),(50,50),(100,0),(0,0)';

EXPLAIN (COSTS OFF)
SELECT count(*) FROM point_tbl WHERE f1 <@ circle '<(50,50),50>';
SELECT count(*) FROM point_tbl WHERE f1 <@ circle '<(50,50),50>';

EXPLAIN (COSTS OFF)
SELECT count(*) FROM point_tbl p WHERE p.f1 << '(0.0, 0.0)';
SELECT count(*) FROM point_tbl p WHERE p.f1 << '(0.0, 0.0)';

EXPLAIN (COSTS OFF)
SELECT count(*) FROM point_tbl p WHERE p.f1 >> '(0.0, 0.0)';
SELECT count(*) FROM point_tbl p WHERE p.f1 >> '(0.0, 0.0)';

EXPLAIN (COSTS OFF)
SELECT count(*) FROM point_tbl p WHERE p.f1 <^ '(0.0, 0.0)';
SELECT count(*) FROM point_tbl p WHERE p.f1 <^ '(0.0, 0.0)';

EXPLAIN (COSTS OFF)
SELECT count(*) FROM point_tbl p WHERE p.f1 >^ '(0.0, 0.0)';
SELECT count(*) FROM point_tbl p WHERE p.f1 >^ '(0.0, 0.0)';

EXPLAIN (COSTS OFF)
SELECT count(*) FROM point_tbl p WHERE p.f1 ~= '(-5, -12)';
SELECT count(*) FROM point_tbl p WHERE p.f1 ~= '(-5, -12)';

EXPLAIN (COSTS OFF)
SELECT * FROM point_tbl ORDER BY f1 <-> '0,1';
SELECT * FROM point_tbl ORDER BY f1 <-> '0,1';

EXPLAIN (COSTS OFF)
SELECT * FROM point_tbl WHERE f1 IS NULL;
SELECT * FROM point_tbl WHERE f1 IS NULL;

EXPLAIN (COSTS OFF)
SELECT * FROM point_tbl WHERE f1 IS NOT NULL ORDER BY f1 <-> '0,1';
SELECT * FROM point_tbl WHERE f1 IS NOT NULL ORDER BY f1 <-> '0,1';

EXPLAIN (COSTS OFF)
SELECT * FROM point_tbl WHERE f1 <@ '(-10,-10),(10,10)':: box ORDER BY f1 <-> '0,1';
SELECT * FROM point_tbl WHERE f1 <@ '(-10,-10),(10,10)':: box ORDER BY f1 <-> '0,1';

EXPLAIN (COSTS OFF)
SELECT * FROM gpolygon_tbl ORDER BY f1 <-> '(0,0)'::point LIMIT 10;
SELECT * FROM gpolygon_tbl ORDER BY f1 <-> '(0,0)'::point LIMIT 10;

EXPLAIN (COSTS OFF)
SELECT circle_center(f1), round(radius(f1)) as radius FROM gcircle_tbl ORDER BY f1 <-> '(200,300)'::point LIMIT 10;
SELECT circle_center(f1), round(radius(f1)) as radius FROM gcircle_tbl ORDER BY f1 <-> '(200,300)'::point LIMIT 10;

-- Now check the results from bitmap indexscan
SET enable_seqscan = OFF;
SET enable_indexscan = OFF;
SET enable_bitmapscan = ON;

EXPLAIN (COSTS OFF)
SELECT * FROM point_tbl WHERE f1 <@ '(-10,-10),(10,10)':: box ORDER BY f1 <-> '0,1';
SELECT * FROM point_tbl WHERE f1 <@ '(-10,-10),(10,10)':: box ORDER BY f1 <-> '0,1';

RESET enable_seqscan;
RESET enable_indexscan;
RESET enable_bitmapscan;

--
-- GIN over int[] and text[]
--
-- Note: GIN currently supports only bitmap scans, not plain indexscans
--

SET enable_seqscan = OFF;
SET enable_indexscan = OFF;
SET enable_bitmapscan = ON;

CREATE INDEX intarrayidx ON array_index_op_test USING gin (i);

explain (costs off)
SELECT * FROM array_index_op_test WHERE i @> '{32}' ORDER BY seqno;

SELECT * FROM array_index_op_test WHERE i @> '{32}' ORDER BY seqno;
SELECT * FROM array_index_op_test WHERE i && '{32}' ORDER BY seqno;
SELECT * FROM array_index_op_test WHERE i @> '{17}' ORDER BY seqno;
SELECT * FROM array_index_op_test WHERE i && '{17}' ORDER BY seqno;
SELECT * FROM array_index_op_test WHERE i @> '{32,17}' ORDER BY seqno;
SELECT * FROM array_index_op_test WHERE i && '{32,17}' ORDER BY seqno;
SELECT * FROM array_index_op_test WHERE i <@ '{38,34,32,89}' ORDER BY seqno;
SELECT * FROM array_index_op_test WHERE i = '{47,77}' ORDER BY seqno;
SELECT * FROM array_index_op_test WHERE i = '{}' ORDER BY seqno;
SELECT * FROM array_index_op_test WHERE i @> '{}' ORDER BY seqno;
SELECT * FROM array_index_op_test WHERE i && '{}' ORDER BY seqno;
SELECT * FROM array_index_op_test WHERE i <@ '{}' ORDER BY seqno;
SELECT * FROM array_op_test WHERE i = '{NULL}' ORDER BY seqno;
SELECT * FROM array_op_test WHERE i @> '{NULL}' ORDER BY seqno;
SELECT * FROM array_op_test WHERE i && '{NULL}' ORDER BY seqno;
SELECT * FROM array_op_test WHERE i <@ '{NULL}' ORDER BY seqno;

CREATE INDEX textarrayidx ON array_index_op_test USING gin (t);

explain (costs off)
SELECT * FROM array_index_op_test WHERE t @> '{AAAAAAAA72908}' ORDER BY seqno;

SELECT * FROM array_index_op_test WHERE t @> '{AAAAAAAA72908}' ORDER BY seqno;
SELECT * FROM array_index_op_test WHERE t && '{AAAAAAAA72908}' ORDER BY seqno;
SELECT * FROM array_index_op_test WHERE t @> '{AAAAAAAAAA646}' ORDER BY seqno;
SELECT * FROM array_index_op_test WHERE t && '{AAAAAAAAAA646}' ORDER BY seqno;
SELECT * FROM array_index_op_test WHERE t @> '{AAAAAAAA72908,AAAAAAAAAA646}' ORDER BY seqno;
SELECT * FROM array_index_op_test WHERE t && '{AAAAAAAA72908,AAAAAAAAAA646}' ORDER BY seqno;
SELECT * FROM array_index_op_test WHERE t <@ '{AAAAAAAA72908,AAAAAAAAAAAAAAAAAAA17075,AA88409,AAAAAAAAAAAAAAAAAA36842,AAAAAAA48038,AAAAAAAAAAAAAA10611}' ORDER BY seqno;
SELECT * FROM array_index_op_test WHERE t = '{AAAAAAAAAA646,A87088}' ORDER BY seqno;
SELECT * FROM array_index_op_test WHERE t = '{}' ORDER BY seqno;
SELECT * FROM array_index_op_test WHERE t @> '{}' ORDER BY seqno;
SELECT * FROM array_index_op_test WHERE t && '{}' ORDER BY seqno;
SELECT * FROM array_index_op_test WHERE t <@ '{}' ORDER BY seqno;

-- And try it with a multicolumn GIN index

DROP INDEX intarrayidx, textarrayidx;

CREATE INDEX botharrayidx ON array_index_op_test USING gin (i, t);

SELECT * FROM array_index_op_test WHERE i @> '{32}' ORDER BY seqno;
SELECT * FROM array_index_op_test WHERE i && '{32}' ORDER BY seqno;
SELECT * FROM array_index_op_test WHERE t @> '{AAAAAAA80240}' ORDER BY seqno;
SELECT * FROM array_index_op_test WHERE t && '{AAAAAAA80240}' ORDER BY seqno;
SELECT * FROM array_index_op_test WHERE i @> '{32}' AND t && '{AAAAAAA80240}' ORDER BY seqno;
SELECT * FROM array_index_op_test WHERE i && '{32}' AND t @> '{AAAAAAA80240}' ORDER BY seqno;
SELECT * FROM array_index_op_test WHERE t = '{}' ORDER BY seqno;
SELECT * FROM array_op_test WHERE i = '{NULL}' ORDER BY seqno;
SELECT * FROM array_op_test WHERE i <@ '{NULL}' ORDER BY seqno;

RESET enable_seqscan;
RESET enable_indexscan;
RESET enable_bitmapscan;

--
-- Try a GIN index with a lot of items with same key. (GIN creates a posting
-- tree when there are enough duplicates)
--
CREATE TABLE array_gin_test (a int[]);

INSERT INTO array_gin_test SELECT ARRAY[1, g%5, g] FROM generate_series(1, 10000) g;

CREATE INDEX array_gin_test_idx ON array_gin_test USING gin (a);

SELECT COUNT(*) FROM array_gin_test WHERE a @> '{2}';

DROP TABLE array_gin_test;

--
-- Test GIN index's reloptions
--
CREATE INDEX gin_relopts_test ON array_index_op_test USING gin (i)
  WITH (FASTUPDATE=on, GIN_PENDING_LIST_LIMIT=128);
\d+ gin_relopts_test

--
-- HASH
--
-- GPDB: does not support hash indexes
-- start_ignore
CREATE INDEX hash_i4_index ON hash_i4_heap USING hash (random int4_ops);

CREATE INDEX hash_name_index ON hash_name_heap USING hash (random name_ops);

CREATE INDEX hash_txt_index ON hash_txt_heap USING hash (random text_ops);

CREATE INDEX hash_f8_index ON hash_f8_heap USING hash (random float8_ops) WITH (fillfactor=60);

CREATE UNLOGGED TABLE unlogged_hash_table (id int4);
CREATE INDEX unlogged_hash_index ON unlogged_hash_table USING hash (id int4_ops);
DROP TABLE unlogged_hash_table;

-- CREATE INDEX hash_ovfl_index ON hash_ovfl_heap USING hash (x int4_ops);

-- Test hash index build tuplesorting.  Force hash tuplesort using low
-- maintenance_work_mem setting and fillfactor:
SET maintenance_work_mem = '1MB';
CREATE INDEX hash_tuplesort_idx ON tenk1 USING hash (stringu1 name_ops) WITH (fillfactor = 10);
EXPLAIN (COSTS OFF)
SELECT count(*) FROM tenk1 WHERE stringu1 = 'TVAAAA';
SELECT count(*) FROM tenk1 WHERE stringu1 = 'TVAAAA';
DROP INDEX hash_tuplesort_idx;
-- end_ignore
RESET maintenance_work_mem;


--
-- Test functional index
--
CREATE TABLE func_index_heap (f1 text, f2 text);
CREATE INDEX func_index_index on func_index_heap (textcat(f1,f2));

INSERT INTO func_index_heap VALUES('ABC','DEF');
INSERT INTO func_index_heap VALUES('AB','CDEFG');
INSERT INTO func_index_heap VALUES('QWE','RTY');
-- this should fail because of unique index: (In GPDB, the index isn't unique, so no error)
INSERT INTO func_index_heap VALUES('ABCD', 'EF');
-- but this shouldn't:
INSERT INTO func_index_heap VALUES('QWERTY');


--
-- Same test, expressional index
--
DROP TABLE func_index_heap;
CREATE TABLE func_index_heap (f1 text, f2 text);
CREATE  INDEX func_index_index on func_index_heap ((f1 || f2) text_ops);

INSERT INTO func_index_heap VALUES('ABC','DEF');
INSERT INTO func_index_heap VALUES('AB','CDEFG');
INSERT INTO func_index_heap VALUES('QWE','RTY');
-- this should fail because of unique index: (In GPDB, the index isn't unique, so no error)
INSERT INTO func_index_heap VALUES('ABCD', 'EF');
-- but this shouldn't:
INSERT INTO func_index_heap VALUES('QWERTY');

--
-- Test unique index with included columns
--
CREATE TABLE covering_index_heap (f1 int, f2 int, f3 text);
CREATE UNIQUE INDEX covering_index_index on covering_index_heap (f1,f2) INCLUDE(f3);

INSERT INTO covering_index_heap VALUES(1,1,'AAA');
INSERT INTO covering_index_heap VALUES(1,2,'AAA');
-- this should fail because of unique index on f1,f2:
INSERT INTO covering_index_heap VALUES(1,2,'BBB');
-- and this shouldn't:
INSERT INTO covering_index_heap VALUES(1,4,'AAA');
-- Try to build index on table that already contains data
CREATE UNIQUE INDEX covering_pkey on covering_index_heap (f1,f2) INCLUDE(f3);
-- Try to use existing covering index as primary key
ALTER TABLE covering_index_heap ADD CONSTRAINT covering_pkey PRIMARY KEY USING INDEX
covering_pkey;
DROP TABLE covering_index_heap;


--
-- Also try building functional, expressional, and partial indexes on
-- tables that already contain data.
--
create index hash_f8_index_1 on hash_f8_heap(abs(random));
create index hash_f8_index_2 on hash_f8_heap((seqno + 1), random);
create index hash_f8_index_3 on hash_f8_heap(random) where seqno > 1000;

--
-- Try some concurrent index builds
--
-- Unfortunately this only tests about half the code paths because there are
-- no concurrent updates happening to the table at the same time.
--
-- Concurrent index building is not currently supported in Greenplum.
--start_ignore
CREATE TABLE concur_heap (f1 text, f2 text, dk text) distributed by (dk);
-- empty table
CREATE INDEX CONCURRENTLY concur_index1 ON concur_heap(f2,f1);
CREATE INDEX CONCURRENTLY IF NOT EXISTS concur_index1 ON concur_heap(f2,f1);
INSERT INTO concur_heap VALUES  ('a','b', '1');
INSERT INTO concur_heap VALUES  ('b','b', '1');
INSERT INTO concur_heap VALUES  ('c','c', '2');
INSERT INTO concur_heap VALUES  ('d','d', '3');
-- unique index
CREATE UNIQUE INDEX CONCURRENTLY concur_index2 ON concur_heap(dk, f1);
CREATE UNIQUE INDEX CONCURRENTLY IF NOT EXISTS concur_index2 ON concur_heap(dk, f1);
-- check if constraint is set up properly to be enforced
INSERT INTO concur_heap VALUES ('b','x', '1');
-- check if constraint is enforced properly at build time
CREATE UNIQUE INDEX CONCURRENTLY concur_index3 ON concur_heap(dk, f2);
-- test that expression indexes and partial indexes work concurrently
CREATE INDEX CONCURRENTLY concur_index4 on concur_heap(f2) WHERE f1='a';
CREATE INDEX CONCURRENTLY concur_index5 on concur_heap(f2) WHERE f1='x';
-- here we also check that you can default the index name
CREATE INDEX CONCURRENTLY on concur_heap((f2||f1));

-- You can't do a concurrent index build in a transaction
BEGIN;
CREATE INDEX CONCURRENTLY concur_index7 ON concur_heap(f1);
COMMIT;

-- But you can do a regular index build in a transaction
BEGIN;
CREATE INDEX std_index on concur_heap(f2);
COMMIT;

-- Failed builds are left invalid by VACUUM FULL, fixed by REINDEX
VACUUM FULL concur_heap;
REINDEX TABLE concur_heap;
DELETE FROM concur_heap WHERE f1 = 'b';
VACUUM FULL concur_heap;
\d concur_heap
REINDEX TABLE concur_heap;
\d concur_heap

--
-- Try some concurrent index drops
-- Greenplum: The functionality of these tests is replicated in gp_index
--
DROP INDEX CONCURRENTLY "concur_index2";				-- works
DROP INDEX CONCURRENTLY IF EXISTS "concur_index2";		-- notice

-- failures
DROP INDEX CONCURRENTLY "concur_index2", "concur_index3";
BEGIN;
DROP INDEX CONCURRENTLY "concur_index5";
ROLLBACK;

-- successes
DROP INDEX CONCURRENTLY IF EXISTS "concur_index3";
DROP INDEX CONCURRENTLY "concur_index4";
DROP INDEX CONCURRENTLY "concur_index5";
DROP INDEX CONCURRENTLY "concur_index1";
DROP INDEX CONCURRENTLY "concur_heap_expr_idx";

\d concur_heap

DROP TABLE concur_heap;

--end_ignore
--
-- Test ADD CONSTRAINT USING INDEX
--

CREATE TABLE cwi_test( a int , b varchar(10), c char);

-- add some data so that all tests have something to work with.

INSERT INTO cwi_test VALUES(1, 2), (3, 4), (5, 6);

CREATE UNIQUE INDEX cwi_uniq_idx ON cwi_test(a , b);
ALTER TABLE cwi_test ADD primary key USING INDEX cwi_uniq_idx;

\d cwi_test
\d cwi_uniq_idx

CREATE UNIQUE INDEX cwi_uniq2_idx ON cwi_test(b , a);
ALTER TABLE cwi_test DROP CONSTRAINT cwi_uniq_idx,
	ADD CONSTRAINT cwi_replaced_pkey PRIMARY KEY
		USING INDEX cwi_uniq2_idx;

\d cwi_test
\d cwi_replaced_pkey

DROP INDEX cwi_replaced_pkey;	-- Should fail; a constraint depends on it

DROP TABLE cwi_test;

-- ADD CONSTRAINT USING INDEX is forbidden on partitioned tables
CREATE TABLE cwi_test(a int) PARTITION BY hash (a);
create unique index on cwi_test (a);
alter table cwi_test add primary key using index cwi_test_a_idx ;
DROP TABLE cwi_test;

--
-- Check handling of indexes on system columns
--
CREATE TABLE syscol_table (a INT);

-- System columns cannot be indexed
CREATE INDEX ON syscolcol_table (ctid);

-- nor used in expressions
CREATE INDEX ON syscol_table ((ctid >= '(1000,0)'));

-- nor used in predicates
CREATE INDEX ON syscol_table (a) WHERE ctid >= '(1000,0)';

DROP TABLE syscol_table;

--
-- Tests for IS NULL/IS NOT NULL with b-tree indexes
--

CREATE TABLE onek_with_null AS SELECT unique1, unique2 FROM onek DISTRIBUTED BY (unique1);
INSERT INTO onek_with_null (unique1,unique2) VALUES (NULL, -1), (NULL, NULL);
CREATE UNIQUE INDEX onek_nulltest ON onek_with_null (unique2,unique1);

SET enable_seqscan = OFF;
SET enable_indexscan = ON;
SET enable_bitmapscan = ON;

SELECT count(*) FROM onek_with_null WHERE unique1 IS NULL;
SELECT count(*) FROM onek_with_null WHERE unique1 IS NULL AND unique2 IS NULL;
SELECT count(*) FROM onek_with_null WHERE unique1 IS NOT NULL;
SELECT count(*) FROM onek_with_null WHERE unique1 IS NULL AND unique2 IS NOT NULL;
SELECT count(*) FROM onek_with_null WHERE unique1 IS NOT NULL AND unique1 > 500;
SELECT count(*) FROM onek_with_null WHERE unique1 IS NULL AND unique1 > 500;

DROP INDEX onek_nulltest;

CREATE UNIQUE INDEX onek_nulltest ON onek_with_null (unique2 desc,unique1);

SELECT count(*) FROM onek_with_null WHERE unique1 IS NULL;
SELECT count(*) FROM onek_with_null WHERE unique1 IS NULL AND unique2 IS NULL;
SELECT count(*) FROM onek_with_null WHERE unique1 IS NOT NULL;
SELECT count(*) FROM onek_with_null WHERE unique1 IS NULL AND unique2 IS NOT NULL;
SELECT count(*) FROM onek_with_null WHERE unique1 IS NOT NULL AND unique1 > 500;
SELECT count(*) FROM onek_with_null WHERE unique1 IS NULL AND unique1 > 500;

DROP INDEX onek_nulltest;

CREATE UNIQUE INDEX onek_nulltest ON onek_with_null (unique2 desc nulls last,unique1);

SELECT count(*) FROM onek_with_null WHERE unique1 IS NULL;
SELECT count(*) FROM onek_with_null WHERE unique1 IS NULL AND unique2 IS NULL;
SELECT count(*) FROM onek_with_null WHERE unique1 IS NOT NULL;
SELECT count(*) FROM onek_with_null WHERE unique1 IS NULL AND unique2 IS NOT NULL;
SELECT count(*) FROM onek_with_null WHERE unique1 IS NOT NULL AND unique1 > 500;
SELECT count(*) FROM onek_with_null WHERE unique1 IS NULL AND unique1 > 500;

DROP INDEX onek_nulltest;

CREATE UNIQUE INDEX onek_nulltest ON onek_with_null (unique2  nulls first,unique1);

SELECT count(*) FROM onek_with_null WHERE unique1 IS NULL;
SELECT count(*) FROM onek_with_null WHERE unique1 IS NULL AND unique2 IS NULL;
SELECT count(*) FROM onek_with_null WHERE unique1 IS NOT NULL;
SELECT count(*) FROM onek_with_null WHERE unique1 IS NULL AND unique2 IS NOT NULL;
SELECT count(*) FROM onek_with_null WHERE unique1 IS NOT NULL AND unique1 > 500;
SELECT count(*) FROM onek_with_null WHERE unique1 IS NULL AND unique1 > 500;

DROP INDEX onek_nulltest;

-- Check initial-positioning logic too

CREATE UNIQUE INDEX onek_nulltest ON onek_with_null (unique2);

SET enable_seqscan = OFF;
SET enable_indexscan = ON;
SET enable_bitmapscan = OFF;

SELECT unique1, unique2 FROM onek_with_null
  ORDER BY unique2 LIMIT 2;
SELECT unique1, unique2 FROM onek_with_null WHERE unique2 >= -1
  ORDER BY unique2 LIMIT 2;
SELECT unique1, unique2 FROM onek_with_null WHERE unique2 >= 0
  ORDER BY unique2 LIMIT 2;

SELECT unique1, unique2 FROM onek_with_null
  ORDER BY unique2 DESC LIMIT 2;
SELECT unique1, unique2 FROM onek_with_null WHERE unique2 >= -1
  ORDER BY unique2 DESC LIMIT 2;
SELECT unique1, unique2 FROM onek_with_null WHERE unique2 < 999
  ORDER BY unique2 DESC LIMIT 2;

RESET enable_seqscan;
RESET enable_indexscan;
RESET enable_bitmapscan;

DROP TABLE onek_with_null;

--
-- Check bitmap index path planning
--

SET enable_seqscan = OFF;
SET enable_indexscan = ON;
SET enable_bitmapscan = ON;

EXPLAIN (COSTS OFF)
SELECT * FROM tenk1
  WHERE thousand = 42 AND (tenthous = 1 OR tenthous = 3 OR tenthous = 42);
SELECT * FROM tenk1
  WHERE thousand = 42 AND (tenthous = 1 OR tenthous = 3 OR tenthous = 42);

EXPLAIN (COSTS OFF)
SELECT count(*) FROM tenk1
  WHERE hundred = 42 AND (thousand = 42 OR thousand = 99);
SELECT count(*) FROM tenk1
  WHERE hundred = 42 AND (thousand = 42 OR thousand = 99);

--
-- Check behavior with duplicate index column contents
--

CREATE TABLE dupindexcols AS
  SELECT unique1 as id, stringu2::text as f1 FROM tenk1;
CREATE INDEX dupindexcols_i ON dupindexcols (f1, id, f1 text_pattern_ops);
ANALYZE dupindexcols;

EXPLAIN (COSTS OFF)
  SELECT count(*) FROM dupindexcols
    WHERE f1 BETWEEN 'WA' AND 'ZZZ' and id < 1000 and f1 ~<~ 'YX';
SELECT count(*) FROM dupindexcols
  WHERE f1 BETWEEN 'WA' AND 'ZZZ' and id < 1000 and f1 ~<~ 'YX';

--
-- Check ordering of =ANY indexqual results (bug in 9.2.0)
--

vacuum tenk1;		-- ensure we get consistent plans here

explain (costs off)
SELECT unique1 FROM tenk1
WHERE unique1 IN (1,42,7)
ORDER BY unique1;

SELECT unique1 FROM tenk1
WHERE unique1 IN (1,42,7)
ORDER BY unique1;

explain (costs off)
SELECT thousand, tenthous FROM tenk1
WHERE thousand < 2 AND tenthous IN (1001,3000)
ORDER BY thousand;

SELECT thousand, tenthous FROM tenk1
WHERE thousand < 2 AND tenthous IN (1001,3000)
ORDER BY thousand;

RESET enable_seqscan;
RESET enable_indexscan;
RESET enable_bitmapscan;

SET enable_indexonlyscan = OFF;

explain (costs off)
SELECT thousand, tenthous FROM tenk1
WHERE thousand < 2 AND tenthous IN (1001,3000)
ORDER BY thousand;

SELECT thousand, tenthous FROM tenk1
WHERE thousand < 2 AND tenthous IN (1001,3000)
ORDER BY thousand;

RESET enable_indexonlyscan;
<<<<<<< HEAD
RESET enable_indexscan;
=======
>>>>>>> 9e1c9f95

--
-- Check elimination of constant-NULL subexpressions
--

explain (costs off)
  select * from tenk1 where (thousand, tenthous) in ((1,1001), (null,null));

--
-- Check matching of boolean index columns to WHERE conditions and sort keys
--

create temp table boolindex (b bool, i int, unique(b, i), junk float);

explain (costs off)
  select * from boolindex order by b, i limit 10;
explain (costs off)
  select * from boolindex where b order by i limit 10;
explain (costs off)
  select * from boolindex where b = true order by i desc limit 10;
explain (costs off)
  select * from boolindex where not b order by i limit 10;
explain (costs off)
  select * from boolindex where b is true order by i desc limit 10;
explain (costs off)
  select * from boolindex where b is false order by i desc limit 10;

--
-- REINDEX (VERBOSE)
--
CREATE TABLE reindex_verbose(id integer primary key);
\set VERBOSITY terse \\ -- suppress machine-dependent details
REINDEX (VERBOSE) TABLE reindex_verbose;
\set VERBOSITY default
DROP TABLE reindex_verbose;

--
-- REINDEX CONCURRENTLY
--
CREATE TABLE concur_reindex_tab (c1 int);
-- REINDEX
REINDEX TABLE concur_reindex_tab; -- notice
REINDEX TABLE CONCURRENTLY concur_reindex_tab; -- notice
ALTER TABLE concur_reindex_tab ADD COLUMN c2 text; -- add toast index
-- Normal index with integer column
CREATE UNIQUE INDEX concur_reindex_ind1 ON concur_reindex_tab(c1);
-- Normal index with text column
CREATE INDEX concur_reindex_ind2 ON concur_reindex_tab(c2);
-- UNIQUE index with expression
CREATE UNIQUE INDEX concur_reindex_ind3 ON concur_reindex_tab(abs(c1));
-- Duplicate column names
CREATE INDEX concur_reindex_ind4 ON concur_reindex_tab(c1, c1, c2);
-- Create table for check on foreign key dependence switch with indexes swapped
ALTER TABLE concur_reindex_tab ADD PRIMARY KEY USING INDEX concur_reindex_ind1;
CREATE TABLE concur_reindex_tab2 (c1 int REFERENCES concur_reindex_tab);
INSERT INTO concur_reindex_tab VALUES  (1, 'a');
INSERT INTO concur_reindex_tab VALUES  (2, 'a');
-- Reindex concurrently of exclusion constraint currently not supported
CREATE TABLE concur_reindex_tab3 (c1 int, c2 int4range, EXCLUDE USING gist (c2 WITH &&));
INSERT INTO concur_reindex_tab3 VALUES  (3, '[1,2]');
REINDEX INDEX CONCURRENTLY  concur_reindex_tab3_c2_excl;  -- error
REINDEX TABLE CONCURRENTLY concur_reindex_tab3;  -- succeeds with warning
INSERT INTO concur_reindex_tab3 VALUES  (4, '[2,4]');
-- Check materialized views
CREATE MATERIALIZED VIEW concur_reindex_matview AS SELECT * FROM concur_reindex_tab;
REINDEX INDEX CONCURRENTLY concur_reindex_ind1;
REINDEX TABLE CONCURRENTLY concur_reindex_tab;
REINDEX TABLE CONCURRENTLY concur_reindex_matview;
-- Check that comments are preserved
CREATE TABLE testcomment (i int);
CREATE INDEX testcomment_idx1 ON testcomment (i);
COMMENT ON INDEX testcomment_idx1 IS 'test comment';
SELECT obj_description('testcomment_idx1'::regclass, 'pg_class');
REINDEX TABLE testcomment;
SELECT obj_description('testcomment_idx1'::regclass, 'pg_class');
REINDEX TABLE CONCURRENTLY testcomment ;
SELECT obj_description('testcomment_idx1'::regclass, 'pg_class');
DROP TABLE testcomment;
-- Partitions
-- Create some partitioned tables
CREATE TABLE concur_reindex_part (c1 int, c2 int) PARTITION BY RANGE (c1);
CREATE TABLE concur_reindex_part_0 PARTITION OF concur_reindex_part
  FOR VALUES FROM (0) TO (10) PARTITION BY list (c2);
CREATE TABLE concur_reindex_part_0_1 PARTITION OF concur_reindex_part_0
  FOR VALUES IN (1);
CREATE TABLE concur_reindex_part_0_2 PARTITION OF concur_reindex_part_0
  FOR VALUES IN (2);
-- This partitioned table will have no partitions.
CREATE TABLE concur_reindex_part_10 PARTITION OF concur_reindex_part
  FOR VALUES FROM (10) TO (20) PARTITION BY list (c2);
-- Create some partitioned indexes
CREATE INDEX concur_reindex_part_index ON ONLY concur_reindex_part (c1);
CREATE INDEX concur_reindex_part_index_0 ON ONLY concur_reindex_part_0 (c1);
ALTER INDEX concur_reindex_part_index ATTACH PARTITION concur_reindex_part_index_0;
-- This partitioned index will have no partitions.
CREATE INDEX concur_reindex_part_index_10 ON ONLY concur_reindex_part_10 (c1);
ALTER INDEX concur_reindex_part_index ATTACH PARTITION concur_reindex_part_index_10;
CREATE INDEX concur_reindex_part_index_0_1 ON ONLY concur_reindex_part_0_1 (c1);
ALTER INDEX concur_reindex_part_index_0 ATTACH PARTITION concur_reindex_part_index_0_1;
CREATE INDEX concur_reindex_part_index_0_2 ON ONLY concur_reindex_part_0_2 (c1);
ALTER INDEX concur_reindex_part_index_0 ATTACH PARTITION concur_reindex_part_index_0_2;
SELECT relid, parentrelid, level FROM pg_partition_tree('concur_reindex_part_index')
  ORDER BY relid, level;
-- REINDEX fails for partitioned indexes
REINDEX INDEX concur_reindex_part_index_10;
REINDEX INDEX CONCURRENTLY concur_reindex_part_index_10;
-- REINDEX is a no-op for partitioned tables
REINDEX TABLE concur_reindex_part_10;
REINDEX TABLE CONCURRENTLY concur_reindex_part_10;
SELECT relid, parentrelid, level FROM pg_partition_tree('concur_reindex_part_index')
  ORDER BY relid, level;
-- REINDEX should preserve dependencies of partition tree.
REINDEX INDEX CONCURRENTLY concur_reindex_part_index_0_1;
REINDEX INDEX CONCURRENTLY concur_reindex_part_index_0_2;
SELECT relid, parentrelid, level FROM pg_partition_tree('concur_reindex_part_index')
  ORDER BY relid, level;
REINDEX TABLE CONCURRENTLY concur_reindex_part_0_1;
REINDEX TABLE CONCURRENTLY concur_reindex_part_0_2;
SELECT relid, parentrelid, level FROM pg_partition_tree('concur_reindex_part_index')
  ORDER BY relid, level;
DROP TABLE concur_reindex_part;

-- Check errors
-- Cannot run inside a transaction block
BEGIN;
REINDEX TABLE CONCURRENTLY concur_reindex_tab;
COMMIT;
REINDEX TABLE CONCURRENTLY pg_class; -- no catalog relation
REINDEX INDEX CONCURRENTLY pg_class_oid_index; -- no catalog index
-- These are the toast table and index of pg_authid.
REINDEX TABLE CONCURRENTLY pg_toast.pg_toast_1260; -- no catalog toast table
REINDEX INDEX CONCURRENTLY pg_toast.pg_toast_1260_index; -- no catalog toast index
REINDEX SYSTEM CONCURRENTLY postgres; -- not allowed for SYSTEM
-- Warns about catalog relations
REINDEX SCHEMA CONCURRENTLY pg_catalog;

-- Check the relation status, there should not be invalid indexes
\d concur_reindex_tab
DROP MATERIALIZED VIEW concur_reindex_matview;
DROP TABLE concur_reindex_tab, concur_reindex_tab2, concur_reindex_tab3;

-- Check handling of invalid indexes
CREATE TABLE concur_reindex_tab4 (c1 int);
INSERT INTO concur_reindex_tab4 VALUES (1), (1), (2);
-- This trick creates an invalid index.
CREATE UNIQUE INDEX CONCURRENTLY concur_reindex_ind5 ON concur_reindex_tab4 (c1);
-- Reindexing concurrently this index fails with the same failure.
-- The extra index created is itself invalid, and can be dropped.
REINDEX INDEX CONCURRENTLY concur_reindex_ind5;
\d concur_reindex_tab4
DROP INDEX concur_reindex_ind5_ccnew;
-- This makes the previous failure go away, so the index can become valid.
DELETE FROM concur_reindex_tab4 WHERE c1 = 1;
-- The invalid index is not processed when running REINDEX TABLE.
REINDEX TABLE CONCURRENTLY concur_reindex_tab4;
\d concur_reindex_tab4
-- But it is fixed with REINDEX INDEX.
REINDEX INDEX CONCURRENTLY concur_reindex_ind5;
\d concur_reindex_tab4
DROP TABLE concur_reindex_tab4;

--
-- REINDEX SCHEMA
--
REINDEX SCHEMA schema_to_reindex; -- failure, schema does not exist
CREATE SCHEMA schema_to_reindex;
SET search_path = 'schema_to_reindex';
CREATE TABLE table1(col1 SERIAL PRIMARY KEY);
INSERT INTO table1 SELECT generate_series(1,400);
CREATE TABLE table2(col1 SERIAL PRIMARY KEY, col2 TEXT NOT NULL);
INSERT INTO table2 SELECT generate_series(1,400), 'abc';
CREATE INDEX ON table2(col2);
CREATE MATERIALIZED VIEW matview AS SELECT col1 FROM table2;
CREATE INDEX ON matview(col1);
CREATE VIEW view AS SELECT col2 FROM table2;
CREATE TABLE reindex_before AS
SELECT oid, relname, relfilenode, relkind, reltoastrelid
	FROM pg_class
	where relnamespace = (SELECT oid FROM pg_namespace WHERE nspname = 'schema_to_reindex');
INSERT INTO reindex_before
SELECT oid, 'pg_toast_TABLE', relfilenode, relkind, reltoastrelid
FROM pg_class WHERE oid IN
	(SELECT reltoastrelid FROM reindex_before WHERE reltoastrelid > 0);
INSERT INTO reindex_before
SELECT oid, 'pg_toast_TABLE_index', relfilenode, relkind, reltoastrelid
FROM pg_class where oid in
	(select indexrelid from pg_index where indrelid in
		(select reltoastrelid from reindex_before where reltoastrelid > 0));
REINDEX SCHEMA schema_to_reindex;
CREATE TABLE reindex_after AS SELECT oid, relname, relfilenode, relkind
	FROM pg_class
	where relnamespace = (SELECT oid FROM pg_namespace WHERE nspname = 'schema_to_reindex');
SELECT  b.relname,
        b.relkind,
        CASE WHEN a.relfilenode = b.relfilenode THEN 'relfilenode is unchanged'
        ELSE 'relfilenode has changed' END
  FROM reindex_before b JOIN pg_class a ON b.oid = a.oid
  ORDER BY 1;
REINDEX SCHEMA schema_to_reindex;
BEGIN;
REINDEX SCHEMA schema_to_reindex; -- failure, cannot run in a transaction
END;

-- concurrently
REINDEX SCHEMA CONCURRENTLY schema_to_reindex;

-- Failure for unauthorized user
CREATE ROLE regress_reindexuser NOLOGIN;
SET SESSION ROLE regress_reindexuser;
REINDEX SCHEMA schema_to_reindex;

-- Clean up
RESET ROLE;
DROP ROLE regress_reindexuser;
<<<<<<< HEAD
SET client_min_messages TO 'warning';
DROP SCHEMA schema_to_reindex CASCADE;
RESET client_min_messages;

RESET optimizer_enable_tablescan;
=======
DROP SCHEMA schema_to_reindex CASCADE;
>>>>>>> 9e1c9f95
<|MERGE_RESOLUTION|>--- conflicted
+++ resolved
@@ -96,41 +96,9 @@
 
 CREATE INDEX ggcircleind ON gcircle_tbl USING gist (f1);
 
---
-<<<<<<< HEAD
--- SP-GiST
---
-
-CREATE TABLE quad_point_tbl AS
-    SELECT point(unique1,unique2) AS p FROM tenk1;
-
-INSERT INTO quad_point_tbl
-    SELECT '(333.0,400.0)'::point FROM generate_series(1,1000);
-
-INSERT INTO quad_point_tbl VALUES (NULL), (NULL), (NULL);
-
-CREATE INDEX sp_quad_ind ON quad_point_tbl USING spgist (p);
-
-CREATE TABLE kd_point_tbl AS SELECT * FROM quad_point_tbl;
-
-CREATE INDEX sp_kd_ind ON kd_point_tbl USING spgist (p kd_point_ops);
-
-CREATE TABLE radix_text_tbl AS
-    SELECT name AS t FROM road WHERE name !~ '^[0-9]';
-
-INSERT INTO radix_text_tbl
-    SELECT 'P0123456789abcdef' FROM generate_series(1,1000);
-INSERT INTO radix_text_tbl VALUES ('P0123456789abcde');
-INSERT INTO radix_text_tbl VALUES ('P0123456789abcdefF');
-
-CREATE INDEX sp_radix_ind ON radix_text_tbl USING spgist (t);
-
 SET optimizer_enable_tablescan = OFF;
 --
--- Test GiST and SP-GiST indexes
-=======
 -- Test GiST indexes
->>>>>>> 9e1c9f95
 --
 
 -- get non-indexed results for comparison purposes
@@ -175,13 +143,16 @@
 
 SELECT count(*) FROM point_tbl p WHERE p.f1 ~= '(-5, -12)';
 
-SELECT * FROM point_tbl ORDER BY f1 <-> '0,1';
+-- In gpdb, we intentional filter out point (1e-300, -1e-300) every order by related queries
+-- in this test case file. It is an underflow point, rank it cause randomly results( (0,0),
+-- (1e-300, -1e-300) are equal).
+SELECT * FROM point_tbl WHERE NOT f1 ~= '(1e-300, -1e-300)' ORDER BY f1 <-> '0,1';
 
 SELECT * FROM point_tbl WHERE f1 IS NULL;
 
-SELECT * FROM point_tbl WHERE f1 IS NOT NULL ORDER BY f1 <-> '0,1';
-
-SELECT * FROM point_tbl WHERE f1 <@ '(-10,-10),(10,10)':: box ORDER BY f1 <-> '0,1';
+SELECT * FROM point_tbl WHERE NOT f1 ~= '(1e-300, -1e-300)' AND f1 IS NOT NULL ORDER BY f1 <-> '0,1';
+
+SELECT * FROM point_tbl WHERE NOT f1 ~= '(1e-300, -1e-300)' AND f1 <@ '(-10,-10),(10,10)':: box ORDER BY f1 <-> '0,1';
 
 SELECT * FROM gpolygon_tbl ORDER BY f1 <-> '(0,0)'::point LIMIT 10;
 
@@ -265,20 +236,20 @@
 SELECT count(*) FROM point_tbl p WHERE p.f1 ~= '(-5, -12)';
 
 EXPLAIN (COSTS OFF)
-SELECT * FROM point_tbl ORDER BY f1 <-> '0,1';
-SELECT * FROM point_tbl ORDER BY f1 <-> '0,1';
+SELECT * FROM point_tbl WHERE NOT f1 ~= '(1e-300, -1e-300)' ORDER BY f1 <-> '0,1';
+SELECT * FROM point_tbl WHERE NOT f1 ~= '(1e-300, -1e-300)' ORDER BY f1 <-> '0,1';
 
 EXPLAIN (COSTS OFF)
 SELECT * FROM point_tbl WHERE f1 IS NULL;
 SELECT * FROM point_tbl WHERE f1 IS NULL;
 
 EXPLAIN (COSTS OFF)
-SELECT * FROM point_tbl WHERE f1 IS NOT NULL ORDER BY f1 <-> '0,1';
-SELECT * FROM point_tbl WHERE f1 IS NOT NULL ORDER BY f1 <-> '0,1';
-
-EXPLAIN (COSTS OFF)
-SELECT * FROM point_tbl WHERE f1 <@ '(-10,-10),(10,10)':: box ORDER BY f1 <-> '0,1';
-SELECT * FROM point_tbl WHERE f1 <@ '(-10,-10),(10,10)':: box ORDER BY f1 <-> '0,1';
+SELECT * FROM point_tbl WHERE NOT f1 ~= '(1e-300, -1e-300)' AND f1 IS NOT NULL ORDER BY f1 <-> '0,1';
+SELECT * FROM point_tbl WHERE NOT f1 ~= '(1e-300, -1e-300)' AND f1 IS NOT NULL ORDER BY f1 <-> '0,1';
+
+EXPLAIN (COSTS OFF)
+SELECT * FROM point_tbl WHERE NOT f1 ~= '(1e-300, -1e-300)' AND f1 <@ '(-10,-10),(10,10)':: box ORDER BY f1 <-> '0,1';
+SELECT * FROM point_tbl WHERE NOT f1 ~= '(1e-300, -1e-300)' AND f1 <@ '(-10,-10),(10,10)':: box ORDER BY f1 <-> '0,1';
 
 EXPLAIN (COSTS OFF)
 SELECT * FROM gpolygon_tbl ORDER BY f1 <-> '(0,0)'::point LIMIT 10;
@@ -294,8 +265,8 @@
 SET enable_bitmapscan = ON;
 
 EXPLAIN (COSTS OFF)
-SELECT * FROM point_tbl WHERE f1 <@ '(-10,-10),(10,10)':: box ORDER BY f1 <-> '0,1';
-SELECT * FROM point_tbl WHERE f1 <@ '(-10,-10),(10,10)':: box ORDER BY f1 <-> '0,1';
+SELECT * FROM point_tbl WHERE NOT f1 ~= '(1e-300, -1e-300)' AND f1 <@ '(-10,-10),(10,10)':: box ORDER BY f1 <-> '0,1';
+SELECT * FROM point_tbl WHERE NOT f1 ~= '(1e-300, -1e-300)' AND f1 <@ '(-10,-10),(10,10)':: box ORDER BY f1 <-> '0,1';
 
 RESET enable_seqscan;
 RESET enable_indexscan;
@@ -395,8 +366,6 @@
 --
 -- HASH
 --
--- GPDB: does not support hash indexes
--- start_ignore
 CREATE INDEX hash_i4_index ON hash_i4_heap USING hash (random int4_ops);
 
 CREATE INDEX hash_name_index ON hash_name_heap USING hash (random name_ops);
@@ -419,7 +388,6 @@
 SELECT count(*) FROM tenk1 WHERE stringu1 = 'TVAAAA';
 SELECT count(*) FROM tenk1 WHERE stringu1 = 'TVAAAA';
 DROP INDEX hash_tuplesort_idx;
--- end_ignore
 RESET maintenance_work_mem;
 
 
@@ -690,10 +658,6 @@
 -- Check bitmap index path planning
 --
 
-SET enable_seqscan = OFF;
-SET enable_indexscan = ON;
-SET enable_bitmapscan = ON;
-
 EXPLAIN (COSTS OFF)
 SELECT * FROM tenk1
   WHERE thousand = 42 AND (tenthous = 1 OR tenthous = 3 OR tenthous = 42);
@@ -745,10 +709,6 @@
 WHERE thousand < 2 AND tenthous IN (1001,3000)
 ORDER BY thousand;
 
-RESET enable_seqscan;
-RESET enable_indexscan;
-RESET enable_bitmapscan;
-
 SET enable_indexonlyscan = OFF;
 
 explain (costs off)
@@ -761,10 +721,6 @@
 ORDER BY thousand;
 
 RESET enable_indexonlyscan;
-<<<<<<< HEAD
-RESET enable_indexscan;
-=======
->>>>>>> 9e1c9f95
 
 --
 -- Check elimination of constant-NULL subexpressions
@@ -781,8 +737,21 @@
 
 explain (costs off)
   select * from boolindex order by b, i limit 10;
+
+-- In PostgreSQL, this uses an Index Scan. In GPDB, the logic to deduce
+-- which path keys are useful for ordering miss this case. That's because
+-- we build a path key to also represent the DISTRIBUTED BY key, which is 'b'
+-- for this table, and the index is deemed not useful for that path key.
+-- We can live with that. But to cover the same codepaths as in upstream,
+-- run the test again with different distribution key so that index scans
+-- are used.
 explain (costs off)
   select * from boolindex where b order by i limit 10;
+-- Repeate with different distribution key
+alter table boolindex set distributed by (i);
+explain (costs off)
+  select * from boolindex where b order by i limit 10;
+
 explain (costs off)
   select * from boolindex where b = true order by i desc limit 10;
 explain (costs off)
@@ -814,7 +783,7 @@
 -- Normal index with text column
 CREATE INDEX concur_reindex_ind2 ON concur_reindex_tab(c2);
 -- UNIQUE index with expression
-CREATE UNIQUE INDEX concur_reindex_ind3 ON concur_reindex_tab(abs(c1));
+CREATE UNIQUE INDEX concur_reindex_ind3 ON concur_reindex_tab(c1, abs(c1));
 -- Duplicate column names
 CREATE INDEX concur_reindex_ind4 ON concur_reindex_tab(c1, c1, c2);
 -- Create table for check on foreign key dependence switch with indexes swapped
@@ -824,6 +793,14 @@
 INSERT INTO concur_reindex_tab VALUES  (2, 'a');
 -- Reindex concurrently of exclusion constraint currently not supported
 CREATE TABLE concur_reindex_tab3 (c1 int, c2 int4range, EXCLUDE USING gist (c2 WITH &&));
+
+-- GPDB: The above fails, because the exclusion constraint doesn't include the
+-- distribution key. But this works.
+CREATE TABLE concur_reindex_tab3 (c1 int, c2 int4range,
+      distkey int4range DEFAULT 'empty',
+      EXCLUDE USING gist (c2 WITH &&, distkey WITH =))
+DISTRIBUTED BY (distkey);
+
 INSERT INTO concur_reindex_tab3 VALUES  (3, '[1,2]');
 REINDEX INDEX CONCURRENTLY  concur_reindex_tab3_c2_excl;  -- error
 REINDEX TABLE CONCURRENTLY concur_reindex_tab3;  -- succeeds with warning
@@ -871,7 +848,8 @@
 -- REINDEX fails for partitioned indexes
 REINDEX INDEX concur_reindex_part_index_10;
 REINDEX INDEX CONCURRENTLY concur_reindex_part_index_10;
--- REINDEX is a no-op for partitioned tables
+-- REINDEX is a no-op for partitioned tables in PostgreSQL, but in GPDB it
+-- recurses to reindex all partitions.
 REINDEX TABLE concur_reindex_part_10;
 REINDEX TABLE CONCURRENTLY concur_reindex_part_10;
 SELECT relid, parentrelid, level FROM pg_partition_tree('concur_reindex_part_index')
@@ -979,12 +957,4 @@
 -- Clean up
 RESET ROLE;
 DROP ROLE regress_reindexuser;
-<<<<<<< HEAD
-SET client_min_messages TO 'warning';
-DROP SCHEMA schema_to_reindex CASCADE;
-RESET client_min_messages;
-
-RESET optimizer_enable_tablescan;
-=======
-DROP SCHEMA schema_to_reindex CASCADE;
->>>>>>> 9e1c9f95
+DROP SCHEMA schema_to_reindex CASCADE;