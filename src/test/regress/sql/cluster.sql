--
--  CLUSTER
--

CREATE TABLE clstr_tst_s (rf_a SERIAL PRIMARY KEY,
	b INT) DISTRIBUTED BY (rf_a);

CREATE TABLE clstr_tst (a SERIAL PRIMARY KEY,
	b INT,
	c TEXT,
	d TEXT,
	CONSTRAINT clstr_tst_con FOREIGN KEY (b) REFERENCES clstr_tst_s)
	DISTRIBUTED BY (a);

CREATE INDEX clstr_tst_b ON clstr_tst (b);
CREATE INDEX clstr_tst_c ON clstr_tst (c);
CREATE INDEX clstr_tst_c_b ON clstr_tst (c,b);
CREATE INDEX clstr_tst_b_c ON clstr_tst (b,c);

INSERT INTO clstr_tst_s (b) VALUES (0);
INSERT INTO clstr_tst_s (b) SELECT b FROM clstr_tst_s;
INSERT INTO clstr_tst_s (b) SELECT b FROM clstr_tst_s;
INSERT INTO clstr_tst_s (b) SELECT b FROM clstr_tst_s;
INSERT INTO clstr_tst_s (b) SELECT b FROM clstr_tst_s;
INSERT INTO clstr_tst_s (b) SELECT b FROM clstr_tst_s;

CREATE TABLE clstr_tst_inh () INHERITS (clstr_tst);

INSERT INTO clstr_tst (b, c) VALUES (11, 'once');
INSERT INTO clstr_tst (b, c) VALUES (10, 'diez');
INSERT INTO clstr_tst (b, c) VALUES (31, 'treinta y uno');
INSERT INTO clstr_tst (b, c) VALUES (22, 'veintidos');
INSERT INTO clstr_tst (b, c) VALUES (3, 'tres');
INSERT INTO clstr_tst (b, c) VALUES (20, 'veinte');
INSERT INTO clstr_tst (b, c) VALUES (23, 'veintitres');
INSERT INTO clstr_tst (b, c) VALUES (21, 'veintiuno');
INSERT INTO clstr_tst (b, c) VALUES (4, 'cuatro');
INSERT INTO clstr_tst (b, c) VALUES (14, 'catorce');
INSERT INTO clstr_tst (b, c) VALUES (2, 'dos');
INSERT INTO clstr_tst (b, c) VALUES (18, 'dieciocho');
INSERT INTO clstr_tst (b, c) VALUES (27, 'veintisiete');
INSERT INTO clstr_tst (b, c) VALUES (25, 'veinticinco');
INSERT INTO clstr_tst (b, c) VALUES (13, 'trece');
INSERT INTO clstr_tst (b, c) VALUES (28, 'veintiocho');
INSERT INTO clstr_tst (b, c) VALUES (32, 'treinta y dos');
INSERT INTO clstr_tst (b, c) VALUES (5, 'cinco');
INSERT INTO clstr_tst (b, c) VALUES (29, 'veintinueve');
INSERT INTO clstr_tst (b, c) VALUES (1, 'uno');
INSERT INTO clstr_tst (b, c) VALUES (24, 'veinticuatro');
INSERT INTO clstr_tst (b, c) VALUES (30, 'treinta');
INSERT INTO clstr_tst (b, c) VALUES (12, 'doce');
INSERT INTO clstr_tst (b, c) VALUES (17, 'diecisiete');
INSERT INTO clstr_tst (b, c) VALUES (9, 'nueve');
INSERT INTO clstr_tst (b, c) VALUES (19, 'diecinueve');
INSERT INTO clstr_tst (b, c) VALUES (26, 'veintiseis');
INSERT INTO clstr_tst (b, c) VALUES (15, 'quince');
INSERT INTO clstr_tst (b, c) VALUES (7, 'siete');
INSERT INTO clstr_tst (b, c) VALUES (16, 'dieciseis');
INSERT INTO clstr_tst (b, c) VALUES (8, 'ocho');
-- This entry is needed to test that TOASTED values are copied correctly.
INSERT INTO clstr_tst (b, c, d) VALUES (6, 'seis', repeat('xyzzy', 100000));

CLUSTER clstr_tst_c ON clstr_tst;

SELECT a,b,c,substring(d for 30), length(d) from clstr_tst;
SELECT a,b,c,substring(d for 30), length(d) from clstr_tst ORDER BY a;
SELECT a,b,c,substring(d for 30), length(d) from clstr_tst ORDER BY b;
SELECT a,b,c,substring(d for 30), length(d) from clstr_tst ORDER BY c;

-- Verify that inheritance link still works
INSERT INTO clstr_tst_inh VALUES (0, 100, 'in child table');
SELECT a,b,c,substring(d for 30), length(d) from clstr_tst;

-- Verify that foreign key link still works
INSERT INTO clstr_tst (b, c) VALUES (1111, 'this should fail');

SELECT conname FROM pg_constraint WHERE conrelid = 'clstr_tst'::regclass
ORDER BY 1;


SELECT relname, relkind,
    EXISTS(SELECT 1 FROM pg_class WHERE oid = c.reltoastrelid) AS hastoast
FROM pg_class c WHERE relname LIKE 'clstr_tst%' ORDER BY relname;

-- Verify that indisclustered is correctly set
SELECT pg_class.relname FROM pg_index, pg_class, pg_class AS pg_class_2
WHERE pg_class.oid=indexrelid
	AND indrelid=pg_class_2.oid
	AND pg_class_2.relname = 'clstr_tst'
	AND indisclustered;

-- Try changing indisclustered
ALTER TABLE clstr_tst CLUSTER ON clstr_tst_b_c;
SELECT pg_class.relname FROM pg_index, pg_class, pg_class AS pg_class_2
WHERE pg_class.oid=indexrelid
	AND indrelid=pg_class_2.oid
	AND pg_class_2.relname = 'clstr_tst'
	AND indisclustered;

-- Try turning off all clustering
ALTER TABLE clstr_tst SET WITHOUT CLUSTER;
SELECT pg_class.relname FROM pg_index, pg_class, pg_class AS pg_class_2
WHERE pg_class.oid=indexrelid
	AND indrelid=pg_class_2.oid
	AND pg_class_2.relname = 'clstr_tst'
	AND indisclustered;

-- Verify that clustering all tables does in fact cluster the right ones
<<<<<<< HEAD
CREATE USER clstr_user;
CREATE TABLE clstr_1 (a INT PRIMARY KEY) DISTRIBUTED BY (a);
CREATE TABLE clstr_2 (a INT PRIMARY KEY) DISTRIBUTED BY (a);
CREATE TABLE clstr_3 (a INT PRIMARY KEY) DISTRIBUTED BY (a);
ALTER TABLE clstr_1 OWNER TO clstr_user;
ALTER TABLE clstr_3 OWNER TO clstr_user;
GRANT SELECT ON clstr_2 TO clstr_user;
=======
CREATE USER regress_clstr_user;
CREATE TABLE clstr_1 (a INT PRIMARY KEY);
CREATE TABLE clstr_2 (a INT PRIMARY KEY);
CREATE TABLE clstr_3 (a INT PRIMARY KEY);
ALTER TABLE clstr_1 OWNER TO regress_clstr_user;
ALTER TABLE clstr_3 OWNER TO regress_clstr_user;
GRANT SELECT ON clstr_2 TO regress_clstr_user;
>>>>>>> b5bce6c1
INSERT INTO clstr_1 VALUES (2);
INSERT INTO clstr_1 VALUES (1);
INSERT INTO clstr_2 VALUES (2);
INSERT INTO clstr_2 VALUES (1);
INSERT INTO clstr_3 VALUES (2);
INSERT INTO clstr_3 VALUES (1);

-- "CLUSTER <tablename>" on a table that hasn't been clustered
CLUSTER clstr_2;

CLUSTER clstr_1_pkey ON clstr_1;
CLUSTER clstr_2 USING clstr_2_pkey;
SELECT * FROM clstr_1 UNION ALL
  SELECT * FROM clstr_2 UNION ALL
  SELECT * FROM clstr_3;

-- revert to the original state
DELETE FROM clstr_1;
DELETE FROM clstr_2;
DELETE FROM clstr_3;
INSERT INTO clstr_1 VALUES (2);
INSERT INTO clstr_1 VALUES (1);
INSERT INTO clstr_2 VALUES (2);
INSERT INTO clstr_2 VALUES (1);
INSERT INTO clstr_3 VALUES (2);
INSERT INTO clstr_3 VALUES (1);

-- this user can only cluster clstr_1 and clstr_3, but the latter
-- has not been clustered
SET SESSION AUTHORIZATION regress_clstr_user;
CLUSTER;
SELECT * FROM clstr_1 UNION ALL
  SELECT * FROM clstr_2 UNION ALL
  SELECT * FROM clstr_3;

-- cluster a single table using the indisclustered bit previously set
DELETE FROM clstr_1;
INSERT INTO clstr_1 VALUES (2);
INSERT INTO clstr_1 VALUES (1);
CLUSTER clstr_1;
SELECT * FROM clstr_1;

-- Test MVCC-safety of cluster. There isn't much we can do to verify the
-- results with a single backend...

CREATE TABLE clustertest (key int, distkey int) DISTRIBUTED BY (distkey);
CREATE INDEX clustertest_pkey ON clustertest (key);

INSERT INTO clustertest VALUES (10, 1);
INSERT INTO clustertest VALUES (20, 2);
INSERT INTO clustertest VALUES (30, 1);
INSERT INTO clustertest VALUES (40, 2);
INSERT INTO clustertest VALUES (50, 3);

-- Use a transaction so that updates are not committed when CLUSTER sees 'em
BEGIN;

-- Test update where the old row version is found first in the scan
UPDATE clustertest SET key = 100 WHERE key = 10;

-- Test update where the new row version is found first in the scan
UPDATE clustertest SET key = 35 WHERE key = 40;

-- Test longer update chain
UPDATE clustertest SET key = 60 WHERE key = 50;
UPDATE clustertest SET key = 70 WHERE key = 60;
UPDATE clustertest SET key = 80 WHERE key = 70;

SELECT key FROM clustertest;
CLUSTER clustertest_pkey ON clustertest;
SELECT key FROM clustertest;

COMMIT;

SELECT key FROM clustertest;

-- check that temp tables can be clustered
create temp table clstr_temp (col1 int primary key, col2 text);
insert into clstr_temp values (2, 'two'), (1, 'one');
cluster clstr_temp using clstr_temp_pkey;
select * from clstr_temp;
drop table clstr_temp;

RESET SESSION AUTHORIZATION;

-- Test CLUSTER with external tuplesorting

create table clstr_4 as select * from tenk1;
create index cluster_sort on clstr_4 (hundred, thousand, tenthous);
-- ensure we don't use the index in CLUSTER nor the checking SELECTs
set enable_indexscan = off;

-- Use external sort that only ever uses quicksort to sort runs:
set maintenance_work_mem = '1MB';
set replacement_sort_tuples = 0;
cluster clstr_4 using cluster_sort;
select * from
(select hundred, lag(hundred) over () as lhundred,
        thousand, lag(thousand) over () as lthousand,
        tenthous, lag(tenthous) over () as ltenthous from clstr_4) ss
where row(hundred, thousand, tenthous) <= row(lhundred, lthousand, ltenthous);

-- Replacement selection will now be forced.  It should only produce a single
-- run, due to the fact that input is found to be presorted:
set replacement_sort_tuples = 150000;
cluster clstr_4 using cluster_sort;
select * from
(select hundred, lag(hundred) over () as lhundred,
        thousand, lag(thousand) over () as lthousand,
        tenthous, lag(tenthous) over () as ltenthous from clstr_4) ss
where row(hundred, thousand, tenthous) <= row(lhundred, lthousand, ltenthous);

reset enable_indexscan;
reset maintenance_work_mem;
reset replacement_sort_tuples;

-- clean up
DROP TABLE clustertest;
DROP TABLE clstr_1;
DROP TABLE clstr_2;
DROP TABLE clstr_3;
DROP TABLE clstr_4;
DROP USER regress_clstr_user;<|MERGE_RESOLUTION|>--- conflicted
+++ resolved
@@ -106,15 +106,6 @@
 	AND indisclustered;
 
 -- Verify that clustering all tables does in fact cluster the right ones
-<<<<<<< HEAD
-CREATE USER clstr_user;
-CREATE TABLE clstr_1 (a INT PRIMARY KEY) DISTRIBUTED BY (a);
-CREATE TABLE clstr_2 (a INT PRIMARY KEY) DISTRIBUTED BY (a);
-CREATE TABLE clstr_3 (a INT PRIMARY KEY) DISTRIBUTED BY (a);
-ALTER TABLE clstr_1 OWNER TO clstr_user;
-ALTER TABLE clstr_3 OWNER TO clstr_user;
-GRANT SELECT ON clstr_2 TO clstr_user;
-=======
 CREATE USER regress_clstr_user;
 CREATE TABLE clstr_1 (a INT PRIMARY KEY);
 CREATE TABLE clstr_2 (a INT PRIMARY KEY);
@@ -122,7 +113,6 @@
 ALTER TABLE clstr_1 OWNER TO regress_clstr_user;
 ALTER TABLE clstr_3 OWNER TO regress_clstr_user;
 GRANT SELECT ON clstr_2 TO regress_clstr_user;
->>>>>>> b5bce6c1
 INSERT INTO clstr_1 VALUES (2);
 INSERT INTO clstr_1 VALUES (1);
 INSERT INTO clstr_2 VALUES (2);
@@ -210,7 +200,11 @@
 
 -- Test CLUSTER with external tuplesorting
 
-create table clstr_4 as select * from tenk1;
+-- The tests assume that the rows come out in the physical order, as
+-- sorted by CLUSTER. In GPDB, add a dummy column to force all the rows to go
+-- to the same segment, otherwise the rows come out in random order from the
+-- segments.
+create table clstr_4 as select 1 as dummy, * from tenk1 distributed by (dummy);
 create index cluster_sort on clstr_4 (hundred, thousand, tenthous);
 -- ensure we don't use the index in CLUSTER nor the checking SELECTs
 set enable_indexscan = off;
