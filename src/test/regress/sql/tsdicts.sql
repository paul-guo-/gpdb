--- conflicted
+++ resolved
@@ -48,9 +48,6 @@
 SELECT ts_lexize('hunspell', 'ballyklubber');
 SELECT ts_lexize('hunspell', 'footballyklubber');
 
-<<<<<<< HEAD
--- Synonym dictionary
-=======
 -- Test ISpell dictionary with hunspell affix file with FLAG long parameter
 CREATE TEXT SEARCH DICTIONARY hunspell_long (
                         Template=ispell,
@@ -99,8 +96,7 @@
 SELECT ts_lexize('hunspell_num', 'ballyklubber');
 SELECT ts_lexize('hunspell_num', 'footballyklubber');
 
--- Synonim dictionary
->>>>>>> b5bce6c1
+-- Synonym dictionary
 CREATE TEXT SEARCH DICTIONARY synonym (
 						Template=synonym,
 						Synonyms=synonym_sample
