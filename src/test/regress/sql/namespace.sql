--- conflicted
+++ resolved
@@ -37,71 +37,8 @@
               b int UNIQUE
        );
 
-<<<<<<< HEAD
--- Test GRANT/REVOKE 
-CREATE SCHEMA test_schema_2;
-CREATE TABLE test_schema_2.abc as select * from test_schema_1.abc DISTRIBUTED BY (a);
-create role tmp_test_schema_role RESOURCE QUEUE pg_default;
-GRANT ALL ON SCHEMA test_schema_1 to tmp_test_schema_role;
-
-SET SESSION AUTHORIZATION tmp_test_schema_role;
-CREATE TABLE test_schema_1.grant_test(a int) DISTRIBUTED BY (a);
-DROP TABLE test_schema_1.grant_test;
-CREATE TABLE test_schema_2.grant_test(a int) DISTRIBUTED BY (a); -- no permissions on schema
-SELECT * FROM test_schema_1.abc; -- no permissions on table
-SELECT * FROM test_schema_2.abc; -- no permissions on schema
-ALTER SCHEMA test_schema_1 RENAME to myschema;  -- not the schema owner
-
-RESET SESSION AUTHORIZATION;
-DROP TABLE test_schema_2.abc;
-DROP SCHEMA test_schema_2;
-
--- ALTER SCHEMA .. OWNER TO
-ALTER SCHEMA pg_toast OWNER to tmp_test_schema_role; -- system schema
-alter schema test_schema_1 owner to tmp_test_schema_role;
-select rolname from pg_authid a, pg_namespace n where a.oid = n.nspowner
-  and nspname = 'test_schema_1';
-
--- test CREATE SCHEMA/ALTER SCHEMA for reserved names
-CREATE SCHEMA pg_schema; -- reserved name
-CREATE SCHEMA gp_schema; -- reserved name
-ALTER SCHEMA test_schema_1 RENAME to pg_schema; -- reseved name
-ALTER SCHEMA test_schema_1 RENAME to gp_schema; -- reserved name
-ALTER SCHEMA pg_toast RENAME to bread;  -- system schema
-
--- RENAME to a valid new name
-ALTER SCHEMA test_schema_1 RENAME to test_schema_2;
-
--- Check that ALTER statements dispatched correctly
-select * 
-FROM gp_dist_random('pg_namespace') n1 
-  full outer join pg_namespace n2 on (n1.oid = n2.oid)
-WHERE n1.nspname != n2.nspname or n1.nspowner != n2.nspowner or
-      n1.nspname is null or n2.nspname is null;
-
--- DROP SCHEMA
-DROP SCHEMA pg_toast;       -- system schema
-DROP SCHEMA test_schema_1;  -- does not exist
-DROP SCHEMA test_schema_2;  -- contains objects
-DROP SCHEMA test_schema_2 CASCADE;
-DROP ROLE tmp_test_schema_role;
-
--- verify that the objects were dropped
-SELECT nspname, relname
-FROM pg_class c JOIN pg_namespace n ON (c.relnamespace = n.oid)
-WHERE nspname ~ 'test_schema_[12]';
-
-SELECT nspname 
-FROM pg_namespace n
-WHERE nspname ~ 'test_schema_[12]';
-
-SELECT rolname
-FROM pg_authid a
-WHERE rolname ~ 'tmp_test_schema_role'
-=======
 DROP SCHEMA test_schema_renamed CASCADE;
 
 -- verify that the objects were dropped
 SELECT COUNT(*) FROM pg_class WHERE relnamespace =
-    (SELECT oid FROM pg_namespace WHERE nspname = 'test_schema_renamed');
->>>>>>> ab76208e
+    (SELECT oid FROM pg_namespace WHERE nspname = 'test_schema_renamed');