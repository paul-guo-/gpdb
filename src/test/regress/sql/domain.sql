--- conflicted
+++ resolved
@@ -452,12 +452,8 @@
 alter domain posint add constraint c1 check(value >= 0);
 drop table ddtest2;
 
-<<<<<<< HEAD
+-- Likewise for domains within arrays of composite
 create table ddtest2(f1 ddtest1[], distkey int) distributed by (distkey);
-=======
--- Likewise for domains within arrays of composite
-create table ddtest2(f1 ddtest1[]);
->>>>>>> 4f0bf335
 insert into ddtest2 values('{(-1)}');
 alter domain posint add constraint c1 check(value >= 0);
 drop table ddtest2;
