SELECT name, setting FROM pg_settings WHERE name LIKE 'enable%';

CREATE TABLE foo2(fooid int, f2 int);
INSERT INTO foo2 VALUES(1, 11);
INSERT INTO foo2 VALUES(2, 22);
INSERT INTO foo2 VALUES(1, 111);

CREATE FUNCTION foot(int) returns setof foo2 as 'SELECT * FROM foo2 WHERE fooid = $1 ORDER BY f2;' LANGUAGE SQL;

-- function with ORDINALITY
select * from foot(1) with ordinality as z(a,b,ord);
select * from foot(1) with ordinality as z(a,b,ord) where b > 100;   -- ordinal 2, not 1
-- ordinality vs. column names and types
select a,b,ord from foot(1) with ordinality as z(a,b,ord);
select a,ord from unnest(array['a','b']) with ordinality as z(a,ord);
select * from unnest(array['a','b']) with ordinality as z(a,ord);
select a,ord from unnest(array[1.0::float8]) with ordinality as z(a,ord);
select * from unnest(array[1.0::float8]) with ordinality as z(a,ord);
select row_to_json(s.*) from generate_series(11,14) with ordinality s;
-- ordinality vs. views
create temporary view vw_ord as select * from (values (1)) v(n) join foot(1) with ordinality as z(a,b,ord) on (n=ord);
select * from vw_ord;
select definition from pg_views where viewname='vw_ord';
drop view vw_ord;

-- multiple functions
select * from rows from(foot(1),foot(2)) with ordinality as z(a,b,c,d,ord);
create temporary view vw_ord as select * from (values (1)) v(n) join rows from(foot(1),foot(2)) with ordinality as z(a,b,c,d,ord) on (n=ord);
select * from vw_ord;
select definition from pg_views where viewname='vw_ord';
drop view vw_ord;

-- expansions of unnest()
select * from unnest(array[10,20],array['foo','bar'],array[1.0]);
select * from unnest(array[10,20],array['foo','bar'],array[1.0]) with ordinality as z(a,b,c,ord);
select * from rows from(unnest(array[10,20],array['foo','bar'],array[1.0])) with ordinality as z(a,b,c,ord);
select * from rows from(unnest(array[10,20],array['foo','bar']), generate_series(101,102)) with ordinality as z(a,b,c,ord);
create temporary view vw_ord as select * from unnest(array[10,20],array['foo','bar'],array[1.0]) as z(a,b,c);
select * from vw_ord;
select definition from pg_views where viewname='vw_ord';
drop view vw_ord;
create temporary view vw_ord as select * from rows from(unnest(array[10,20],array['foo','bar'],array[1.0])) as z(a,b,c);
select * from vw_ord;
select definition from pg_views where viewname='vw_ord';
drop view vw_ord;
create temporary view vw_ord as select * from rows from(unnest(array[10,20],array['foo','bar']), generate_series(1,2)) as z(a,b,c);
select * from vw_ord;
select definition from pg_views where viewname='vw_ord';
drop view vw_ord;

-- ordinality and multiple functions vs. rewind and reverse scan
-- Backward scan not supported in GPDB, which makes this a lot less
-- interesting than in PostgreSQL.
begin;
declare foo scroll cursor for select * from rows from(generate_series(1,5),generate_series(1,2)) with ordinality as g(i,j,o);
fetch all from foo;
--fetch backward all from foo;
fetch all from foo;
fetch next from foo;
fetch next from foo;
--fetch prior from foo;
--fetch absolute 1 from foo;
fetch next from foo;
fetch next from foo;
fetch next from foo;
--fetch prior from foo;
--fetch prior from foo;
--fetch prior from foo;
commit;

-- function with implicit LATERAL
select * from foo2, foot(foo2.fooid) z where foo2.f2 = z.f2;

-- function with implicit LATERAL and explicit ORDINALITY
select * from foo2, foot(foo2.fooid) with ordinality as z(fooid,f2,ord) where foo2.f2 = z.f2;

-- function in subselect
select * from foo2 where f2 in (select f2 from foot(foo2.fooid) z where z.fooid = foo2.fooid) ORDER BY 1,2;

-- function in subselect
select * from foo2 where f2 in (select f2 from foot(1) z where z.fooid = foo2.fooid) ORDER BY 1,2;

-- function in subselect
select * from foo2 where f2 in (select f2 from foot(foo2.fooid) z where z.fooid = 1) ORDER BY 1,2;

-- nested functions
select foot.fooid, foot.f2 from foot(sin(pi()/2)::int) ORDER BY 1,2;

CREATE TABLE foo (fooid int, foosubid int, fooname text, primary key(fooid,foosubid));
INSERT INTO foo VALUES(1,1,'Joe');
INSERT INTO foo VALUES(1,2,'Ed');
INSERT INTO foo VALUES(2,1,'Mary');

-- sql, proretset = f, prorettype = b
CREATE FUNCTION getfoo1(int) RETURNS int AS 'SELECT $1;' LANGUAGE SQL;
SELECT * FROM getfoo1(1) AS t1;
SELECT * FROM getfoo1(1) WITH ORDINALITY AS t1(v,o);
CREATE VIEW vw_getfoo AS SELECT * FROM getfoo1(1);
SELECT * FROM vw_getfoo;
DROP VIEW vw_getfoo;
CREATE VIEW vw_getfoo AS SELECT * FROM getfoo1(1) WITH ORDINALITY as t1(v,o);
SELECT * FROM vw_getfoo;
DROP VIEW vw_getfoo;

-- sql, proretset = t, prorettype = b
CREATE FUNCTION getfoo2(int) RETURNS setof int AS 'SELECT fooid FROM foo WHERE fooid = $1;' LANGUAGE SQL;
SELECT * FROM getfoo2(1) AS t1;
SELECT * FROM getfoo2(1) WITH ORDINALITY AS t1(v,o);
CREATE VIEW vw_getfoo AS SELECT * FROM getfoo2(1);
SELECT * FROM vw_getfoo;
DROP VIEW vw_getfoo;
CREATE VIEW vw_getfoo AS SELECT * FROM getfoo2(1) WITH ORDINALITY AS t1(v,o);
SELECT * FROM vw_getfoo;
DROP VIEW vw_getfoo;

-- sql, proretset = t, prorettype = b
CREATE FUNCTION getfoo3(int) RETURNS setof text AS 'SELECT fooname FROM foo WHERE fooid = $1 ORDER BY fooname DESC /* ORDER BY to force the Joe row to be returned */ ;' LANGUAGE SQL;
SELECT * FROM getfoo3(1) AS t1;
SELECT * FROM getfoo3(1) WITH ORDINALITY AS t1(v,o);
CREATE VIEW vw_getfoo AS SELECT * FROM getfoo3(1);
SELECT * FROM vw_getfoo;
DROP VIEW vw_getfoo;
CREATE VIEW vw_getfoo AS SELECT * FROM getfoo3(1) WITH ORDINALITY AS t1(v,o);
SELECT * FROM vw_getfoo;
DROP VIEW vw_getfoo;

-- sql, proretset = f, prorettype = c
CREATE FUNCTION getfoo4(int) RETURNS foo AS 'SELECT * FROM foo WHERE fooid = $1 ORDER BY fooname DESC /* ORDER BY to force the Joe row to be returned */ ;' LANGUAGE SQL;
SELECT * FROM getfoo4(1) AS t1;
SELECT * FROM getfoo4(1) WITH ORDINALITY AS t1(a,b,c,o);
CREATE VIEW vw_getfoo AS SELECT * FROM getfoo4(1);
SELECT * FROM vw_getfoo;
DROP VIEW vw_getfoo;
CREATE VIEW vw_getfoo AS SELECT * FROM getfoo4(1) WITH ORDINALITY AS t1(a,b,c,o);
SELECT * FROM vw_getfoo;
DROP VIEW vw_getfoo;

-- sql, proretset = t, prorettype = c
CREATE FUNCTION getfoo5(int) RETURNS setof foo AS 'SELECT * FROM foo WHERE fooid = $1 ORDER BY fooname DESC /* ORDER BY to force the Joe row to be returned */ ;' LANGUAGE SQL;
SELECT * FROM getfoo5(1) AS t1;
SELECT * FROM getfoo5(1) WITH ORDINALITY AS t1(a,b,c,o);
CREATE VIEW vw_getfoo AS SELECT * FROM getfoo5(1);
SELECT * FROM vw_getfoo;
DROP VIEW vw_getfoo;
CREATE VIEW vw_getfoo AS SELECT * FROM getfoo5(1) WITH ORDINALITY AS t1(a,b,c,o);
SELECT * FROM vw_getfoo;
DROP VIEW vw_getfoo;

-- sql, proretset = f, prorettype = record
CREATE FUNCTION getfoo6(int) RETURNS RECORD AS 'SELECT * FROM foo WHERE fooid = $1 ORDER BY fooname DESC /* ORDER BY to force the Joe row to be returned */ ;' LANGUAGE SQL;
SELECT * FROM getfoo6(1) AS t1(fooid int, foosubid int, fooname text);
SELECT * FROM ROWS FROM( getfoo6(1) AS (fooid int, foosubid int, fooname text) ) WITH ORDINALITY;
CREATE VIEW vw_getfoo AS SELECT * FROM getfoo6(1) AS
(fooid int, foosubid int, fooname text);
SELECT * FROM vw_getfoo;
DROP VIEW vw_getfoo;
CREATE VIEW vw_getfoo AS
  SELECT * FROM ROWS FROM( getfoo6(1) AS (fooid int, foosubid int, fooname text) )
                WITH ORDINALITY;
SELECT * FROM vw_getfoo;
DROP VIEW vw_getfoo;

-- sql, proretset = t, prorettype = record
CREATE FUNCTION getfoo7(int) RETURNS setof record AS 'SELECT * FROM foo WHERE fooid = $1 ORDER BY fooname DESC /* ORDER BY to force the Joe row to be returned */ ;' LANGUAGE SQL;
SELECT * FROM getfoo7(1) AS t1(fooid int, foosubid int, fooname text);
SELECT * FROM ROWS FROM( getfoo7(1) AS (fooid int, foosubid int, fooname text) ) WITH ORDINALITY;
CREATE VIEW vw_getfoo AS SELECT * FROM getfoo7(1) AS
(fooid int, foosubid int, fooname text);
SELECT * FROM vw_getfoo;
DROP VIEW vw_getfoo;
CREATE VIEW vw_getfoo AS
  SELECT * FROM ROWS FROM( getfoo7(1) AS (fooid int, foosubid int, fooname text) )
                WITH ORDINALITY;
SELECT * FROM vw_getfoo;
DROP VIEW vw_getfoo;

-- plpgsql, proretset = f, prorettype = b
CREATE FUNCTION getfoo8(int) RETURNS int AS 'DECLARE fooint int; BEGIN SELECT fooid into fooint FROM foo WHERE fooid = $1; RETURN fooint; END;' LANGUAGE plpgsql;
SELECT * FROM getfoo8(1) AS t1;
SELECT * FROM getfoo8(1) WITH ORDINALITY AS t1(v,o);
CREATE VIEW vw_getfoo AS SELECT * FROM getfoo8(1);
SELECT * FROM vw_getfoo;
DROP VIEW vw_getfoo;
CREATE VIEW vw_getfoo AS SELECT * FROM getfoo8(1) WITH ORDINALITY AS t1(v,o);
SELECT * FROM vw_getfoo;
DROP VIEW vw_getfoo;

-- plpgsql, proretset = f, prorettype = c
CREATE FUNCTION getfoo9(int) RETURNS foo AS 'DECLARE footup foo%ROWTYPE; BEGIN SELECT * into footup FROM foo WHERE fooid = $1 ORDER BY fooname DESC /* ORDER BY to force the Joe row to be returned */ ; RETURN footup; END;' LANGUAGE plpgsql;
SELECT * FROM getfoo9(1) AS t1;
SELECT * FROM getfoo9(1) WITH ORDINALITY AS t1(a,b,c,o);
CREATE VIEW vw_getfoo AS SELECT * FROM getfoo9(1);
SELECT * FROM vw_getfoo;
DROP VIEW vw_getfoo;
CREATE VIEW vw_getfoo AS SELECT * FROM getfoo9(1) WITH ORDINALITY AS t1(a,b,c,o);
SELECT * FROM vw_getfoo;
DROP VIEW vw_getfoo;

-- mix 'n match kinds, to exercise expandRTE and related logic

select * from rows from(getfoo1(1),getfoo2(1),getfoo3(1),getfoo4(1),getfoo5(1),
                    getfoo6(1) AS (fooid int, foosubid int, fooname text),
                    getfoo7(1) AS (fooid int, foosubid int, fooname text),
                    getfoo8(1),getfoo9(1))
              with ordinality as t1(a,b,c,d,e,f,g,h,i,j,k,l,m,o,p,q,r,s,t,u);
select * from rows from(getfoo9(1),getfoo8(1),
                    getfoo7(1) AS (fooid int, foosubid int, fooname text),
                    getfoo6(1) AS (fooid int, foosubid int, fooname text),
                    getfoo5(1),getfoo4(1),getfoo3(1),getfoo2(1),getfoo1(1))
              with ordinality as t1(a,b,c,d,e,f,g,h,i,j,k,l,m,o,p,q,r,s,t,u);

create temporary view vw_foo as
  select * from rows from(getfoo9(1),
                      getfoo7(1) AS (fooid int, foosubid int, fooname text),
                      getfoo1(1))
                with ordinality as t1(a,b,c,d,e,f,g,n);
select * from vw_foo;
select pg_get_viewdef('vw_foo');
drop view vw_foo;

DROP FUNCTION getfoo1(int);
DROP FUNCTION getfoo2(int);
DROP FUNCTION getfoo3(int);
DROP FUNCTION getfoo4(int);
DROP FUNCTION getfoo5(int);
DROP FUNCTION getfoo6(int);
DROP FUNCTION getfoo7(int);
DROP FUNCTION getfoo8(int);
DROP FUNCTION getfoo9(int);
DROP FUNCTION foot(int);
DROP TABLE foo2;
DROP TABLE foo;

-- Rescan tests --
CREATE TEMPORARY SEQUENCE foo_rescan_seq1;
CREATE TEMPORARY SEQUENCE foo_rescan_seq2;
CREATE TYPE foo_rescan_t AS (i integer, s bigint);

CREATE FUNCTION foo_sql(int,int) RETURNS setof foo_rescan_t AS 'SELECT i, nextval(''foo_rescan_seq1'') FROM generate_series($1,$2) i;' LANGUAGE SQL;
-- plpgsql functions use materialize mode
CREATE FUNCTION foo_mat(int,int) RETURNS setof foo_rescan_t AS 'begin for i in $1..$2 loop return next (i, nextval(''foo_rescan_seq2'')); end loop; end;' LANGUAGE plpgsql;

--invokes ExecReScanFunctionScan - all these cases should materialize the function only once
-- LEFT JOIN on a condition that the planner can't prove to be true is used to ensure the function
-- is on the inner path of a nestloop join

SELECT setval('foo_rescan_seq1',1,false),setval('foo_rescan_seq2',1,false);
SELECT * FROM (VALUES (1),(2),(3)) v(r) LEFT JOIN foo_sql(11,13) ON (r+i)<100;
SELECT setval('foo_rescan_seq1',1,false),setval('foo_rescan_seq2',1,false);
SELECT * FROM (VALUES (1),(2),(3)) v(r) LEFT JOIN foo_sql(11,13) WITH ORDINALITY AS f(i,s,o) ON (r+i)<100;

SELECT setval('foo_rescan_seq1',1,false),setval('foo_rescan_seq2',1,false);
SELECT * FROM (VALUES (1),(2),(3)) v(r) LEFT JOIN foo_mat(11,13) ON (r+i)<100;
SELECT setval('foo_rescan_seq1',1,false),setval('foo_rescan_seq2',1,false);
SELECT * FROM (VALUES (1),(2),(3)) v(r) LEFT JOIN foo_mat(11,13) WITH ORDINALITY AS f(i,s,o) ON (r+i)<100;
SELECT setval('foo_rescan_seq1',1,false),setval('foo_rescan_seq2',1,false);
SELECT * FROM (VALUES (1),(2),(3)) v(r) LEFT JOIN ROWS FROM( foo_sql(11,13), foo_mat(11,13) ) WITH ORDINALITY AS f(i1,s1,i2,s2,o) ON (r+i1+i2)<100;

SELECT * FROM (VALUES (1),(2),(3)) v(r) LEFT JOIN generate_series(11,13) f(i) ON (r+i)<100;
SELECT * FROM (VALUES (1),(2),(3)) v(r) LEFT JOIN generate_series(11,13) WITH ORDINALITY AS f(i,o) ON (r+i)<100;

SELECT * FROM (VALUES (1),(2),(3)) v(r) LEFT JOIN unnest(array[10,20,30]) f(i) ON (r+i)<100;
SELECT * FROM (VALUES (1),(2),(3)) v(r) LEFT JOIN unnest(array[10,20,30]) WITH ORDINALITY AS f(i,o) ON (r+i)<100;

--invokes ExecReScanFunctionScan with chgParam != NULL (using implied LATERAL)

SELECT setval('foo_rescan_seq1',1,false),setval('foo_rescan_seq2',1,false);
SELECT * FROM (VALUES (1),(2),(3)) v(r), foo_sql(10+r,13);
SELECT setval('foo_rescan_seq1',1,false),setval('foo_rescan_seq2',1,false);
SELECT * FROM (VALUES (1),(2),(3)) v(r), foo_sql(10+r,13) WITH ORDINALITY AS f(i,s,o);
SELECT setval('foo_rescan_seq1',1,false),setval('foo_rescan_seq2',1,false);
SELECT * FROM (VALUES (1),(2),(3)) v(r), foo_sql(11,10+r);
SELECT setval('foo_rescan_seq1',1,false),setval('foo_rescan_seq2',1,false);
SELECT * FROM (VALUES (1),(2),(3)) v(r), foo_sql(11,10+r) WITH ORDINALITY AS f(i,s,o);
SELECT setval('foo_rescan_seq1',1,false),setval('foo_rescan_seq2',1,false);
SELECT * FROM (VALUES (11,12),(13,15),(16,20)) v(r1,r2), foo_sql(r1,r2);
SELECT setval('foo_rescan_seq1',1,false),setval('foo_rescan_seq2',1,false);
SELECT * FROM (VALUES (11,12),(13,15),(16,20)) v(r1,r2), foo_sql(r1,r2) WITH ORDINALITY AS f(i,s,o);

SELECT setval('foo_rescan_seq1',1,false),setval('foo_rescan_seq2',1,false);
SELECT * FROM (VALUES (1),(2),(3)) v(r), foo_mat(10+r,13);
SELECT setval('foo_rescan_seq1',1,false),setval('foo_rescan_seq2',1,false);
SELECT * FROM (VALUES (1),(2),(3)) v(r), foo_mat(10+r,13) WITH ORDINALITY AS f(i,s,o);
SELECT setval('foo_rescan_seq1',1,false),setval('foo_rescan_seq2',1,false);
SELECT * FROM (VALUES (1),(2),(3)) v(r), foo_mat(11,10+r);
SELECT setval('foo_rescan_seq1',1,false),setval('foo_rescan_seq2',1,false);
SELECT * FROM (VALUES (1),(2),(3)) v(r), foo_mat(11,10+r) WITH ORDINALITY AS f(i,s,o);
SELECT setval('foo_rescan_seq1',1,false),setval('foo_rescan_seq2',1,false);
SELECT * FROM (VALUES (11,12),(13,15),(16,20)) v(r1,r2), foo_mat(r1,r2);
SELECT setval('foo_rescan_seq1',1,false),setval('foo_rescan_seq2',1,false);
SELECT * FROM (VALUES (11,12),(13,15),(16,20)) v(r1,r2), foo_mat(r1,r2) WITH ORDINALITY AS f(i,s,o);

-- selective rescan of multiple functions:

SELECT setval('foo_rescan_seq1',1,false),setval('foo_rescan_seq2',1,false);
SELECT * FROM (VALUES (1),(2),(3)) v(r), ROWS FROM( foo_sql(11,11), foo_mat(10+r,13) );
SELECT setval('foo_rescan_seq1',1,false),setval('foo_rescan_seq2',1,false);
SELECT * FROM (VALUES (1),(2),(3)) v(r), ROWS FROM( foo_sql(10+r,13), foo_mat(11,11) );
SELECT setval('foo_rescan_seq1',1,false),setval('foo_rescan_seq2',1,false);
SELECT * FROM (VALUES (1),(2),(3)) v(r), ROWS FROM( foo_sql(10+r,13), foo_mat(10+r,13) );

SELECT setval('foo_rescan_seq1',1,false),setval('foo_rescan_seq2',1,false);
SELECT * FROM generate_series(1,2) r1, generate_series(r1,3) r2, ROWS FROM( foo_sql(10+r1,13), foo_mat(10+r2,13) );

SELECT * FROM (VALUES (1),(2),(3)) v(r), generate_series(10+r,20-r) f(i);
SELECT * FROM (VALUES (1),(2),(3)) v(r), generate_series(10+r,20-r) WITH ORDINALITY AS f(i,o);

SELECT * FROM (VALUES (1),(2),(3)) v(r), unnest(array[r*10,r*20,r*30]) f(i);
SELECT * FROM (VALUES (1),(2),(3)) v(r), unnest(array[r*10,r*20,r*30]) WITH ORDINALITY AS f(i,o);

-- deep nesting

SELECT * FROM (VALUES (1),(2),(3)) v1(r1),
              LATERAL (SELECT r1, * FROM (VALUES (10),(20),(30)) v2(r2)
                                         LEFT JOIN generate_series(21,23) f(i) ON ((r2+i)<100) OFFSET 0) s1;
SELECT * FROM (VALUES (1),(2),(3)) v1(r1),
              LATERAL (SELECT r1, * FROM (VALUES (10),(20),(30)) v2(r2)
                                         LEFT JOIN generate_series(20+r1,23) f(i) ON ((r2+i)<100) OFFSET 0) s1;
SELECT * FROM (VALUES (1),(2),(3)) v1(r1),
              LATERAL (SELECT r1, * FROM (VALUES (10),(20),(30)) v2(r2)
                                         LEFT JOIN generate_series(r2,r2+3) f(i) ON ((r2+i)<100) OFFSET 0) s1;
SELECT * FROM (VALUES (1),(2),(3)) v1(r1),
              LATERAL (SELECT r1, * FROM (VALUES (10),(20),(30)) v2(r2)
                                         LEFT JOIN generate_series(r1,2+r2/5) f(i) ON ((r2+i)<100) OFFSET 0) s1;

DROP FUNCTION foo_sql(int,int);
DROP FUNCTION foo_mat(int,int);
DROP SEQUENCE foo_rescan_seq1;
DROP SEQUENCE foo_rescan_seq2;

--
-- Test cases involving OUT parameters
--

CREATE FUNCTION foo(in f1 int, out f2 int)
AS 'select $1+1' LANGUAGE sql;
SELECT foo(42);
SELECT * FROM foo(42);
SELECT * FROM foo(42) AS p(x);

-- explicit spec of return type is OK
CREATE OR REPLACE FUNCTION foo(in f1 int, out f2 int) RETURNS int
AS 'select $1+1' LANGUAGE sql;
-- error, wrong result type
CREATE OR REPLACE FUNCTION foo(in f1 int, out f2 int) RETURNS float
AS 'select $1+1' LANGUAGE sql;
-- with multiple OUT params you must get a RECORD result
CREATE OR REPLACE FUNCTION foo(in f1 int, out f2 int, out f3 text) RETURNS int
AS 'select $1+1' LANGUAGE sql;
CREATE OR REPLACE FUNCTION foo(in f1 int, out f2 int, out f3 text)
RETURNS record
AS 'select $1+1' LANGUAGE sql;

CREATE OR REPLACE FUNCTION foor(in f1 int, out f2 int, out text)
AS $$select $1-1, $1::text || 'z'$$ LANGUAGE sql;
SELECT f1, foor(f1) FROM int4_tbl;
SELECT * FROM foor(42);
SELECT * FROM foor(42) AS p(a,b);

CREATE OR REPLACE FUNCTION foob(in f1 int, inout f2 int, out text)
AS $$select $2-1, $1::text || 'z'$$ LANGUAGE sql;
SELECT f1, foob(f1, f1/2) FROM int4_tbl;
SELECT * FROM foob(42, 99);
SELECT * FROM foob(42, 99) AS p(a,b);

-- Can reference function with or without OUT params for DROP, etc
DROP FUNCTION foo(int);
DROP FUNCTION foor(in f2 int, out f1 int, out text);
DROP FUNCTION foob(in f1 int, inout f2 int);

--
-- For my next trick, polymorphic OUT parameters
--

CREATE FUNCTION dup (f1 anyelement, f2 out anyelement, f3 out anyarray)
AS 'select $1, array[$1,$1]' LANGUAGE sql;
SELECT dup(22);
SELECT dup('xyz');	-- fails
SELECT dup('xyz'::text);
SELECT * FROM dup('xyz'::text);

-- fails, as we are attempting to rename first argument
CREATE OR REPLACE FUNCTION dup (inout f2 anyelement, out f3 anyarray)
AS 'select $1, array[$1,$1]' LANGUAGE sql;

DROP FUNCTION dup(anyelement);

-- equivalent behavior, though different name exposed for input arg
CREATE OR REPLACE FUNCTION dup (inout f2 anyelement, out f3 anyarray)
AS 'select $1, array[$1,$1]' LANGUAGE sql;
SELECT dup(22);

DROP FUNCTION dup(anyelement);

-- fails, no way to deduce outputs
CREATE FUNCTION bad (f1 int, out f2 anyelement, out f3 anyarray)
AS 'select $1, array[$1,$1]' LANGUAGE sql;

--
-- table functions
--

CREATE OR REPLACE FUNCTION foo()
RETURNS TABLE(a int)
AS $$ SELECT a FROM generate_series(1,5) a(a) $$ LANGUAGE sql;
SELECT * FROM foo();
DROP FUNCTION foo();

CREATE OR REPLACE FUNCTION foo(int)
RETURNS TABLE(a int, b int)
AS $$ SELECT a, b
         FROM generate_series(1,$1) a(a),
              generate_series(1,$1) b(b) $$ LANGUAGE sql;
SELECT * FROM foo(3);
DROP FUNCTION foo(int);

-- case that causes change of typmod knowledge during inlining
CREATE OR REPLACE FUNCTION foo()
RETURNS TABLE(a varchar(5))
AS $$ SELECT 'hello'::varchar(5) $$ LANGUAGE sql STABLE;
SELECT * FROM foo() GROUP BY 1;
DROP FUNCTION foo();

--
-- some tests on SQL functions with RETURNING
--

create temp table tt(f1 serial, data text);

-- GPDB: The tests below which throw NOTICEs, throw them in indeterminate
-- order, if the rows are hashed to different segments. Force the rows
-- that have problem to be hashed to the same segment, using a custom hash
-- function.
CREATE OPERATOR FAMILY dummy_int_hash_ops USING hash;

CREATE FUNCTION dummy_hashfunc(int) RETURNS int AS $$
begin
  return CASE WHEN $1 BETWEEN 7 AND 15 THEN 0 ELSE $1 END;
end; $$ LANGUAGE plpgsql STRICT IMMUTABLE;

CREATE OPERATOR CLASS dummy_int_hash_ops FOR TYPE int4
  USING hash FAMILY dummy_int_hash_ops AS
  OPERATOR 1 =,
  FUNCTION 1 dummy_hashfunc(int);

ALTER TABLE tt SET DISTRIBUTED BY (f1 dummy_int_hash_ops);

create function insert_tt(text) returns int as
$$ insert into tt(data) values($1) returning f1 $$
language sql;

select insert_tt('foo');
select insert_tt('bar');
select * from tt;

-- insert will execute to completion even if function needs just 1 row
create or replace function insert_tt(text) returns int as
$$ insert into tt(data) values($1),($1||$1) returning (f1>0)::int $$
language sql;

select insert_tt('fool');
select * from tt;

-- setof does what's expected
create or replace function insert_tt2(text,text) returns setof int as
$$ insert into tt(data) values($1),($2) returning f1 $$
language sql;

select insert_tt2('foolish','barrish');
select * from insert_tt2('baz','quux');
select * from tt;

-- limit doesn't prevent execution to completion
select insert_tt2('foolish','barrish') limit 1;
select * from tt;

-- triggers will fire, too
create function noticetrigger() returns trigger as $$
begin
  raise notice 'noticetrigger % %', new.f1, new.data;
  return null;
end $$ language plpgsql;
create trigger tnoticetrigger after insert on tt for each row
execute procedure noticetrigger();

select insert_tt2('foolme','barme') limit 1;
select * from tt;

-- and rules work
create temp table tt_log(f1 int, data text);

create rule insert_tt_rule as on insert to tt do also
  insert into tt_log values(new.*);

select insert_tt2('foollog','barlog') limit 1;
select * from tt;
-- note that nextval() gets executed a second time in the rule expansion,
-- which is expected.
select * from tt_log;

-- test case for a whole-row-variable bug
create function foo1(n integer, out a text, out b text)
  returns setof record
  language sql
  as $$ select 'foo ' || i, 'bar ' || i from generate_series(1,$1) i $$;

set work_mem='64kB';
select t.a, t, t.a from foo1(10000) t limit 1;
reset work_mem;
select t.a, t, t.a from foo1(10000) t limit 1;

drop function foo1(n integer);

-- test use of SQL functions returning record
-- this is supported in some cases where the query doesn't specify
-- the actual record type ...

create function array_to_set(anyarray) returns setof record as $$
  select i AS "index", $1[i] AS "value" from generate_subscripts($1, 1) i
$$ language sql strict immutable;

select array_to_set(array['one', 'two']);
select * from array_to_set(array['one', 'two']) as t(f1 int,f2 text);
select * from array_to_set(array['one', 'two']); -- fail

create temp table foo(f1 int8, f2 int8);

create function testfoo() returns record as $$
  insert into foo values (1,2) returning *;
$$ language sql;

select testfoo();
select * from testfoo() as t(f1 int8,f2 int8);
select * from testfoo(); -- fail

drop function testfoo();

create function testfoo() returns setof record as $$
  insert into foo values (1,2), (3,4) returning *;
$$ language sql;

select testfoo();
select * from testfoo() as t(f1 int8,f2 int8);
select * from testfoo(); -- fail

drop function testfoo();

--
-- Check some cases involving added/dropped columns in a rowtype result
--

create temp table users (userid text, seq int, email text, todrop bool, moredrop int, enabled bool);
insert into users values ('id',1,'email',true,11,true);
insert into users values ('id2',2,'email2',true,12,true);
alter table users drop column todrop;

create or replace function get_first_user() returns users as
$$ SELECT * FROM users ORDER BY userid LIMIT 1; $$
language sql stable;

SELECT get_first_user();
SELECT * FROM get_first_user();

create or replace function get_users() returns setof users as
$$ SELECT * FROM users ORDER BY userid; $$
language sql stable;

SELECT get_users();
SELECT * FROM get_users();
SELECT * FROM get_users() WITH ORDINALITY;   -- make sure ordinality copes

-- multiple functions vs. dropped columns
SELECT * FROM ROWS FROM(generate_series(10,11), get_users()) WITH ORDINALITY;
SELECT * FROM ROWS FROM(get_users(), generate_series(10,11)) WITH ORDINALITY;

-- check that we can cope with post-parsing changes in rowtypes
create temp view usersview as
SELECT * FROM ROWS FROM(get_users(), generate_series(10,11)) WITH ORDINALITY;

select * from usersview;
alter table users drop column moredrop;
select * from usersview;
alter table users add column junk text;
select * from usersview;
alter table users alter column seq type numeric;
select * from usersview;  -- expect clean failure

drop view usersview;
drop function get_first_user();
drop function get_users();
drop table users;

-- this won't get inlined because of type coercion, but it shouldn't fail

create or replace function foobar() returns setof text as
$$ select 'foo'::varchar union all select 'bar'::varchar ; $$
language sql stable;

select foobar();
select * from foobar();

drop function foobar();

-- check handling of a SQL function with multiple OUT params (bug #5777)

create or replace function foobar(out integer, out numeric) as
$$ select (1, 2.1) $$ language sql;

select * from foobar();

create or replace function foobar(out integer, out numeric) as
$$ select (1, 2) $$ language sql;

select * from foobar();  -- fail

create or replace function foobar(out integer, out numeric) as
$$ select (1, 2.1, 3) $$ language sql;

select * from foobar();  -- fail

drop function foobar();

-- check behavior when a function's input sometimes returns a set (bug #8228)

SELECT *,
  lower(CASE WHEN id = 2 THEN (regexp_matches(str, '^0*([1-9]\d+)$'))[1]
        ELSE str
        END)
FROM
  (VALUES (1,''), (2,'0000000049404'), (3,'FROM 10000000876')) v(id, str);

-- check whole-row-Var handling in nested lateral functions (bug #11703)

create function extractq2(t int8_tbl) returns int8 as $$
  select t.q2
$$ language sql immutable;

explain (verbose, costs off)
select x from int8_tbl, extractq2(int8_tbl) f(x);

select x from int8_tbl, extractq2(int8_tbl) f(x);

create function extractq2_2(t int8_tbl) returns table(ret1 int8) as $$
  select extractq2(t) offset 0
$$ language sql immutable;

explain (verbose, costs off)
select x from int8_tbl, extractq2_2(int8_tbl) f(x);

select x from int8_tbl, extractq2_2(int8_tbl) f(x);

-- without the "offset 0", this function gets optimized quite differently

create function extractq2_2_opt(t int8_tbl) returns table(ret1 int8) as $$
  select extractq2(t)
$$ language sql immutable;

explain (verbose, costs off)
select x from int8_tbl, extractq2_2_opt(int8_tbl) f(x);

select x from int8_tbl, extractq2_2_opt(int8_tbl) f(x);

<<<<<<< HEAD
-- gpdb: test append node in subquery_motionHazard_walker(). Without that
-- change the select query below will panic.
create function extractq2_append(t int8_tbl) returns table(ret1 int8) as $$
  select extractq2(t) union all select extractq2(t)
$$ language sql immutable;

explain (verbose, costs off)
select x from int8_tbl, extractq2_append(int8_tbl) f(x);

select x from int8_tbl, extractq2_append(int8_tbl) f(x);

create function extractq2_wapper(t int8_tbl) returns table(ret1 int8) as $$      
  select (select extractq2(t))                                                  
$$ language sql immutable;                                                      

explain (verbose, costs off) select x from int8_tbl, extractq2_wapper(int8_tbl) f(x);

select x from int8_tbl, extractq2_wapper(int8_tbl) f(x);
=======
-- check handling of nulls in SRF results (bug #7808)

create type foo2 as (a integer, b text);

select *, row_to_json(u) from unnest(array[(1,'foo')::foo2, null::foo2]) u;
select *, row_to_json(u) from unnest(array[null::foo2, null::foo2]) u;
select *, row_to_json(u) from unnest(array[null::foo2, (1,'foo')::foo2, null::foo2]) u;
select *, row_to_json(u) from unnest(array[]::foo2[]) u;

drop type foo2;
>>>>>>> b5bce6c1
<|MERGE_RESOLUTION|>--- conflicted
+++ resolved
@@ -660,7 +660,6 @@
 
 select x from int8_tbl, extractq2_2_opt(int8_tbl) f(x);
 
-<<<<<<< HEAD
 -- gpdb: test append node in subquery_motionHazard_walker(). Without that
 -- change the select query below will panic.
 create function extractq2_append(t int8_tbl) returns table(ret1 int8) as $$
@@ -668,9 +667,9 @@
 $$ language sql immutable;
 
 explain (verbose, costs off)
-select x from int8_tbl, extractq2_append(int8_tbl) f(x);
-
-select x from int8_tbl, extractq2_append(int8_tbl) f(x);
+select x from (select * from int8_tbl order by 1 limit 100) as int8_tbl, extractq2_append(int8_tbl) f(x);
+
+select x from (select * from int8_tbl order by 1 limit 100) as int8_tbl, extractq2_append(int8_tbl) f(x);
 
 create function extractq2_wapper(t int8_tbl) returns table(ret1 int8) as $$      
   select (select extractq2(t))                                                  
@@ -679,7 +678,7 @@
 explain (verbose, costs off) select x from int8_tbl, extractq2_wapper(int8_tbl) f(x);
 
 select x from int8_tbl, extractq2_wapper(int8_tbl) f(x);
-=======
+
 -- check handling of nulls in SRF results (bug #7808)
 
 create type foo2 as (a integer, b text);
@@ -689,5 +688,4 @@
 select *, row_to_json(u) from unnest(array[null::foo2, (1,'foo')::foo2, null::foo2]) u;
 select *, row_to_json(u) from unnest(array[]::foo2[]) u;
 
-drop type foo2;
->>>>>>> b5bce6c1
+drop type foo2;