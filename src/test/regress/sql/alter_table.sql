--- conflicted
+++ resolved
@@ -193,7 +193,7 @@
 
 -- renaming index should rename constraint as well
 ALTER TABLE onek ADD CONSTRAINT onek_unique1_constraint UNIQUE (unique1);
-ALTER INDEX onek_unique1_constraint RENAME TO onek_unique1_constraint_foo;
+ALTER INDEX onek_unique1_key RENAME TO onek_unique1_constraint_foo;
 ALTER TABLE onek DROP CONSTRAINT onek_unique1_constraint_foo;
 
 -- renaming constraint
@@ -203,7 +203,7 @@
 
 -- renaming constraint should rename index as well
 ALTER TABLE onek ADD CONSTRAINT onek_unique1_constraint UNIQUE (unique1);
-DROP INDEX onek_unique1_constraint;  -- to see whether it's there
+DROP INDEX onek_unique1_key;  -- to see whether it's there
 ALTER TABLE onek RENAME CONSTRAINT onek_unique1_constraint TO onek_unique1_constraint_foo;
 DROP INDEX onek_unique1_constraint_foo;  -- to see whether it's there
 ALTER TABLE onek DROP CONSTRAINT onek_unique1_constraint_foo;
@@ -282,9 +282,7 @@
 --start_ignore
 ALTER TABLE tmp3 validate constraint tmpconstr;
 ALTER TABLE tmp3 validate constraint tmpconstr;
-<<<<<<< HEAD
 --end_ignore
-=======
 
 -- Try a non-verified CHECK constraint
 ALTER TABLE tmp3 ADD CONSTRAINT b_greater_than_ten CHECK (b > 10); -- fail
@@ -299,7 +297,7 @@
 CREATE TABLE tmp6 () INHERITS (tmp3);
 CREATE TABLE tmp7 () INHERITS (tmp3);
 
-INSERT INTO tmp6 VALUES (6, 30), (7, 16);
+INSERT INTO tmp6 VALUES (6, 30), (1, 16);
 ALTER TABLE tmp3 ADD CONSTRAINT b_le_20 CHECK (b <= 20) NOT VALID;
 ALTER TABLE tmp3 VALIDATE CONSTRAINT b_le_20;	-- fails
 DELETE FROM tmp6 WHERE b > 20;
@@ -307,11 +305,10 @@
 
 -- An already validated constraint must not be revalidated
 CREATE FUNCTION boo(int) RETURNS int IMMUTABLE STRICT LANGUAGE plpgsql AS $$ BEGIN RAISE NOTICE 'boo: %', $1; RETURN $1; END; $$;
-INSERT INTO tmp7 VALUES (8, 18);
+INSERT INTO tmp7 VALUES (1, 18);
 ALTER TABLE tmp7 ADD CONSTRAINT identity CHECK (b = boo(b));
 ALTER TABLE tmp3 ADD CONSTRAINT IDENTITY check (b = boo(b)) NOT VALID;
 ALTER TABLE tmp3 VALIDATE CONSTRAINT identity;
->>>>>>> 80edfd76
 
 -- Try (and fail) to create constraint from tmp5(a) to tmp4(a) - unique constraint on
 -- tmp4 is a,b
@@ -1520,7 +1517,39 @@
 ALTER TABLE tt7 NOT OF;
 \d tt7
 
-<<<<<<< HEAD
+-- make sure we can drop a constraint on the parent but it remains on the child
+CREATE TABLE test_drop_constr_parent (c text CHECK (c IS NOT NULL));
+CREATE TABLE test_drop_constr_child () INHERITS (test_drop_constr_parent);
+ALTER TABLE ONLY test_drop_constr_parent DROP CONSTRAINT "test_drop_constr_parent_c_check";
+-- should fail
+INSERT INTO test_drop_constr_child (c) VALUES (NULL);
+DROP TABLE test_drop_constr_parent CASCADE;
+
+--
+-- IF EXISTS test
+--
+ALTER TABLE IF EXISTS tt8 ADD COLUMN f int;
+ALTER TABLE IF EXISTS tt8 ADD CONSTRAINT xxx PRIMARY KEY(f);
+ALTER TABLE IF EXISTS tt8 ADD CHECK (f BETWEEN 0 AND 10);
+ALTER TABLE IF EXISTS tt8 ALTER COLUMN f SET DEFAULT 0;
+ALTER TABLE IF EXISTS tt8 RENAME COLUMN f TO f1;
+ALTER TABLE IF EXISTS tt8 SET SCHEMA alter2;
+
+CREATE TABLE tt8(a int);
+CREATE SCHEMA alter2;
+
+ALTER TABLE IF EXISTS tt8 ADD COLUMN f int;
+ALTER TABLE IF EXISTS tt8 ADD CONSTRAINT xxx PRIMARY KEY(f);
+ALTER TABLE IF EXISTS tt8 ADD CHECK (f BETWEEN 0 AND 10);
+ALTER TABLE IF EXISTS tt8 ALTER COLUMN f SET DEFAULT 0;
+ALTER TABLE IF EXISTS tt8 RENAME COLUMN f TO f1;
+ALTER TABLE IF EXISTS tt8 SET SCHEMA alter2;
+
+\d alter2.tt8
+
+DROP TABLE alter2.tt8;
+DROP SCHEMA alter2;
+
 --
 -- Test for splitting after dropping a column
 --
@@ -1555,38 +1584,4 @@
 SELECT * FROM test_part WHERE field2 IN (SELECT field1 FROM test_ref) ORDER BY 1 LIMIT 10;
 
 DROP TABLE test_ref;
-DROP TABLE test_part;
-=======
--- make sure we can drop a constraint on the parent but it remains on the child
-CREATE TABLE test_drop_constr_parent (c text CHECK (c IS NOT NULL));
-CREATE TABLE test_drop_constr_child () INHERITS (test_drop_constr_parent);
-ALTER TABLE ONLY test_drop_constr_parent DROP CONSTRAINT "test_drop_constr_parent_c_check";
--- should fail
-INSERT INTO test_drop_constr_child (c) VALUES (NULL);
-DROP TABLE test_drop_constr_parent CASCADE;
-
---
--- IF EXISTS test
---
-ALTER TABLE IF EXISTS tt8 ADD COLUMN f int;
-ALTER TABLE IF EXISTS tt8 ADD CONSTRAINT xxx PRIMARY KEY(f);
-ALTER TABLE IF EXISTS tt8 ADD CHECK (f BETWEEN 0 AND 10);
-ALTER TABLE IF EXISTS tt8 ALTER COLUMN f SET DEFAULT 0;
-ALTER TABLE IF EXISTS tt8 RENAME COLUMN f TO f1;
-ALTER TABLE IF EXISTS tt8 SET SCHEMA alter2;
-
-CREATE TABLE tt8(a int);
-CREATE SCHEMA alter2;
-
-ALTER TABLE IF EXISTS tt8 ADD COLUMN f int;
-ALTER TABLE IF EXISTS tt8 ADD CONSTRAINT xxx PRIMARY KEY(f);
-ALTER TABLE IF EXISTS tt8 ADD CHECK (f BETWEEN 0 AND 10);
-ALTER TABLE IF EXISTS tt8 ALTER COLUMN f SET DEFAULT 0;
-ALTER TABLE IF EXISTS tt8 RENAME COLUMN f TO f1;
-ALTER TABLE IF EXISTS tt8 SET SCHEMA alter2;
-
-\d alter2.tt8
-
-DROP TABLE alter2.tt8;
-DROP SCHEMA alter2;
->>>>>>> 80edfd76
+DROP TABLE test_part;