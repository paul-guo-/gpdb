--- conflicted
+++ resolved
@@ -104,7 +104,6 @@
 		}
 	}
 
-<<<<<<< HEAD
 	/*
 	 * We need to pass multiple input files (prehook and infile) to psql,
 	 * to do this a simple way is to execute it like this:
@@ -129,8 +128,8 @@
 					   "$(cat \"%s\" \"%s\")\n"
 					   "EOF",
 					   use_utility_mode ? "env PGOPTIONS='-c gp_session_role=utility'" : "",
-					   psqldir ? psqldir : "",
-					   psqldir ? "/" : "",
+					   bindir ? bindir : "",
+					   bindir ? "/" : "",
 					   dblist->str,
 					   outfile,
 					   prehook[0] ? prehook : "/dev/null",
@@ -140,15 +139,6 @@
 		fprintf(stderr, _("command too long\n"));
 		exit(2);
 	}
-=======
-	snprintf(psql_cmd + offset, sizeof(psql_cmd) - offset,
-			 "\"%s%spsql\" -X -a -q -d \"%s\" < \"%s\" > \"%s\" 2>&1",
-			 bindir ? bindir : "",
-			 bindir ? "/" : "",
-			 dblist->str,
-			 infile,
-			 outfile);
->>>>>>> ab93f90c
 
 	pid = spawn_process(psql_cmd);
 
