/*
 * src/test/isolation/isolationtester.c
 *
 * isolationtester.c
 *		Runs an isolation test specified by a spec file.
 */

#include "postgres_fe.h"

#include <sys/time.h>
#ifdef HAVE_SYS_SELECT_H
#include <sys/select.h>
#endif

#include "datatype/timestamp.h"
#include "libpq-fe.h"
#include "pqexpbuffer.h"
#include "pg_getopt.h"

#include "isolationtester.h"

#define PREP_WAITING "isolationtester_waiting"

/*
 * conns[0] is the global setup, teardown, and watchdog connection.  Additional
 * connections represent spec-defined sessions.
 */
typedef struct IsoConnInfo
{
	/* The libpq connection object for this connection. */
	PGconn	   *conn;
	/* The backend PID, in numeric and string formats. */
	int			backend_pid;
	const char *backend_pid_str;
	/* Name of the associated session. */
	const char *sessionname;
	/* Active step on this connection, or NULL if idle. */
	PermutationStep *active_step;
	/* Number of NOTICE messages received from connection. */
	int			total_notices;
} IsoConnInfo;

static IsoConnInfo *conns = NULL;
static int	nconns = 0;

/* Flag indicating some new NOTICE has arrived */
static bool any_new_notice = false;

/* Maximum time to wait before giving up on a step (in usec) */
static int64 max_step_wait = 300 * USECS_PER_SEC;


static void check_testspec(TestSpec *testspec);
static void run_testspec(TestSpec *testspec);
static void run_all_permutations(TestSpec *testspec);
<<<<<<< HEAD
static void run_all_permutations_recurse(TestSpec *testspec, int nsteps,
										 PermutationStep **steps);
=======
static void run_all_permutations_recurse(TestSpec *testspec, int *piles,
										 int nsteps, PermutationStep **steps);
>>>>>>> 7cd0d523
static void run_named_permutations(TestSpec *testspec);
static void run_permutation(TestSpec *testspec, int nsteps,
							PermutationStep **steps);

/* Flag bits for try_complete_step(s) */
#define STEP_NONBLOCK	0x1		/* return as soon as cmd waits for a lock */
#define STEP_RETRY		0x2		/* this is a retry of a previously-waiting cmd */

static int	try_complete_steps(TestSpec *testspec, PermutationStep **waiting,
							   int nwaiting, int flags);
static bool try_complete_step(TestSpec *testspec, PermutationStep *pstep,
							  int flags);

static int	step_qsort_cmp(const void *a, const void *b);
static int	step_bsearch_cmp(const void *a, const void *b);

static bool step_has_blocker(PermutationStep *pstep);
static void printResultSet(PGresult *res);
static void isotesterNoticeProcessor(void *arg, const char *message);
static void blackholeNoticeProcessor(void *arg, const char *message);

static void
disconnect_atexit(void)
{
	int			i;

	for (i = 0; i < nconns; i++)
		if (conns[i].conn)
			PQfinish(conns[i].conn);
}

int
main(int argc, char **argv)
{
	const char *conninfo;
	const char *env_wait;
	TestSpec   *testspec;
	PGresult   *res;
	PQExpBufferData wait_query;
	int			opt;
	int			i;

	while ((opt = getopt(argc, argv, "V")) != -1)
	{
		switch (opt)
		{
			case 'V':
				puts("isolationtester (PostgreSQL) " PG_VERSION);
				exit(0);
			default:
				fprintf(stderr, "Usage: isolationtester [CONNINFO]\n");
				return EXIT_FAILURE;
		}
	}

	/*
	 * Make stdout unbuffered to match stderr; and ensure stderr is unbuffered
	 * too, which it should already be everywhere except sometimes in Windows.
	 */
	setbuf(stdout, NULL);
	setbuf(stderr, NULL);

	/*
	 * If the user supplies a non-option parameter on the command line, use it
	 * as the conninfo string; otherwise default to setting dbname=postgres
	 * and using environment variables or defaults for all other connection
	 * parameters.
	 */
	if (argc > optind)
		conninfo = argv[optind];
	else
		conninfo = "dbname = postgres";

	/*
	 * If PGISOLATIONTIMEOUT is set in the environment, adopt its value (given
	 * in seconds) as the max time to wait for any one step to complete.
	 */
	env_wait = getenv("PGISOLATIONTIMEOUT");
	if (env_wait != NULL)
		max_step_wait = ((int64) atoi(env_wait)) * USECS_PER_SEC;

	/* Read the test spec from stdin */
	spec_yyparse();
	testspec = &parseresult;

	/* Perform post-parse checking, and fill in linking fields */
	check_testspec(testspec);

	printf("Parsed test spec with %d sessions\n", testspec->nsessions);

	/*
	 * Establish connections to the database, one for each session and an
	 * extra for lock wait detection and global work.
	 */
	nconns = 1 + testspec->nsessions;
	conns = (IsoConnInfo *) pg_malloc0(nconns * sizeof(IsoConnInfo));
	atexit(disconnect_atexit);

	for (i = 0; i < nconns; i++)
	{
<<<<<<< HEAD
		if (i == 0)
			conns[i].sessionname = "control connection";
		else
			conns[i].sessionname = testspec->sessions[i - 1]->name;
=======
		const char *sessionname;

		if (i == 0)
			sessionname = "control connection";
		else
			sessionname = testspec->sessions[i - 1]->name;

		conns[i].sessionname = sessionname;
>>>>>>> 7cd0d523

		conns[i].conn = PQconnectdb(conninfo);
		if (PQstatus(conns[i].conn) != CONNECTION_OK)
		{
			fprintf(stderr, "Connection %d failed: %s",
					i, PQerrorMessage(conns[i].conn));
			exit(1);
		}

		/*
		 * Set up notice processors for the user-defined connections, so that
		 * messages can get printed prefixed with the session names.  The
		 * control connection gets a "blackhole" processor instead (hides all
		 * messages).
		 */
		if (i != 0)
			PQsetNoticeProcessor(conns[i].conn,
								 isotesterNoticeProcessor,
								 (void *) &conns[i]);
		else
			PQsetNoticeProcessor(conns[i].conn,
								 blackholeNoticeProcessor,
								 NULL);

<<<<<<< HEAD
=======
		/*
		 * Similarly, append the session name to application_name to make it
		 * easier to map spec file sessions to log output and
		 * pg_stat_activity. The reason to append instead of just setting the
		 * name is that we don't know the name of the test currently running.
		 */
		res = PQexecParams(conns[i].conn,
						   "SELECT set_config('application_name',\n"
						   "  current_setting('application_name') || '/' || $1,\n"
						   "  false)",
						   1, NULL,
						   &sessionname,
						   NULL, NULL, 0);
		if (PQresultStatus(res) != PGRES_TUPLES_OK)
		{
			fprintf(stderr, "setting of application name failed: %s",
					PQerrorMessage(conns[i].conn));
			exit(1);
		}

>>>>>>> 7cd0d523
		/* Save each connection's backend PID for subsequent use. */
		conns[i].backend_pid = PQbackendPID(conns[i].conn);
		conns[i].backend_pid_str = psprintf("%d", conns[i].backend_pid);
	}

	/*
	 * Build the query we'll use to detect lock contention among sessions in
	 * the test specification.  Most of the time, we could get away with
	 * simply checking whether a session is waiting for *any* lock: we don't
	 * exactly expect concurrent use of test tables.  However, autovacuum will
	 * occasionally take AccessExclusiveLock to truncate a table, and we must
	 * ignore that transient wait.
	 */
	initPQExpBuffer(&wait_query);
	appendPQExpBufferStr(&wait_query,
						 "SELECT pg_catalog.pg_isolation_test_session_is_blocked($1, '{");
	/* The spec syntax requires at least one session; assume that here. */
	appendPQExpBufferStr(&wait_query, conns[1].backend_pid_str);
	for (i = 2; i < nconns; i++)
		appendPQExpBuffer(&wait_query, ",%s", conns[i].backend_pid_str);
	appendPQExpBufferStr(&wait_query, "}')");

	res = PQprepare(conns[0].conn, PREP_WAITING, wait_query.data, 0, NULL);
	if (PQresultStatus(res) != PGRES_COMMAND_OK)
	{
		fprintf(stderr, "prepare of lock wait query failed: %s",
				PQerrorMessage(conns[0].conn));
		exit(1);
	}
	PQclear(res);
	termPQExpBuffer(&wait_query);

	/*
	 * Run the permutations specified in the spec, or all if none were
	 * explicitly specified.
	 */
	run_testspec(testspec);

	return 0;
}

/*
 * Validity-check the test spec and fill in cross-links between nodes.
 */
static void
check_testspec(TestSpec *testspec)
{
	int			nallsteps;
	Step	  **allsteps;
	int			i,
				j,
				k;

	/* Create a sorted lookup table of all steps. */
	nallsteps = 0;
	for (i = 0; i < testspec->nsessions; i++)
		nallsteps += testspec->sessions[i]->nsteps;

	allsteps = pg_malloc(nallsteps * sizeof(Step *));

	k = 0;
	for (i = 0; i < testspec->nsessions; i++)
	{
		for (j = 0; j < testspec->sessions[i]->nsteps; j++)
			allsteps[k++] = testspec->sessions[i]->steps[j];
	}

	qsort(allsteps, nallsteps, sizeof(Step *), step_qsort_cmp);

	/* Verify that all step names are unique. */
	for (i = 1; i < nallsteps; i++)
	{
		if (strcmp(allsteps[i - 1]->name,
				   allsteps[i]->name) == 0)
		{
			fprintf(stderr, "duplicate step name: %s\n",
					allsteps[i]->name);
			exit(1);
		}
	}

	/* Set the session index fields in steps. */
	for (i = 0; i < testspec->nsessions; i++)
	{
		Session    *session = testspec->sessions[i];

		for (j = 0; j < session->nsteps; j++)
			session->steps[j]->session = i;
	}

	/*
	 * If we have manually-specified permutations, link PermutationSteps to
	 * Steps, and fill in blocker links.
	 */
	for (i = 0; i < testspec->npermutations; i++)
	{
		Permutation *p = testspec->permutations[i];

		for (j = 0; j < p->nsteps; j++)
		{
			PermutationStep *pstep = p->steps[j];
			Step	  **this = (Step **) bsearch(pstep->name,
												 allsteps,
												 nallsteps,
												 sizeof(Step *),
												 step_bsearch_cmp);

			if (this == NULL)
			{
				fprintf(stderr, "undefined step \"%s\" specified in permutation\n",
						pstep->name);
				exit(1);
			}
			pstep->step = *this;

			/* Mark the step used, for check below */
			pstep->step->used = true;
		}

		/*
		 * Identify any blocker steps.  We search only the current
		 * permutation, since steps not used there couldn't be concurrent.
		 * Note that it's OK to reference later permutation steps, so this
		 * can't be combined with the previous loop.
		 */
		for (j = 0; j < p->nsteps; j++)
		{
			PermutationStep *pstep = p->steps[j];

			for (k = 0; k < pstep->nblockers; k++)
			{
				PermutationStepBlocker *blocker = pstep->blockers[k];
				int			n;

				if (blocker->blocktype == PSB_ONCE)
					continue;	/* nothing to link to */

				blocker->step = NULL;
				for (n = 0; n < p->nsteps; n++)
				{
					PermutationStep *otherp = p->steps[n];

					if (strcmp(otherp->name, blocker->stepname) == 0)
					{
						blocker->step = otherp->step;
						break;
					}
				}
				if (blocker->step == NULL)
				{
					fprintf(stderr, "undefined blocking step \"%s\" referenced in permutation step \"%s\"\n",
							blocker->stepname, pstep->name);
					exit(1);
				}
				/* can't block on completion of step of own session */
				if (blocker->step->session == pstep->step->session)
				{
					fprintf(stderr, "permutation step \"%s\" cannot block on its own session\n",
							pstep->name);
					exit(1);
				}
			}
		}
	}

	/*
	 * If we have manually-specified permutations, verify that all steps have
	 * been used, warning about anything defined but not used.  We can skip
	 * this when using automatically-generated permutations.
	 */
	if (testspec->permutations)
	{
		for (i = 0; i < nallsteps; i++)
		{
			if (!allsteps[i]->used)
				fprintf(stderr, "unused step name: %s\n", allsteps[i]->name);
		}
	}
<<<<<<< HEAD
}

static int *piles;
=======

	free(allsteps);
}
>>>>>>> 7cd0d523

/*
 * Run the permutations specified in the spec, or all if none were
 * explicitly specified.
 */
static void
run_testspec(TestSpec *testspec)
{
	if (testspec->permutations)
		run_named_permutations(testspec);
	else
		run_all_permutations(testspec);
}

/*
 * Run all permutations of the steps and sessions.
 */
static void
run_all_permutations(TestSpec *testspec)
{
	int			nsteps;
	int			i;
	PermutationStep *steps;
	PermutationStep **stepptrs;
<<<<<<< HEAD
=======
	int		   *piles;
>>>>>>> 7cd0d523

	/* Count the total number of steps in all sessions */
	nsteps = 0;
	for (i = 0; i < testspec->nsessions; i++)
		nsteps += testspec->sessions[i]->nsteps;

	/* Create PermutationStep workspace array */
	steps = (PermutationStep *) pg_malloc0(sizeof(PermutationStep) * nsteps);
	stepptrs = (PermutationStep **) pg_malloc(sizeof(PermutationStep *) * nsteps);
	for (i = 0; i < nsteps; i++)
		stepptrs[i] = steps + i;

	/*
	 * To generate the permutations, we conceptually put the steps of each
	 * session on a pile. To generate a permutation, we pick steps from the
	 * piles until all piles are empty. By picking steps from piles in
	 * different order, we get different permutations.
	 *
	 * A pile is actually just an integer which tells how many steps we've
	 * already picked from this pile.
	 */
	piles = pg_malloc(sizeof(int) * testspec->nsessions);
	for (i = 0; i < testspec->nsessions; i++)
		piles[i] = 0;

<<<<<<< HEAD
	run_all_permutations_recurse(testspec, 0, stepptrs);
}

static void
run_all_permutations_recurse(TestSpec *testspec, int nsteps, PermutationStep **steps)
=======
	run_all_permutations_recurse(testspec, piles, 0, stepptrs);

	free(steps);
	free(stepptrs);
	free(piles);
}

static void
run_all_permutations_recurse(TestSpec *testspec, int *piles,
							 int nsteps, PermutationStep **steps)
>>>>>>> 7cd0d523
{
	int			i;
	bool		found = false;

	for (i = 0; i < testspec->nsessions; i++)
	{
		/* If there's any more steps in this pile, pick it and recurse */
		if (piles[i] < testspec->sessions[i]->nsteps)
		{
			Step	   *newstep = testspec->sessions[i]->steps[piles[i]];

			/*
			 * These automatically-generated PermutationSteps never have
			 * blocker conditions.  So we need only fill these fields, relying
			 * on run_all_permutations() to have zeroed the rest:
			 */
			steps[nsteps]->name = newstep->name;
			steps[nsteps]->step = newstep;

			piles[i]++;

			run_all_permutations_recurse(testspec, piles, nsteps + 1, steps);

			piles[i]--;

			found = true;
		}
	}

	/* If all the piles were empty, this permutation is completed. Run it */
	if (!found)
		run_permutation(testspec, nsteps, steps);
}

/*
 * Run permutations given in the test spec
 */
static void
run_named_permutations(TestSpec *testspec)
{
	int			i;

	for (i = 0; i < testspec->npermutations; i++)
	{
		Permutation *p = testspec->permutations[i];

		run_permutation(testspec, p->nsteps, p->steps);
	}
}

static int
step_qsort_cmp(const void *a, const void *b)
{
	Step	   *stepa = *((Step **) a);
	Step	   *stepb = *((Step **) b);

	return strcmp(stepa->name, stepb->name);
}

static int
step_bsearch_cmp(const void *a, const void *b)
{
	char	   *stepname = (char *) a;
	Step	   *step = *((Step **) b);

	return strcmp(stepname, step->name);
}

/*
 * Run one permutation
 */
static void
run_permutation(TestSpec *testspec, int nsteps, PermutationStep **steps)
{
	PGresult   *res;
	int			i;
	int			nwaiting = 0;
	PermutationStep **waiting;

	waiting = pg_malloc(sizeof(PermutationStep *) * testspec->nsessions);

	printf("\nstarting permutation:");
	for (i = 0; i < nsteps; i++)
		printf(" %s", steps[i]->name);
	printf("\n");

	/* Perform setup */
	for (i = 0; i < testspec->nsetupsqls; i++)
	{
		res = PQexec(conns[0].conn, testspec->setupsqls[i]);
		if (PQresultStatus(res) == PGRES_TUPLES_OK)
		{
			printResultSet(res);
		}
		else if (PQresultStatus(res) != PGRES_COMMAND_OK)
		{
			fprintf(stderr, "setup failed: %s", PQerrorMessage(conns[0].conn));
			exit(1);
		}
		PQclear(res);
	}

	/* Perform per-session setup */
	for (i = 0; i < testspec->nsessions; i++)
	{
		if (testspec->sessions[i]->setupsql)
		{
			res = PQexec(conns[i + 1].conn, testspec->sessions[i]->setupsql);
			if (PQresultStatus(res) == PGRES_TUPLES_OK)
			{
				printResultSet(res);
			}
			else if (PQresultStatus(res) != PGRES_COMMAND_OK)
			{
				fprintf(stderr, "setup of session %s failed: %s",
						conns[i + 1].sessionname,
						PQerrorMessage(conns[i + 1].conn));
				exit(1);
			}
			PQclear(res);
		}
	}

	/* Perform steps */
	for (i = 0; i < nsteps; i++)
	{
		PermutationStep *pstep = steps[i];
		Step	   *step = pstep->step;
		IsoConnInfo *iconn = &conns[1 + step->session];
		PGconn	   *conn = iconn->conn;
		bool		mustwait;
		int			j;

		/*
		 * Check whether the session that needs to perform the next step is
		 * still blocked on an earlier step.  If so, wait for it to finish.
		 */
		if (iconn->active_step != NULL)
		{
			struct timeval start_time;

			gettimeofday(&start_time, NULL);

			while (iconn->active_step != NULL)
			{
				PermutationStep *oldstep = iconn->active_step;

				/*
				 * Wait for oldstep.  But even though we don't use
				 * STEP_NONBLOCK, it might not complete because of blocker
				 * conditions.
				 */
				if (!try_complete_step(testspec, oldstep, STEP_RETRY))
				{
					/* Done, so remove oldstep from the waiting[] array. */
					int			w;

					for (w = 0; w < nwaiting; w++)
					{
						if (oldstep == waiting[w])
							break;
					}
					if (w >= nwaiting)
						abort();	/* can't happen */
					if (w + 1 < nwaiting)
						memmove(&waiting[w], &waiting[w + 1],
								(nwaiting - (w + 1)) * sizeof(PermutationStep *));
					nwaiting--;
				}

				/*
				 * Check for other steps that have finished.  We should do
				 * this if oldstep completed, as it might have unblocked
				 * something.  On the other hand, if oldstep hasn't completed,
				 * we must poll all the active steps in hopes of unblocking
				 * oldstep.  So either way, poll them.
				 */
				nwaiting = try_complete_steps(testspec, waiting, nwaiting,
											  STEP_NONBLOCK | STEP_RETRY);

				/*
				 * If the target session is still busy, apply a timeout to
				 * keep from hanging indefinitely, which could happen with
				 * incorrect blocker annotations.  Use the same 2 *
				 * max_step_wait limit as try_complete_step does for deciding
				 * to die.  (We don't bother with trying to cancel anything,
				 * since it's unclear what to cancel in this case.)
				 */
				if (iconn->active_step != NULL)
				{
					struct timeval current_time;
					int64		td;

					gettimeofday(&current_time, NULL);
					td = (int64) current_time.tv_sec - (int64) start_time.tv_sec;
					td *= USECS_PER_SEC;
					td += (int64) current_time.tv_usec - (int64) start_time.tv_usec;
					if (td > 2 * max_step_wait)
					{
						fprintf(stderr, "step %s timed out after %d seconds\n",
								iconn->active_step->name,
								(int) (td / USECS_PER_SEC));
						fprintf(stderr, "active steps are:");
						for (j = 1; j < nconns; j++)
						{
							IsoConnInfo *oconn = &conns[j];

							if (oconn->active_step != NULL)
								fprintf(stderr, " %s",
										oconn->active_step->name);
						}
						fprintf(stderr, "\n");
						exit(1);
					}
				}
			}
		}

		/* Send the query for this step. */
		if (!PQsendQuery(conn, step->sql))
		{
			fprintf(stdout, "failed to send query for step %s: %s\n",
					step->name, PQerrorMessage(conn));
			exit(1);
		}

		/* Remember we launched a step. */
		iconn->active_step = pstep;

		/* Remember target number of NOTICEs for any blocker conditions. */
		for (j = 0; j < pstep->nblockers; j++)
		{
			PermutationStepBlocker *blocker = pstep->blockers[j];

			if (blocker->blocktype == PSB_NUM_NOTICES)
				blocker->target_notices = blocker->num_notices +
					conns[blocker->step->session + 1].total_notices;
		}

		/* Try to complete this step without blocking.  */
		mustwait = try_complete_step(testspec, pstep, STEP_NONBLOCK);

		/* Check for completion of any steps that were previously waiting. */
		nwaiting = try_complete_steps(testspec, waiting, nwaiting,
									  STEP_NONBLOCK | STEP_RETRY);

		/* If this step is waiting, add it to the array of waiters. */
		if (mustwait)
			waiting[nwaiting++] = pstep;
	}

	/* Wait for any remaining queries. */
	nwaiting = try_complete_steps(testspec, waiting, nwaiting, STEP_RETRY);
	if (nwaiting != 0)
	{
		fprintf(stderr, "failed to complete permutation due to mutually-blocking steps\n");
		exit(1);
	}

	/* Perform per-session teardown */
	for (i = 0; i < testspec->nsessions; i++)
	{
		if (testspec->sessions[i]->teardownsql)
		{
			res = PQexec(conns[i + 1].conn, testspec->sessions[i]->teardownsql);
			if (PQresultStatus(res) == PGRES_TUPLES_OK)
			{
				printResultSet(res);
			}
			else if (PQresultStatus(res) != PGRES_COMMAND_OK)
			{
				fprintf(stderr, "teardown of session %s failed: %s",
						conns[i + 1].sessionname,
						PQerrorMessage(conns[i + 1].conn));
				/* don't exit on teardown failure */
			}
			PQclear(res);
		}
	}

	/* Perform teardown */
	if (testspec->teardownsql)
	{
		res = PQexec(conns[0].conn, testspec->teardownsql);
		if (PQresultStatus(res) == PGRES_TUPLES_OK)
		{
			printResultSet(res);
		}
		else if (PQresultStatus(res) != PGRES_COMMAND_OK)
		{
			fprintf(stderr, "teardown failed: %s",
					PQerrorMessage(conns[0].conn));
			/* don't exit on teardown failure */
		}
		PQclear(res);
	}

	free(waiting);
}

/*
 * Check for completion of any waiting step(s).
 * Remove completed ones from the waiting[] array,
 * and return the new value of nwaiting.
 * See try_complete_step for the meaning of the flags.
 */
static int
try_complete_steps(TestSpec *testspec, PermutationStep **waiting,
				   int nwaiting, int flags)
{
	int			old_nwaiting;
	bool		have_blocker;

	do
	{
		int			w = 0;

		/* Reset latch; we only care about notices received within loop. */
		any_new_notice = false;

		/* Likewise, these variables reset for each retry. */
		old_nwaiting = nwaiting;
		have_blocker = false;

		/* Scan the array, try to complete steps. */
		while (w < nwaiting)
		{
			if (try_complete_step(testspec, waiting[w], flags))
			{
				/* Still blocked, leave it alone. */
				if (waiting[w]->nblockers > 0)
					have_blocker = true;
				w++;
			}
			else
			{
				/* Done, remove it from array. */
				if (w + 1 < nwaiting)
					memmove(&waiting[w], &waiting[w + 1],
							(nwaiting - (w + 1)) * sizeof(PermutationStep *));
				nwaiting--;
			}
		}

		/*
		 * If any of the still-waiting steps have blocker conditions attached,
		 * it's possible that one of the steps we examined afterwards has
		 * released them (either by completing, or by sending a NOTICE).  If
		 * any step completions or NOTICEs happened, repeat the loop until
		 * none occurs.  Without this provision, completion timing could vary
		 * depending on the order in which the steps appear in the array.
		 */
	} while (have_blocker && (nwaiting < old_nwaiting || any_new_notice));
	return nwaiting;
}

/*
 * Our caller already sent the query associated with this step.  Wait for it
 * to either complete, or hit a blocking condition.
 *
 * When calling this function on behalf of a given step for a second or later
 * time, pass the STEP_RETRY flag.  Do not pass it on the first call.
 *
 * Returns true if the step was *not* completed, false if it was completed.
 * Reasons for non-completion are (a) the STEP_NONBLOCK flag was specified
 * and the query is waiting to acquire a lock, or (b) the step has an
 * unsatisfied blocker condition.  When STEP_NONBLOCK is given, we assume
 * that any lock wait will persist until we have executed additional steps.
 */
static bool
try_complete_step(TestSpec *testspec, PermutationStep *pstep, int flags)
{
	Step	   *step = pstep->step;
	IsoConnInfo *iconn = &conns[1 + step->session];
	PGconn	   *conn = iconn->conn;
	fd_set		read_set;
	struct timeval start_time;
	struct timeval timeout;
	int			sock = PQsocket(conn);
	int			ret;
	PGresult   *res;
	PGnotify   *notify;
	bool		canceled = false;

	/*
	 * If the step is annotated with (*), then on the first call, force it to
	 * wait.  This is useful for ensuring consistent output when the step
	 * might or might not complete so fast that we don't observe it waiting.
	 */
	if (!(flags & STEP_RETRY))
	{
		int			i;

		for (i = 0; i < pstep->nblockers; i++)
		{
			PermutationStepBlocker *blocker = pstep->blockers[i];

			if (blocker->blocktype == PSB_ONCE)
			{
				printf("step %s: %s <waiting ...>\n",
					   step->name, step->sql);
				return true;
			}
		}
	}

	if (sock < 0)
	{
		fprintf(stderr, "invalid socket: %s", PQerrorMessage(conn));
		exit(1);
	}

	gettimeofday(&start_time, NULL);
	FD_ZERO(&read_set);

	while (PQisBusy(conn))
	{
		FD_SET(sock, &read_set);
		timeout.tv_sec = 0;
		timeout.tv_usec = 10000;	/* Check for lock waits every 10ms. */

		ret = select(sock + 1, &read_set, NULL, NULL, &timeout);
		if (ret < 0)			/* error in select() */
		{
			if (errno == EINTR)
				continue;
			fprintf(stderr, "select failed: %s\n", strerror(errno));
			exit(1);
		}
		else if (ret == 0)		/* select() timeout: check for lock wait */
		{
			struct timeval current_time;
			int64		td;

			/* If it's OK for the step to block, check whether it has. */
			if (flags & STEP_NONBLOCK)
			{
				bool		waiting;

				res = PQexecPrepared(conns[0].conn, PREP_WAITING, 1,
									 &conns[step->session + 1].backend_pid_str,
									 NULL, NULL, 0);
				if (PQresultStatus(res) != PGRES_TUPLES_OK ||
					PQntuples(res) != 1)
				{
					fprintf(stderr, "lock wait query failed: %s",
							PQerrorMessage(conns[0].conn));
					exit(1);
				}
				waiting = ((PQgetvalue(res, 0, 0))[0] == 't');
				PQclear(res);

				if (waiting)	/* waiting to acquire a lock */
				{
					/*
					 * Since it takes time to perform the lock-check query,
					 * some data --- notably, NOTICE messages --- might have
					 * arrived since we looked.  We must call PQconsumeInput
					 * and then PQisBusy to collect and process any such
					 * messages.  In the (unlikely) case that PQisBusy then
					 * returns false, we might as well go examine the
					 * available result.
					 */
					if (!PQconsumeInput(conn))
					{
						fprintf(stderr, "PQconsumeInput failed: %s\n",
								PQerrorMessage(conn));
						exit(1);
					}
					if (!PQisBusy(conn))
						break;

					/*
					 * conn is still busy, so conclude that the step really is
					 * waiting.
					 */
					if (!(flags & STEP_RETRY))
						printf("step %s: %s <waiting ...>\n",
							   step->name, step->sql);
					return true;
				}
				/* else, not waiting */
			}

			/* Figure out how long we've been waiting for this step. */
			gettimeofday(&current_time, NULL);
			td = (int64) current_time.tv_sec - (int64) start_time.tv_sec;
			td *= USECS_PER_SEC;
			td += (int64) current_time.tv_usec - (int64) start_time.tv_usec;

			/*
			 * After max_step_wait microseconds, try to cancel the query.
			 *
			 * If the user tries to test an invalid permutation, we don't want
			 * to hang forever, especially when this is running in the
			 * buildfarm.  This will presumably lead to this permutation
			 * failing, but remaining permutations and tests should still be
			 * OK.
			 */
			if (td > max_step_wait && !canceled)
			{
				PGcancel   *cancel = PQgetCancel(conn);

				if (cancel != NULL)
				{
					char		buf[256];

					if (PQcancel(cancel, buf, sizeof(buf)))
					{
						/*
						 * print to stdout not stderr, as this should appear
						 * in the test case's results
						 */
						printf("isolationtester: canceling step %s after %d seconds\n",
							   step->name, (int) (td / USECS_PER_SEC));
						canceled = true;
					}
					else
						fprintf(stderr, "PQcancel failed: %s\n", buf);
					PQfreeCancel(cancel);
				}
			}

			/*
			 * After twice max_step_wait, just give up and die.
			 *
			 * Since cleanup steps won't be run in this case, this may cause
			 * later tests to fail.  That stinks, but it's better than waiting
			 * forever for the server to respond to the cancel.
			 */
			if (td > 2 * max_step_wait)
			{
				fprintf(stderr, "step %s timed out after %d seconds\n",
						step->name, (int) (td / USECS_PER_SEC));
				exit(1);
			}
		}
		else if (!PQconsumeInput(conn)) /* select(): data available */
		{
			fprintf(stderr, "PQconsumeInput failed: %s\n",
					PQerrorMessage(conn));
			exit(1);
		}
	}

	/*
	 * The step is done, but we won't report it as complete so long as there
	 * are blockers.
	 */
	if (step_has_blocker(pstep))
	{
		if (!(flags & STEP_RETRY))
			printf("step %s: %s <waiting ...>\n",
				   step->name, step->sql);
		return true;
	}

	/* Otherwise, go ahead and complete it. */
	if (flags & STEP_RETRY)
		printf("step %s: <... completed>\n", step->name);
	else
		printf("step %s: %s\n", step->name, step->sql);

	while ((res = PQgetResult(conn)))
	{
		switch (PQresultStatus(res))
		{
			case PGRES_COMMAND_OK:
			case PGRES_EMPTY_QUERY:
				break;
			case PGRES_TUPLES_OK:
				printResultSet(res);
				break;
			case PGRES_FATAL_ERROR:

				/*
				 * Detail may contain XID values, so we want to just show
				 * primary.  Beware however that libpq-generated error results
				 * may not contain subfields, only an old-style message.
				 */
				{
					const char *sev = PQresultErrorField(res,
														 PG_DIAG_SEVERITY);
					const char *msg = PQresultErrorField(res,
														 PG_DIAG_MESSAGE_PRIMARY);

					if (sev && msg)
						printf("%s:  %s\n", sev, msg);
					else
						printf("%s\n", PQresultErrorMessage(res));
				}
				break;
			default:
				printf("unexpected result status: %s\n",
					   PQresStatus(PQresultStatus(res)));
		}
		PQclear(res);
	}

	/* Report any available NOTIFY messages, too */
	PQconsumeInput(conn);
	while ((notify = PQnotifies(conn)) != NULL)
	{
		/* Try to identify which session it came from */
		const char *sendername = NULL;
		char		pidstring[32];
		int			i;

		for (i = 0; i < testspec->nsessions; i++)
		{
			if (notify->be_pid == conns[i + 1].backend_pid)
			{
				sendername = conns[i + 1].sessionname;
				break;
			}
		}
		if (sendername == NULL)
		{
			/* Doesn't seem to be any test session, so show the hard way */
			snprintf(pidstring, sizeof(pidstring), "PID %d", notify->be_pid);
			sendername = pidstring;
		}
		printf("%s: NOTIFY \"%s\" with payload \"%s\" from %s\n",
			   testspec->sessions[step->session]->name,
			   notify->relname, notify->extra, sendername);
		PQfreemem(notify);
		PQconsumeInput(conn);
	}

	/* Connection is now idle. */
	iconn->active_step = NULL;

<<<<<<< HEAD
	return false;
}

/* Detect whether a step has any unsatisfied blocker conditions */
static bool
step_has_blocker(PermutationStep *pstep)
{
	int			i;

	for (i = 0; i < pstep->nblockers; i++)
	{
		PermutationStepBlocker *blocker = pstep->blockers[i];
		IsoConnInfo *iconn;

		switch (blocker->blocktype)
		{
			case PSB_ONCE:
				/* Ignore; try_complete_step handles this specially */
				break;
			case PSB_OTHER_STEP:
				/* Block if referenced step is active */
				iconn = &conns[1 + blocker->step->session];
				if (iconn->active_step &&
					iconn->active_step->step == blocker->step)
					return true;
				break;
			case PSB_NUM_NOTICES:
				/* Block if not enough notices received yet */
				iconn = &conns[1 + blocker->step->session];
				if (iconn->total_notices < blocker->target_notices)
					return true;
				break;
		}
	}
=======
>>>>>>> 7cd0d523
	return false;
}

/* Detect whether a step has any unsatisfied blocker conditions */
static bool
step_has_blocker(PermutationStep *pstep)
{
	int			i;

	for (i = 0; i < pstep->nblockers; i++)
	{
		PermutationStepBlocker *blocker = pstep->blockers[i];
		IsoConnInfo *iconn;

		switch (blocker->blocktype)
		{
			case PSB_ONCE:
				/* Ignore; try_complete_step handles this specially */
				break;
			case PSB_OTHER_STEP:
				/* Block if referenced step is active */
				iconn = &conns[1 + blocker->step->session];
				if (iconn->active_step &&
					iconn->active_step->step == blocker->step)
					return true;
				break;
			case PSB_NUM_NOTICES:
				/* Block if not enough notices received yet */
				iconn = &conns[1 + blocker->step->session];
				if (iconn->total_notices < blocker->target_notices)
					return true;
				break;
		}
	}
	return false;
}

<<<<<<< HEAD
=======
static void
printResultSet(PGresult *res)
{
	PQprintOpt	popt;

	memset(&popt, 0, sizeof(popt));
	popt.header = true;
	popt.align = true;
	popt.fieldSep = "|";
	PQprint(stdout, res, &popt);
}

>>>>>>> 7cd0d523
/* notice processor for regular user sessions */
static void
isotesterNoticeProcessor(void *arg, const char *message)
{
	IsoConnInfo *myconn = (IsoConnInfo *) arg;

	/* Prefix the backend's message with the session name. */
	printf("%s: %s", myconn->sessionname, message);
	/* Record notices, since we may need this to decide to unblock a step. */
	myconn->total_notices++;
	any_new_notice = true;
}

/* notice processor, hides the message */
static void
blackholeNoticeProcessor(void *arg, const char *message)
{
	/* do nothing */
}<|MERGE_RESOLUTION|>--- conflicted
+++ resolved
@@ -53,13 +53,8 @@
 static void check_testspec(TestSpec *testspec);
 static void run_testspec(TestSpec *testspec);
 static void run_all_permutations(TestSpec *testspec);
-<<<<<<< HEAD
-static void run_all_permutations_recurse(TestSpec *testspec, int nsteps,
-										 PermutationStep **steps);
-=======
 static void run_all_permutations_recurse(TestSpec *testspec, int *piles,
 										 int nsteps, PermutationStep **steps);
->>>>>>> 7cd0d523
 static void run_named_permutations(TestSpec *testspec);
 static void run_permutation(TestSpec *testspec, int nsteps,
 							PermutationStep **steps);
@@ -160,12 +155,6 @@
 
 	for (i = 0; i < nconns; i++)
 	{
-<<<<<<< HEAD
-		if (i == 0)
-			conns[i].sessionname = "control connection";
-		else
-			conns[i].sessionname = testspec->sessions[i - 1]->name;
-=======
 		const char *sessionname;
 
 		if (i == 0)
@@ -174,7 +163,6 @@
 			sessionname = testspec->sessions[i - 1]->name;
 
 		conns[i].sessionname = sessionname;
->>>>>>> 7cd0d523
 
 		conns[i].conn = PQconnectdb(conninfo);
 		if (PQstatus(conns[i].conn) != CONNECTION_OK)
@@ -199,8 +187,6 @@
 								 blackholeNoticeProcessor,
 								 NULL);
 
-<<<<<<< HEAD
-=======
 		/*
 		 * Similarly, append the session name to application_name to make it
 		 * easier to map spec file sessions to log output and
@@ -221,7 +207,6 @@
 			exit(1);
 		}
 
->>>>>>> 7cd0d523
 		/* Save each connection's backend PID for subsequent use. */
 		conns[i].backend_pid = PQbackendPID(conns[i].conn);
 		conns[i].backend_pid_str = psprintf("%d", conns[i].backend_pid);
@@ -400,15 +385,9 @@
 				fprintf(stderr, "unused step name: %s\n", allsteps[i]->name);
 		}
 	}
-<<<<<<< HEAD
-}
-
-static int *piles;
-=======
 
 	free(allsteps);
 }
->>>>>>> 7cd0d523
 
 /*
  * Run the permutations specified in the spec, or all if none were
@@ -433,10 +412,7 @@
 	int			i;
 	PermutationStep *steps;
 	PermutationStep **stepptrs;
-<<<<<<< HEAD
-=======
 	int		   *piles;
->>>>>>> 7cd0d523
 
 	/* Count the total number of steps in all sessions */
 	nsteps = 0;
@@ -462,13 +438,6 @@
 	for (i = 0; i < testspec->nsessions; i++)
 		piles[i] = 0;
 
-<<<<<<< HEAD
-	run_all_permutations_recurse(testspec, 0, stepptrs);
-}
-
-static void
-run_all_permutations_recurse(TestSpec *testspec, int nsteps, PermutationStep **steps)
-=======
 	run_all_permutations_recurse(testspec, piles, 0, stepptrs);
 
 	free(steps);
@@ -479,7 +448,6 @@
 static void
 run_all_permutations_recurse(TestSpec *testspec, int *piles,
 							 int nsteps, PermutationStep **steps)
->>>>>>> 7cd0d523
 {
 	int			i;
 	bool		found = false;
@@ -1112,7 +1080,6 @@
 	/* Connection is now idle. */
 	iconn->active_step = NULL;
 
-<<<<<<< HEAD
 	return false;
 }
 
@@ -1147,47 +1114,9 @@
 				break;
 		}
 	}
-=======
->>>>>>> 7cd0d523
 	return false;
 }
 
-/* Detect whether a step has any unsatisfied blocker conditions */
-static bool
-step_has_blocker(PermutationStep *pstep)
-{
-	int			i;
-
-	for (i = 0; i < pstep->nblockers; i++)
-	{
-		PermutationStepBlocker *blocker = pstep->blockers[i];
-		IsoConnInfo *iconn;
-
-		switch (blocker->blocktype)
-		{
-			case PSB_ONCE:
-				/* Ignore; try_complete_step handles this specially */
-				break;
-			case PSB_OTHER_STEP:
-				/* Block if referenced step is active */
-				iconn = &conns[1 + blocker->step->session];
-				if (iconn->active_step &&
-					iconn->active_step->step == blocker->step)
-					return true;
-				break;
-			case PSB_NUM_NOTICES:
-				/* Block if not enough notices received yet */
-				iconn = &conns[1 + blocker->step->session];
-				if (iconn->total_notices < blocker->target_notices)
-					return true;
-				break;
-		}
-	}
-	return false;
-}
-
-<<<<<<< HEAD
-=======
 static void
 printResultSet(PGresult *res)
 {
@@ -1200,7 +1129,6 @@
 	PQprint(stdout, res, &popt);
 }
 
->>>>>>> 7cd0d523
 /* notice processor for regular user sessions */
 static void
 isotesterNoticeProcessor(void *arg, const char *message)
