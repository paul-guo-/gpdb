--- conflicted
+++ resolved
@@ -8,98 +8,6 @@
 notifier: NOTIFY "c2" with payload "payload" from notifier
 step notify3: NOTIFY c3, 'payload3';
 step notifyf: SELECT pg_notify('c2', NULL);
-<<<<<<< HEAD
-pg_notify      
-
-               
-notifier: NOTIFY "c2" with payload "" from notifier
-
-starting permutation: listenc notifyd1 notifyd2 notifys1
-step listenc: LISTEN c1; LISTEN c2;
-step notifyd1: NOTIFY c2, 'payload'; NOTIFY c1; NOTIFY "c2", 'payload';
-notifier: NOTIFY "c2" with payload "payload" from notifier
-notifier: NOTIFY "c1" with payload "" from notifier
-step notifyd2: NOTIFY c1; NOTIFY c1; NOTIFY c1, 'p1'; NOTIFY c1, 'p2';
-notifier: NOTIFY "c1" with payload "" from notifier
-notifier: NOTIFY "c1" with payload "p1" from notifier
-notifier: NOTIFY "c1" with payload "p2" from notifier
-step notifys1: 
-	BEGIN;
-	NOTIFY c1, 'payload'; NOTIFY "c2", 'payload';
-	NOTIFY c1, 'payload'; NOTIFY "c2", 'payload';
-	SAVEPOINT s1;
-	NOTIFY c1, 'payload'; NOTIFY "c2", 'payload';
-	NOTIFY c1, 'payloads'; NOTIFY "c2", 'payloads';
-	NOTIFY c1, 'payload'; NOTIFY "c2", 'payload';
-	NOTIFY c1, 'payloads'; NOTIFY "c2", 'payloads';
-	RELEASE SAVEPOINT s1;
-	SAVEPOINT s2;
-	NOTIFY c1, 'rpayload'; NOTIFY "c2", 'rpayload';
-	NOTIFY c1, 'rpayloads'; NOTIFY "c2", 'rpayloads';
-	NOTIFY c1, 'rpayload'; NOTIFY "c2", 'rpayload';
-	NOTIFY c1, 'rpayloads'; NOTIFY "c2", 'rpayloads';
-	ROLLBACK TO SAVEPOINT s2;
-	COMMIT;
-
-notifier: NOTIFY "c1" with payload "payload" from notifier
-notifier: NOTIFY "c2" with payload "payload" from notifier
-notifier: NOTIFY "c1" with payload "payload" from notifier
-notifier: NOTIFY "c2" with payload "payload" from notifier
-notifier: NOTIFY "c1" with payload "payloads" from notifier
-notifier: NOTIFY "c2" with payload "payloads" from notifier
-
-starting permutation: llisten notify1 notify2 notify3 notifyf lcheck
-step llisten: LISTEN c1; LISTEN c2;
-step notify1: NOTIFY c1;
-step notify2: NOTIFY c2, 'payload';
-step notify3: NOTIFY c3, 'payload3';
-step notifyf: SELECT pg_notify('c2', NULL);
-pg_notify      
-
-               
-step lcheck: SELECT 1 AS x;
-x              
-
-1              
-listener: NOTIFY "c1" with payload "" from notifier
-listener: NOTIFY "c2" with payload "payload" from notifier
-listener: NOTIFY "c2" with payload "" from notifier
-
-starting permutation: listenc llisten notify1 notify2 notify3 notifyf lcheck
-step listenc: LISTEN c1; LISTEN c2;
-step llisten: LISTEN c1; LISTEN c2;
-step notify1: NOTIFY c1;
-notifier: NOTIFY "c1" with payload "" from notifier
-step notify2: NOTIFY c2, 'payload';
-notifier: NOTIFY "c2" with payload "payload" from notifier
-step notify3: NOTIFY c3, 'payload3';
-step notifyf: SELECT pg_notify('c2', NULL);
-pg_notify      
-
-               
-notifier: NOTIFY "c2" with payload "" from notifier
-step lcheck: SELECT 1 AS x;
-x              
-
-1              
-listener: NOTIFY "c1" with payload "" from notifier
-listener: NOTIFY "c2" with payload "payload" from notifier
-listener: NOTIFY "c2" with payload "" from notifier
-
-starting permutation: llisten lbegin usage bignotify usage
-step llisten: LISTEN c1; LISTEN c2;
-step lbegin: BEGIN;
-step usage: SELECT pg_notification_queue_usage() > 0 AS nonzero;
-nonzero        
-
-f              
-step bignotify: SELECT count(pg_notify('c1', s::text)) FROM generate_series(1, 10000) s;
-count          
-
-10000          
-step usage: SELECT pg_notification_queue_usage() > 0 AS nonzero;
-nonzero        
-=======
 pg_notify
 ---------
          
@@ -133,7 +41,6 @@
 	NOTIFY c1, 'rpayloads'; NOTIFY "c2", 'rpayloads';
 	ROLLBACK TO SAVEPOINT s2;
 	COMMIT;
->>>>>>> 7cd0d523
 
 notifier: NOTIFY "c1" with payload "payload" from notifier
 notifier: NOTIFY "c2" with payload "payload" from notifier
@@ -208,10 +115,10 @@
 f      
 (1 row)
 
-step bignotify: SELECT count(pg_notify('c1', s::text)) FROM generate_series(1, 1000) s;
+step bignotify: SELECT count(pg_notify('c1', s::text)) FROM generate_series(1, 10000) s;
 count
 -----
- 1000
+10000
 (1 row)
 
 step usage: SELECT pg_notification_queue_usage() > 0 AS nonzero;
