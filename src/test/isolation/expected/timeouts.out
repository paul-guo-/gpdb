Parsed test spec with 2 sessions

starting permutation: rdtbl sto locktbl
<<<<<<< HEAD
step rdtbl: SELECT * FROM accounts ORDER BY accountid;
accountid      balance        

checking       600            
savings        600            
=======
step rdtbl: SELECT * FROM accounts;
accountid|balance
---------+-------
checking |    600
savings  |    600
(2 rows)

>>>>>>> 7cd0d523
step sto: SET statement_timeout = '10ms';
step locktbl: LOCK TABLE accounts; <waiting ...>
step locktbl: <... completed>
ERROR:  canceling statement due to statement timeout

starting permutation: rdtbl lto locktbl
<<<<<<< HEAD
step rdtbl: SELECT * FROM accounts ORDER BY accountid;
accountid      balance        

checking       600            
savings        600            
=======
step rdtbl: SELECT * FROM accounts;
accountid|balance
---------+-------
checking |    600
savings  |    600
(2 rows)

>>>>>>> 7cd0d523
step lto: SET lock_timeout = '10ms';
step locktbl: LOCK TABLE accounts; <waiting ...>
step locktbl: <... completed>
ERROR:  canceling statement due to lock timeout

starting permutation: rdtbl lsto locktbl
<<<<<<< HEAD
step rdtbl: SELECT * FROM accounts ORDER BY accountid;
accountid      balance        

checking       600            
savings        600            
=======
step rdtbl: SELECT * FROM accounts;
accountid|balance
---------+-------
checking |    600
savings  |    600
(2 rows)

>>>>>>> 7cd0d523
step lsto: SET lock_timeout = '10ms'; SET statement_timeout = '10s';
step locktbl: LOCK TABLE accounts; <waiting ...>
step locktbl: <... completed>
ERROR:  canceling statement due to lock timeout

starting permutation: rdtbl slto locktbl
<<<<<<< HEAD
step rdtbl: SELECT * FROM accounts ORDER BY accountid;
accountid      balance        

checking       600            
savings        600            
=======
step rdtbl: SELECT * FROM accounts;
accountid|balance
---------+-------
checking |    600
savings  |    600
(2 rows)

>>>>>>> 7cd0d523
step slto: SET lock_timeout = '10s'; SET statement_timeout = '10ms';
step locktbl: LOCK TABLE accounts; <waiting ...>
step locktbl: <... completed>
ERROR:  canceling statement due to statement timeout

starting permutation: wrtbl sto update
step wrtbl: UPDATE accounts SET balance = balance + 100;
step sto: SET statement_timeout = '10ms';
step update: DELETE FROM accounts WHERE accountid = 'checking'; <waiting ...>
step update: <... completed>
ERROR:  canceling statement due to statement timeout

starting permutation: wrtbl lto update
step wrtbl: UPDATE accounts SET balance = balance + 100;
step lto: SET lock_timeout = '10ms';
step update: DELETE FROM accounts WHERE accountid = 'checking'; <waiting ...>
step update: <... completed>
ERROR:  canceling statement due to lock timeout

starting permutation: wrtbl lsto update
step wrtbl: UPDATE accounts SET balance = balance + 100;
step lsto: SET lock_timeout = '10ms'; SET statement_timeout = '10s';
step update: DELETE FROM accounts WHERE accountid = 'checking'; <waiting ...>
step update: <... completed>
ERROR:  canceling statement due to lock timeout

starting permutation: wrtbl slto update
step wrtbl: UPDATE accounts SET balance = balance + 100;
step slto: SET lock_timeout = '10s'; SET statement_timeout = '10ms';
step update: DELETE FROM accounts WHERE accountid = 'checking'; <waiting ...>
step update: <... completed>
ERROR:  canceling statement due to statement timeout<|MERGE_RESOLUTION|>--- conflicted
+++ resolved
@@ -1,84 +1,52 @@
 Parsed test spec with 2 sessions
 
 starting permutation: rdtbl sto locktbl
-<<<<<<< HEAD
 step rdtbl: SELECT * FROM accounts ORDER BY accountid;
-accountid      balance        
-
-checking       600            
-savings        600            
-=======
-step rdtbl: SELECT * FROM accounts;
 accountid|balance
 ---------+-------
 checking |    600
 savings  |    600
 (2 rows)
 
->>>>>>> 7cd0d523
 step sto: SET statement_timeout = '10ms';
 step locktbl: LOCK TABLE accounts; <waiting ...>
 step locktbl: <... completed>
 ERROR:  canceling statement due to statement timeout
 
 starting permutation: rdtbl lto locktbl
-<<<<<<< HEAD
 step rdtbl: SELECT * FROM accounts ORDER BY accountid;
-accountid      balance        
-
-checking       600            
-savings        600            
-=======
-step rdtbl: SELECT * FROM accounts;
 accountid|balance
 ---------+-------
 checking |    600
 savings  |    600
 (2 rows)
 
->>>>>>> 7cd0d523
 step lto: SET lock_timeout = '10ms';
 step locktbl: LOCK TABLE accounts; <waiting ...>
 step locktbl: <... completed>
 ERROR:  canceling statement due to lock timeout
 
 starting permutation: rdtbl lsto locktbl
-<<<<<<< HEAD
 step rdtbl: SELECT * FROM accounts ORDER BY accountid;
-accountid      balance        
-
-checking       600            
-savings        600            
-=======
-step rdtbl: SELECT * FROM accounts;
 accountid|balance
 ---------+-------
 checking |    600
 savings  |    600
 (2 rows)
 
->>>>>>> 7cd0d523
 step lsto: SET lock_timeout = '10ms'; SET statement_timeout = '10s';
 step locktbl: LOCK TABLE accounts; <waiting ...>
 step locktbl: <... completed>
 ERROR:  canceling statement due to lock timeout
 
 starting permutation: rdtbl slto locktbl
-<<<<<<< HEAD
 step rdtbl: SELECT * FROM accounts ORDER BY accountid;
-accountid      balance        
-
-checking       600            
-savings        600            
-=======
-step rdtbl: SELECT * FROM accounts;
 accountid|balance
 ---------+-------
 checking |    600
 savings  |    600
 (2 rows)
 
->>>>>>> 7cd0d523
 step slto: SET lock_timeout = '10s'; SET statement_timeout = '10ms';
 step locktbl: LOCK TABLE accounts; <waiting ...>
 step locktbl: <... completed>
