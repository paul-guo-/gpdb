--- conflicted
+++ resolved
@@ -109,13 +109,8 @@
 						   "%s ", launcher);
 
 	snprintf(psql_cmd + offset, sizeof(psql_cmd) - offset,
-<<<<<<< HEAD
-			 "python ./sql_isolation_testcase.py --dbname=\"%s\" --initfile_prefix=\"%s\" < \"%s\" > \"%s\" 2>&1",
-=======
 			 "python3 ./sql_isolation_testcase.py --dbname=\"%s\" < \"%s\" > \"%s\" 2>&1",
->>>>>>> ee8bea5d
 			 dblist->str,
-			 outfile,
 			 infile,
 			 outfile);
 
