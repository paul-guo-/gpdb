
=pod

=head1 NAME

PostgresNode - class representing PostgreSQL server instance

=head1 SYNOPSIS

  use PostgresNode;

  my $node = PostgresNode->get_new_node('mynode');

  # Create a data directory with initdb
  $node->init();

  # Start the PostgreSQL server
  $node->start();

  # Change a setting and restart
  $node->append_conf('postgresql.conf', 'hot_standby = on');
  $node->restart();

  # run a query with psql, like:
  #   echo 'SELECT 1' | psql -qAXt postgres -v ON_ERROR_STOP=1
  $psql_stdout = $node->safe_psql('postgres', 'SELECT 1');

  # Run psql with a timeout, capturing stdout and stderr
  # as well as the psql exit code. Pass some extra psql
  # options. If there's an error from psql raise an exception.
  my ($stdout, $stderr, $timed_out);
  my $cmdret = $node->psql('postgres', 'SELECT pg_sleep(60)',
	  stdout => \$stdout, stderr => \$stderr,
	  timeout => 30, timed_out => \$timed_out,
	  extra_params => ['--single-transaction'],
	  on_error_die => 1)
  print "Sleep timed out" if $timed_out;

  # Similar thing, more convenient in common cases
  my ($cmdret, $stdout, $stderr) =
      $node->psql('postgres', 'SELECT 1');

  # run query every second until it returns 't'
  # or times out
  $node->poll_query_until('postgres', q|SELECT random() < 0.1;|')
    or die "timed out";

  # Do an online pg_basebackup
  my $ret = $node->backup('testbackup1');

  # Take a backup of a running server
  my $ret = $node->backup_fs_hot('testbackup2');

  # Take a backup of a stopped server
  $node->stop;
  my $ret = $node->backup_fs_cold('testbackup3')

  # Restore it to create a new independent node (not a replica)
  my $replica = get_new_node('replica');
  $replica->init_from_backup($node, 'testbackup');
  $replica->start;

  # Stop the server
  $node->stop('fast');

=head1 DESCRIPTION

PostgresNode contains a set of routines able to work on a PostgreSQL node,
allowing to start, stop, backup and initialize it with various options.
The set of nodes managed by a given test is also managed by this module.

In addition to node management, PostgresNode instances have some wrappers
around Test::More functions to run commands with an environment set up to
point to the instance.

The IPC::Run module is required.

=cut

package PostgresNode;

use strict;
use warnings;

use Carp;
use Config;
use Cwd;
use Exporter 'import';
use Fcntl qw(:mode);
use File::Basename;
use File::Path qw(rmtree);
use File::Spec;
use File::stat qw(stat);
use File::Temp ();
use IPC::Run;
use RecursiveCopy;
use Socket;
use Test::More;
use TestLib ();
use Time::HiRes qw(usleep);
use Scalar::Util qw(blessed);

our @EXPORT = qw(
  get_new_node
);

our ($use_tcp, $test_localhost, $test_pghost, $last_host_assigned,
	$last_port_assigned, @all_nodes, $died);

# Windows path to virtual file system root

our $vfs_path = '';
if ($Config{osname} eq 'msys')
{
	$vfs_path = `cd / && pwd -W`;
	chomp $vfs_path;
}

INIT
{

	# Set PGHOST for backward compatibility.  This doesn't work for own_host
	# nodes, so prefer to not rely on this when writing new tests.
	$use_tcp            = $TestLib::windows_os;
	$test_localhost     = "127.0.0.1";
	$last_host_assigned = 1;
	$test_pghost        = $use_tcp ? $test_localhost : TestLib::tempdir_short;
	$ENV{PGHOST}        = $test_pghost;
	$ENV{PGDATABASE}    = 'postgres';

	# Tracking of last port value assigned to accelerate free port lookup.
	$last_port_assigned = int(rand() * 16384) + 49152;
}

=pod

=head1 METHODS

=over

=item PostgresNode::new($class, $name, $pghost, $pgport)

Create a new PostgresNode instance. Does not initdb or start it.

You should generally prefer to use get_new_node() instead since it takes care
of finding port numbers, registering instances for cleanup, etc.

=cut

sub new
{
	my ($class, $name, $pghost, $pgport) = @_;
	my $testname = basename($0);
	$testname =~ s/\.[^.]+$//;
	my $self = {
		_port    => $pgport,
		_host    => $pghost,
		_basedir => "$TestLib::tmp_check/t_${testname}_${name}_data",
		_name    => $name,
		_logfile_generation => 0,
		_logfile_base       => "$TestLib::log_path/${testname}_${name}",
		_logfile            => "$TestLib::log_path/${testname}_${name}.log"
	};

	bless $self, $class;
	mkdir $self->{_basedir}
	  or
	  BAIL_OUT("could not create data directory \"$self->{_basedir}\": $!");
	$self->dump_info;

	return $self;
}

=pod

=item $node->port()

Get the port number assigned to the host. This won't necessarily be a TCP port
open on the local host since we prefer to use unix sockets if possible.

Use $node->connstr() if you want a connection string.

=cut

sub port
{
	my ($self) = @_;
	return $self->{_port};
}

=pod

=item $node->host()

Return the host (like PGHOST) for this instance. May be a UNIX socket path.

Use $node->connstr() if you want a connection string.

=cut

sub host
{
	my ($self) = @_;
	return $self->{_host};
}

=pod

=item $node->basedir()

The directory all the node's files will be within - datadir, archive directory,
backups, etc.

=cut

sub basedir
{
	my ($self) = @_;
	return $self->{_basedir};
}

=pod

=item $node->name()

The name assigned to the node at creation time.

=cut

sub name
{
	my ($self) = @_;
	return $self->{_name};
}

=pod

=item $node->logfile()

Path to the PostgreSQL log file for this instance.

=cut

sub logfile
{
	my ($self) = @_;
	return $self->{_logfile};
}

=pod

=item $node->connstr()

Get a libpq connection string that will establish a connection to
this node. Suitable for passing to psql, DBD::Pg, etc.

=cut

sub connstr
{
	my ($self, $dbname) = @_;
	my $pgport = $self->port;
	my $pghost = $self->host;
	if (!defined($dbname))
	{
		return "port=$pgport host=$pghost";
	}

	# Escape properly the database string before using it, only
	# single quotes and backslashes need to be treated this way.
	$dbname =~ s#\\#\\\\#g;
	$dbname =~ s#\'#\\\'#g;

	return "port=$pgport host=$pghost dbname='$dbname'";
}

=pod

=item $node->group_access()

Does the data dir allow group access?

=cut

sub group_access
{
	my ($self) = @_;

	my $dir_stat = stat($self->data_dir);

	defined($dir_stat)
	  or die('unable to stat ' . $self->data_dir);

	return (S_IMODE($dir_stat->mode) == 0750);
}

=pod

=item $node->data_dir()

Returns the path to the data directory. postgresql.conf and pg_hba.conf are
always here.

=cut

sub data_dir
{
	my ($self) = @_;
	my $res = $self->basedir;
	return "$res/pgdata";
}

=pod

=item $node->archive_dir()

If archiving is enabled, WAL files go here.

=cut

sub archive_dir
{
	my ($self) = @_;
	my $basedir = $self->basedir;
	return "$basedir/archives";
}

=pod

=item $node->backup_dir()

The output path for backups taken with $node->backup()

=cut

sub backup_dir
{
	my ($self) = @_;
	my $basedir = $self->basedir;
	return "$basedir/backup";
}

=pod

=item $node->info()

Return a string containing human-readable diagnostic information (paths, etc)
about this node.

=cut

sub info
{
	my ($self) = @_;
	my $_info = '';
	open my $fh, '>', \$_info or die;
	print $fh "Name: " . $self->name . "\n";
	print $fh "Data directory: " . $self->data_dir . "\n";
	print $fh "Backup directory: " . $self->backup_dir . "\n";
	print $fh "Archive directory: " . $self->archive_dir . "\n";
	print $fh "Connection string: " . $self->connstr . "\n";
	print $fh "Log file: " . $self->logfile . "\n";
	close $fh or die;
	return $_info;
}

=pod

=item $node->dump_info()

Print $node->info()

=cut

sub dump_info
{
	my ($self) = @_;
	print $self->info;
	return;
}


# Internal method to set up trusted pg_hba.conf for replication.  Not
# documented because you shouldn't use it, it's called automatically if needed.
sub set_replication_conf
{
	my ($self) = @_;
	my $pgdata = $self->data_dir;

	$self->host eq $test_pghost
	  or croak "set_replication_conf only works with the default host";

	open my $hba, '>>', "$pgdata/pg_hba.conf";
	print $hba "\n# Allow replication (set up by PostgresNode.pm)\n";
	if ($TestLib::windows_os)
	{
		print $hba
		  "host replication all $test_localhost/32 sspi include_realm=1 map=regress\n";
	}
	close $hba;
	return;
}

=pod

=item $node->init(...)

Initialize a new cluster for testing.

Authentication is set up so that only the current OS user can access the
cluster. On Unix, we use Unix domain socket connections, with the socket in
a directory that's only accessible to the current user to ensure that.
On Windows, we use SSPI authentication to ensure the same (by pg_regress
--config-auth).

WAL archiving can be enabled on this node by passing the keyword parameter
has_archiving => 1. This is disabled by default.

postgresql.conf can be set up for replication by passing the keyword
parameter allows_streaming => 'logical' or 'physical' (passing 1 will also
suffice for physical replication) depending on type of replication that
should be enabled. This is disabled by default.

The new node is set up in a fast but unsafe configuration where fsync is
disabled.

=cut

sub init
{
	my ($self, %params) = @_;
	my $port   = $self->port;
	my $pgdata = $self->data_dir;
	my $host   = $self->host;

	$params{allows_streaming} = 0 unless defined $params{allows_streaming};
	$params{has_archiving}    = 0 unless defined $params{has_archiving};

	mkdir $self->backup_dir;
	mkdir $self->archive_dir;

	TestLib::system_or_bail('initdb', '-D', $pgdata, '-A', 'trust', '-N',
		@{ $params{extra} });
	TestLib::system_or_bail($ENV{PG_REGRESS}, '--config-auth', $pgdata,
		@{ $params{auth_extra} });

	open my $conf, '>>', "$pgdata/postgresql.conf";
	print $conf "\n# Added by PostgresNode.pm\n";
	print $conf "fsync = off\n";
	print $conf "restart_after_crash = off\n";
<<<<<<< HEAD
	print $conf "log_statement = all\n";
	# GPDB: this GUC is not yet supported
	# print $conf "wal_retrieve_retry_interval = '500ms'\n";
	print $conf "port = $port\n";
=======
	print $conf "log_line_prefix = '%m [%p] %q%a '\n";
	print $conf "log_statement = all\n";
	print $conf "log_replication_commands = on\n";
	print $conf "wal_retrieve_retry_interval = '500ms'\n";

	# If a setting tends to affect whether tests pass or fail, print it after
	# TEMP_CONFIG.  Otherwise, print it before TEMP_CONFIG, thereby permitting
	# overrides.  Settings that merely improve performance or ease debugging
	# belong before TEMP_CONFIG.
	print $conf TestLib::slurp_file($ENV{TEMP_CONFIG})
	  if defined $ENV{TEMP_CONFIG};

	# XXX Neutralize any stats_temp_directory in TEMP_CONFIG.  Nodes running
	# concurrently must not share a stats_temp_directory.
	print $conf "stats_temp_directory = 'pg_stat_tmp'\n";
>>>>>>> 9e1c9f95

	if ($params{allows_streaming})
	{
		if ($params{allows_streaming} eq "logical")
		{
			print $conf "wal_level = logical\n";
		}
		else
		{
			print $conf "wal_level = replica\n";
		}
		print $conf "max_wal_senders = 5\n";
		print $conf "max_replication_slots = 5\n";
		print $conf "max_wal_size = 128MB\n";
		print $conf "shared_buffers = 1MB\n";
		print $conf "wal_log_hints = on\n";
		print $conf "hot_standby = on\n";
		print $conf "max_connections = 10\n";
	}
	else
	{
		print $conf "wal_level = minimal\n";
		print $conf "max_wal_senders = 0\n";
	}

	print $conf "port = $port\n";
	if ($use_tcp)
	{
		print $conf "unix_socket_directories = ''\n";
		print $conf "listen_addresses = '$host'\n";
	}
	else
	{
		print $conf "unix_socket_directories = '$host'\n";
		print $conf "listen_addresses = ''\n";
	}

	# GPDB: Enable Global Deadlock Detector
	print $conf "gp_enable_global_deadlock_detector = on\n";

	close $conf;

	chmod($self->group_access ? 0640 : 0600, "$pgdata/postgresql.conf")
	  or die("unable to set permissions for $pgdata/postgresql.conf");

	$self->set_replication_conf if $params{allows_streaming};
	$self->enable_archiving     if $params{has_archiving};
	return;
}

=pod

=item $node->append_conf(filename, str)

A shortcut method to append to files like pg_hba.conf and postgresql.conf.

Does no validation or sanity checking. Does not reload the configuration
after writing.

A newline is automatically appended to the string.

=cut

sub append_conf
{
	my ($self, $filename, $str) = @_;

	my $conffile = $self->data_dir . '/' . $filename;

	TestLib::append_to_file($conffile, $str . "\n");
<<<<<<< HEAD
=======

	chmod($self->group_access() ? 0640 : 0600, $conffile)
	  or die("unable to set permissions for $conffile");

	return;
>>>>>>> 9e1c9f95
}

=pod

=item $node->backup(backup_name)

Create a hot backup with B<pg_basebackup> in subdirectory B<backup_name> of
B<< $node->backup_dir >>, including the WAL. WAL files
fetched at the end of the backup, not streamed.

You'll have to configure a suitable B<max_wal_senders> on the
target server since it isn't done by default.

=cut

sub backup
{
	my ($self, $backup_name) = @_;
	my $backup_path = $self->backup_dir . '/' . $backup_name;
	my $name        = $self->name;

	print "# Taking pg_basebackup $backup_name from node \"$name\"\n";
	TestLib::system_or_bail('pg_basebackup', '-D', $backup_path, '-h',
		$self->host, '-p', $self->port, '--no-sync');
	print "# Backup finished\n";
	return;
}

=item $node->backup_fs_hot(backup_name)

Create a backup with a filesystem level copy in subdirectory B<backup_name> of
B<< $node->backup_dir >>, including WAL.

Archiving must be enabled, as B<pg_start_backup()> and B<pg_stop_backup()> are
used. This is not checked or enforced.

The backup name is passed as the backup label to B<pg_start_backup()>.

=cut

sub backup_fs_hot
{
	my ($self, $backup_name) = @_;
	$self->_backup_fs($backup_name, 1);
	return;
}

=item $node->backup_fs_cold(backup_name)

Create a backup with a filesystem level copy in subdirectory B<backup_name> of
B<< $node->backup_dir >>, including WAL. The server must be
stopped as no attempt to handle concurrent writes is made.

Use B<backup> or B<backup_fs_hot> if you want to back up a running server.

=cut

sub backup_fs_cold
{
	my ($self, $backup_name) = @_;
	$self->_backup_fs($backup_name, 0);
	return;
}


# Common sub of backup_fs_hot and backup_fs_cold
sub _backup_fs
{
	my ($self, $backup_name, $hot) = @_;
	my $backup_path = $self->backup_dir . '/' . $backup_name;
	my $port        = $self->port;
	my $name        = $self->name;

	print "# Taking filesystem backup $backup_name from node \"$name\"\n";

	if ($hot)
	{
		my $stdout = $self->safe_psql('postgres',
			"SELECT * FROM pg_start_backup('$backup_name');");
		print "# pg_start_backup: $stdout\n";
	}

	RecursiveCopy::copypath(
		$self->data_dir,
		$backup_path,
		filterfn => sub {
			my $src = shift;
			return ($src ne 'log' and $src ne 'postmaster.pid');
		});

	if ($hot)
	{

		# We ignore pg_stop_backup's return value. We also assume archiving
		# is enabled; otherwise the caller will have to copy the remaining
		# segments.
		my $stdout =
		  $self->safe_psql('postgres', 'SELECT * FROM pg_stop_backup();');
		print "# pg_stop_backup: $stdout\n";
	}

	print "# Backup finished\n";
	return;
}



=pod

=item $node->init_from_backup(root_node, backup_name)

Initialize a node from a backup, which may come from this node or a different
node. root_node must be a PostgresNode reference, backup_name the string name
of a backup previously created on that node with $node->backup.

Does not start the node after initializing it.

Streaming replication can be enabled on this node by passing the keyword
parameter has_streaming => 1. This is disabled by default.

Restoring WAL segments from archives using restore_command can be enabled
by passing the keyword parameter has_restoring => 1. This is disabled by
default.

The backup is copied, leaving the original unmodified. pg_hba.conf is
unconditionally set to enable replication connections.

=cut

sub init_from_backup
{
	my ($self, $root_node, $backup_name, %params) = @_;
	my $backup_path = $root_node->backup_dir . '/' . $backup_name;
	my $host        = $self->host;
	my $port        = $self->port;
	my $node_name   = $self->name;
	my $root_name   = $root_node->name;

	$params{has_streaming} = 0 unless defined $params{has_streaming};
	$params{has_restoring} = 0 unless defined $params{has_restoring};

	print
	  "# Initializing node \"$node_name\" from backup \"$backup_name\" of node \"$root_name\"\n";
	croak "Backup \"$backup_name\" does not exist at $backup_path"
	  unless -d $backup_path;

	mkdir $self->backup_dir;
	mkdir $self->archive_dir;

	my $data_path = $self->data_dir;
	rmdir($data_path);
	RecursiveCopy::copypath($backup_path, $data_path);
	chmod(0700, $data_path);

	# Base configuration for this node
	$self->append_conf(
		'postgresql.conf',
		qq(
port = $port
));
	if ($use_tcp)
	{
		$self->append_conf('postgresql.conf', "listen_addresses = '$host'");
	}
	else
	{
		$self->append_conf('postgresql.conf',
			"unix_socket_directories = '$host'");
	}
	$self->enable_streaming($root_node) if $params{has_streaming};
	$self->enable_restoring($root_node) if $params{has_restoring};
	return;
}

=pod

=item $node->rotate_logfile()

Switch to a new PostgreSQL log file.  This does not alter any running
PostgreSQL process.  Subsequent method calls, including pg_ctl invocations,
will use the new name.  Return the new name.

=cut

sub rotate_logfile
{
	my ($self) = @_;
	$self->{_logfile} = sprintf('%s_%d.log',
		$self->{_logfile_base},
		++$self->{_logfile_generation});
	return $self->{_logfile};
}

=pod

=item $node->start(%params) => success_or_failure

Wrapper for pg_ctl start

Start the node and wait until it is ready to accept connections.

=over

=item fail_ok => 1

By default, failure terminates the entire F<prove> invocation.  If given,
instead return a true or false value to indicate success or failure.

=back

=cut

sub start
{
	my ($self, %params) = @_;
	my $port   = $self->port;
	my $pgdata = $self->data_dir;
	my $name   = $self->name;
<<<<<<< HEAD
	BAIL_OUT("node \"$name\" is already running") if defined $self->{_pid};
	print("### Starting node \"$name\"\n");
	my $ret = TestLib::system_log('pg_ctl', '-w', '-D', $self->data_dir, '-l',
		$self->logfile, '-o', "-c gp_role=utility --gp_dbid=1 --gp_contentid=-1 --logging-collector=off",
		'start');
=======
	my $ret;

	BAIL_OUT("node \"$name\" is already running") if defined $self->{_pid};

	print("### Starting node \"$name\"\n");

	{
		# Temporarily unset PGAPPNAME so that the server doesn't
		# inherit it.  Otherwise this could affect libpqwalreceiver
		# connections in confusing ways.
		local %ENV = %ENV;
		delete $ENV{PGAPPNAME};

		# Note: We set the cluster_name here, not in postgresql.conf (in
		# sub init) so that it does not get copied to standbys.
		$ret = TestLib::system_log('pg_ctl', '-D', $self->data_dir, '-l',
			$self->logfile, '-o', "--cluster-name=$name", 'start');
	}
>>>>>>> 9e1c9f95

	if ($ret != 0)
	{
		print "# pg_ctl start failed; logfile:\n";
		print TestLib::slurp_file($self->logfile);
<<<<<<< HEAD
		BAIL_OUT("pg_ctl start failed");
	}

	$self->_update_pid(1);

	$ENV{PGOPTIONS}      = '-c gp_role=utility';
=======
		BAIL_OUT("pg_ctl start failed") unless $params{fail_ok};
		return 0;
	}

	$self->_update_pid(1);
	return 1;
}

=pod

=item $node->kill9()

Send SIGKILL (signal 9) to the postmaster.

Note: if the node is already known stopped, this does nothing.
However, if we think it's running and it's not, it's important for
this to fail.  Otherwise, tests might fail to detect server crashes.

=cut

sub kill9
{
	my ($self) = @_;
	my $name = $self->name;
	return unless defined $self->{_pid};
	print "### Killing node \"$name\" using signal 9\n";
	# kill(9, ...) fails under msys Perl 5.8.8, so fall back on pg_ctl.
	kill(9, $self->{_pid})
	  or TestLib::system_or_bail('pg_ctl', 'kill', 'KILL', $self->{_pid});
	$self->{_pid} = undef;
	return;
>>>>>>> 9e1c9f95
}

=pod

=item $node->stop(mode)

Stop the node using pg_ctl -m $mode and wait for it to stop.

Note: if the node is already known stopped, this does nothing.
However, if we think it's running and it's not, it's important for
this to fail.  Otherwise, tests might fail to detect server crashes.

=cut

sub stop
{
	my ($self, $mode) = @_;
	my $port   = $self->port;
	my $pgdata = $self->data_dir;
	my $name   = $self->name;
	$mode = 'fast' unless defined $mode;
	return unless defined $self->{_pid};
	print "### Stopping node \"$name\" using mode $mode\n";
	TestLib::system_or_bail('pg_ctl', '-D', $pgdata, '-m', $mode, 'stop');
	$self->_update_pid(0);
<<<<<<< HEAD
=======
	return;
>>>>>>> 9e1c9f95
}

=pod

=item $node->reload()

Reload configuration parameters on the node.

=cut

sub reload
{
	my ($self) = @_;
	my $port   = $self->port;
	my $pgdata = $self->data_dir;
	my $name   = $self->name;
	print "### Reloading node \"$name\"\n";
	TestLib::system_or_bail('pg_ctl', '-D', $pgdata, 'reload');
<<<<<<< HEAD
=======
	return;
>>>>>>> 9e1c9f95
}

=pod

=item $node->restart()

Wrapper for pg_ctl restart

=cut

sub restart
{
	my ($self)  = @_;
	my $port    = $self->port;
	my $pgdata  = $self->data_dir;
	my $logfile = $self->logfile;
	my $name    = $self->name;

	print "### Restarting node \"$name\"\n";
<<<<<<< HEAD
	TestLib::system_or_bail('pg_ctl', '-D', $pgdata, '-w', '-l', $logfile,
							'restart');
	$self->_update_pid(1);
=======

	{
		local %ENV = %ENV;
		delete $ENV{PGAPPNAME};

		TestLib::system_or_bail('pg_ctl', '-D', $pgdata, '-l', $logfile,
			'restart');
	}

	$self->_update_pid(1);
	return;
>>>>>>> 9e1c9f95
}

=pod

=item $node->promote()

Wrapper for pg_ctl promote

=cut

sub promote
{
	my ($self)  = @_;
	my $port    = $self->port;
	my $pgdata  = $self->data_dir;
	my $logfile = $self->logfile;
	my $name    = $self->name;
	print "### Promoting node \"$name\"\n";
	TestLib::system_or_bail('pg_ctl', '-D', $pgdata, '-l', $logfile,
<<<<<<< HEAD
							'promote');
=======
		'promote');
	return;
}

=pod

=item $node->logrotate()

Wrapper for pg_ctl logrotate

=cut

sub logrotate
{
	my ($self)  = @_;
	my $port    = $self->port;
	my $pgdata  = $self->data_dir;
	my $logfile = $self->logfile;
	my $name    = $self->name;
	print "### Rotating log in node \"$name\"\n";
	TestLib::system_or_bail('pg_ctl', '-D', $pgdata, '-l', $logfile,
		'logrotate');
	return;
>>>>>>> 9e1c9f95
}

# Internal routine to enable streaming replication on a standby node.
sub enable_streaming
{
	my ($self, $root_node) = @_;
	my $root_connstr = $root_node->connstr;
	my $name         = $self->name;

	print "### Enabling streaming replication for node \"$name\"\n";
	$self->append_conf(
		'postgresql.conf', qq(
primary_conninfo='$root_connstr'
));
	$self->set_standby_mode();
	return;
}

# Internal routine to enable archive recovery command on a standby node
sub enable_restoring
{
	my ($self, $root_node) = @_;
<<<<<<< HEAD
	my $path = $vfs_path . $root_node->archive_dir;
=======
	my $path = TestLib::perl2host($root_node->archive_dir);
>>>>>>> 9e1c9f95
	my $name = $self->name;

	print "### Enabling WAL restore for node \"$name\"\n";

	# On Windows, the path specified in the restore command needs to use
	# double back-slashes to work properly and to be able to detect properly
	# the file targeted by the copy command, so the directory value used
	# in this routine, using only one back-slash, need to be properly changed
	# first. Paths also need to be double-quoted to prevent failures where
	# the path contains spaces.
	$path =~ s{\\}{\\\\}g if ($TestLib::windows_os);
	my $copy_command =
	  $TestLib::windows_os
	  ? qq{copy "$path\\\\%f" "%p"}
	  : qq{cp "$path/%f" "%p"};

	$self->append_conf(
		'postgresql.conf', qq(
restore_command = '$copy_command'
));
	$self->set_standby_mode();
	return;
}

=pod

=item $node->set_standby_mode()

Place standby.signal file.

=cut

sub set_standby_mode
{
	my ($self) = @_;

	$self->append_conf('standby.signal', '');
	return;
}

# Internal routine to enable archiving
sub enable_archiving
{
	my ($self) = @_;
<<<<<<< HEAD
	my $path   = $vfs_path. $self->archive_dir;
=======
	my $path   = TestLib::perl2host($self->archive_dir);
>>>>>>> 9e1c9f95
	my $name   = $self->name;

	print "### Enabling WAL archiving for node \"$name\"\n";

	# On Windows, the path specified in the restore command needs to use
	# double back-slashes to work properly and to be able to detect properly
	# the file targeted by the copy command, so the directory value used
	# in this routine, using only one back-slash, need to be properly changed
	# first. Paths also need to be double-quoted to prevent failures where
	# the path contains spaces.
	$path =~ s{\\}{\\\\}g if ($TestLib::windows_os);
	my $copy_command =
	  $TestLib::windows_os
	  ? qq{copy "%p" "$path\\\\%f"}
	  : qq{cp "%p" "$path/%f"};

	# Enable archive_mode and archive_command on node
	$self->append_conf(
		'postgresql.conf', qq(
archive_mode = on
archive_command = '$copy_command'
));
	return;
}

# Internal method
sub _update_pid
{
	my ($self, $is_running) = @_;
	my $name = $self->name;

	# If we can open the PID file, read its first line and that's the PID we
	# want.
	if (open my $pidfile, '<', $self->data_dir . "/postmaster.pid")
	{
		chomp($self->{_pid} = <$pidfile>);
		print "# Postmaster PID for node \"$name\" is $self->{_pid}\n";
		close $pidfile;

		# If we found a pidfile when there shouldn't be one, complain.
		BAIL_OUT("postmaster.pid unexpectedly present") unless $is_running;
		return;
	}

	$self->{_pid} = undef;
	print "# No postmaster PID for node \"$name\"\n";
<<<<<<< HEAD
	# Complain if we expected to find a pidfile.
	BAIL_OUT("postmaster.pid unexpectedly not present") if $is_running;
=======

	# Complain if we expected to find a pidfile.
	BAIL_OUT("postmaster.pid unexpectedly not present") if $is_running;
	return;
>>>>>>> 9e1c9f95
}

=pod

<<<<<<< HEAD
=item PostgresNode->get_new_node(node_name)

Build a new object of class C<PostgresNode> (or of a subclass, if you have
one), assigning a free port number.  Remembers the node, to prevent its port
number from being reused for another node, and to ensure that it gets
shut down when the test script exits.

You should generally use this instead of C<PostgresNode::new(...)>.

=======
=item PostgresNode->get_new_node(node_name, %params)

Build a new object of class C<PostgresNode> (or of a subclass, if you have
one), assigning a free port number.  Remembers the node, to prevent its port
number from being reused for another node, and to ensure that it gets
shut down when the test script exits.

You should generally use this instead of C<PostgresNode::new(...)>.

=over

=item port => [1,65535]

By default, this function assigns a port number to each node.  Specify this to
force a particular port number.  The caller is responsible for evaluating
potential conflicts and privilege requirements.

=item own_host => 1

By default, all nodes use the same PGHOST value.  If specified, generate a
PGHOST specific to this node.  This allows multiple nodes to use the same
port.

=back

>>>>>>> 9e1c9f95
For backwards compatibility, it is also exported as a standalone function,
which can only create objects of class C<PostgresNode>.

=cut

sub get_new_node
{
	my $class = 'PostgresNode';
<<<<<<< HEAD
	$class = shift if 1 < scalar @_;
	my $name  = shift;
	my $found = 0;
	my $port  = $last_port_assigned;
=======
	$class = shift if scalar(@_) % 2 != 1;
	my ($name, %params) = @_;
	my $port_is_forced = defined $params{port};
	my $found          = $port_is_forced;
	my $port = $port_is_forced ? $params{port} : $last_port_assigned;
>>>>>>> 9e1c9f95

	while ($found == 0)
	{

		# advance $port, wrapping correctly around range end
		$port = 49152 if ++$port >= 65536;
		print "# Checking port $port\n";

		# Check first that candidate port number is not included in
		# the list of already-registered nodes.
		$found = 1;
		foreach my $node (@all_nodes)
		{
			$found = 0 if ($node->port == $port);
		}

		# Check to see if anything else is listening on this TCP port.  This
		# is *necessary* on $use_tcp (Windows) configurations.  Seek a port
		# available for all possible listen_addresses values, for own_host
		# nodes and so the caller can harness this port for the widest range
		# of purposes.  The 0.0.0.0 test achieves that for post-2006 Cygwin,
		# which automatically sets SO_EXCLUSIVEADDRUSE.  The same holds for
		# MSYS (a Cygwin fork).  Testing 0.0.0.0 is insufficient for Windows
		# native Perl (https://stackoverflow.com/a/14388707), so we also test
		# individual addresses.
		#
		# This seems like a good idea on Unixen as well, even though we don't
		# ask the postmaster to open a TCP port on Unix.  On Non-Linux,
		# non-Windows kernels, binding to 127.0.0.1/24 addresses other than
		# 127.0.0.1 might fail with EADDRNOTAVAIL.  Binding to 0.0.0.0 is
		# unnecessary on non-Windows systems.
		#
		# XXX A port available now may become unavailable by the time we start
		# the postmaster.
		if ($found == 1)
		{
			foreach my $addr (qw(127.0.0.1),
				$use_tcp ? qw(127.0.0.2 127.0.0.3 0.0.0.0) : ())
			{
				can_bind($addr, $port) or $found = 0;
			}
		}
	}

	print "# Found port $port\n";

	# Select a host.
	my $host = $test_pghost;
	if ($params{own_host})
	{
		if ($use_tcp)
		{
			$last_host_assigned++;
			$last_host_assigned > 254 and BAIL_OUT("too many own_host nodes");
			$host = '127.0.0.' . $last_host_assigned;
		}
		else
		{
			$host = "$test_pghost/$name"; # Assume $name =~ /^[-_a-zA-Z0-9]+$/
			mkdir $host;
		}
	}

	# Lock port number found by creating a new node
<<<<<<< HEAD
	my $node = $class->new($name, $test_pghost, $port);
=======
	my $node = $class->new($name, $host, $port);
>>>>>>> 9e1c9f95

	# Add node to list of nodes
	push(@all_nodes, $node);

	# And update port for next time
	$port_is_forced or $last_port_assigned = $port;

	return $node;
}

# Internal routine to check whether a host:port is available to bind
sub can_bind
{
	my ($host, $port) = @_;
	my $iaddr = inet_aton($host);
	my $paddr = sockaddr_in($port, $iaddr);
	my $proto = getprotobyname("tcp");

	socket(SOCK, PF_INET, SOCK_STREAM, $proto)
	  or die "socket failed: $!";

	# As in postmaster, don't use SO_REUSEADDR on Windows
	setsockopt(SOCK, SOL_SOCKET, SO_REUSEADDR, pack("l", 1))
	  unless $TestLib::windows_os;
	my $ret = bind(SOCK, $paddr) && listen(SOCK, SOMAXCONN);
	close(SOCK);
	return $ret;
}

# Retain the errno on die() if set, else assume a generic errno of 1.
# This will instruct the END handler on how to handle artifacts left
# behind from tests.
$SIG{__DIE__} = sub {
	if ($!)
	{
		$died = $!;
	}
	else
	{
		$died = 1;
	}
};

# Automatically shut down any still-running nodes when the test script exits.
# Note that this just stops the postmasters (in the same order the nodes were
# created in).  Any temporary directories are deleted, in an unspecified
# order, later when the File::Temp objects are destroyed.
END
{

	# take care not to change the script's exit value
	my $exit_code = $?;

	foreach my $node (@all_nodes)
	{
		$node->teardown_node;

		# skip clean if we are requested to retain the basedir
		next if defined $ENV{'PG_TEST_NOCLEAN'};

		# clean basedir on clean test invocation
		$node->clean_node
		  if TestLib::all_tests_passing() && !defined $died && !$exit_code;
	}

	$? = $exit_code;
}

=pod

=item $node->teardown_node()

Do an immediate stop of the node

=cut

sub teardown_node
{
	my $self = shift;

	$self->stop('immediate');
	return;
}

=pod

=item $node->clean_node()

Remove the base directory of the node if the node has been stopped.

=cut

sub clean_node
{
	my $self = shift;

	rmtree $self->{_basedir} unless defined $self->{_pid};
	return;
}

=pod

=item $node->safe_psql($dbname, $sql) => stdout

Invoke B<psql> to run B<sql> on B<dbname> and return its stdout on success.
Die if the SQL produces an error. Runs with B<ON_ERROR_STOP> set.

Takes optional extra params like timeout and timed_out parameters with the same
options as psql.

=cut

sub safe_psql
{
	my ($self, $dbname, $sql, %params) = @_;

	my ($stdout, $stderr);

	my $ret = $self->psql(
		$dbname, $sql,
		%params,
		stdout        => \$stdout,
		stderr        => \$stderr,
		on_error_die  => 1,
		on_error_stop => 1);

	# psql can emit stderr from NOTICEs etc
	if ($stderr ne "")
	{
		print "#### Begin standard error\n";
		print $stderr;
		print "\n#### End standard error\n";
	}

	$stdout =~ s/\r//g if $TestLib::windows_os;
	return $stdout;
}

=pod

=item $node->psql($dbname, $sql, %params) => psql_retval

Invoke B<psql> to execute B<$sql> on B<$dbname> and return the return value
from B<psql>, which is run with on_error_stop by default so that it will
stop running sql and return 3 if the passed SQL results in an error.

As a convenience, if B<psql> is called in array context it returns an
array containing ($retval, $stdout, $stderr).

psql is invoked in tuples-only unaligned mode with reading of B<.psqlrc>
disabled.  That may be overridden by passing extra psql parameters.

stdout and stderr are transformed to UNIX line endings if on Windows. Any
trailing newline is removed.

Dies on failure to invoke psql but not if psql exits with a nonzero
return code (unless on_error_die specified).

If psql exits because of a signal, an exception is raised.

=over

=item stdout => \$stdout

B<stdout>, if given, must be a scalar reference to which standard output is
written.  If not given, standard output is not redirected and will be printed
unless B<psql> is called in array context, in which case it's captured and
returned.

=item stderr => \$stderr

Same as B<stdout> but gets standard error. If the same scalar is passed for
both B<stdout> and B<stderr> the results may be interleaved unpredictably.

=item on_error_stop => 1

By default, the B<psql> method invokes the B<psql> program with ON_ERROR_STOP=1
set, so SQL execution is stopped at the first error and exit code 2 is
returned.  Set B<on_error_stop> to 0 to ignore errors instead.

=item on_error_die => 0

By default, this method returns psql's result code. Pass on_error_die to
instead die with an informative message.

=item timeout => 'interval'

Set a timeout for the psql call as an interval accepted by B<IPC::Run::timer>
(integer seconds is fine).  This method raises an exception on timeout, unless
the B<timed_out> parameter is also given.

=item timed_out => \$timed_out

If B<timeout> is set and this parameter is given, the scalar it references
is set to true if the psql call times out.

=item extra_params => ['--single-transaction']

If given, it must be an array reference containing additional parameters to B<psql>.

=back

e.g.

	my ($stdout, $stderr, $timed_out);
	my $cmdret = $node->psql('postgres', 'SELECT pg_sleep(60)',
		stdout => \$stdout, stderr => \$stderr,
		timeout => 30, timed_out => \$timed_out,
		extra_params => ['--single-transaction'])

will set $cmdret to undef and $timed_out to a true value.

	$node->psql('postgres', $sql, on_error_die => 1);

dies with an informative message if $sql fails.

=cut

sub psql
{
	my ($self, $dbname, $sql, %params) = @_;

	my $stdout            = $params{stdout};
	my $stderr            = $params{stderr};
	my $timeout           = undef;
	my $timeout_exception = 'psql timed out';

	local $ENV{PGOPTIONS} = '-c gp_role=utility';

	my @psql_params =
	  ('psql', '-XAtq', '-d', $self->connstr($dbname), '-f', '-');

	# If the caller wants an array and hasn't passed stdout/stderr
	# references, allocate temporary ones to capture them so we
	# can return them. Otherwise we won't redirect them at all.
	if (wantarray)
	{
		if (!defined($stdout))
		{
			my $temp_stdout = "";
			$stdout = \$temp_stdout;
		}
		if (!defined($stderr))
		{
			my $temp_stderr = "";
			$stderr = \$temp_stderr;
		}
	}

	$params{on_error_stop} = 1 unless defined $params{on_error_stop};
	$params{on_error_die}  = 0 unless defined $params{on_error_die};

	push @psql_params, '-v', 'ON_ERROR_STOP=1' if $params{on_error_stop};
	push @psql_params, @{ $params{extra_params} }
	  if defined $params{extra_params};

	$timeout =
	  IPC::Run::timeout($params{timeout}, exception => $timeout_exception)
	  if (defined($params{timeout}));

	${ $params{timed_out} } = 0 if defined $params{timed_out};

	# IPC::Run would otherwise append to existing contents:
	$$stdout = "" if ref($stdout);
	$$stderr = "" if ref($stderr);

	my $ret;

	# Run psql and capture any possible exceptions.  If the exception is
	# because of a timeout and the caller requested to handle that, just return
	# and set the flag.  Otherwise, and for any other exception, rethrow.
	#
	# For background, see
	# https://metacpan.org/pod/release/ETHER/Try-Tiny-0.24/lib/Try/Tiny.pm
	do
	{
		local $@;
		eval {
			my @ipcrun_opts = (\@psql_params, '<', \$sql);
			push @ipcrun_opts, '>',  $stdout if defined $stdout;
			push @ipcrun_opts, '2>', $stderr if defined $stderr;
			push @ipcrun_opts, $timeout if defined $timeout;

			IPC::Run::run @ipcrun_opts;
			$ret = $?;
		};
		my $exc_save = $@;
		if ($exc_save)
		{

			# IPC::Run::run threw an exception. re-throw unless it's a
			# timeout, which we'll handle by testing is_expired
			die $exc_save
<<<<<<< HEAD
			  if (blessed($exc_save) || $exc_save !~ /^\Q$timeout_exception\E/);
=======
			  if (blessed($exc_save)
				|| $exc_save !~ /^\Q$timeout_exception\E/);
>>>>>>> 9e1c9f95

			$ret = undef;

			die "Got timeout exception '$exc_save' but timer not expired?!"
			  unless $timeout->is_expired;

			if (defined($params{timed_out}))
			{
				${ $params{timed_out} } = 1;
			}
			else
			{
				die "psql timed out: stderr: '$$stderr'\n"
				  . "while running '@psql_params'";
			}
		}
	};

	if (defined $$stdout)
	{
		chomp $$stdout;
		$$stdout =~ s/\r//g if $TestLib::windows_os;
	}

	if (defined $$stderr)
	{
		chomp $$stderr;
		$$stderr =~ s/\r//g if $TestLib::windows_os;
	}

	# See http://perldoc.perl.org/perlvar.html#%24CHILD_ERROR
	# We don't use IPC::Run::Simple to limit dependencies.
	#
	# We always die on signal.
	my $core = $ret & 128 ? " (core dumped)" : "";
	die "psql exited with signal "
	  . ($ret & 127)
	  . "$core: '$$stderr' while running '@psql_params'"
	  if $ret & 127;
	$ret = $ret >> 8;

	if ($ret && $params{on_error_die})
	{
		die "psql error: stderr: '$$stderr'\nwhile running '@psql_params'"
		  if $ret == 1;
		die "connection error: '$$stderr'\nwhile running '@psql_params'"
		  if $ret == 2;
		die
		  "error running SQL: '$$stderr'\nwhile running '@psql_params' with sql '$sql'"
		  if $ret == 3;
		die "psql returns $ret: '$$stderr'\nwhile running '@psql_params'";
	}

	if (wantarray)
	{
		return ($ret, $$stdout, $$stderr);
	}
	else
	{
		return $ret;
	}
}

=pod

=item $node->poll_query_until($dbname, $query [, $expected ])

<<<<<<< HEAD
Run a query once a second, until it returns 't' (i.e. SQL boolean true).
Continues polling if psql returns an error result. Times out after 180 seconds.
=======
Run B<$query> repeatedly, until it returns the B<$expected> result
('t', or SQL boolean true, by default).
Continues polling if B<psql> returns an error result.
Times out after 180 seconds.
Returns 1 if successful, 0 if timed out.
>>>>>>> 9e1c9f95

=cut

sub poll_query_until
{
	my ($self, $dbname, $query, $expected) = @_;

	$expected = 't' unless defined($expected);    # default value

	my $cmd = [ 'psql', '-XAt', '-c', $query, '-d', $self->connstr($dbname) ];
	my ($stdout, $stderr);
	my $max_attempts = 180 * 10;
	my $attempts     = 0;

	while ($attempts < $max_attempts)
	{
		my $result = IPC::Run::run $cmd, '>', \$stdout, '2>', \$stderr;

		chomp($stdout);
		$stdout =~ s/\r//g if $TestLib::windows_os;

		if ($stdout eq $expected)
		{
			return 1;
		}

		# Wait 0.1 second before retrying.
		usleep(100_000);

		$attempts++;
	}

	# The query result didn't change in 180 seconds. Give up. Print the
	# output from the last attempt, hopefully that's useful for debugging.
	chomp($stderr);
	$stderr =~ s/\r//g if $TestLib::windows_os;
	diag qq(poll_query_until timed out executing this query:
$query
expecting this output:
<<<<<<< HEAD
t
=======
$expected
>>>>>>> 9e1c9f95
last actual query output:
$stdout
with stderr:
$stderr);
	return 0;
}

=pod

=item $node->command_ok(...)

Runs a shell command like TestLib::command_ok, but with PGHOST and PGPORT set
so that the command will default to connecting to this PostgresNode.

=cut

sub command_ok
{
	local $Test::Builder::Level = $Test::Builder::Level + 1;

	my $self = shift;

	local $ENV{PGHOST} = $self->host;
	local $ENV{PGPORT} = $self->port;

	TestLib::command_ok(@_);
	return;
}

=pod

=item $node->command_fails(...)

TestLib::command_fails with our connection parameters. See command_ok(...)

=cut

sub command_fails
{
	local $Test::Builder::Level = $Test::Builder::Level + 1;

	my $self = shift;

	local $ENV{PGHOST} = $self->host;
	local $ENV{PGPORT} = $self->port;

	TestLib::command_fails(@_);
	return;
}

=pod

=item $node->command_like(...)

TestLib::command_like with our connection parameters. See command_ok(...)

=cut

sub command_like
{
	local $Test::Builder::Level = $Test::Builder::Level + 1;

	my $self = shift;

	local $ENV{PGHOST} = $self->host;
	local $ENV{PGPORT} = $self->port;

	TestLib::command_like(@_);
	return;
}

=pod

=item $node->command_checks_all(...)

TestLib::command_checks_all with our connection parameters. See
command_ok(...)

=cut

sub command_checks_all
{
	local $Test::Builder::Level = $Test::Builder::Level + 1;

	my $self = shift;

	local $ENV{PGHOST} = $self->host;
	local $ENV{PGPORT} = $self->port;

	TestLib::command_checks_all(@_);
	return;
}

=pod

=item $node->issues_sql_like(cmd, expected_sql, test_name)

Run a command on the node, then verify that $expected_sql appears in the
server log file.

Reads the whole log file so be careful when working with large log outputs.
The log file is truncated prior to running the command, however.

=cut

sub issues_sql_like
{
	local $Test::Builder::Level = $Test::Builder::Level + 1;

	my ($self, $cmd, $expected_sql, $test_name) = @_;

	local $ENV{PGHOST} = $self->host;
	local $ENV{PGPORT} = $self->port;

	truncate $self->logfile, 0;
	my $result = TestLib::run_log($cmd);
	ok($result, "@$cmd exit code 0");
	my $log = TestLib::slurp_file($self->logfile);
	like($log, $expected_sql, "$test_name: SQL found in server log");
	return;
}

=pod

=item $node->run_log(...)

Runs a shell command like TestLib::run_log, but with connection parameters set
so that the command will default to connecting to this PostgresNode.

=cut

sub run_log
{
	my $self = shift;

	local $ENV{PGHOST} = $self->host;
	local $ENV{PGPORT} = $self->port;

	TestLib::run_log(@_);
	return;
}

=pod

=item $node->lsn(mode)

Look up WAL locations on the server:

 * insert location (master only, error on replica)
 * write location (master only, error on replica)
 * flush location (master only, error on replica)
 * receive location (always undef on master)
 * replay location (always undef on master)

mode must be specified.

=cut

sub lsn
{
	my ($self, $mode) = @_;
	my %modes = (
		'insert'  => 'pg_current_wal_insert_lsn()',
		'flush'   => 'pg_current_wal_flush_lsn()',
		'write'   => 'pg_current_wal_lsn()',
		'receive' => 'pg_last_wal_receive_lsn()',
		'replay'  => 'pg_last_wal_replay_lsn()');

	$mode = '<undef>' if !defined($mode);
	croak "unknown mode for 'lsn': '$mode', valid modes are "
	  . join(', ', keys %modes)
	  if !defined($modes{$mode});

	my $result = $self->safe_psql('postgres', "SELECT $modes{$mode}");
	chomp($result);
	if ($result eq '')
	{
		return;
	}
	else
	{
		return $result;
	}
}

=pod

=item $node->wait_for_catchup(standby_name, mode, target_lsn)

Wait for the node with application_name standby_name (usually from node->name,
also works for logical subscriptions)
until its replication location in pg_stat_replication equals or passes the
upstream's WAL insert point at the time this function is called. By default
the replay_lsn is waited for, but 'mode' may be specified to wait for any of
sent|write|flush|replay. The connection catching up must be in a streaming
state.

If there is no active replication connection from this peer, waits until
poll_query_until timeout.

Requires that the 'postgres' db exists and is accessible.

target_lsn may be any arbitrary lsn, but is typically $master_node->lsn('insert').
If omitted, pg_current_wal_lsn() is used.

This is not a test. It die()s on failure.

=cut

sub wait_for_catchup
{
	my ($self, $standby_name, $mode, $target_lsn) = @_;
	$mode = defined($mode) ? $mode : 'replay';
	my %valid_modes =
	  ('sent' => 1, 'write' => 1, 'flush' => 1, 'replay' => 1);
	croak "unknown mode $mode for 'wait_for_catchup', valid modes are "
	  . join(', ', keys(%valid_modes))
	  unless exists($valid_modes{$mode});

	# Allow passing of a PostgresNode instance as shorthand
	if (blessed($standby_name) && $standby_name->isa("PostgresNode"))
	{
		$standby_name = $standby_name->name;
	}
	my $lsn_expr;
	if (defined($target_lsn))
	{
		$lsn_expr = "'$target_lsn'";
	}
	else
	{
		$lsn_expr = 'pg_current_wal_lsn()';
	}
	print "Waiting for replication conn "
	  . $standby_name . "'s "
	  . $mode
	  . "_lsn to pass "
	  . $lsn_expr . " on "
	  . $self->name . "\n";
	my $query =
	  qq[SELECT $lsn_expr <= ${mode}_lsn AND state = 'streaming' FROM pg_catalog.pg_stat_replication WHERE application_name = '$standby_name';];
	$self->poll_query_until('postgres', $query)
	  or croak "timed out waiting for catchup";
	print "done\n";
	return;
}

=pod

=item $node->wait_for_slot_catchup(slot_name, mode, target_lsn)

Wait for the named replication slot to equal or pass the supplied target_lsn.
The location used is the restart_lsn unless mode is given, in which case it may
be 'restart' or 'confirmed_flush'.

Requires that the 'postgres' db exists and is accessible.

This is not a test. It die()s on failure.

If the slot is not active, will time out after poll_query_until's timeout.

target_lsn may be any arbitrary lsn, but is typically $master_node->lsn('insert').

Note that for logical slots, restart_lsn is held down by the oldest in-progress tx.

=cut

sub wait_for_slot_catchup
{
	my ($self, $slot_name, $mode, $target_lsn) = @_;
	$mode = defined($mode) ? $mode : 'restart';
	if (!($mode eq 'restart' || $mode eq 'confirmed_flush'))
	{
		croak "valid modes are restart, confirmed_flush";
	}
	croak 'target lsn must be specified' unless defined($target_lsn);
	print "Waiting for replication slot "
	  . $slot_name . "'s "
	  . $mode
	  . "_lsn to pass "
	  . $target_lsn . " on "
	  . $self->name . "\n";
	my $query =
	  qq[SELECT '$target_lsn' <= ${mode}_lsn FROM pg_catalog.pg_replication_slots WHERE slot_name = '$slot_name';];
	$self->poll_query_until('postgres', $query)
	  or croak "timed out waiting for catchup";
	print "done\n";
	return;
}

=pod

=item $node->query_hash($dbname, $query, @columns)

Execute $query on $dbname, replacing any appearance of the string __COLUMNS__
within the query with a comma-separated list of @columns.

If __COLUMNS__ does not appear in the query, its result columns must EXACTLY
match the order and number (but not necessarily alias) of supplied @columns.

The query must return zero or one rows.

Return a hash-ref representation of the results of the query, with any empty
or null results as defined keys with an empty-string value. There is no way
to differentiate between null and empty-string result fields.

If the query returns zero rows, return a hash with all columns empty. There
is no way to differentiate between zero rows returned and a row with only
null columns.

=cut

sub query_hash
{
	my ($self, $dbname, $query, @columns) = @_;
	croak 'calls in array context for multi-row results not supported yet'
	  if (wantarray);

	# Replace __COLUMNS__ if found
	substr($query, index($query, '__COLUMNS__'), length('__COLUMNS__')) =
	  join(', ', @columns)
	  if index($query, '__COLUMNS__') >= 0;
	my $result = $self->safe_psql($dbname, $query);

	# hash slice, see http://stackoverflow.com/a/16755894/398670 .
	#
	# Fills the hash with empty strings produced by x-operator element
	# duplication if result is an empty row
	#
	my %val;
	@val{@columns} =
	  $result ne '' ? split(qr/\|/, $result, -1) : ('',) x scalar(@columns);
	return \%val;
}

=pod

=item $node->slot(slot_name)

Return hash-ref of replication slot data for the named slot, or a hash-ref with
all values '' if not found. Does not differentiate between null and empty string
for fields, no field is ever undef.

The restart_lsn and confirmed_flush_lsn fields are returned verbatim, and also
as a 2-list of [highword, lowword] integer. Since we rely on Perl 5.8.8 we can't
"use bigint", it's from 5.20, and we can't assume we have Math::Bigint from CPAN
either.

=cut

sub slot
{
	my ($self, $slot_name) = @_;
	my @columns = (
		'plugin', 'slot_type',  'datoid', 'database',
		'active', 'active_pid', 'xmin',   'catalog_xmin',
		'restart_lsn');
	return $self->query_hash(
		'postgres',
		"SELECT __COLUMNS__ FROM pg_catalog.pg_replication_slots WHERE slot_name = '$slot_name'",
		@columns);
}

=pod

=item $node->pg_recvlogical_upto(self, dbname, slot_name, endpos, timeout_secs, ...)

Invoke pg_recvlogical to read from slot_name on dbname until LSN endpos, which
corresponds to pg_recvlogical --endpos.  Gives up after timeout (if nonzero).

Disallows pg_recvlogical from internally retrying on error by passing --no-loop.

Plugin options are passed as additional keyword arguments.

If called in scalar context, returns stdout, and die()s on timeout or nonzero return.

If called in array context, returns a tuple of (retval, stdout, stderr, timeout).
timeout is the IPC::Run::Timeout object whose is_expired method can be tested
to check for timeout. retval is undef on timeout.

=cut

sub pg_recvlogical_upto
{
	my ($self, $dbname, $slot_name, $endpos, $timeout_secs, %plugin_options)
	  = @_;
	my ($stdout, $stderr);

	my $timeout_exception = 'pg_recvlogical timed out';

	croak 'slot name must be specified' unless defined($slot_name);
	croak 'endpos must be specified'    unless defined($endpos);

	my @cmd = (
		'pg_recvlogical', '-S', $slot_name, '--dbname',
		$self->connstr($dbname));
	push @cmd, '--endpos', $endpos;
	push @cmd, '-f', '-', '--no-loop', '--start';

	while (my ($k, $v) = each %plugin_options)
	{
		croak "= is not permitted to appear in replication option name"
		  if ($k =~ qr/=/);
		push @cmd, "-o", "$k=$v";
	}

	my $timeout;
	$timeout =
	  IPC::Run::timeout($timeout_secs, exception => $timeout_exception)
	  if $timeout_secs;
	my $ret = 0;

	do
	{
		local $@;
		eval {
			IPC::Run::run(\@cmd, ">", \$stdout, "2>", \$stderr, $timeout);
			$ret = $?;
		};
		my $exc_save = $@;
		if ($exc_save)
		{

			# IPC::Run::run threw an exception. re-throw unless it's a
			# timeout, which we'll handle by testing is_expired
			die $exc_save
			  if (blessed($exc_save) || $exc_save !~ qr/$timeout_exception/);

			$ret = undef;

			die "Got timeout exception '$exc_save' but timer not expired?!"
			  unless $timeout->is_expired;

			die
			  "$exc_save waiting for endpos $endpos with stdout '$stdout', stderr '$stderr'"
			  unless wantarray;
		}
	};

	$stdout =~ s/\r//g if $TestLib::windows_os;
	$stderr =~ s/\r//g if $TestLib::windows_os;

	if (wantarray)
	{
		return ($ret, $stdout, $stderr, $timeout);
	}
	else
	{
		die
		  "pg_recvlogical exited with code '$ret', stdout '$stdout' and stderr '$stderr'"
		  if $ret;
		return $stdout;
	}
}

sub command_warns_like
{
	my $self = shift;

	local $ENV{PGPORT} = $self->port;

	TestLib::command_warns_like(@_);
}

sub command_fails_like
{
	my $self = shift;

	local $ENV{PGPORT} = $self->port;

	TestLib::command_fails_like(@_);
}

=pod

=back

=cut

1;<|MERGE_RESOLUTION|>--- conflicted
+++ resolved
@@ -107,6 +107,8 @@
 our ($use_tcp, $test_localhost, $test_pghost, $last_host_assigned,
 	$last_port_assigned, @all_nodes, $died);
 
+our ($last_dbid);
+
 # Windows path to virtual file system root
 
 our $vfs_path = '';
@@ -130,6 +132,8 @@
 
 	# Tracking of last port value assigned to accelerate free port lookup.
 	$last_port_assigned = int(rand() * 16384) + 49152;
+
+	$last_dbid			= 0
 }
 
 =pod
@@ -152,9 +156,14 @@
 	my ($class, $name, $pghost, $pgport) = @_;
 	my $testname = basename($0);
 	$testname =~ s/\.[^.]+$//;
+
+	# GPDB needs unique dbid for each node for certain operations
+	$last_dbid = $last_dbid + 1;
+
 	my $self = {
 		_port    => $pgport,
 		_host    => $pghost,
+		_dbid    => $last_dbid,
 		_basedir => "$TestLib::tmp_check/t_${testname}_${name}_data",
 		_name    => $name,
 		_logfile_generation => 0,
@@ -202,6 +211,20 @@
 {
 	my ($self) = @_;
 	return $self->{_host};
+}
+
+=pod
+
+=item $node->dbid()
+
+Return the dbid for this instance.
+
+=cut
+
+sub dbid
+{
+	my ($self) = @_;
+	return $self->{_dbid};
 }
 
 =pod
@@ -432,6 +455,9 @@
 	my $port   = $self->port;
 	my $pgdata = $self->data_dir;
 	my $host   = $self->host;
+	my $dbid   = $self->dbid;
+
+	print "####### HOST = $host\n";
 
 	$params{allows_streaming} = 0 unless defined $params{allows_streaming};
 	$params{has_archiving}    = 0 unless defined $params{has_archiving};
@@ -448,16 +474,16 @@
 	print $conf "\n# Added by PostgresNode.pm\n";
 	print $conf "fsync = off\n";
 	print $conf "restart_after_crash = off\n";
-<<<<<<< HEAD
-	print $conf "log_statement = all\n";
-	# GPDB: this GUC is not yet supported
-	# print $conf "wal_retrieve_retry_interval = '500ms'\n";
-	print $conf "port = $port\n";
-=======
 	print $conf "log_line_prefix = '%m [%p] %q%a '\n";
 	print $conf "log_statement = all\n";
 	print $conf "log_replication_commands = on\n";
 	print $conf "wal_retrieve_retry_interval = '500ms'\n";
+
+	# In GPBB, logging_collector is enabled by default. Disable it, so that
+	# upstream tests behave the same as in PostgreSQL. In particular, the
+	# issues_sql_like() doesn't work if logging_collector is enabled.
+	# Individual tests can override this.
+	print $conf "logging_collector = off\n";
 
 	# If a setting tends to affect whether tests pass or fail, print it after
 	# TEMP_CONFIG.  Otherwise, print it before TEMP_CONFIG, thereby permitting
@@ -469,7 +495,6 @@
 	# XXX Neutralize any stats_temp_directory in TEMP_CONFIG.  Nodes running
 	# concurrently must not share a stats_temp_directory.
 	print $conf "stats_temp_directory = 'pg_stat_tmp'\n";
->>>>>>> 9e1c9f95
 
 	if ($params{allows_streaming})
 	{
@@ -487,7 +512,7 @@
 		print $conf "shared_buffers = 1MB\n";
 		print $conf "wal_log_hints = on\n";
 		print $conf "hot_standby = on\n";
-		print $conf "max_connections = 10\n";
+		print $conf "max_connections = 20\n";
 	}
 	else
 	{
@@ -517,6 +542,18 @@
 
 	$self->set_replication_conf if $params{allows_streaming};
 	$self->enable_archiving     if $params{has_archiving};
+
+	# We have to specify the master's dbid explicitly because initdb
+	# only creates an empty file. gpconfigurenewseg is tasked with
+	# populating the master's dbid.
+	open $conf, '>>', "$pgdata/internal.auto.conf";
+	print $conf "\n# Added by PostgresNode.pm\n";
+	print $conf "gp_dbid=$dbid\n";
+	close $conf;
+
+	chmod($self->group_access ? 0640 : 0600, "$pgdata/internal.auto.conf")
+	  or die("unable to set permissions for $pgdata/internal.auto.conf");
+
 	return;
 }
 
@@ -540,14 +577,11 @@
 	my $conffile = $self->data_dir . '/' . $filename;
 
 	TestLib::append_to_file($conffile, $str . "\n");
-<<<<<<< HEAD
-=======
 
 	chmod($self->group_access() ? 0640 : 0600, $conffile)
 	  or die("unable to set permissions for $conffile");
 
 	return;
->>>>>>> 9e1c9f95
 }
 
 =pod
@@ -571,7 +605,7 @@
 
 	print "# Taking pg_basebackup $backup_name from node \"$name\"\n";
 	TestLib::system_or_bail('pg_basebackup', '-D', $backup_path, '-h',
-		$self->host, '-p', $self->port, '--no-sync');
+		$self->host, '-p', $self->port, '--no-sync', '--target-gp-dbid', 99);
 	print "# Backup finished\n";
 	return;
 }
@@ -766,13 +800,6 @@
 	my $port   = $self->port;
 	my $pgdata = $self->data_dir;
 	my $name   = $self->name;
-<<<<<<< HEAD
-	BAIL_OUT("node \"$name\" is already running") if defined $self->{_pid};
-	print("### Starting node \"$name\"\n");
-	my $ret = TestLib::system_log('pg_ctl', '-w', '-D', $self->data_dir, '-l',
-		$self->logfile, '-o', "-c gp_role=utility --gp_dbid=1 --gp_contentid=-1 --logging-collector=off",
-		'start');
-=======
 	my $ret;
 
 	BAIL_OUT("node \"$name\" is already running") if defined $self->{_pid};
@@ -789,27 +816,20 @@
 		# Note: We set the cluster_name here, not in postgresql.conf (in
 		# sub init) so that it does not get copied to standbys.
 		$ret = TestLib::system_log('pg_ctl', '-D', $self->data_dir, '-l',
-			$self->logfile, '-o', "--cluster-name=$name", 'start');
-	}
->>>>>>> 9e1c9f95
+		$self->logfile, '-o', "--cluster-name=$name -c gp_role=utility --gp_dbid=$self->{_dbid} --gp_contentid=0",
+			'start');
+	}
 
 	if ($ret != 0)
 	{
 		print "# pg_ctl start failed; logfile:\n";
 		print TestLib::slurp_file($self->logfile);
-<<<<<<< HEAD
-		BAIL_OUT("pg_ctl start failed");
-	}
-
-	$self->_update_pid(1);
-
-	$ENV{PGOPTIONS}      = '-c gp_role=utility';
-=======
 		BAIL_OUT("pg_ctl start failed") unless $params{fail_ok};
 		return 0;
 	}
 
 	$self->_update_pid(1);
+	$ENV{PGOPTIONS}      = '-c gp_role=utility';
 	return 1;
 }
 
@@ -836,7 +856,6 @@
 	  or TestLib::system_or_bail('pg_ctl', 'kill', 'KILL', $self->{_pid});
 	$self->{_pid} = undef;
 	return;
->>>>>>> 9e1c9f95
 }
 
 =pod
@@ -862,10 +881,7 @@
 	print "### Stopping node \"$name\" using mode $mode\n";
 	TestLib::system_or_bail('pg_ctl', '-D', $pgdata, '-m', $mode, 'stop');
 	$self->_update_pid(0);
-<<<<<<< HEAD
-=======
-	return;
->>>>>>> 9e1c9f95
+	return;
 }
 
 =pod
@@ -884,10 +900,7 @@
 	my $name   = $self->name;
 	print "### Reloading node \"$name\"\n";
 	TestLib::system_or_bail('pg_ctl', '-D', $pgdata, 'reload');
-<<<<<<< HEAD
-=======
-	return;
->>>>>>> 9e1c9f95
+	return;
 }
 
 =pod
@@ -907,11 +920,6 @@
 	my $name    = $self->name;
 
 	print "### Restarting node \"$name\"\n";
-<<<<<<< HEAD
-	TestLib::system_or_bail('pg_ctl', '-D', $pgdata, '-w', '-l', $logfile,
-							'restart');
-	$self->_update_pid(1);
-=======
 
 	{
 		local %ENV = %ENV;
@@ -923,7 +931,6 @@
 
 	$self->_update_pid(1);
 	return;
->>>>>>> 9e1c9f95
 }
 
 =pod
@@ -943,9 +950,6 @@
 	my $name    = $self->name;
 	print "### Promoting node \"$name\"\n";
 	TestLib::system_or_bail('pg_ctl', '-D', $pgdata, '-l', $logfile,
-<<<<<<< HEAD
-							'promote');
-=======
 		'promote');
 	return;
 }
@@ -969,7 +973,6 @@
 	TestLib::system_or_bail('pg_ctl', '-D', $pgdata, '-l', $logfile,
 		'logrotate');
 	return;
->>>>>>> 9e1c9f95
 }
 
 # Internal routine to enable streaming replication on a standby node.
@@ -992,11 +995,7 @@
 sub enable_restoring
 {
 	my ($self, $root_node) = @_;
-<<<<<<< HEAD
-	my $path = $vfs_path . $root_node->archive_dir;
-=======
 	my $path = TestLib::perl2host($root_node->archive_dir);
->>>>>>> 9e1c9f95
 	my $name = $self->name;
 
 	print "### Enabling WAL restore for node \"$name\"\n";
@@ -1041,11 +1040,7 @@
 sub enable_archiving
 {
 	my ($self) = @_;
-<<<<<<< HEAD
-	my $path   = $vfs_path. $self->archive_dir;
-=======
 	my $path   = TestLib::perl2host($self->archive_dir);
->>>>>>> 9e1c9f95
 	my $name   = $self->name;
 
 	print "### Enabling WAL archiving for node \"$name\"\n";
@@ -1077,6 +1072,9 @@
 	my ($self, $is_running) = @_;
 	my $name = $self->name;
 
+	#GPDB_12_MERGE_FIXME: somehow without this fails to find the pid file
+	sleep(1);
+
 	# If we can open the PID file, read its first line and that's the PID we
 	# want.
 	if (open my $pidfile, '<', $self->data_dir . "/postmaster.pid")
@@ -1092,21 +1090,15 @@
 
 	$self->{_pid} = undef;
 	print "# No postmaster PID for node \"$name\"\n";
-<<<<<<< HEAD
+
 	# Complain if we expected to find a pidfile.
 	BAIL_OUT("postmaster.pid unexpectedly not present") if $is_running;
-=======
-
-	# Complain if we expected to find a pidfile.
-	BAIL_OUT("postmaster.pid unexpectedly not present") if $is_running;
-	return;
->>>>>>> 9e1c9f95
-}
-
-=pod
-
-<<<<<<< HEAD
-=item PostgresNode->get_new_node(node_name)
+	return;
+}
+
+=pod
+
+=item PostgresNode->get_new_node(node_name, %params)
 
 Build a new object of class C<PostgresNode> (or of a subclass, if you have
 one), assigning a free port number.  Remembers the node, to prevent its port
@@ -1115,16 +1107,6 @@
 
 You should generally use this instead of C<PostgresNode::new(...)>.
 
-=======
-=item PostgresNode->get_new_node(node_name, %params)
-
-Build a new object of class C<PostgresNode> (or of a subclass, if you have
-one), assigning a free port number.  Remembers the node, to prevent its port
-number from being reused for another node, and to ensure that it gets
-shut down when the test script exits.
-
-You should generally use this instead of C<PostgresNode::new(...)>.
-
 =over
 
 =item port => [1,65535]
@@ -1141,7 +1123,6 @@
 
 =back
 
->>>>>>> 9e1c9f95
 For backwards compatibility, it is also exported as a standalone function,
 which can only create objects of class C<PostgresNode>.
 
@@ -1150,18 +1131,11 @@
 sub get_new_node
 {
 	my $class = 'PostgresNode';
-<<<<<<< HEAD
-	$class = shift if 1 < scalar @_;
-	my $name  = shift;
-	my $found = 0;
-	my $port  = $last_port_assigned;
-=======
 	$class = shift if scalar(@_) % 2 != 1;
 	my ($name, %params) = @_;
 	my $port_is_forced = defined $params{port};
 	my $found          = $port_is_forced;
 	my $port = $port_is_forced ? $params{port} : $last_port_assigned;
->>>>>>> 9e1c9f95
 
 	while ($found == 0)
 	{
@@ -1226,11 +1200,7 @@
 	}
 
 	# Lock port number found by creating a new node
-<<<<<<< HEAD
-	my $node = $class->new($name, $test_pghost, $port);
-=======
 	my $node = $class->new($name, $host, $port);
->>>>>>> 9e1c9f95
 
 	# Add node to list of nodes
 	push(@all_nodes, $node);
@@ -1524,12 +1494,8 @@
 			# IPC::Run::run threw an exception. re-throw unless it's a
 			# timeout, which we'll handle by testing is_expired
 			die $exc_save
-<<<<<<< HEAD
-			  if (blessed($exc_save) || $exc_save !~ /^\Q$timeout_exception\E/);
-=======
 			  if (blessed($exc_save)
 				|| $exc_save !~ /^\Q$timeout_exception\E/);
->>>>>>> 9e1c9f95
 
 			$ret = undef;
 
@@ -1597,16 +1563,11 @@
 
 =item $node->poll_query_until($dbname, $query [, $expected ])
 
-<<<<<<< HEAD
-Run a query once a second, until it returns 't' (i.e. SQL boolean true).
-Continues polling if psql returns an error result. Times out after 180 seconds.
-=======
 Run B<$query> repeatedly, until it returns the B<$expected> result
 ('t', or SQL boolean true, by default).
 Continues polling if B<psql> returns an error result.
 Times out after 180 seconds.
 Returns 1 if successful, 0 if timed out.
->>>>>>> 9e1c9f95
 
 =cut
 
@@ -1646,11 +1607,7 @@
 	diag qq(poll_query_until timed out executing this query:
 $query
 expecting this output:
-<<<<<<< HEAD
-t
-=======
 $expected
->>>>>>> 9e1c9f95
 last actual query output:
 $stdout
 with stderr:
@@ -2106,24 +2063,6 @@
 	}
 }
 
-sub command_warns_like
-{
-	my $self = shift;
-
-	local $ENV{PGPORT} = $self->port;
-
-	TestLib::command_warns_like(@_);
-}
-
-sub command_fails_like
-{
-	my $self = shift;
-
-	local $ENV{PGPORT} = $self->port;
-
-	TestLib::command_fails_like(@_);
-}
-
 =pod
 
 =back
