--- conflicted
+++ resolved
@@ -3,11 +3,7 @@
  *
  * Copyright (c) 2000-2010, PostgreSQL Global Development Group
  *
-<<<<<<< HEAD
- * $PostgreSQL: pgsql/src/bin/psql/print.c,v 1.128 2010/07/06 19:19:00 momjian Exp $
-=======
- * $PostgreSQL: pgsql/src/bin/psql/print.c,v 1.116 2009/06/12 16:17:29 tgl Exp $
->>>>>>> 4d53a2f9
+ * src/bin/psql/print.c
  */
 #include "postgres_fe.h"
 
@@ -516,10 +512,7 @@
 
 	bool	   *header_done;	/* Have all header lines been output? */
 	int		   *bytes_output;	/* Bytes output for column value */
-<<<<<<< HEAD
 	printTextLineWrap *wrap;	/* Wrap status for each column */
-=======
->>>>>>> 4d53a2f9
 	int			output_columns = 0;		/* Width of interactive console */
 	bool		is_pager = false;
 
@@ -742,11 +735,6 @@
 
 			pg_wcssize((unsigned char *) *ptr, strlen(*ptr), encoding,
 					   &width, &nl_lines, &bytes_required);
-<<<<<<< HEAD
-=======
-			if (opt_numeric_locale && cont->align[i] == 'r')
-				width += additional_numeric_locale_len(*ptr);
->>>>>>> 4d53a2f9
 
 			/*
 			 * A row can have both wrapping and newlines that cause it to
@@ -871,12 +859,7 @@
 			break;
 
 		/*
-<<<<<<< HEAD
 		 * Format each cell.
-=======
-		 * Format each cell.  Format again, if it's a numeric formatting
-		 * locale (e.g. 123,456 vs. 123456)
->>>>>>> 4d53a2f9
 		 */
 		for (j = 0; j < col_count; j++)
 		{
@@ -908,7 +891,6 @@
 				int			bytes_to_output;
 				int			chars_to_output = width_wrap[j];
 				bool		finalspaces = (opt_border == 2 || j < col_count - 1);
-<<<<<<< HEAD
 
 				/* Print left-hand wrap or newline mark */
 				if (opt_border != 0)
@@ -920,8 +902,6 @@
 					else
 						fputc(' ', fout);
 				}
-=======
->>>>>>> 4d53a2f9
 
 				if (!this_line->ptr)
 				{
@@ -980,7 +960,6 @@
 				wrap[j] = PRINT_LINE_WRAP_NONE;
 				if (col_lineptrs[j][curr_nl_line[j]].ptr != NULL)
 				{
-<<<<<<< HEAD
 					if (bytes_output[j] != 0)
 						wrap[j] = PRINT_LINE_WRAP_WRAP;
 					else if (curr_nl_line[j] != 0)
@@ -1019,22 +998,7 @@
 						fputs(format->midvrule_blank, fout);
 					else
 						fputs(dformat->midvrule, fout);
-=======
-					if (opt_border == 0)
-						fputc(' ', fout);
-					/* Next value is beyond past newlines? */
-					else if (col_lineptrs[j + 1][curr_nl_line[j + 1]].ptr == NULL)
-						fputs("   ", fout);
-					/* In wrapping of value? */
-					else if (bytes_output[j + 1] != 0)
-						fputs(" ; ", fout);
-					/* After first newline value */
-					else if (curr_nl_line[j + 1] != 0)
-						fputs(" : ", fout);
-					else
-						/* Ordinary line */
-						fputs(" | ", fout);
->>>>>>> 4d53a2f9
+
 				}
 			}
 
@@ -2455,10 +2419,7 @@
 		for (c = 0; c < cont.ncolumns; c++)
 		{
 			char	   *cell;
-<<<<<<< HEAD
 			bool		mustfree = false;
-=======
->>>>>>> 4d53a2f9
 			bool		translate;
 
 			if (PQgetisnull(result, r, c))
