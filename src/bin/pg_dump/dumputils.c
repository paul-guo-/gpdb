--- conflicted
+++ resolved
@@ -499,12 +499,7 @@
 		slpos = copyAclUserName(grantor, slpos);
 		if (*slpos != '\0')
 		{
-<<<<<<< HEAD
-			if (buf)
-				free(buf);
-=======
 			pg_free(buf);
->>>>>>> 9e1c9f95
 			return false;
 		}
 	}
@@ -992,8 +987,6 @@
 
 	*nextptr = NULL;
 	return true;
-<<<<<<< HEAD
-=======
 }
 
 /*
@@ -1070,5 +1063,4 @@
 	appendPQExpBufferStr(buf, ";\n");
 
 	pg_free(mine);
->>>>>>> 9e1c9f95
 }