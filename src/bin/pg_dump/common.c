/*-------------------------------------------------------------------------
 *
 * common.c
 *	Catalog routines used by pg_dump; long ago these were shared
 *	by another dump tool, but not anymore.
 *
 * Portions Copyright (c) 1996-2016, PostgreSQL Global Development Group
 * Portions Copyright (c) 1994, Regents of the University of California
 *
 *
 * IDENTIFICATION
 *	  src/bin/pg_dump/common.c
 *
 *-------------------------------------------------------------------------
 */
#include "postgres_fe.h"

#include "pg_backup_archiver.h"
#include "pg_backup_utils.h"
#include "pg_dump.h"

#include <ctype.h>

#include "catalog/pg_class.h"
#include "fe_utils/string_utils.h"


/*
 * Variables for mapping DumpId to DumpableObject
 */
static DumpableObject **dumpIdMap = NULL;
static int	allocedDumpIds = 0;
static DumpId lastDumpId = 0;

/*
 * Variables for mapping CatalogId to DumpableObject
 */
static bool catalogIdMapValid = false;
static DumpableObject **catalogIdMap = NULL;
static int	numCatalogIds = 0;

/*
 * These variables are static to avoid the notational cruft of having to pass
 * them into findTableByOid() and friends.  For each of these arrays, we build
 * a sorted-by-OID index array immediately after the objects are fetched,
 * and then we use binary search in findTableByOid() and friends.  (qsort'ing
 * the object arrays themselves would be simpler, but it doesn't work because
 * pg_dump.c may have already established pointers between items.)
 */
static DumpableObject **tblinfoindex;
static DumpableObject **typinfoindex;
static DumpableObject **funinfoindex;
static DumpableObject **oprinfoindex;
static DumpableObject **collinfoindex;
static DumpableObject **nspinfoindex;
static DumpableObject **extinfoindex;
<<<<<<< HEAD
static DumpableObject **binaryupgradeinfoindex;
=======
>>>>>>> b5bce6c1
static int	numTables;
static int	numTypes;
static int	numFuncs;
static int	numOperators;
static int	numCollations;
static int	numNamespaces;
static int	numExtensions;
<<<<<<< HEAD
static int  numTypeStorageOptions;
=======
>>>>>>> b5bce6c1

/* This is an array of object identities, not actual DumpableObjects */
static ExtensionMemberId *extmembers;
static int	numextmembers;

static void flagInhTables(TableInfo *tbinfo, int numTables,
			  InhInfo *inhinfo, int numInherits);
static void flagInhAttrs(DumpOptions *dopt, TableInfo *tblinfo, int numTables);
static DumpableObject **buildIndexArray(void *objArray, int numObjs,
				Size objSize);
static int	DOCatalogIdCompare(const void *p1, const void *p2);
static int	ExtensionMemberIdCompare(const void *p1, const void *p2);
static void findParentsByOid(TableInfo *self,
				 InhInfo *inhinfo, int numInherits);
static int	strInArray(const char *pattern, char **arr, int arr_size);


/*
 * getSchemaData
 *	  Collect information about all potentially dumpable objects
 */
TableInfo *
getSchemaData(Archive *fout, int *numTablesPtr)
{
	TableInfo  *tblinfo;
	TypeInfo   *typinfo;
	FuncInfo   *funinfo;
	OprInfo    *oprinfo;
	CollInfo   *collinfo;
	NamespaceInfo *nspinfo;
	ExtensionInfo *extinfo;
	InhInfo    *inhinfo;
	int			numAggregates;
	int			numInherits;
	int			numRules;
	int			numProcLangs;
	int			numCasts;
	int			numTransforms;
	int			numAccessMethods;
	int			numOpclasses;
	int			numOpfamilies;
	int			numConversions;
	int			numTSParsers;
	int			numTSTemplates;
	int			numTSDicts;
	int			numTSConfigs;
	int			numForeignDataWrappers;
	int			numForeignServers;
	int			numDefaultACLs;
	int			numEventTriggers;

<<<<<<< HEAD
	/* GPDB specific variables */
	int			numExtProtocols;

	if (fout->dopt->binary_upgrade)
	{
		BinaryUpgradeInfo *binfo;

		if (g_verbose)
			write_msg(NULL, "identifying required binary upgrade calls\n");

		binfo = getBinaryUpgradeObjects();
		binaryupgradeinfoindex = buildIndexArray(binfo, 1, sizeof(BinaryUpgradeInfo));
	}

=======
>>>>>>> b5bce6c1
	/*
	 * We must read extensions and extension membership info first, because
	 * extension membership needs to be consultable during decisions about
	 * whether other objects are to be dumped.
	 */
	if (g_verbose)
		write_msg(NULL, "reading extensions\n");
	extinfo = getExtensions(fout, &numExtensions);
	extinfoindex = buildIndexArray(extinfo, numExtensions, sizeof(ExtensionInfo));

	if (g_verbose)
		write_msg(NULL, "identifying extension members\n");
	getExtensionMembership(fout, extinfo, numExtensions);

	if (g_verbose)
		write_msg(NULL, "reading schemas\n");
	nspinfo = getNamespaces(fout, &numNamespaces);
	nspinfoindex = buildIndexArray(nspinfo, numNamespaces, sizeof(NamespaceInfo));

	/*
	 * getTables should be done as soon as possible, so as to minimize the
	 * window between starting our transaction and acquiring per-table locks.
	 * However, we have to do getNamespaces first because the tables get
	 * linked to their containing namespaces during getTables.
	 */
	if (g_verbose)
		write_msg(NULL, "reading user-defined tables\n");
	tblinfo = getTables(fout, &numTables);
	tblinfoindex = buildIndexArray(tblinfo, numTables, sizeof(TableInfo));

	/* Do this after we've built tblinfoindex */
	getOwnedSeqs(fout, tblinfo, numTables);

	if (g_verbose)
		write_msg(NULL, "reading user-defined functions\n");
	funinfo = getFuncs(fout, &numFuncs);
	funinfoindex = buildIndexArray(funinfo, numFuncs, sizeof(FuncInfo));

	/* this must be after getTables and getFuncs */
	if (g_verbose)
		write_msg(NULL, "reading user-defined types\n");
	typinfo = getTypes(fout, &numTypes);
	typinfoindex = buildIndexArray(typinfo, numTypes, sizeof(TypeInfo));

	/* this must be after getFuncs */
	if (g_verbose)
		write_msg(NULL, "reading type storage options\n");
	getTypeStorageOptions(fout, &numTypeStorageOptions);

	/* this must be after getFuncs, too */
	if (g_verbose)
		write_msg(NULL, "reading procedural languages\n");
	getProcLangs(fout, &numProcLangs);

	if (g_verbose)
		write_msg(NULL, "reading user-defined aggregate functions\n");
	getAggregates(fout, &numAggregates);

	if (g_verbose)
		write_msg(NULL, "reading user-defined operators\n");
	oprinfo = getOperators(fout, &numOperators);
	oprinfoindex = buildIndexArray(oprinfo, numOperators, sizeof(OprInfo));

	if (testExtProtocolSupport(fout))
	{
		if (g_verbose)
			write_msg(NULL, "reading user-defined external protocols\n");
		getExtProtocols(fout, &numExtProtocols);
	}

	if (g_verbose)
		write_msg(NULL, "reading user-defined access methods\n");
	getAccessMethods(fout, &numAccessMethods);

	if (g_verbose)
		write_msg(NULL, "reading user-defined operator classes\n");
	getOpclasses(fout, &numOpclasses);

	if (g_verbose)
		write_msg(NULL, "reading user-defined operator families\n");
	getOpfamilies(fout, &numOpfamilies);

	if (g_verbose)
		write_msg(NULL, "reading user-defined text search parsers\n");
	getTSParsers(fout, &numTSParsers);

	if (g_verbose)
		write_msg(NULL, "reading user-defined text search templates\n");
	getTSTemplates(fout, &numTSTemplates);

	if (g_verbose)
		write_msg(NULL, "reading user-defined text search dictionaries\n");
	getTSDictionaries(fout, &numTSDicts);

	if (g_verbose)
		write_msg(NULL, "reading user-defined text search configurations\n");
	getTSConfigurations(fout, &numTSConfigs);

	if (g_verbose)
		write_msg(NULL, "reading user-defined foreign-data wrappers\n");
	getForeignDataWrappers(fout, &numForeignDataWrappers);

	if (g_verbose)
		write_msg(NULL, "reading user-defined foreign servers\n");
	getForeignServers(fout, &numForeignServers);

	if (g_verbose)
		write_msg(NULL, "reading default privileges\n");
	getDefaultACLs(fout, &numDefaultACLs);

	if (g_verbose)
		write_msg(NULL, "reading user-defined collations\n");
	collinfo = getCollations(fout, &numCollations);
	collinfoindex = buildIndexArray(collinfo, numCollations, sizeof(CollInfo));

	if (g_verbose)
		write_msg(NULL, "reading user-defined conversions\n");
	getConversions(fout, &numConversions);

	if (g_verbose)
		write_msg(NULL, "reading type casts\n");
	getCasts(fout, &numCasts);

	if (g_verbose)
		write_msg(NULL, "reading transforms\n");
	getTransforms(fout, &numTransforms);

	if (g_verbose)
		write_msg(NULL, "reading table inheritance information\n");
	inhinfo = getInherits(fout, &numInherits);

	if (g_verbose)
		write_msg(NULL, "reading event triggers\n");
	getEventTriggers(fout, &numEventTriggers);

	/* Identify extension configuration tables that should be dumped */
	if (g_verbose)
		write_msg(NULL, "finding extension tables\n");
	processExtensionTables(fout, extinfo, numExtensions);

	/* Link tables to parents, mark parents of target tables interesting */
	if (g_verbose)
		write_msg(NULL, "finding inheritance relationships\n");
	flagInhTables(tblinfo, numTables, inhinfo, numInherits);

	if (g_verbose)
		write_msg(NULL, "reading column info for interesting tables\n");
	getTableAttrs(fout, tblinfo, numTables);

	if (g_verbose)
		write_msg(NULL, "flagging inherited columns in subtables\n");
	flagInhAttrs(fout->dopt, tblinfo, numTables);

	if (g_verbose)
		write_msg(NULL, "reading indexes\n");
	getIndexes(fout, tblinfo, numTables);

	if (g_verbose)
		write_msg(NULL, "reading constraints\n");
	getConstraints(fout, tblinfo, numTables);

	if (g_verbose)
		write_msg(NULL, "reading triggers\n");
	getTriggers(fout, tblinfo, numTables);

	if (g_verbose)
		write_msg(NULL, "reading rewrite rules\n");
	getRules(fout, &numRules);

	if (g_verbose)
		write_msg(NULL, "reading policies\n");
	getPolicies(fout, tblinfo, numTables);

	*numTablesPtr = numTables;
	return tblinfo;
}

/* flagInhTables -
 *	 Fill in parent link fields of every target table, and mark
 *	 parents of target tables as interesting
 *
 * Note that only direct ancestors of targets are marked interesting.
 * This is sufficient; we don't much care whether they inherited their
 * attributes or not.
 *
 * modifies tblinfo
 */
static void
flagInhTables(TableInfo *tblinfo, int numTables,
			  InhInfo *inhinfo, int numInherits)
{
	int			i,
				j;
	int			numParents;
	TableInfo **parents;

	for (i = 0; i < numTables; i++)
	{
		/* Some kinds never have parents */
		if (tblinfo[i].relkind == RELKIND_SEQUENCE ||
			tblinfo[i].relkind == RELKIND_VIEW ||
			tblinfo[i].relkind == RELKIND_MATVIEW ||
			tblinfo[i].relstorage == RELSTORAGE_EXTERNAL ||
			tblinfo[i].relstorage == RELSTORAGE_FOREIGN)
			continue;

		/* Don't bother computing anything for non-target tables, either */
		if (!tblinfo[i].dobj.dump)
			continue;

		/* Find all the immediate parent tables */
		findParentsByOid(&tblinfo[i], inhinfo, numInherits);

		/* Mark the parents as interesting for getTableAttrs */
		numParents = tblinfo[i].numParents;
		parents = tblinfo[i].parents;
		for (j = 0; j < numParents; j++)
			parents[j]->interesting = true;
	}
}

/* flagInhAttrs -
 *	 for each dumpable table in tblinfo, flag its inherited attributes
 *
 * What we need to do here is detect child columns that inherit NOT NULL
 * bits from their parents (so that we needn't specify that again for the
 * child) and child columns that have DEFAULT NULL when their parents had
 * some non-null default.  In the latter case, we make up a dummy AttrDefInfo
 * object so that we'll correctly emit the necessary DEFAULT NULL clause;
 * otherwise the backend will apply an inherited default to the column.
 *
 * modifies tblinfo
 */
static void
flagInhAttrs(DumpOptions *dopt, TableInfo *tblinfo, int numTables)
{
	int			i,
				j,
				k;

	for (i = 0; i < numTables; i++)
	{
		TableInfo  *tbinfo = &(tblinfo[i]);
		int			numParents;
		TableInfo **parents;

		/* Some kinds never have parents */
		if (tbinfo->relkind == RELKIND_SEQUENCE ||
			tbinfo->relkind == RELKIND_VIEW ||
			tbinfo->relkind == RELKIND_MATVIEW ||
			tbinfo->relstorage == RELSTORAGE_EXTERNAL ||
			tbinfo->relstorage == RELSTORAGE_FOREIGN)
			continue;

		/* Don't bother computing anything for non-target tables, either */
		if (!tbinfo->dobj.dump)
			continue;

		numParents = tbinfo->numParents;
		parents = tbinfo->parents;

		if (numParents == 0)
			continue;			/* nothing to see here, move along */

		/* For each column, search for matching column names in parent(s) */
		for (j = 0; j < tbinfo->numatts; j++)
		{
			bool		foundNotNull;	/* Attr was NOT NULL in a parent */
			bool		foundDefault;	/* Found a default in a parent */

			/* no point in examining dropped columns */
			if (tbinfo->attisdropped[j])
				continue;

			foundNotNull = false;
			foundDefault = false;
			for (k = 0; k < numParents; k++)
			{
				TableInfo  *parent = parents[k];
				int			inhAttrInd;

				inhAttrInd = strInArray(tbinfo->attnames[j],
										parent->attnames,
										parent->numatts);
				if (inhAttrInd >= 0)
				{
					foundNotNull |= parent->notnull[inhAttrInd];
					foundDefault |= (parent->attrdefs[inhAttrInd] != NULL);
				}
			}

			/* Remember if we found inherited NOT NULL */
			tbinfo->inhNotNull[j] = foundNotNull;

			/* Manufacture a DEFAULT NULL clause if necessary */
			if (foundDefault && tbinfo->attrdefs[j] == NULL)
			{
				AttrDefInfo *attrDef;

				attrDef = (AttrDefInfo *) malloc(sizeof(AttrDefInfo));
				attrDef->dobj.objType = DO_ATTRDEF;
				attrDef->dobj.catId.tableoid = 0;
				attrDef->dobj.catId.oid = 0;
				AssignDumpId(&attrDef->dobj);
				attrDef->dobj.name = strdup(tbinfo->dobj.name);
				attrDef->dobj.namespace = tbinfo->dobj.namespace;
				attrDef->dobj.dump = tbinfo->dobj.dump;

				attrDef->adtable = tbinfo;
				attrDef->adnum = j + 1;
				attrDef->adef_expr = strdup("NULL");

				/* Will column be dumped explicitly? */
				if (shouldPrintColumn(dopt, tbinfo, j))
				{
					attrDef->separate = false;
					/* No dependency needed: NULL cannot have dependencies */
				}
				else
				{
					/* column will be suppressed, print default separately */
					attrDef->separate = true;
					/* ensure it comes out after the table */
					addObjectDependency(&attrDef->dobj,
										tbinfo->dobj.dumpId);
				}

				tbinfo->attrdefs[j] = attrDef;
			}
		}
	}
}

/*
 * AssignDumpId
 *		Given a newly-created dumpable object, assign a dump ID,
 *		and enter the object into the lookup table.
 *
 * The caller is expected to have filled in objType and catId,
 * but not any of the other standard fields of a DumpableObject.
 */
void
AssignDumpId(DumpableObject *dobj)
{
	dobj->dumpId = ++lastDumpId;
	dobj->name = NULL;			/* must be set later */
	dobj->namespace = NULL;		/* may be set later */
	dobj->dump = DUMP_COMPONENT_ALL;	/* default assumption */
	dobj->ext_member = false;	/* default assumption */
	dobj->dependencies = NULL;
	dobj->nDeps = 0;
	dobj->allocDeps = 0;

	while (dobj->dumpId >= allocedDumpIds)
	{
		int			newAlloc;

		if (allocedDumpIds <= 0)
		{
			newAlloc = 256;
			dumpIdMap = (DumpableObject **)
				pg_malloc(newAlloc * sizeof(DumpableObject *));
		}
		else
		{
			newAlloc = allocedDumpIds * 2;
			dumpIdMap = (DumpableObject **)
				pg_realloc(dumpIdMap, newAlloc * sizeof(DumpableObject *));
		}
		memset(dumpIdMap + allocedDumpIds, 0,
			   (newAlloc - allocedDumpIds) * sizeof(DumpableObject *));
		allocedDumpIds = newAlloc;
	}
	dumpIdMap[dobj->dumpId] = dobj;

	/* mark catalogIdMap invalid, but don't rebuild it yet */
	catalogIdMapValid = false;
}

/*
 * Assign a DumpId that's not tied to a DumpableObject.
 *
 * This is used when creating a "fixed" ArchiveEntry that doesn't need to
 * participate in the sorting logic.
 */
DumpId
createDumpId(void)
{
	return ++lastDumpId;
}

/*
 * Return the largest DumpId so far assigned
 */
DumpId
getMaxDumpId(void)
{
	return lastDumpId;
}

/*
 * Find a DumpableObject by dump ID
 *
 * Returns NULL for invalid ID
 */
DumpableObject *
findObjectByDumpId(DumpId dumpId)
{
	if (dumpId <= 0 || dumpId >= allocedDumpIds)
		return NULL;			/* out of range? */
	return dumpIdMap[dumpId];
}

/*
 * Find a DumpableObject by catalog ID
 *
 * Returns NULL for unknown ID
 *
 * We use binary search in a sorted list that is built on first call.
 * If AssignDumpId() and findObjectByCatalogId() calls were freely intermixed,
 * the code would work, but possibly be very slow.  In the current usage
 * pattern that does not happen, indeed we build the list at most twice.
 */
DumpableObject *
findObjectByCatalogId(CatalogId catalogId)
{
	DumpableObject **low;
	DumpableObject **high;

	if (!catalogIdMapValid)
	{
		if (catalogIdMap)
			free(catalogIdMap);
		getDumpableObjects(&catalogIdMap, &numCatalogIds);
		if (numCatalogIds > 1)
			qsort((void *) catalogIdMap, numCatalogIds,
				  sizeof(DumpableObject *), DOCatalogIdCompare);
		catalogIdMapValid = true;
	}

	/*
	 * We could use bsearch() here, but the notational cruft of calling
	 * bsearch is nearly as bad as doing it ourselves; and the generalized
	 * bsearch function is noticeably slower as well.
	 */
	if (numCatalogIds <= 0)
		return NULL;
	low = catalogIdMap;
	high = catalogIdMap + (numCatalogIds - 1);
	while (low <= high)
	{
		DumpableObject **middle;
		int			difference;

		middle = low + (high - low) / 2;
		/* comparison must match DOCatalogIdCompare, below */
		difference = oidcmp((*middle)->catId.oid, catalogId.oid);
		if (difference == 0)
			difference = oidcmp((*middle)->catId.tableoid, catalogId.tableoid);
		if (difference == 0)
			return *middle;
		else if (difference < 0)
			low = middle + 1;
		else
			high = middle - 1;
	}
	return NULL;
}

/*
 * Find a DumpableObject by OID, in a pre-sorted array of one type of object
 *
 * Returns NULL for unknown OID
 */
DumpableObject *
findObjectByOid(Oid oid, DumpableObject **indexArray, int numObjs)
{
	DumpableObject **low;
	DumpableObject **high;

	/*
	 * This is the same as findObjectByCatalogId except we assume we need not
	 * look at table OID because the objects are all the same type.
	 *
	 * We could use bsearch() here, but the notational cruft of calling
	 * bsearch is nearly as bad as doing it ourselves; and the generalized
	 * bsearch function is noticeably slower as well.
	 */
	if (numObjs <= 0)
		return NULL;
	low = indexArray;
	high = indexArray + (numObjs - 1);
	while (low <= high)
	{
		DumpableObject **middle;
		int			difference;

		middle = low + (high - low) / 2;
		difference = oidcmp((*middle)->catId.oid, oid);
		if (difference == 0)
			return *middle;
		else if (difference < 0)
			low = middle + 1;
		else
			high = middle - 1;
	}
	return NULL;
}

/*
 * Build an index array of DumpableObject pointers, sorted by OID
 */
static DumpableObject **
buildIndexArray(void *objArray, int numObjs, Size objSize)
{
	DumpableObject **ptrs;
	int			i;

	ptrs = (DumpableObject **) pg_malloc(numObjs * sizeof(DumpableObject *));
	for (i = 0; i < numObjs; i++)
		ptrs[i] = (DumpableObject *) ((char *) objArray + i * objSize);

	/* We can use DOCatalogIdCompare to sort since its first key is OID */
	if (numObjs > 1)
		qsort((void *) ptrs, numObjs, sizeof(DumpableObject *),
			  DOCatalogIdCompare);

	return ptrs;
}

/*
 * qsort comparator for pointers to DumpableObjects
 */
static int
DOCatalogIdCompare(const void *p1, const void *p2)
{
	const DumpableObject *obj1 = *(DumpableObject *const *) p1;
	const DumpableObject *obj2 = *(DumpableObject *const *) p2;
	int			cmpval;

	/*
	 * Compare OID first since it's usually unique, whereas there will only be
	 * a few distinct values of tableoid.
	 */
	cmpval = oidcmp(obj1->catId.oid, obj2->catId.oid);
	if (cmpval == 0)
		cmpval = oidcmp(obj1->catId.tableoid, obj2->catId.tableoid);
	return cmpval;
}

/*
 * Build an array of pointers to all known dumpable objects
 *
 * This simply creates a modifiable copy of the internal map.
 */
void
getDumpableObjects(DumpableObject ***objs, int *numObjs)
{
	int			i,
				j;

	*objs = (DumpableObject **)
		pg_malloc(allocedDumpIds * sizeof(DumpableObject *));
	j = 0;
	for (i = 1; i < allocedDumpIds; i++)
	{
		if (dumpIdMap[i])
			(*objs)[j++] = dumpIdMap[i];
	}
	*numObjs = j;
}

/*
 * Add a dependency link to a DumpableObject
 *
 * Note: duplicate dependencies are currently not eliminated
 */
void
addObjectDependency(DumpableObject *dobj, DumpId refId)
{
	if (dobj->nDeps >= dobj->allocDeps)
	{
		if (dobj->allocDeps <= 0)
		{
			dobj->allocDeps = 16;
			dobj->dependencies = (DumpId *)
				pg_malloc(dobj->allocDeps * sizeof(DumpId));
		}
		else
		{
			dobj->allocDeps *= 2;
			dobj->dependencies = (DumpId *)
				pg_realloc(dobj->dependencies,
						   dobj->allocDeps * sizeof(DumpId));
		}
	}
	dobj->dependencies[dobj->nDeps++] = refId;
}

/*
 * Remove a dependency link from a DumpableObject
 *
 * If there are multiple links, all are removed
 */
void
removeObjectDependency(DumpableObject *dobj, DumpId refId)
{
	int			i;
	int			j = 0;

	for (i = 0; i < dobj->nDeps; i++)
	{
		if (dobj->dependencies[i] != refId)
			dobj->dependencies[j++] = dobj->dependencies[i];
	}
	dobj->nDeps = j;
}


/*
 * findTableByOid
 *	  finds the entry (in tblinfo) of the table with the given oid
 *	  returns NULL if not found
 */
TableInfo *
findTableByOid(Oid oid)
{
	return (TableInfo *) findObjectByOid(oid, tblinfoindex, numTables);
}

/*
 * findTypeByOid
 *	  finds the entry (in typinfo) of the type with the given oid
 *	  returns NULL if not found
 */
TypeInfo *
findTypeByOid(Oid oid)
{
	return (TypeInfo *) findObjectByOid(oid, typinfoindex, numTypes);
}

/*
 * findFuncByOid
 *	  finds the entry (in funinfo) of the function with the given oid
 *	  returns NULL if not found
 */
FuncInfo *
findFuncByOid(Oid oid)
{
	return (FuncInfo *) findObjectByOid(oid, funinfoindex, numFuncs);
}

/*
 * findOprByOid
 *	  finds the entry (in oprinfo) of the operator with the given oid
 *	  returns NULL if not found
 */
OprInfo *
findOprByOid(Oid oid)
{
	return (OprInfo *) findObjectByOid(oid, oprinfoindex, numOperators);
}

/*
 * findCollationByOid
 *	  finds the entry (in collinfo) of the collation with the given oid
 *	  returns NULL if not found
 */
CollInfo *
findCollationByOid(Oid oid)
{
	return (CollInfo *) findObjectByOid(oid, collinfoindex, numCollations);
}

/*
 * findNamespaceByOid
 *	  finds the entry (in nspinfo) of the namespace with the given oid
 *	  returns NULL if not found
 */
NamespaceInfo *
findNamespaceByOid(Oid oid)
{
	return (NamespaceInfo *) findObjectByOid(oid, nspinfoindex, numNamespaces);
}

/*
 * findExtensionByOid
 *	  finds the entry (in extinfo) of the extension with the given oid
 *	  returns NULL if not found
 */
ExtensionInfo *
findExtensionByOid(Oid oid)
{
	return (ExtensionInfo *) findObjectByOid(oid, extinfoindex, numExtensions);
}


/*
 * setExtensionMembership
 *	  accept and save data about which objects belong to extensions
 */
void
setExtensionMembership(ExtensionMemberId *extmems, int nextmems)
{
	/* Sort array in preparation for binary searches */
	if (nextmems > 1)
		qsort((void *) extmems, nextmems, sizeof(ExtensionMemberId),
			  ExtensionMemberIdCompare);
	/* And save */
	extmembers = extmems;
	numextmembers = nextmems;
}

/*
 * findOwningExtension
 *	  return owning extension for specified catalog ID, or NULL if none
 */
ExtensionInfo *
findOwningExtension(CatalogId catalogId)
{
	ExtensionMemberId *low;
	ExtensionMemberId *high;

	/*
	 * We could use bsearch() here, but the notational cruft of calling
	 * bsearch is nearly as bad as doing it ourselves; and the generalized
	 * bsearch function is noticeably slower as well.
	 */
	if (numextmembers <= 0)
		return NULL;
	low = extmembers;
	high = extmembers + (numextmembers - 1);
	while (low <= high)
	{
		ExtensionMemberId *middle;
		int			difference;

		middle = low + (high - low) / 2;
		/* comparison must match ExtensionMemberIdCompare, below */
		difference = oidcmp(middle->catId.oid, catalogId.oid);
		if (difference == 0)
			difference = oidcmp(middle->catId.tableoid, catalogId.tableoid);
		if (difference == 0)
			return middle->ext;
		else if (difference < 0)
			low = middle + 1;
		else
			high = middle - 1;
	}
	return NULL;
}

/*
 * qsort comparator for ExtensionMemberIds
 */
static int
ExtensionMemberIdCompare(const void *p1, const void *p2)
{
	const ExtensionMemberId *obj1 = (const ExtensionMemberId *) p1;
	const ExtensionMemberId *obj2 = (const ExtensionMemberId *) p2;
	int			cmpval;

	/*
	 * Compare OID first since it's usually unique, whereas there will only be
	 * a few distinct values of tableoid.
	 */
	cmpval = oidcmp(obj1->catId.oid, obj2->catId.oid);
	if (cmpval == 0)
		cmpval = oidcmp(obj1->catId.tableoid, obj2->catId.tableoid);
	return cmpval;
}


/*
 * findParentsByOid
 *	  find a table's parents in tblinfo[]
 */
static void
findParentsByOid(TableInfo *self,
				 InhInfo *inhinfo, int numInherits)
{
	Oid			oid = self->dobj.catId.oid;
	int			i,
				j;
	int			numParents;

	numParents = 0;
	for (i = 0; i < numInherits; i++)
	{
		if (inhinfo[i].inhrelid == oid)
			numParents++;
	}

	self->numParents = numParents;

	if (numParents > 0)
	{
		self->parents = (TableInfo **)
			pg_malloc(sizeof(TableInfo *) * numParents);
		j = 0;
		for (i = 0; i < numInherits; i++)
		{
			if (inhinfo[i].inhrelid == oid)
			{
				TableInfo  *parent;

				parent = findTableByOid(inhinfo[i].inhparent);
				if (parent == NULL)
				{
					write_msg(NULL, "failed sanity check, parent OID %u of table \"%s\" (OID %u) not found\n",
							  inhinfo[i].inhparent,
							  self->dobj.name,
							  oid);
					exit_nicely(1);
				}
				self->parents[j++] = parent;
			}
		}
	}
	else
		self->parents = NULL;
}

/*
 * parseOidArray
 *	  parse a string of numbers delimited by spaces into a character array
 *
 * Note: actually this is used for both Oids and potentially-signed
 * attribute numbers.  This should cause no trouble, but we could split
 * the function into two functions with different argument types if it does.
 */

void
parseOidArray(const char *str, Oid *array, int arraysize)
{
	int			j,
				argNum;
	char		temp[100];
	char		s;

	argNum = 0;
	j = 0;
	for (;;)
	{
		s = *str++;
		if (s == ' ' || s == '\0')
		{
			if (j > 0)
			{
				if (argNum >= arraysize)
				{
					write_msg(NULL, "could not parse numeric array \"%s\": too many numbers\n", str);
					exit_nicely(1);
				}
				temp[j] = '\0';
				array[argNum++] = atooid(temp);
				j = 0;
			}
			if (s == '\0')
				break;
		}
		else
		{
			if (!(isdigit((unsigned char) s) || s == '-') ||
				j >= sizeof(temp) - 1)
			{
				write_msg(NULL, "could not parse numeric array \"%s\": invalid character in number\n", str);
				exit_nicely(1);
			}
			temp[j++] = s;
		}
	}

	while (argNum < arraysize)
		array[argNum++] = InvalidOid;
}


/*
 * strInArray:
 *	  takes in a string and a string array and the number of elements in the
 * string array.
 *	  returns the index if the string is somewhere in the array, -1 otherwise
 */

static int
strInArray(const char *pattern, char **arr, int arr_size)
{
	int			i;

	for (i = 0; i < arr_size; i++)
	{
		if (strcmp(pattern, arr[i]) == 0)
			return i;
	}
	return -1;
<<<<<<< HEAD
}


/*
 * Support for simple list operations
 */

void
simple_oid_list_append(SimpleOidList *list, Oid val)
{
	SimpleOidListCell *cell;

	cell = (SimpleOidListCell *) pg_malloc(sizeof(SimpleOidListCell));
	cell->next = NULL;
	cell->val = val;

	if (list->tail)
		list->tail->next = cell;
	else
		list->head = cell;
	list->tail = cell;
}

bool
simple_oid_list_member(SimpleOidList *list, Oid val)
{
	SimpleOidListCell *cell;

	for (cell = list->head; cell; cell = cell->next)
	{
		if (cell->val == val)
			return true;
	}
	return false;
}

/*
 * MPP-1890
 *
 * If the user explicitly DROP'ed a CHECK constraint on a child but it
 * still exists on the parent when they dump and restore that constraint
 * will exist on the child since it will again inherit it from the
 * parent. Therefore we look here for constraints that exist on the
 * parent but not on the child and mark them to be dropped from the
 * child after the child table is defined.
 *
 * Loop through each parent and for each parent constraint see if it
 * exists on the child as well. If it doesn't it means that the child
 * dropped it. Mark it.
 */
void
DetectChildConstraintDropped(TableInfo *tbinfo, PQExpBuffer q)
{
	TableInfo  *parent;
	TableInfo **parents = tbinfo->parents;
	int			j,
				k,
				l;
	int			numParents = tbinfo->numParents;

	for (k = 0; k < numParents; k++)
	{
		parent = parents[k];

		/* for each CHECK constraint of this parent */
		for (l = 0; l < parent->ncheck; l++)
		{
			ConstraintInfo *pconstr = &(parent->checkexprs[l]);
			ConstraintInfo *cconstr;
			bool		constr_on_child = false;

			/* for each child CHECK constraint */
			for (j = 0; j < tbinfo->ncheck; j++)
			{
				cconstr = &(tbinfo->checkexprs[j]);

				if (strcmp(pconstr->dobj.name, cconstr->dobj.name) == 0)
				{
					/* parent constr exists on child. hence wasn't dropped */
					constr_on_child = true;
					break;
				}

			}

			/* this parent constr is not on child, issue a DROP for it */
			if (!constr_on_child)
			{
				appendPQExpBuffer(q, "ALTER TABLE %s.",
								  fmtId(tbinfo->dobj.namespace->dobj.name));
				appendPQExpBuffer(q, "%s ",
								  fmtId(tbinfo->dobj.name));
				appendPQExpBuffer(q, "DROP CONSTRAINT %s;\n",
								  fmtId(pconstr->dobj.name));

				constr_on_child = false;
			}
		}
	}

=======
>>>>>>> b5bce6c1
}<|MERGE_RESOLUTION|>--- conflicted
+++ resolved
@@ -54,10 +54,7 @@
 static DumpableObject **collinfoindex;
 static DumpableObject **nspinfoindex;
 static DumpableObject **extinfoindex;
-<<<<<<< HEAD
 static DumpableObject **binaryupgradeinfoindex;
-=======
->>>>>>> b5bce6c1
 static int	numTables;
 static int	numTypes;
 static int	numFuncs;
@@ -65,10 +62,7 @@
 static int	numCollations;
 static int	numNamespaces;
 static int	numExtensions;
-<<<<<<< HEAD
 static int  numTypeStorageOptions;
-=======
->>>>>>> b5bce6c1
 
 /* This is an array of object identities, not actual DumpableObjects */
 static ExtensionMemberId *extmembers;
@@ -120,7 +114,6 @@
 	int			numDefaultACLs;
 	int			numEventTriggers;
 
-<<<<<<< HEAD
 	/* GPDB specific variables */
 	int			numExtProtocols;
 
@@ -135,8 +128,6 @@
 		binaryupgradeinfoindex = buildIndexArray(binfo, 1, sizeof(BinaryUpgradeInfo));
 	}
 
-=======
->>>>>>> b5bce6c1
 	/*
 	 * We must read extensions and extension membership info first, because
 	 * extension membership needs to be consultable during decisions about
@@ -1033,107 +1024,4 @@
 			return i;
 	}
 	return -1;
-<<<<<<< HEAD
-}
-
-
-/*
- * Support for simple list operations
- */
-
-void
-simple_oid_list_append(SimpleOidList *list, Oid val)
-{
-	SimpleOidListCell *cell;
-
-	cell = (SimpleOidListCell *) pg_malloc(sizeof(SimpleOidListCell));
-	cell->next = NULL;
-	cell->val = val;
-
-	if (list->tail)
-		list->tail->next = cell;
-	else
-		list->head = cell;
-	list->tail = cell;
-}
-
-bool
-simple_oid_list_member(SimpleOidList *list, Oid val)
-{
-	SimpleOidListCell *cell;
-
-	for (cell = list->head; cell; cell = cell->next)
-	{
-		if (cell->val == val)
-			return true;
-	}
-	return false;
-}
-
-/*
- * MPP-1890
- *
- * If the user explicitly DROP'ed a CHECK constraint on a child but it
- * still exists on the parent when they dump and restore that constraint
- * will exist on the child since it will again inherit it from the
- * parent. Therefore we look here for constraints that exist on the
- * parent but not on the child and mark them to be dropped from the
- * child after the child table is defined.
- *
- * Loop through each parent and for each parent constraint see if it
- * exists on the child as well. If it doesn't it means that the child
- * dropped it. Mark it.
- */
-void
-DetectChildConstraintDropped(TableInfo *tbinfo, PQExpBuffer q)
-{
-	TableInfo  *parent;
-	TableInfo **parents = tbinfo->parents;
-	int			j,
-				k,
-				l;
-	int			numParents = tbinfo->numParents;
-
-	for (k = 0; k < numParents; k++)
-	{
-		parent = parents[k];
-
-		/* for each CHECK constraint of this parent */
-		for (l = 0; l < parent->ncheck; l++)
-		{
-			ConstraintInfo *pconstr = &(parent->checkexprs[l]);
-			ConstraintInfo *cconstr;
-			bool		constr_on_child = false;
-
-			/* for each child CHECK constraint */
-			for (j = 0; j < tbinfo->ncheck; j++)
-			{
-				cconstr = &(tbinfo->checkexprs[j]);
-
-				if (strcmp(pconstr->dobj.name, cconstr->dobj.name) == 0)
-				{
-					/* parent constr exists on child. hence wasn't dropped */
-					constr_on_child = true;
-					break;
-				}
-
-			}
-
-			/* this parent constr is not on child, issue a DROP for it */
-			if (!constr_on_child)
-			{
-				appendPQExpBuffer(q, "ALTER TABLE %s.",
-								  fmtId(tbinfo->dobj.namespace->dobj.name));
-				appendPQExpBuffer(q, "%s ",
-								  fmtId(tbinfo->dobj.name));
-				appendPQExpBuffer(q, "DROP CONSTRAINT %s;\n",
-								  fmtId(pconstr->dobj.name));
-
-				constr_on_child = false;
-			}
-		}
-	}
-
-=======
->>>>>>> b5bce6c1
 }