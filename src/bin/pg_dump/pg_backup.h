/*-------------------------------------------------------------------------
 *
 * pg_backup.h
 *
 *	Public interface to the pg_dump archiver routines.
 *
 *	See the headers to pg_restore for more details.
 *
 * Copyright (c) 2000, Philip Warner
 *		Rights are granted to use this software in any way so long
 *		as this notice is not removed.
 *
 *	The author is not responsible for loss or damages that may
 *	result from its use.
 *
 *
 * IDENTIFICATION
 *		src/bin/pg_dump/pg_backup.h
 *
 *-------------------------------------------------------------------------
 */

#ifndef PG_BACKUP_H
#define PG_BACKUP_H

#include "fe_utils/simple_list.h"
#include "libpq-fe.h"


typedef enum trivalue
{
	TRI_DEFAULT,
	TRI_NO,
	TRI_YES
} trivalue;

typedef enum _archiveFormat
{
	archUnknown = 0,
	archCustom = 1,
	archTar = 3,
	archNull = 4,
	archDirectory = 5
} ArchiveFormat;

typedef enum _archiveMode
{
	archModeAppend,
	archModeWrite,
	archModeRead
} ArchiveMode;

typedef enum _teSection
{
	SECTION_NONE = 1,			/* COMMENTs, ACLs, etc; can be anywhere */
	SECTION_PRE_DATA,			/* stuff to be processed before data */
	SECTION_DATA,				/* TABLE DATA, BLOBS, BLOB COMMENTS */
	SECTION_POST_DATA			/* stuff to be processed after data */
} teSection;

typedef struct _restoreOptions
{
	int			createDB;		/* Issue commands to create the database */
	int			noOwner;		/* Don't try to match original object owner */
	int			noTablespace;	/* Don't issue tablespace-related commands */
	int			disable_triggers;	/* disable triggers during data-only
									 * restore */
	int			use_setsessauth;	/* Use SET SESSION AUTHORIZATION commands
									 * instead of OWNER TO */
	char	   *superuser;		/* Username to use as superuser */
	char	   *use_role;		/* Issue SET ROLE to this */
	int			postdataSchemaRestore;
	int			dropSchema;
	int			disable_dollar_quoting;
	int			dump_inserts;
	int			column_inserts;
	int			if_exists;
	int			no_comments;	/* Skip comments */
	int			no_publications;	/* Skip publication entries */
	int			no_security_labels; /* Skip security label entries */
	int			no_subscriptions;	/* Skip subscription entries */
	int			strict_names;

	const char *filename;
	int			dataOnly;
	int			schemaOnly;
	int			dumpSections;
	int			verbose;
	int			aclsSkip;
	const char *lockWaitTimeout;
	int			include_everything;

	int			tocSummary;
	char	   *tocFile;
	int			format;
	char	   *formatName;

	int			selTypes;
	int			selIndex;
	int			selFunction;
	int			selTrigger;
	int			selTable;
	SimpleStringList indexNames;
	SimpleStringList functionNames;
	SimpleStringList schemaNames;
	SimpleStringList schemaExcludeNames;
	SimpleStringList triggerNames;
	SimpleStringList tableNames;

	int			useDB;
	char	   *dbname;			/* subject to expand_dbname */
	char	   *pgport;
	char	   *pghost;
	char	   *username;
	int			noDataForFailedTables;
	trivalue	promptPassword;
	int			exit_on_error;
	int			compression;
	int			suppressDumpWarnings;	/* Suppress output of WARNING entries
										 * to stderr */
	bool		single_txn;

	bool	   *idWanted;		/* array showing which dump IDs to emit */

	int			binary_upgrade;	/* GPDB: restoring for a binary upgrade */
	int			enable_row_security;
	int			sequence_data;	/* dump sequence data even in schema-only mode */
	int			binary_upgrade;
} RestoreOptions;

typedef struct _dumpOptions
{
	const char *dbname;			/* subject to expand_dbname */
	const char *pghost;
	const char *pgport;
	const char *username;

	int			binary_upgrade;

	/* various user-settable parameters */
	bool		schemaOnly;
	bool		dataOnly;
	int			dumpSections;	/* bitmask of chosen sections */
	bool		aclsSkip;
	const char *lockWaitTimeout;
	int			dump_inserts;	/* 0 = COPY, otherwise rows per INSERT */

	/* flags for various command-line long options */
	int			disable_dollar_quoting;
	int			column_inserts;
	int			if_exists;
	int			no_comments;
	int			no_security_labels;
	int			no_publications;
	int			no_subscriptions;
	int			no_synchronized_snapshots;
	int			no_unlogged_table_data;
	int			serializable_deferrable;
	int			quote_all_identifiers;
	int			disable_triggers;
	int			outputNoTablespaces;
	int			use_setsessauth;
	int			enable_row_security;
	int			load_via_partition_root;

	/* default, if no "inclusion" switches appear, is to dump everything */
	bool		include_everything;

	int			outputClean;
	int			outputCreateDB;
	bool		outputBlobs;
	bool		dontOutputBlobs;
	int			outputNoOwner;
	char	   *outputSuperuser;

	int			sequence_data;	/* dump sequence data even in schema-only mode */
	int			do_nothing;
} DumpOptions;

/*
 *	We may want to have some more user-readable data, but in the mean
 *	time this gives us some abstraction and type checking.
 */
typedef struct Archive
{
	DumpOptions *dopt;			/* options, if dumping */
	RestoreOptions *ropt;		/* options, if restoring */

	int			verbose;
	char	   *remoteVersionStr;	/* server's version string */
	int			remoteVersion;	/* same in numeric form */
	bool		isStandby;		/* is server a standby node */

	int			minRemoteVersion;	/* allowable range */
	int			maxRemoteVersion;

	int			numWorkers;		/* number of parallel processes */
	char	   *sync_snapshot_id;	/* sync snapshot id for parallel operation */

	/* info needed for string escaping */
	int			encoding;		/* libpq code for client_encoding */
	bool		std_strings;	/* standard_conforming_strings */

	/* other important stuff */
	char	   *searchpath;		/* search_path to set during restore */
	char	   *use_role;		/* Issue SET ROLE to this */

	/* error handling */
	bool		exit_on_error;	/* whether to exit on SQL errors... */
	int			n_errors;		/* number of errors (if no die) */

	/* The rest is private */
} Archive;


/*
 * pg_dump uses two different mechanisms for identifying database objects:
 *
 * CatalogId represents an object by the tableoid and oid of its defining
 * entry in the system catalogs.  We need this to interpret pg_depend entries,
 * for instance.
 *
 * DumpId is a simple sequential integer counter assigned as dumpable objects
 * are identified during a pg_dump run.  We use DumpId internally in preference
 * to CatalogId for two reasons: it's more compact, and we can assign DumpIds
 * to "objects" that don't have a separate CatalogId.  For example, it is
 * convenient to consider a table, its data, and its ACL as three separate
 * dumpable "objects" with distinct DumpIds --- this lets us reason about the
 * order in which to dump these things.
 */

typedef struct
{
	Oid			tableoid;
	Oid			oid;
} CatalogId;

typedef int DumpId;

typedef int (*DataDumperPtr) (Archive *AH, void *userArg);

typedef void (*SetupWorkerPtrType) (Archive *AH);

/*
 * Main archiver interface.
 */

extern void ConnectDatabase(Archive *AH,
<<<<<<< HEAD
				const char *dbname,
				const char *pghost,
				const char *pgport,
				const char *username,
				trivalue prompt_password,
				bool binary_upgrade);
extern void DisconnectDatabase(Archive *AHX);
extern PGconn *GetConnection(Archive *AHX);

/* Called to add a TOC entry */
extern void ArchiveEntry(Archive *AHX,
			 CatalogId catalogId, DumpId dumpId,
			 const char *tag,
			 const char *namespace, const char *tablespace,
			 const char *owner, bool withOids,
			 const char *desc, teSection section,
			 const char *defn,
			 const char *dropStmt, const char *copyStmt,
			 const DumpId *deps, int nDeps,
			 DataDumperPtr dumpFn, void *dumpArg);

extern void AmendArchiveEntry(Archive *AHX, DumpId dumpId, const char *defn);

=======
							const char *dbname,
							const char *pghost,
							const char *pgport,
							const char *username,
							trivalue prompt_password);
extern void DisconnectDatabase(Archive *AHX);
extern PGconn *GetConnection(Archive *AHX);

>>>>>>> 9e1c9f95
/* Called to write *data* to the archive */
extern void WriteData(Archive *AH, const void *data, size_t dLen);

extern int	StartBlob(Archive *AH, Oid oid);
extern int	EndBlob(Archive *AH, Oid oid);

extern void CloseArchive(Archive *AH);

extern void SetArchiveOptions(Archive *AH, DumpOptions *dopt, RestoreOptions *ropt);

extern void ProcessArchiveRestoreOptions(Archive *AH);

extern void RestoreArchive(Archive *AH);

/* Open an existing archive */
extern Archive *OpenArchive(const char *FileSpec, const ArchiveFormat fmt);

/* Create a new archive */
extern Archive *CreateArchive(const char *FileSpec, const ArchiveFormat fmt,
							  const int compression, bool dosync, ArchiveMode mode,
							  SetupWorkerPtrType setupDumpWorker);

/* The --list option */
extern void PrintTOCSummary(Archive *AH);

extern RestoreOptions *NewRestoreOptions(void);

extern DumpOptions *NewDumpOptions(void);
extern void InitDumpOptions(DumpOptions *opts);
extern DumpOptions *dumpOptionsFromRestoreOptions(RestoreOptions *ropt);

/* Rearrange and filter TOC entries */
extern void SortTocFromFile(Archive *AHX);

/* Convenience functions used only when writing DATA */
extern void archputs(const char *s, Archive *AH);
extern int	archprintf(Archive *AH, const char *fmt,...) pg_attribute_printf(2, 3);

#define appendStringLiteralAH(buf,str,AH) \
	appendStringLiteral(buf, str, (AH)->encoding, (AH)->std_strings)

#endif							/* PG_BACKUP_H */<|MERGE_RESOLUTION|>--- conflicted
+++ resolved
@@ -122,7 +122,6 @@
 
 	bool	   *idWanted;		/* array showing which dump IDs to emit */
 
-	int			binary_upgrade;	/* GPDB: restoring for a binary upgrade */
 	int			enable_row_security;
 	int			sequence_data;	/* dump sequence data even in schema-only mode */
 	int			binary_upgrade;
@@ -246,40 +245,17 @@
  */
 
 extern void ConnectDatabase(Archive *AH,
-<<<<<<< HEAD
-				const char *dbname,
-				const char *pghost,
-				const char *pgport,
-				const char *username,
-				trivalue prompt_password,
-				bool binary_upgrade);
-extern void DisconnectDatabase(Archive *AHX);
-extern PGconn *GetConnection(Archive *AHX);
-
-/* Called to add a TOC entry */
-extern void ArchiveEntry(Archive *AHX,
-			 CatalogId catalogId, DumpId dumpId,
-			 const char *tag,
-			 const char *namespace, const char *tablespace,
-			 const char *owner, bool withOids,
-			 const char *desc, teSection section,
-			 const char *defn,
-			 const char *dropStmt, const char *copyStmt,
-			 const DumpId *deps, int nDeps,
-			 DataDumperPtr dumpFn, void *dumpArg);
-
-extern void AmendArchiveEntry(Archive *AHX, DumpId dumpId, const char *defn);
-
-=======
 							const char *dbname,
 							const char *pghost,
 							const char *pgport,
 							const char *username,
-							trivalue prompt_password);
+							trivalue prompt_password,
+							bool binary_upgrade);
 extern void DisconnectDatabase(Archive *AHX);
 extern PGconn *GetConnection(Archive *AHX);
 
->>>>>>> 9e1c9f95
+extern void AmendArchiveEntry(Archive *AHX, DumpId dumpId, const char *defn);
+
 /* Called to write *data* to the archive */
 extern void WriteData(Archive *AH, const void *data, size_t dLen);
 
