/*-------------------------------------------------------------------------
 *
 * pg_dump_sort.c
 *	  Sort the items of a dump into a safe order for dumping
 *
 *
 * Portions Copyright (c) 1996-2019, PostgreSQL Global Development Group
 * Portions Copyright (c) 1994, Regents of the University of California
 *
 *
 * IDENTIFICATION
 *	  src/bin/pg_dump/pg_dump_sort.c
 *
 *-------------------------------------------------------------------------
 */
#include "postgres_fe.h"

#include "pg_backup_archiver.h"
#include "pg_backup_utils.h"
#include "pg_dump.h"

#include "catalog/pg_class_d.h"

/*
* Sort priority for database object types.
 * Objects are sorted by type, and within a type by name.
 *
 * Triggers, event triggers, and materialized views are intentionally sorted
 * late.  Triggers must be restored after all data modifications, so that
 * they don't interfere with loading data.  Event triggers are restored
 * next-to-last so that they don't interfere with object creations of any
 * kind.  Matview refreshes are last because they should execute in the
 * database's normal state (e.g., they must come after all ACLs are restored;
 * also, if they choose to look at system catalogs, they should see the final
 * restore state).  If you think to change this, see also the RestorePass
 * mechanism in pg_backup_archiver.c.
 *
 * On the other hand, casts are intentionally sorted earlier than you might
 * expect; logically they should come after functions, since they usually
 * depend on those.  This works around the backend's habit of recording
 * views that use casts as dependent on the cast's underlying function.
 * We initially sort casts first, and then any functions used by casts
 * will be hoisted above the casts, and in turn views that those functions
 * depend on will be hoisted above the functions.  But views not used that
 * way won't be hoisted.
 *
 * NOTE: object-type priorities must match the section assignments made in
 * pg_dump.c; that is, PRE_DATA objects must sort before DO_PRE_DATA_BOUNDARY,
 * POST_DATA objects must sort after DO_POST_DATA_BOUNDARY, and DATA objects
 * must sort between them.
 */

/* This enum lists the priority levels in order */
enum dbObjectTypePriorities
{
	PRIO_NAMESPACE = 1,
	PRIO_PROCLANG,
	PRIO_COLLATION,
	PRIO_TRANSFORM,
	PRIO_EXTENSION,
	PRIO_TYPE,					/* used for DO_TYPE and DO_SHELL_TYPE */
	PRIO_FUNC,
	PRIO_AGG,
	PRIO_ACCESS_METHOD,
	PRIO_OPERATOR,
	PRIO_OPFAMILY,				/* used for DO_OPFAMILY and DO_OPCLASS */
	PRIO_CAST,
	PRIO_CONVERSION,
	PRIO_TSPARSER,
	PRIO_TSTEMPLATE,
	PRIO_TSDICT,
	PRIO_TSCONFIG,
	PRIO_FDW,
	PRIO_FOREIGN_SERVER,
	PRIO_TABLE,
	PRIO_TABLE_ATTACH,
	PRIO_DUMMY_TYPE,
	PRIO_ATTRDEF,
	PRIO_BLOB,
	PRIO_PRE_DATA_BOUNDARY,		/* boundary! */
	PRIO_TABLE_DATA,
	PRIO_SEQUENCE_SET,
	PRIO_BLOB_DATA,
	PRIO_POST_DATA_BOUNDARY,	/* boundary! */
	PRIO_CONSTRAINT,
	PRIO_INDEX,
	PRIO_INDEX_ATTACH,
	PRIO_STATSEXT,
	PRIO_RULE,
	PRIO_TRIGGER,
	PRIO_FK_CONSTRAINT,
	PRIO_POLICY,
	PRIO_PUBLICATION,
	PRIO_PUBLICATION_REL,
	PRIO_SUBSCRIPTION,
	PRIO_DEFAULT_ACL,			/* done in ACL pass */
	PRIO_EVENT_TRIGGER,			/* must be next to last! */
	PRIO_REFRESH_MATVIEW		/* must be last! */
};

/* This table is indexed by enum DumpableObjectType */
static const int dbObjectTypePriority[] =
{
<<<<<<< HEAD
	PRIO_NAMESPACE,				/* DO_NAMESPACE */
	PRIO_EXTENSION,				/* DO_EXTENSION */
	PRIO_TYPE,					/* DO_TYPE */
	PRIO_TYPE,					/* DO_SHELL_TYPE */
	PRIO_FUNC,					/* DO_FUNC */
	PRIO_AGG,					/* DO_AGG */
	PRIO_OPERATOR,				/* DO_OPERATOR */
	PRIO_ACCESS_METHOD,			/* DO_ACCESS_METHOD */
	PRIO_OPFAMILY,				/* DO_OPCLASS */
	PRIO_OPFAMILY,				/* DO_OPFAMILY */
	PRIO_COLLATION,				/* DO_COLLATION */
	PRIO_CONVERSION,			/* DO_CONVERSION */
	PRIO_TABLE,					/* DO_TABLE */
	PRIO_TABLE_ATTACH,			/* DO_TABLE_ATTACH */
	PRIO_ATTRDEF,				/* DO_ATTRDEF */
	PRIO_INDEX,					/* DO_INDEX */
	PRIO_INDEX_ATTACH,			/* DO_INDEX_ATTACH */
	PRIO_STATSEXT,				/* DO_STATSEXT */
	PRIO_RULE,					/* DO_RULE */
	PRIO_TRIGGER,				/* DO_TRIGGER */
	PRIO_CONSTRAINT,			/* DO_CONSTRAINT */
	PRIO_FK_CONSTRAINT,			/* DO_FK_CONSTRAINT */
	PRIO_PROCLANG,				/* DO_PROCLANG */
	PRIO_CAST,					/* DO_CAST */
	PRIO_TABLE_DATA,			/* DO_TABLE_DATA */
	PRIO_SEQUENCE_SET,			/* DO_SEQUENCE_SET */
	PRIO_DUMMY_TYPE,			/* DO_DUMMY_TYPE */
	PRIO_TSPARSER,				/* DO_TSPARSER */
	PRIO_TSDICT,				/* DO_TSDICT */
	PRIO_TSTEMPLATE,			/* DO_TSTEMPLATE */
	PRIO_TSCONFIG,				/* DO_TSCONFIG */
	PRIO_FDW,					/* DO_FDW */
	PRIO_FOREIGN_SERVER,		/* DO_FOREIGN_SERVER */
	PRIO_DEFAULT_ACL,			/* DO_DEFAULT_ACL */
	PRIO_TRANSFORM,				/* DO_TRANSFORM */
	PRIO_BLOB,					/* DO_BLOB */
	PRIO_BLOB_DATA,				/* DO_BLOB_DATA */
	PRIO_PRE_DATA_BOUNDARY,		/* DO_PRE_DATA_BOUNDARY */
	PRIO_POST_DATA_BOUNDARY,	/* DO_POST_DATA_BOUNDARY */
	PRIO_EVENT_TRIGGER,			/* DO_EVENT_TRIGGER */
	PRIO_REFRESH_MATVIEW,		/* DO_REFRESH_MATVIEW */
	PRIO_POLICY,				/* DO_POLICY */
	PRIO_PUBLICATION,			/* DO_PUBLICATION */
	PRIO_PUBLICATION_REL,		/* DO_PUBLICATION_REL */
	PRIO_SUBSCRIPTION			/* DO_SUBSCRIPTION */
=======
	1,							/* DO_NAMESPACE */
	4,							/* DO_EXTENSION */
	5,							/* DO_TYPE */
	5,							/* DO_SHELL_TYPE */
	7,							/* DO_FUNC */
	8,							/* DO_AGG */
	9,							/* DO_OPERATOR */
	9,							/* DO_ACCESS_METHOD */
	10,							/* DO_OPCLASS */
	10,							/* DO_OPFAMILY */
	3,							/* DO_COLLATION */
	11,							/* DO_CONVERSION */
	18,							/* DO_TABLE */
	20,							/* DO_ATTRDEF */
	28,							/* DO_INDEX */
	29,							/* DO_INDEX_ATTACH */
	30,							/* DO_STATSEXT */
	31,							/* DO_RULE */
	32,							/* DO_TRIGGER */
	27,							/* DO_CONSTRAINT */
	33,							/* DO_FK_CONSTRAINT */
	2,							/* DO_PROCLANG */
	6,							/* DO_CAST */
	23,							/* DO_TABLE_DATA */
	24,							/* DO_SEQUENCE_SET */
	19,							/* DO_DUMMY_TYPE */
	12,							/* DO_TSPARSER */
	14,							/* DO_TSDICT */
	13,							/* DO_TSTEMPLATE */
	15,							/* DO_TSCONFIG */
	16,							/* DO_FDW */
	17,							/* DO_FOREIGN_SERVER */
	38,							/* DO_DEFAULT_ACL --- done in ACL pass */
	3,							/* DO_TRANSFORM */
	21,							/* DO_BLOB */
	25,							/* DO_BLOB_DATA */
	22,							/* DO_PRE_DATA_BOUNDARY */
	26,							/* DO_POST_DATA_BOUNDARY */
	39,							/* DO_EVENT_TRIGGER --- next to last! */
	40,							/* DO_REFRESH_MATVIEW --- last! */
	34,							/* DO_POLICY */
	35,							/* DO_PUBLICATION */
	36,							/* DO_PUBLICATION_REL */
	37							/* DO_SUBSCRIPTION */
>>>>>>> 7cd0d523
};

static DumpId preDataBoundId;
static DumpId postDataBoundId;


static int	DOTypeNameCompare(const void *p1, const void *p2);
static bool TopoSort(DumpableObject **objs,
					 int numObjs,
					 DumpableObject **ordering,
					 int *nOrdering);
static void addHeapElement(int val, int *heap, int heapLength);
static int	removeHeapElement(int *heap, int heapLength);
static void findDependencyLoops(DumpableObject **objs, int nObjs, int totObjs);
static int	findLoop(DumpableObject *obj,
					 DumpId startPoint,
					 bool *processed,
					 DumpId *searchFailed,
					 DumpableObject **workspace,
					 int depth);
static void repairDependencyLoop(DumpableObject **loop,
								 int nLoop);
static void describeDumpableObject(DumpableObject *obj,
								   char *buf, int bufsize);


/*
 * Sort the given objects into a type/name-based ordering
 *
 * Normally this is just the starting point for the dependency-based
 * ordering.
 */
void
sortDumpableObjectsByTypeName(DumpableObject **objs, int numObjs)
{
	if (numObjs > 1)
		qsort((void *) objs, numObjs, sizeof(DumpableObject *),
			  DOTypeNameCompare);
}

static int
DOTypeNameCompare(const void *p1, const void *p2)
{
	DumpableObject *obj1 = *(DumpableObject *const *) p1;
	DumpableObject *obj2 = *(DumpableObject *const *) p2;
	int			cmpval;

	/* Sort by type's priority */
	cmpval = dbObjectTypePriority[obj1->objType] -
		dbObjectTypePriority[obj2->objType];

	if (cmpval != 0)
		return cmpval;

	/*
	 * Sort by namespace.  Typically, all objects of the same priority would
	 * either have or not have a namespace link, but there are exceptions.
	 * Sort NULL namespace after non-NULL in such cases.
	 */
	if (obj1->namespace)
	{
		if (obj2->namespace)
		{
			cmpval = strcmp(obj1->namespace->dobj.name,
							obj2->namespace->dobj.name);
			if (cmpval != 0)
				return cmpval;
		}
		else
			return -1;
	}
	else if (obj2->namespace)
		return 1;

	/* Sort by name */
	cmpval = strcmp(obj1->name, obj2->name);
	if (cmpval != 0)
		return cmpval;

	/* To have a stable sort order, break ties for some object types */
	if (obj1->objType == DO_FUNC || obj1->objType == DO_AGG)
	{
		FuncInfo   *fobj1 = *(FuncInfo *const *) p1;
		FuncInfo   *fobj2 = *(FuncInfo *const *) p2;
		int			i;

		/* Sort by number of arguments, then argument type names */
		cmpval = fobj1->nargs - fobj2->nargs;
		if (cmpval != 0)
			return cmpval;
		for (i = 0; i < fobj1->nargs; i++)
		{
			TypeInfo   *argtype1 = findTypeByOid(fobj1->argtypes[i]);
			TypeInfo   *argtype2 = findTypeByOid(fobj2->argtypes[i]);

			if (argtype1 && argtype2)
			{
				if (argtype1->dobj.namespace && argtype2->dobj.namespace)
				{
					cmpval = strcmp(argtype1->dobj.namespace->dobj.name,
									argtype2->dobj.namespace->dobj.name);
					if (cmpval != 0)
						return cmpval;
				}
				cmpval = strcmp(argtype1->dobj.name, argtype2->dobj.name);
				if (cmpval != 0)
					return cmpval;
			}
		}
	}
	else if (obj1->objType == DO_OPERATOR)
	{
		OprInfo    *oobj1 = *(OprInfo *const *) p1;
		OprInfo    *oobj2 = *(OprInfo *const *) p2;

		/* oprkind is 'l', 'r', or 'b'; this sorts prefix, postfix, infix */
		cmpval = (oobj2->oprkind - oobj1->oprkind);
		if (cmpval != 0)
			return cmpval;
	}
	else if (obj1->objType == DO_ATTRDEF)
	{
		AttrDefInfo *adobj1 = *(AttrDefInfo *const *) p1;
		AttrDefInfo *adobj2 = *(AttrDefInfo *const *) p2;

		/* Sort by attribute number */
		cmpval = (adobj1->adnum - adobj2->adnum);
		if (cmpval != 0)
			return cmpval;
	}
	else if (obj1->objType == DO_POLICY)
	{
		PolicyInfo *pobj1 = *(PolicyInfo *const *) p1;
		PolicyInfo *pobj2 = *(PolicyInfo *const *) p2;

		/* Sort by table name (table namespace was considered already) */
		cmpval = strcmp(pobj1->poltable->dobj.name,
						pobj2->poltable->dobj.name);
		if (cmpval != 0)
			return cmpval;
	}
	else if (obj1->objType == DO_TRIGGER)
	{
		TriggerInfo *tobj1 = *(TriggerInfo *const *) p1;
		TriggerInfo *tobj2 = *(TriggerInfo *const *) p2;

		/* Sort by table name (table namespace was considered already) */
		cmpval = strcmp(tobj1->tgtable->dobj.name,
						tobj2->tgtable->dobj.name);
		if (cmpval != 0)
			return cmpval;
	}

	/* Usually shouldn't get here, but if we do, sort by OID */
	return oidcmp(obj1->catId.oid, obj2->catId.oid);
}

/*
 * Sort the given objects into a safe dump order using dependency
 * information (to the extent we have it available).
 *
 * The DumpIds of the PRE_DATA_BOUNDARY and POST_DATA_BOUNDARY objects are
 * passed in separately, in case we need them during dependency loop repair.
 */
void
sortDumpableObjects(DumpableObject **objs, int numObjs,
					DumpId preBoundaryId, DumpId postBoundaryId)
{
	DumpableObject **ordering;
	int			nOrdering;

	if (numObjs <= 0)			/* can't happen anymore ... */
		return;

	/*
	 * Saving the boundary IDs in static variables is a bit grotty, but seems
	 * better than adding them to parameter lists of subsidiary functions.
	 */
	preDataBoundId = preBoundaryId;
	postDataBoundId = postBoundaryId;

	ordering = (DumpableObject **) pg_malloc(numObjs * sizeof(DumpableObject *));
	while (!TopoSort(objs, numObjs, ordering, &nOrdering))
		findDependencyLoops(ordering, nOrdering, numObjs);

	memcpy(objs, ordering, numObjs * sizeof(DumpableObject *));

	free(ordering);
}

/*
 * TopoSort -- topological sort of a dump list
 *
 * Generate a re-ordering of the dump list that satisfies all the dependency
 * constraints shown in the dump list.  (Each such constraint is a fact of a
 * partial ordering.)  Minimize rearrangement of the list not needed to
 * achieve the partial ordering.
 *
 * The input is the list of numObjs objects in objs[].  This list is not
 * modified.
 *
 * Returns true if able to build an ordering that satisfies all the
 * constraints, false if not (there are contradictory constraints).
 *
 * On success (true result), ordering[] is filled with a sorted array of
 * DumpableObject pointers, of length equal to the input list length.
 *
 * On failure (false result), ordering[] is filled with an unsorted array of
 * DumpableObject pointers of length *nOrdering, listing the objects that
 * prevented the sort from being completed.  In general, these objects either
 * participate directly in a dependency cycle, or are depended on by objects
 * that are in a cycle.  (The latter objects are not actually problematic,
 * but it takes further analysis to identify which are which.)
 *
 * The caller is responsible for allocating sufficient space at *ordering.
 */
static bool
TopoSort(DumpableObject **objs,
		 int numObjs,
		 DumpableObject **ordering, /* output argument */
		 int *nOrdering)		/* output argument */
{
	DumpId		maxDumpId = getMaxDumpId();
	int		   *pendingHeap;
	int		   *beforeConstraints;
	int		   *idMap;
	DumpableObject *obj;
	int			heapLength;
	int			i,
				j,
				k;

	/*
	 * This is basically the same algorithm shown for topological sorting in
	 * Knuth's Volume 1.  However, we would like to minimize unnecessary
	 * rearrangement of the input ordering; that is, when we have a choice of
	 * which item to output next, we always want to take the one highest in
	 * the original list.  Therefore, instead of maintaining an unordered
	 * linked list of items-ready-to-output as Knuth does, we maintain a heap
	 * of their item numbers, which we can use as a priority queue.  This
	 * turns the algorithm from O(N) to O(N log N) because each insertion or
	 * removal of a heap item takes O(log N) time.  However, that's still
	 * plenty fast enough for this application.
	 */

	*nOrdering = numObjs;		/* for success return */

	/* Eliminate the null case */
	if (numObjs <= 0)
		return true;

	/* Create workspace for the above-described heap */
	pendingHeap = (int *) pg_malloc(numObjs * sizeof(int));

	/*
	 * Scan the constraints, and for each item in the input, generate a count
	 * of the number of constraints that say it must be before something else.
	 * The count for the item with dumpId j is stored in beforeConstraints[j].
	 * We also make a map showing the input-order index of the item with
	 * dumpId j.
	 */
	beforeConstraints = (int *) pg_malloc0((maxDumpId + 1) * sizeof(int));
	idMap = (int *) pg_malloc((maxDumpId + 1) * sizeof(int));
	for (i = 0; i < numObjs; i++)
	{
		obj = objs[i];
		j = obj->dumpId;
		if (j <= 0 || j > maxDumpId)
			fatal("invalid dumpId %d", j);
		idMap[j] = i;
		for (j = 0; j < obj->nDeps; j++)
		{
			k = obj->dependencies[j];
			if (k <= 0 || k > maxDumpId)
				fatal("invalid dependency %d", k);
			beforeConstraints[k]++;
		}
	}

	/*
	 * Now initialize the heap of items-ready-to-output by filling it with the
	 * indexes of items that already have beforeConstraints[id] == 0.
	 *
	 * The essential property of a heap is heap[(j-1)/2] >= heap[j] for each j
	 * in the range 1..heapLength-1 (note we are using 0-based subscripts
	 * here, while the discussion in Knuth assumes 1-based subscripts). So, if
	 * we simply enter the indexes into pendingHeap[] in decreasing order, we
	 * a-fortiori have the heap invariant satisfied at completion of this
	 * loop, and don't need to do any sift-up comparisons.
	 */
	heapLength = 0;
	for (i = numObjs; --i >= 0;)
	{
		if (beforeConstraints[objs[i]->dumpId] == 0)
			pendingHeap[heapLength++] = i;
	}

	/*--------------------
	 * Now emit objects, working backwards in the output list.  At each step,
	 * we use the priority heap to select the last item that has no remaining
	 * before-constraints.  We remove that item from the heap, output it to
	 * ordering[], and decrease the beforeConstraints count of each of the
	 * items it was constrained against.  Whenever an item's beforeConstraints
	 * count is thereby decreased to zero, we insert it into the priority heap
	 * to show that it is a candidate to output.  We are done when the heap
	 * becomes empty; if we have output every element then we succeeded,
	 * otherwise we failed.
	 * i = number of ordering[] entries left to output
	 * j = objs[] index of item we are outputting
	 * k = temp for scanning constraint list for item j
	 *--------------------
	 */
	i = numObjs;
	while (heapLength > 0)
	{
		/* Select object to output by removing largest heap member */
		j = removeHeapElement(pendingHeap, heapLength--);
		obj = objs[j];
		/* Output candidate to ordering[] */
		ordering[--i] = obj;
		/* Update beforeConstraints counts of its predecessors */
		for (k = 0; k < obj->nDeps; k++)
		{
			int			id = obj->dependencies[k];

			if ((--beforeConstraints[id]) == 0)
				addHeapElement(idMap[id], pendingHeap, heapLength++);
		}
	}

	/*
	 * If we failed, report the objects that couldn't be output; these are the
	 * ones with beforeConstraints[] still nonzero.
	 */
	if (i != 0)
	{
		k = 0;
		for (j = 1; j <= maxDumpId; j++)
		{
			if (beforeConstraints[j] != 0)
				ordering[k++] = objs[idMap[j]];
		}
		*nOrdering = k;
	}

	/* Done */
	free(pendingHeap);
	free(beforeConstraints);
	free(idMap);

	return (i == 0);
}

/*
 * Add an item to a heap (priority queue)
 *
 * heapLength is the current heap size; caller is responsible for increasing
 * its value after the call.  There must be sufficient storage at *heap.
 */
static void
addHeapElement(int val, int *heap, int heapLength)
{
	int			j;

	/*
	 * Sift-up the new entry, per Knuth 5.2.3 exercise 16. Note that Knuth is
	 * using 1-based array indexes, not 0-based.
	 */
	j = heapLength;
	while (j > 0)
	{
		int			i = (j - 1) >> 1;

		if (val <= heap[i])
			break;
		heap[j] = heap[i];
		j = i;
	}
	heap[j] = val;
}

/*
 * Remove the largest item present in a heap (priority queue)
 *
 * heapLength is the current heap size; caller is responsible for decreasing
 * its value after the call.
 *
 * We remove and return heap[0], which is always the largest element of
 * the heap, and then "sift up" to maintain the heap invariant.
 */
static int
removeHeapElement(int *heap, int heapLength)
{
	int			result = heap[0];
	int			val;
	int			i;

	if (--heapLength <= 0)
		return result;
	val = heap[heapLength];		/* value that must be reinserted */
	i = 0;						/* i is where the "hole" is */
	for (;;)
	{
		int			j = 2 * i + 1;

		if (j >= heapLength)
			break;
		if (j + 1 < heapLength &&
			heap[j] < heap[j + 1])
			j++;
		if (val >= heap[j])
			break;
		heap[i] = heap[j];
		i = j;
	}
	heap[i] = val;
	return result;
}

/*
 * findDependencyLoops - identify loops in TopoSort's failure output,
 *		and pass each such loop to repairDependencyLoop() for action
 *
 * In general there may be many loops in the set of objects returned by
 * TopoSort; for speed we should try to repair as many loops as we can
 * before trying TopoSort again.  We can safely repair loops that are
 * disjoint (have no members in common); if we find overlapping loops
 * then we repair only the first one found, because the action taken to
 * repair the first might have repaired the other as well.  (If not,
 * we'll fix it on the next go-round.)
 *
 * objs[] lists the objects TopoSort couldn't sort
 * nObjs is the number of such objects
 * totObjs is the total number of objects in the universe
 */
static void
findDependencyLoops(DumpableObject **objs, int nObjs, int totObjs)
{
	/*
	 * We use three data structures here:
	 *
	 * processed[] is a bool array indexed by dump ID, marking the objects
	 * already processed during this invocation of findDependencyLoops().
	 *
	 * searchFailed[] is another array indexed by dump ID.  searchFailed[j] is
	 * set to dump ID k if we have proven that there is no dependency path
	 * leading from object j back to start point k.  This allows us to skip
	 * useless searching when there are multiple dependency paths from k to j,
	 * which is a common situation.  We could use a simple bool array for
	 * this, but then we'd need to re-zero it for each start point, resulting
	 * in O(N^2) zeroing work.  Using the start point's dump ID as the "true"
	 * value lets us skip clearing the array before we consider the next start
	 * point.
	 *
	 * workspace[] is an array of DumpableObject pointers, in which we try to
	 * build lists of objects constituting loops.  We make workspace[] large
	 * enough to hold all the objects in TopoSort's output, which is huge
	 * overkill in most cases but could theoretically be necessary if there is
	 * a single dependency chain linking all the objects.
	 */
	bool	   *processed;
	DumpId	   *searchFailed;
	DumpableObject **workspace;
	bool		fixedloop;
	int			i;

	processed = (bool *) pg_malloc0((getMaxDumpId() + 1) * sizeof(bool));
	searchFailed = (DumpId *) pg_malloc0((getMaxDumpId() + 1) * sizeof(DumpId));
	workspace = (DumpableObject **) pg_malloc(totObjs * sizeof(DumpableObject *));
	fixedloop = false;

	for (i = 0; i < nObjs; i++)
	{
		DumpableObject *obj = objs[i];
		int			looplen;
		int			j;

		looplen = findLoop(obj,
						   obj->dumpId,
						   processed,
						   searchFailed,
						   workspace,
						   0);

		if (looplen > 0)
		{
			/* Found a loop, repair it */
			repairDependencyLoop(workspace, looplen);
			fixedloop = true;
			/* Mark loop members as processed */
			for (j = 0; j < looplen; j++)
				processed[workspace[j]->dumpId] = true;
		}
		else
		{
			/*
			 * There's no loop starting at this object, but mark it processed
			 * anyway.  This is not necessary for correctness, but saves later
			 * invocations of findLoop() from uselessly chasing references to
			 * such an object.
			 */
			processed[obj->dumpId] = true;
		}
	}

	/* We'd better have fixed at least one loop */
	if (!fixedloop)
		fatal("could not identify dependency loop");

	free(workspace);
	free(searchFailed);
	free(processed);
}

/*
 * Recursively search for a circular dependency loop that doesn't include
 * any already-processed objects.
 *
 *	obj: object we are examining now
 *	startPoint: dumpId of starting object for the hoped-for circular loop
 *	processed[]: flag array marking already-processed objects
 *	searchFailed[]: flag array marking already-unsuccessfully-visited objects
 *	workspace[]: work array in which we are building list of loop members
 *	depth: number of valid entries in workspace[] at call
 *
 * On success, the length of the loop is returned, and workspace[] is filled
 * with pointers to the members of the loop.  On failure, we return 0.
 *
 * Note: it is possible that the given starting object is a member of more
 * than one cycle; if so, we will find an arbitrary one of the cycles.
 */
static int
findLoop(DumpableObject *obj,
		 DumpId startPoint,
		 bool *processed,
		 DumpId *searchFailed,
		 DumpableObject **workspace,
		 int depth)
{
	int			i;

	/*
	 * Reject if obj is already processed.  This test prevents us from finding
	 * loops that overlap previously-processed loops.
	 */
	if (processed[obj->dumpId])
		return 0;

	/*
	 * If we've already proven there is no path from this object back to the
	 * startPoint, forget it.
	 */
	if (searchFailed[obj->dumpId] == startPoint)
		return 0;

	/*
	 * Reject if obj is already present in workspace.  This test prevents us
	 * from going into infinite recursion if we are given a startPoint object
	 * that links to a cycle it's not a member of, and it guarantees that we
	 * can't overflow the allocated size of workspace[].
	 */
	for (i = 0; i < depth; i++)
	{
		if (workspace[i] == obj)
			return 0;
	}

	/*
	 * Okay, tentatively add obj to workspace
	 */
	workspace[depth++] = obj;

	/*
	 * See if we've found a loop back to the desired startPoint; if so, done
	 */
	for (i = 0; i < obj->nDeps; i++)
	{
		if (obj->dependencies[i] == startPoint)
			return depth;
	}

	/*
	 * Recurse down each outgoing branch
	 */
	for (i = 0; i < obj->nDeps; i++)
	{
		DumpableObject *nextobj = findObjectByDumpId(obj->dependencies[i]);
		int			newDepth;

		if (!nextobj)
			continue;			/* ignore dependencies on undumped objects */
		newDepth = findLoop(nextobj,
							startPoint,
							processed,
							searchFailed,
							workspace,
							depth);
		if (newDepth > 0)
			return newDepth;
	}

	/*
	 * Remember there is no path from here back to startPoint
	 */
	searchFailed[obj->dumpId] = startPoint;

	return 0;
}

/*
 * A user-defined datatype will have a dependency loop with each of its
 * I/O functions (since those have the datatype as input or output).
 * Similarly, a range type will have a loop with its canonicalize function,
 * if any.  Break the loop by making the function depend on the associated
 * shell type, instead.
 */
static void
repairTypeFuncLoop(DumpableObject *typeobj, DumpableObject *funcobj)
{
	TypeInfo   *typeInfo = (TypeInfo *) typeobj;

	/* remove function's dependency on type */
	removeObjectDependency(funcobj, typeobj->dumpId);

	/* add function's dependency on shell type, instead */
	if (typeInfo->shellType)
	{
		addObjectDependency(funcobj, typeInfo->shellType->dobj.dumpId);

		/*
		 * Mark shell type (always including the definition, as we need the
		 * shell type defined to identify the function fully) as to be dumped
		 * if any such function is
		 */
		if (funcobj->dump)
			typeInfo->shellType->dobj.dump = funcobj->dump |
				DUMP_COMPONENT_DEFINITION;
	}
}

/*
 * Because we force a view to depend on its ON SELECT rule, while there
 * will be an implicit dependency in the other direction, we need to break
 * the loop.  If there are no other objects in the loop then we can remove
 * the implicit dependency and leave the ON SELECT rule non-separate.
 * This applies to matviews, as well.
 */
static void
repairViewRuleLoop(DumpableObject *viewobj,
				   DumpableObject *ruleobj)
{
	/* remove rule's dependency on view */
	removeObjectDependency(ruleobj, viewobj->dumpId);
	/* flags on the two objects are already set correctly for this case */
}

/*
 * However, if there are other objects in the loop, we must break the loop
 * by making the ON SELECT rule a separately-dumped object.
 *
 * Because findLoop() finds shorter cycles before longer ones, it's likely
 * that we will have previously fired repairViewRuleLoop() and removed the
 * rule's dependency on the view.  Put it back to ensure the rule won't be
 * emitted before the view.
 *
 * Note: this approach does *not* work for matviews, at the moment.
 */
static void
repairViewRuleMultiLoop(DumpableObject *viewobj,
						DumpableObject *ruleobj)
{
	TableInfo  *viewinfo = (TableInfo *) viewobj;
	RuleInfo   *ruleinfo = (RuleInfo *) ruleobj;

	/* remove view's dependency on rule */
	removeObjectDependency(viewobj, ruleobj->dumpId);
	/* mark view to be printed with a dummy definition */
	viewinfo->dummy_view = true;
	/* mark rule as needing its own dump */
	ruleinfo->separate = true;
	/* put back rule's dependency on view */
	addObjectDependency(ruleobj, viewobj->dumpId);
	/* now that rule is separate, it must be post-data */
	addObjectDependency(ruleobj, postDataBoundId);
}

/*
 * If a matview is involved in a multi-object loop, we can't currently fix
 * that by splitting off the rule.  As a stopgap, we try to fix it by
 * dropping the constraint that the matview be dumped in the pre-data section.
 * This is sufficient to handle cases where a matview depends on some unique
 * index, as can happen if it has a GROUP BY for example.
 *
 * Note that the "next object" is not necessarily the matview itself;
 * it could be the matview's rowtype, for example.  We may come through here
 * several times while removing all the pre-data linkages.  In particular,
 * if there are other matviews that depend on the one with the circularity
 * problem, we'll come through here for each such matview and mark them all
 * as postponed.  (This works because all MVs have pre-data dependencies
 * to begin with, so each of them will get visited.)
 */
static void
repairMatViewBoundaryMultiLoop(DumpableObject *boundaryobj,
							   DumpableObject *nextobj)
{
	/* remove boundary's dependency on object after it in loop */
	removeObjectDependency(boundaryobj, nextobj->dumpId);
	/* if that object is a matview, mark it as postponed into post-data */
	if (nextobj->objType == DO_TABLE)
	{
		TableInfo  *nextinfo = (TableInfo *) nextobj;

		if (nextinfo->relkind == RELKIND_MATVIEW)
			nextinfo->postponed_def = true;
	}
}

/*
 * Because we make tables depend on their CHECK constraints, while there
 * will be an automatic dependency in the other direction, we need to break
 * the loop.  If there are no other objects in the loop then we can remove
 * the automatic dependency and leave the CHECK constraint non-separate.
 */
static void
repairTableConstraintLoop(DumpableObject *tableobj,
						  DumpableObject *constraintobj)
{
	/* remove constraint's dependency on table */
	removeObjectDependency(constraintobj, tableobj->dumpId);
}

/*
 * However, if there are other objects in the loop, we must break the loop
 * by making the CHECK constraint a separately-dumped object.
 *
 * Because findLoop() finds shorter cycles before longer ones, it's likely
 * that we will have previously fired repairTableConstraintLoop() and
 * removed the constraint's dependency on the table.  Put it back to ensure
 * the constraint won't be emitted before the table...
 */
static void
repairTableConstraintMultiLoop(DumpableObject *tableobj,
							   DumpableObject *constraintobj)
{
	/* remove table's dependency on constraint */
	removeObjectDependency(tableobj, constraintobj->dumpId);
	/* mark constraint as needing its own dump */
	((ConstraintInfo *) constraintobj)->separate = true;
	/* put back constraint's dependency on table */
	addObjectDependency(constraintobj, tableobj->dumpId);
	/* now that constraint is separate, it must be post-data */
	addObjectDependency(constraintobj, postDataBoundId);
}

/*
 * Attribute defaults behave exactly the same as CHECK constraints...
 */
static void
repairTableAttrDefLoop(DumpableObject *tableobj,
					   DumpableObject *attrdefobj)
{
	/* remove attrdef's dependency on table */
	removeObjectDependency(attrdefobj, tableobj->dumpId);
}

static void
repairTableAttrDefMultiLoop(DumpableObject *tableobj,
							DumpableObject *attrdefobj)
{
	/* remove table's dependency on attrdef */
	removeObjectDependency(tableobj, attrdefobj->dumpId);
	/* mark attrdef as needing its own dump */
	((AttrDefInfo *) attrdefobj)->separate = true;
	/* put back attrdef's dependency on table */
	addObjectDependency(attrdefobj, tableobj->dumpId);
}

/*
 * CHECK constraints on domains work just like those on tables ...
 */
static void
repairDomainConstraintLoop(DumpableObject *domainobj,
						   DumpableObject *constraintobj)
{
	/* remove constraint's dependency on domain */
	removeObjectDependency(constraintobj, domainobj->dumpId);
}

static void
repairDomainConstraintMultiLoop(DumpableObject *domainobj,
								DumpableObject *constraintobj)
{
	/* remove domain's dependency on constraint */
	removeObjectDependency(domainobj, constraintobj->dumpId);
	/* mark constraint as needing its own dump */
	((ConstraintInfo *) constraintobj)->separate = true;
	/* put back constraint's dependency on domain */
	addObjectDependency(constraintobj, domainobj->dumpId);
	/* now that constraint is separate, it must be post-data */
	addObjectDependency(constraintobj, postDataBoundId);
}

static void
repairIndexLoop(DumpableObject *partedindex,
				DumpableObject *partindex)
{
	removeObjectDependency(partedindex, partindex->dumpId);
}

/*
 * Fix a dependency loop, or die trying ...
 *
 * This routine is mainly concerned with reducing the multiple ways that
 * a loop might appear to common cases, which it passes off to the
 * "fixer" routines above.
 */
static void
repairDependencyLoop(DumpableObject **loop,
					 int nLoop)
{
	int			i,
				j;

	/* Datatype and one of its I/O or canonicalize functions */
	if (nLoop == 2 &&
		loop[0]->objType == DO_TYPE &&
		loop[1]->objType == DO_FUNC)
	{
		repairTypeFuncLoop(loop[0], loop[1]);
		return;
	}
	if (nLoop == 2 &&
		loop[1]->objType == DO_TYPE &&
		loop[0]->objType == DO_FUNC)
	{
		repairTypeFuncLoop(loop[1], loop[0]);
		return;
	}

	/* View (including matview) and its ON SELECT rule */
	if (nLoop == 2 &&
		loop[0]->objType == DO_TABLE &&
		loop[1]->objType == DO_RULE &&
		(((TableInfo *) loop[0])->relkind == RELKIND_VIEW ||
		 ((TableInfo *) loop[0])->relkind == RELKIND_MATVIEW) &&
		((RuleInfo *) loop[1])->ev_type == '1' &&
		((RuleInfo *) loop[1])->is_instead &&
		((RuleInfo *) loop[1])->ruletable == (TableInfo *) loop[0])
	{
		repairViewRuleLoop(loop[0], loop[1]);
		return;
	}
	if (nLoop == 2 &&
		loop[1]->objType == DO_TABLE &&
		loop[0]->objType == DO_RULE &&
		(((TableInfo *) loop[1])->relkind == RELKIND_VIEW ||
		 ((TableInfo *) loop[1])->relkind == RELKIND_MATVIEW) &&
		((RuleInfo *) loop[0])->ev_type == '1' &&
		((RuleInfo *) loop[0])->is_instead &&
		((RuleInfo *) loop[0])->ruletable == (TableInfo *) loop[1])
	{
		repairViewRuleLoop(loop[1], loop[0]);
		return;
	}

	/* Indirect loop involving view (but not matview) and ON SELECT rule */
	if (nLoop > 2)
	{
		for (i = 0; i < nLoop; i++)
		{
			if (loop[i]->objType == DO_TABLE &&
				((TableInfo *) loop[i])->relkind == RELKIND_VIEW)
			{
				for (j = 0; j < nLoop; j++)
				{
					if (loop[j]->objType == DO_RULE &&
						((RuleInfo *) loop[j])->ev_type == '1' &&
						((RuleInfo *) loop[j])->is_instead &&
						((RuleInfo *) loop[j])->ruletable == (TableInfo *) loop[i])
					{
						repairViewRuleMultiLoop(loop[i], loop[j]);
						return;
					}
				}
			}
		}
	}

	/* Indirect loop involving matview and data boundary */
	if (nLoop > 2)
	{
		for (i = 0; i < nLoop; i++)
		{
			if (loop[i]->objType == DO_TABLE &&
				((TableInfo *) loop[i])->relkind == RELKIND_MATVIEW)
			{
				for (j = 0; j < nLoop; j++)
				{
					if (loop[j]->objType == DO_PRE_DATA_BOUNDARY)
					{
						DumpableObject *nextobj;

						nextobj = (j < nLoop - 1) ? loop[j + 1] : loop[0];
						repairMatViewBoundaryMultiLoop(loop[j], nextobj);
						return;
					}
				}
			}
		}
	}

	/* Table and CHECK constraint */
	if (nLoop == 2 &&
		loop[0]->objType == DO_TABLE &&
		loop[1]->objType == DO_CONSTRAINT &&
		((ConstraintInfo *) loop[1])->contype == 'c' &&
		((ConstraintInfo *) loop[1])->contable == (TableInfo *) loop[0])
	{
		repairTableConstraintLoop(loop[0], loop[1]);
		return;
	}
	if (nLoop == 2 &&
		loop[1]->objType == DO_TABLE &&
		loop[0]->objType == DO_CONSTRAINT &&
		((ConstraintInfo *) loop[0])->contype == 'c' &&
		((ConstraintInfo *) loop[0])->contable == (TableInfo *) loop[1])
	{
		repairTableConstraintLoop(loop[1], loop[0]);
		return;
	}

	/* Indirect loop involving table and CHECK constraint */
	if (nLoop > 2)
	{
		for (i = 0; i < nLoop; i++)
		{
			if (loop[i]->objType == DO_TABLE)
			{
				for (j = 0; j < nLoop; j++)
				{
					if (loop[j]->objType == DO_CONSTRAINT &&
						((ConstraintInfo *) loop[j])->contype == 'c' &&
						((ConstraintInfo *) loop[j])->contable == (TableInfo *) loop[i])
					{
						repairTableConstraintMultiLoop(loop[i], loop[j]);
						return;
					}
				}
			}
		}
	}

	/* Table and attribute default */
	if (nLoop == 2 &&
		loop[0]->objType == DO_TABLE &&
		loop[1]->objType == DO_ATTRDEF &&
		((AttrDefInfo *) loop[1])->adtable == (TableInfo *) loop[0])
	{
		repairTableAttrDefLoop(loop[0], loop[1]);
		return;
	}
	if (nLoop == 2 &&
		loop[1]->objType == DO_TABLE &&
		loop[0]->objType == DO_ATTRDEF &&
		((AttrDefInfo *) loop[0])->adtable == (TableInfo *) loop[1])
	{
		repairTableAttrDefLoop(loop[1], loop[0]);
		return;
	}

	/* index on partitioned table and corresponding index on partition */
	if (nLoop == 2 &&
		loop[0]->objType == DO_INDEX &&
		loop[1]->objType == DO_INDEX)
	{
		if (((IndxInfo *) loop[0])->parentidx == loop[1]->catId.oid)
		{
			repairIndexLoop(loop[0], loop[1]);
			return;
		}
		else if (((IndxInfo *) loop[1])->parentidx == loop[0]->catId.oid)
		{
			repairIndexLoop(loop[1], loop[0]);
			return;
		}
	}

	/* Indirect loop involving table and attribute default */
	if (nLoop > 2)
	{
		for (i = 0; i < nLoop; i++)
		{
			if (loop[i]->objType == DO_TABLE)
			{
				for (j = 0; j < nLoop; j++)
				{
					if (loop[j]->objType == DO_ATTRDEF &&
						((AttrDefInfo *) loop[j])->adtable == (TableInfo *) loop[i])
					{
						repairTableAttrDefMultiLoop(loop[i], loop[j]);
						return;
					}
				}
			}
		}
	}

	/* Domain and CHECK constraint */
	if (nLoop == 2 &&
		loop[0]->objType == DO_TYPE &&
		loop[1]->objType == DO_CONSTRAINT &&
		((ConstraintInfo *) loop[1])->contype == 'c' &&
		((ConstraintInfo *) loop[1])->condomain == (TypeInfo *) loop[0])
	{
		repairDomainConstraintLoop(loop[0], loop[1]);
		return;
	}
	if (nLoop == 2 &&
		loop[1]->objType == DO_TYPE &&
		loop[0]->objType == DO_CONSTRAINT &&
		((ConstraintInfo *) loop[0])->contype == 'c' &&
		((ConstraintInfo *) loop[0])->condomain == (TypeInfo *) loop[1])
	{
		repairDomainConstraintLoop(loop[1], loop[0]);
		return;
	}

	/* Indirect loop involving domain and CHECK constraint */
	if (nLoop > 2)
	{
		for (i = 0; i < nLoop; i++)
		{
			if (loop[i]->objType == DO_TYPE)
			{
				for (j = 0; j < nLoop; j++)
				{
					if (loop[j]->objType == DO_CONSTRAINT &&
						((ConstraintInfo *) loop[j])->contype == 'c' &&
						((ConstraintInfo *) loop[j])->condomain == (TypeInfo *) loop[i])
					{
						repairDomainConstraintMultiLoop(loop[i], loop[j]);
						return;
					}
				}
			}
		}
	}

	/*
	 * Loop of table with itself --- just ignore it.
	 *
	 * (Actually, what this arises from is a dependency of a table column on
	 * another column, which happens with generated columns; or a dependency
	 * of a table column on the whole table, which happens with partitioning.
	 * But we didn't pay attention to sub-object IDs while collecting the
	 * dependency data, so we can't see that here.)
	 */
	if (nLoop == 1)
	{
		if (loop[0]->objType == DO_TABLE)
		{
			removeObjectDependency(loop[0], loop[0]->dumpId);
			return;
		}
	}

	/*
	 * If all the objects are TABLE_DATA items, what we must have is a
	 * circular set of foreign key constraints (or a single self-referential
	 * table).  Print an appropriate complaint and break the loop arbitrarily.
	 */
	for (i = 0; i < nLoop; i++)
	{
		if (loop[i]->objType != DO_TABLE_DATA)
			break;
	}
	if (i >= nLoop)
	{
		pg_log_warning(ngettext("there are circular foreign-key constraints on this table:",
								"there are circular foreign-key constraints among these tables:",
								nLoop));
		for (i = 0; i < nLoop; i++)
			pg_log_generic(PG_LOG_INFO, "  %s", loop[i]->name);
		pg_log_generic(PG_LOG_INFO, "You might not be able to restore the dump without using --disable-triggers or temporarily dropping the constraints.");
		pg_log_generic(PG_LOG_INFO, "Consider using a full dump instead of a --data-only dump to avoid this problem.");
		if (nLoop > 1)
			removeObjectDependency(loop[0], loop[1]->dumpId);
		else					/* must be a self-dependency */
			removeObjectDependency(loop[0], loop[0]->dumpId);
		return;
	}

	/*
	 * If we can't find a principled way to break the loop, complain and break
	 * it in an arbitrary fashion.
	 */
	pg_log_warning("could not resolve dependency loop among these items:");
	for (i = 0; i < nLoop; i++)
	{
		char		buf[1024];

		describeDumpableObject(loop[i], buf, sizeof(buf));
		pg_log_generic(PG_LOG_INFO, "  %s", buf);
	}

	if (nLoop > 1)
		removeObjectDependency(loop[0], loop[1]->dumpId);
	else						/* must be a self-dependency */
		removeObjectDependency(loop[0], loop[0]->dumpId);
}

/*
 * Describe a dumpable object usefully for errors
 *
 * This should probably go somewhere else...
 */
static void
describeDumpableObject(DumpableObject *obj, char *buf, int bufsize)
{
	switch (obj->objType)
	{
		case DO_NAMESPACE:
			snprintf(buf, bufsize,
					 "SCHEMA %s  (ID %d OID %u)",
					 obj->name, obj->dumpId, obj->catId.oid);
			return;
		case DO_EXTENSION:
			snprintf(buf, bufsize,
					 "EXTENSION %s  (ID %d OID %u)",
					 obj->name, obj->dumpId, obj->catId.oid);
			return;
		case DO_TYPE:
			snprintf(buf, bufsize,
					 "TYPE %s  (ID %d OID %u)",
					 obj->name, obj->dumpId, obj->catId.oid);
			return;
		case DO_SHELL_TYPE:
			snprintf(buf, bufsize,
					 "SHELL TYPE %s  (ID %d OID %u)",
					 obj->name, obj->dumpId, obj->catId.oid);
			return;
		case DO_FUNC:
			snprintf(buf, bufsize,
					 "FUNCTION %s  (ID %d OID %u)",
					 obj->name, obj->dumpId, obj->catId.oid);
			return;
		case DO_AGG:
			snprintf(buf, bufsize,
					 "AGGREGATE %s  (ID %d OID %u)",
					 obj->name, obj->dumpId, obj->catId.oid);
			return;
		case DO_EXTPROTOCOL:
			snprintf(buf, bufsize,
					 "PROTOCOL %s  (ID %d OID %u)",
					 obj->name, obj->dumpId, obj->catId.oid);
			return;
		case DO_OPERATOR:
			snprintf(buf, bufsize,
					 "OPERATOR %s  (ID %d OID %u)",
					 obj->name, obj->dumpId, obj->catId.oid);
			return;
		case DO_ACCESS_METHOD:
			snprintf(buf, bufsize,
					 "ACCESS METHOD %s  (ID %d OID %u)",
					 obj->name, obj->dumpId, obj->catId.oid);
			return;
		case DO_OPCLASS:
			snprintf(buf, bufsize,
					 "OPERATOR CLASS %s  (ID %d OID %u)",
					 obj->name, obj->dumpId, obj->catId.oid);
			return;
		case DO_OPFAMILY:
			snprintf(buf, bufsize,
					 "OPERATOR FAMILY %s  (ID %d OID %u)",
					 obj->name, obj->dumpId, obj->catId.oid);
			return;
		case DO_COLLATION:
			snprintf(buf, bufsize,
					 "COLLATION %s  (ID %d OID %u)",
					 obj->name, obj->dumpId, obj->catId.oid);
			return;
		case DO_CONVERSION:
			snprintf(buf, bufsize,
					 "CONVERSION %s  (ID %d OID %u)",
					 obj->name, obj->dumpId, obj->catId.oid);
			return;
		case DO_TABLE:
			snprintf(buf, bufsize,
					 "TABLE %s  (ID %d OID %u)",
					 obj->name, obj->dumpId, obj->catId.oid);
			return;
		case DO_TABLE_ATTACH:
			snprintf(buf, bufsize,
					 "TABLE ATTACH %s  (ID %d)",
					 obj->name, obj->dumpId);
			return;
		case DO_ATTRDEF:
			snprintf(buf, bufsize,
					 "ATTRDEF %s.%s  (ID %d OID %u)",
					 ((AttrDefInfo *) obj)->adtable->dobj.name,
					 ((AttrDefInfo *) obj)->adtable->attnames[((AttrDefInfo *) obj)->adnum - 1],
					 obj->dumpId, obj->catId.oid);
			return;
		case DO_INDEX:
			snprintf(buf, bufsize,
					 "INDEX %s  (ID %d OID %u)",
					 obj->name, obj->dumpId, obj->catId.oid);
			return;
		case DO_INDEX_ATTACH:
			snprintf(buf, bufsize,
					 "INDEX ATTACH %s  (ID %d)",
					 obj->name, obj->dumpId);
			return;
		case DO_STATSEXT:
			snprintf(buf, bufsize,
					 "STATISTICS %s  (ID %d OID %u)",
					 obj->name, obj->dumpId, obj->catId.oid);
			return;
		case DO_REFRESH_MATVIEW:
			snprintf(buf, bufsize,
					 "REFRESH MATERIALIZED VIEW %s  (ID %d OID %u)",
					 obj->name, obj->dumpId, obj->catId.oid);
			return;
		case DO_RULE:
			snprintf(buf, bufsize,
					 "RULE %s  (ID %d OID %u)",
					 obj->name, obj->dumpId, obj->catId.oid);
			return;
		case DO_TRIGGER:
			snprintf(buf, bufsize,
					 "TRIGGER %s  (ID %d OID %u)",
					 obj->name, obj->dumpId, obj->catId.oid);
			return;
		case DO_EVENT_TRIGGER:
			snprintf(buf, bufsize,
					 "EVENT TRIGGER %s (ID %d OID %u)",
					 obj->name, obj->dumpId, obj->catId.oid);
			return;
		case DO_CONSTRAINT:
			snprintf(buf, bufsize,
					 "CONSTRAINT %s  (ID %d OID %u)",
					 obj->name, obj->dumpId, obj->catId.oid);
			return;
		case DO_FK_CONSTRAINT:
			snprintf(buf, bufsize,
					 "FK CONSTRAINT %s  (ID %d OID %u)",
					 obj->name, obj->dumpId, obj->catId.oid);
			return;
		case DO_PROCLANG:
			snprintf(buf, bufsize,
					 "PROCEDURAL LANGUAGE %s  (ID %d OID %u)",
					 obj->name, obj->dumpId, obj->catId.oid);
			return;
		case DO_CAST:
			snprintf(buf, bufsize,
					 "CAST %u to %u  (ID %d OID %u)",
					 ((CastInfo *) obj)->castsource,
					 ((CastInfo *) obj)->casttarget,
					 obj->dumpId, obj->catId.oid);
			return;
		case DO_TRANSFORM:
			snprintf(buf, bufsize,
					 "TRANSFORM %u lang %u  (ID %d OID %u)",
					 ((TransformInfo *) obj)->trftype,
					 ((TransformInfo *) obj)->trflang,
					 obj->dumpId, obj->catId.oid);
			return;
		case DO_TABLE_DATA:
			snprintf(buf, bufsize,
					 "TABLE DATA %s  (ID %d OID %u)",
					 obj->name, obj->dumpId, obj->catId.oid);
			return;
		case DO_SEQUENCE_SET:
			snprintf(buf, bufsize,
					 "SEQUENCE SET %s  (ID %d OID %u)",
					 obj->name, obj->dumpId, obj->catId.oid);
			return;
		case DO_DUMMY_TYPE:
			snprintf(buf, bufsize,
					 "DUMMY TYPE %s  (ID %d OID %u)",
					 obj->name, obj->dumpId, obj->catId.oid);
			return;
		case DO_TSPARSER:
			snprintf(buf, bufsize,
					 "TEXT SEARCH PARSER %s  (ID %d OID %u)",
					 obj->name, obj->dumpId, obj->catId.oid);
			return;
		case DO_TSDICT:
			snprintf(buf, bufsize,
					 "TEXT SEARCH DICTIONARY %s  (ID %d OID %u)",
					 obj->name, obj->dumpId, obj->catId.oid);
			return;
		case DO_TSTEMPLATE:
			snprintf(buf, bufsize,
					 "TEXT SEARCH TEMPLATE %s  (ID %d OID %u)",
					 obj->name, obj->dumpId, obj->catId.oid);
			return;
		case DO_TSCONFIG:
			snprintf(buf, bufsize,
					 "TEXT SEARCH CONFIGURATION %s  (ID %d OID %u)",
					 obj->name, obj->dumpId, obj->catId.oid);
			return;
		case DO_FDW:
			snprintf(buf, bufsize,
					 "FOREIGN DATA WRAPPER %s  (ID %d OID %u)",
					 obj->name, obj->dumpId, obj->catId.oid);
			return;
		case DO_FOREIGN_SERVER:
			snprintf(buf, bufsize,
					 "FOREIGN SERVER %s  (ID %d OID %u)",
					 obj->name, obj->dumpId, obj->catId.oid);
			return;
		case DO_DEFAULT_ACL:
			snprintf(buf, bufsize,
					 "DEFAULT ACL %s  (ID %d OID %u)",
					 obj->name, obj->dumpId, obj->catId.oid);
			return;
		case DO_BLOB:
			snprintf(buf, bufsize,
					 "BLOB  (ID %d OID %u)",
					 obj->dumpId, obj->catId.oid);
			return;
		case DO_BLOB_DATA:
			snprintf(buf, bufsize,
					 "BLOB DATA  (ID %d)",
					 obj->dumpId);
			return;
		case DO_POLICY:
			snprintf(buf, bufsize,
					 "POLICY (ID %d OID %u)",
					 obj->dumpId, obj->catId.oid);
			return;
		case DO_PUBLICATION:
			snprintf(buf, bufsize,
					 "PUBLICATION (ID %d OID %u)",
					 obj->dumpId, obj->catId.oid);
			return;
		case DO_PUBLICATION_REL:
			snprintf(buf, bufsize,
					 "PUBLICATION TABLE (ID %d OID %u)",
					 obj->dumpId, obj->catId.oid);
			return;
		case DO_SUBSCRIPTION:
			snprintf(buf, bufsize,
					 "SUBSCRIPTION (ID %d OID %u)",
					 obj->dumpId, obj->catId.oid);
			return;
		case DO_PRE_DATA_BOUNDARY:
			snprintf(buf, bufsize,
					 "PRE-DATA BOUNDARY  (ID %d)",
					 obj->dumpId);
			return;
		case DO_POST_DATA_BOUNDARY:
			snprintf(buf, bufsize,
					 "POST-DATA BOUNDARY  (ID %d)",
					 obj->dumpId);
			return;
		case DO_BINARY_UPGRADE:
			snprintf(buf, bufsize,
					 "BINARY UPGRADE  (ID %d)",
					 obj->dumpId);
			return;
	}
	/* shouldn't get here */
	snprintf(buf, bufsize,
			 "object type %d  (ID %d OID %u)",
			 (int) obj->objType,
			 obj->dumpId, obj->catId.oid);
}<|MERGE_RESOLUTION|>--- conflicted
+++ resolved
@@ -22,7 +22,7 @@
 #include "catalog/pg_class_d.h"
 
 /*
-* Sort priority for database object types.
+ * Sort priority for database object types.
  * Objects are sorted by type, and within a type by name.
  *
  * Triggers, event triggers, and materialized views are intentionally sorted
@@ -101,7 +101,6 @@
 /* This table is indexed by enum DumpableObjectType */
 static const int dbObjectTypePriority[] =
 {
-<<<<<<< HEAD
 	PRIO_NAMESPACE,				/* DO_NAMESPACE */
 	PRIO_EXTENSION,				/* DO_EXTENSION */
 	PRIO_TYPE,					/* DO_TYPE */
@@ -147,52 +146,6 @@
 	PRIO_PUBLICATION,			/* DO_PUBLICATION */
 	PRIO_PUBLICATION_REL,		/* DO_PUBLICATION_REL */
 	PRIO_SUBSCRIPTION			/* DO_SUBSCRIPTION */
-=======
-	1,							/* DO_NAMESPACE */
-	4,							/* DO_EXTENSION */
-	5,							/* DO_TYPE */
-	5,							/* DO_SHELL_TYPE */
-	7,							/* DO_FUNC */
-	8,							/* DO_AGG */
-	9,							/* DO_OPERATOR */
-	9,							/* DO_ACCESS_METHOD */
-	10,							/* DO_OPCLASS */
-	10,							/* DO_OPFAMILY */
-	3,							/* DO_COLLATION */
-	11,							/* DO_CONVERSION */
-	18,							/* DO_TABLE */
-	20,							/* DO_ATTRDEF */
-	28,							/* DO_INDEX */
-	29,							/* DO_INDEX_ATTACH */
-	30,							/* DO_STATSEXT */
-	31,							/* DO_RULE */
-	32,							/* DO_TRIGGER */
-	27,							/* DO_CONSTRAINT */
-	33,							/* DO_FK_CONSTRAINT */
-	2,							/* DO_PROCLANG */
-	6,							/* DO_CAST */
-	23,							/* DO_TABLE_DATA */
-	24,							/* DO_SEQUENCE_SET */
-	19,							/* DO_DUMMY_TYPE */
-	12,							/* DO_TSPARSER */
-	14,							/* DO_TSDICT */
-	13,							/* DO_TSTEMPLATE */
-	15,							/* DO_TSCONFIG */
-	16,							/* DO_FDW */
-	17,							/* DO_FOREIGN_SERVER */
-	38,							/* DO_DEFAULT_ACL --- done in ACL pass */
-	3,							/* DO_TRANSFORM */
-	21,							/* DO_BLOB */
-	25,							/* DO_BLOB_DATA */
-	22,							/* DO_PRE_DATA_BOUNDARY */
-	26,							/* DO_POST_DATA_BOUNDARY */
-	39,							/* DO_EVENT_TRIGGER --- next to last! */
-	40,							/* DO_REFRESH_MATVIEW --- last! */
-	34,							/* DO_POLICY */
-	35,							/* DO_PUBLICATION */
-	36,							/* DO_PUBLICATION_REL */
-	37							/* DO_SUBSCRIPTION */
->>>>>>> 7cd0d523
 };
 
 static DumpId preDataBoundId;
@@ -349,6 +302,7 @@
 	/* Usually shouldn't get here, but if we do, sort by OID */
 	return oidcmp(obj1->catId.oid, obj2->catId.oid);
 }
+
 
 /*
  * Sort the given objects into a safe dump order using dependency
