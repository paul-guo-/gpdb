--- conflicted
+++ resolved
@@ -536,10 +536,7 @@
 			free(conn->gss_ResultBuffer);
 			conn->gss_ResultBuffer = NULL;
 		}
-<<<<<<< HEAD
-=======
 		conn->gssenc = false;
->>>>>>> 7cd0d523
 	}
 #endif
 #ifdef ENABLE_SSPI
@@ -4108,14 +4105,10 @@
 		free(conn->krbsrvname);
 	if (conn->gsslib)
 		free(conn->gsslib);
-<<<<<<< HEAD
-#endif
 	if (conn->gpqeid)			/* CDB */
 		free(conn->gpqeid);
-=======
 	if (conn->connip)
 		free(conn->connip);
->>>>>>> 7cd0d523
 	/* Note that conn->Pfdebug is not ours to close or free */
 	if (conn->last_query)
 		free(conn->last_query);
