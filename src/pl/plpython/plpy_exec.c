/*
 * executing Python code
 *
 * src/pl/plpython/plpy_exec.c
 */

#include "postgres.h"

#include "access/htup_details.h"
#include "access/xact.h"
#include "catalog/pg_type.h"
#include "commands/trigger.h"
#include "executor/spi.h"
#include "funcapi.h"
#include "utils/builtins.h"
#include "utils/lsyscache.h"
#include "utils/rel.h"
#include "utils/typcache.h"

#include "plpython.h"

#include "plpy_exec.h"

#include "plpy_elog.h"
#include "plpy_main.h"
#include "plpy_procedure.h"
#include "plpy_subxactobject.h"


/* saved state for a set-returning function */
typedef struct PLySRFState
{
	PyObject   *iter;			/* Python iterator producing results */
	PLySavedArgs *savedargs;	/* function argument values */
	MemoryContextCallback callback; /* for releasing refcounts when done */
} PLySRFState;

static PyObject *PLy_function_build_args(FunctionCallInfo fcinfo, PLyProcedure *proc);
static PLySavedArgs *PLy_function_save_args(PLyProcedure *proc);
static void PLy_function_restore_args(PLyProcedure *proc, PLySavedArgs *savedargs);
static void PLy_function_drop_args(PLySavedArgs *savedargs);
static void PLy_global_args_push(PLyProcedure *proc);
static void PLy_global_args_pop(PLyProcedure *proc);
static void plpython_srf_cleanup_callback(void *arg);
static void plpython_return_error_callback(void *arg);

static PyObject *PLy_trigger_build_args(FunctionCallInfo fcinfo, PLyProcedure *proc,
										HeapTuple *rv);
static HeapTuple PLy_modify_tuple(PLyProcedure *proc, PyObject *pltd,
								  TriggerData *tdata, HeapTuple otup);
static void plpython_trigger_error_callback(void *arg);

static PyObject *PLy_procedure_call(PLyProcedure *proc, const char *kargs, PyObject *vargs);
static void PLy_abort_open_subtransactions(int save_subxact_level);


/* function subhandler */
Datum
PLy_exec_function(FunctionCallInfo fcinfo, PLyProcedure *proc)
{
	bool		is_setof = proc->is_setof;
	Datum		rv;
	PyObject   *volatile plargs = NULL;
	PyObject   *volatile plrv = NULL;
	FuncCallContext *volatile funcctx = NULL;
	PLySRFState *volatile srfstate = NULL;
	ErrorContextCallback plerrcontext;

	/*
	 * If the function is called recursively, we must push outer-level
	 * arguments into the stack.  This must be immediately before the PG_TRY
	 * to ensure that the corresponding pop happens.
	 */
	PLy_global_args_push(proc);

	PG_TRY();
	{
		if (is_setof)
		{
			/* First Call setup */
			if (SRF_IS_FIRSTCALL())
			{
				funcctx = SRF_FIRSTCALL_INIT();
				srfstate = (PLySRFState *)
					MemoryContextAllocZero(funcctx->multi_call_memory_ctx,
										   sizeof(PLySRFState));
				/* Immediately register cleanup callback */
				srfstate->callback.func = plpython_srf_cleanup_callback;
				srfstate->callback.arg = (void *) srfstate;
				MemoryContextRegisterResetCallback(funcctx->multi_call_memory_ctx,
												   &srfstate->callback);
				funcctx->user_fctx = (void *) srfstate;
			}
			/* Every call setup */
			funcctx = SRF_PERCALL_SETUP();
			Assert(funcctx != NULL);
			srfstate = (PLySRFState *) funcctx->user_fctx;
			Assert(srfstate != NULL);
		}

		if (srfstate == NULL || srfstate->iter == NULL)
		{
			/*
			 * Non-SETOF function or first time for SETOF function: build
			 * args, then actually execute the function.
			 */
			plargs = PLy_function_build_args(fcinfo, proc);
			plrv = PLy_procedure_call(proc, "args", plargs);
			Assert(plrv != NULL);
		}
		else
		{
			/*
			 * Second or later call for a SETOF function: restore arguments in
			 * globals dict to what they were when we left off.  We must do
			 * this in case multiple evaluations of the same SETOF function
			 * are interleaved.  It's a bit annoying, since the iterator may
			 * not look at the arguments at all, but we have no way to know
			 * that.  Fortunately this isn't terribly expensive.
			 */
			if (srfstate->savedargs)
				PLy_function_restore_args(proc, srfstate->savedargs);
			srfstate->savedargs = NULL; /* deleted by restore_args */
		}

		/*
		 * If it returns a set, call the iterator to get the next return item.
		 * We stay in the SPI context while doing this, because PyIter_Next()
		 * calls back into Python code which might contain SPI calls.
		 */
		if (is_setof)
		{
			if (srfstate->iter == NULL)
			{
				/* first time -- do checks and setup */
				ReturnSetInfo *rsi = (ReturnSetInfo *) fcinfo->resultinfo;

				if (!rsi || !IsA(rsi, ReturnSetInfo) ||
					(rsi->allowedModes & SFRM_ValuePerCall) == 0)
				{
					ereport(ERROR,
							(errcode(ERRCODE_FEATURE_NOT_SUPPORTED),
							 errmsg("unsupported set function return mode"),
							 errdetail("PL/Python set-returning functions only support returning one value per call.")));
				}
				rsi->returnMode = SFRM_ValuePerCall;

				/* Make iterator out of returned object */
				srfstate->iter = PyObject_GetIter(plrv);

				Py_DECREF(plrv);
				plrv = NULL;

				if (srfstate->iter == NULL)
					ereport(ERROR,
							(errcode(ERRCODE_DATATYPE_MISMATCH),
							 errmsg("returned object cannot be iterated"),
							 errdetail("PL/Python set-returning functions must return an iterable object.")));
			}

			/* Fetch next from iterator */
			plrv = PyIter_Next(srfstate->iter);
			if (plrv == NULL)
			{
				/* Iterator is exhausted or error happened */
				bool		has_error = (PyErr_Occurred() != NULL);

				Py_DECREF(srfstate->iter);
				srfstate->iter = NULL;

				if (has_error)
					PLy_elog(ERROR, "function \"%s\" error fetching next item from iterator", proc->proname);

				/* Pass a null through the data-returning steps below */
				Py_INCREF(Py_None);
				plrv = Py_None;
			}
			else
			{
				/*
				 * This won't be last call, so save argument values.  We do
				 * this again each time in case the iterator is changing those
				 * values.
				 */
				srfstate->savedargs = PLy_function_save_args(proc);
			}
		}

		/*
		 * Disconnect from SPI manager and then create the return values datum
		 * (if the input function does a palloc for it this must not be
		 * allocated in the SPI memory context because SPI_finish would free
		 * it).
		 */
		if (SPI_finish() != SPI_OK_FINISH)
			elog(ERROR, "SPI_finish failed");

		plerrcontext.callback = plpython_return_error_callback;
		plerrcontext.previous = error_context_stack;
		error_context_stack = &plerrcontext;

		/*
		 * For a procedure or function declared to return void, the Python
		 * return value must be None. For void-returning functions, we also
		 * treat a None return value as a special "void datum" rather than
		 * NULL (as is the case for non-void-returning functions).
		 */
		if (proc->result.typoid == VOIDOID)
		{
			if (plrv != Py_None)
			{
				if (proc->is_procedure)
					ereport(ERROR,
							(errcode(ERRCODE_DATATYPE_MISMATCH),
							 errmsg("PL/Python procedure did not return None")));
				else
					ereport(ERROR,
							(errcode(ERRCODE_DATATYPE_MISMATCH),
							 errmsg("PL/Python function with return type \"void\" did not return None")));
			}

			fcinfo->isnull = false;
			rv = (Datum) 0;
		}
		else if (plrv == Py_None &&
				 srfstate && srfstate->iter == NULL)
		{
			/*
			 * In a SETOF function, the iteration-ending null isn't a real
			 * value; don't pass it through the input function, which might
			 * complain.
			 */
<<<<<<< HEAD
			if (srfstate && srfstate->iter == NULL)
				rv = (Datum) 0;
			else if (proc->result.is_rowtype < 1)
				rv = InputFunctionCall(&proc->result.out.d.typfunc,
									   NULL,
									   proc->result.out.d.typioparam,
									   -1);
			else
				/* Tuple as None */
				rv = (Datum) 0;
		}
		else if (proc->result.is_rowtype >= 1)
		{
			TupleDesc	desc;

			/* make sure it's not an unnamed record */
			Assert((proc->result.out.d.typoid == RECORDOID &&
					proc->result.out.d.typmod != -1) ||
				   (proc->result.out.d.typoid != RECORDOID &&
					proc->result.out.d.typmod == -1));

			desc = lookup_rowtype_tupdesc(proc->result.out.d.typoid,
										  proc->result.out.d.typmod);

			rv = PLyObject_ToCompositeDatum(&proc->result, desc, plrv, false);
			fcinfo->isnull = (rv == (Datum) NULL);

			ReleaseTupleDesc(desc);
		}
		else
		{
			fcinfo->isnull = false;
			rv = (proc->result.out.d.func) (&proc->result.out.d, -1, plrv, false);
=======
			fcinfo->isnull = true;
			rv = (Datum) 0;
		}
		else
		{
			/* Normal conversion of result */
			rv = PLy_output_convert(&proc->result, plrv,
									&fcinfo->isnull);
>>>>>>> 9e1c9f95
		}
	}
	PG_CATCH();
	{
		/* Pop old arguments from the stack if they were pushed above */
		PLy_global_args_pop(proc);

		Py_XDECREF(plargs);
		Py_XDECREF(plrv);

		/*
		 * If there was an error within a SRF, the iterator might not have
		 * been exhausted yet.  Clear it so the next invocation of the
		 * function will start the iteration again.  (This code is probably
		 * unnecessary now; plpython_srf_cleanup_callback should take care of
		 * cleanup.  But it doesn't hurt anything to do it here.)
		 */
		if (srfstate)
		{
			Py_XDECREF(srfstate->iter);
			srfstate->iter = NULL;
			/* And drop any saved args; we won't need them */
			if (srfstate->savedargs)
				PLy_function_drop_args(srfstate->savedargs);
			srfstate->savedargs = NULL;
		}

		PG_RE_THROW();
	}
	PG_END_TRY();

	error_context_stack = plerrcontext.previous;

	/* Pop old arguments from the stack if they were pushed above */
	PLy_global_args_pop(proc);

	Py_XDECREF(plargs);
	Py_DECREF(plrv);

	if (srfstate)
	{
		/* We're in a SRF, exit appropriately */
		if (srfstate->iter == NULL)
		{
			/* Iterator exhausted, so we're done */
			SRF_RETURN_DONE(funcctx);
		}
		else if (fcinfo->isnull)
			SRF_RETURN_NEXT_NULL(funcctx);
		else
			SRF_RETURN_NEXT(funcctx, rv);
	}

	/* Plain function, just return the Datum value (possibly null) */
	return rv;
}

/* trigger subhandler
 *
 * the python function is expected to return Py_None if the tuple is
 * acceptable and unmodified.  Otherwise it should return a PyString
 * object who's value is SKIP, or MODIFY.  SKIP means don't perform
 * this action.  MODIFY means the tuple has been modified, so update
 * tuple and perform action.  SKIP and MODIFY assume the trigger fires
 * BEFORE the event and is ROW level.  postgres expects the function
 * to take no arguments and return an argument of type trigger.
 */
HeapTuple
PLy_exec_trigger(FunctionCallInfo fcinfo, PLyProcedure *proc)
{
	HeapTuple	rv = NULL;
	PyObject   *volatile plargs = NULL;
	PyObject   *volatile plrv = NULL;
	TriggerData *tdata;
	TupleDesc	rel_descr;

	Assert(CALLED_AS_TRIGGER(fcinfo));
	tdata = (TriggerData *) fcinfo->context;

	/*
	 * Input/output conversion for trigger tuples.  We use the result and
	 * result_in fields to store the tuple conversion info.  We do this over
	 * again on each call to cover the possibility that the relation's tupdesc
	 * changed since the trigger was last called.  The PLy_xxx_setup_func
	 * calls should only happen once, but PLy_input_setup_tuple and
	 * PLy_output_setup_tuple are responsible for not doing repetitive work.
	 */
	rel_descr = RelationGetDescr(tdata->tg_relation);
	if (proc->result.typoid != rel_descr->tdtypeid)
		PLy_output_setup_func(&proc->result, proc->mcxt,
							  rel_descr->tdtypeid,
							  rel_descr->tdtypmod,
							  proc);
	if (proc->result_in.typoid != rel_descr->tdtypeid)
		PLy_input_setup_func(&proc->result_in, proc->mcxt,
							 rel_descr->tdtypeid,
							 rel_descr->tdtypmod,
							 proc);
	PLy_output_setup_tuple(&proc->result, rel_descr, proc);
	PLy_input_setup_tuple(&proc->result_in, rel_descr, proc);

	PG_TRY();
	{
		int			rc PG_USED_FOR_ASSERTS_ONLY;

		rc = SPI_register_trigger_data(tdata);
		Assert(rc >= 0);

		plargs = PLy_trigger_build_args(fcinfo, proc, &rv);
		plrv = PLy_procedure_call(proc, "TD", plargs);

		Assert(plrv != NULL);

		/*
		 * Disconnect from SPI manager
		 */
		if (SPI_finish() != SPI_OK_FINISH)
			elog(ERROR, "SPI_finish failed");

		/*
		 * return of None means we're happy with the tuple
		 */
		if (plrv != Py_None)
		{
			char	   *srv;

			if (PyString_Check(plrv))
				srv = PyString_AsString(plrv);
			else if (PyUnicode_Check(plrv))
				srv = PLyUnicode_AsString(plrv);
			else
			{
				ereport(ERROR,
						(errcode(ERRCODE_DATA_EXCEPTION),
						 errmsg("unexpected return value from trigger procedure"),
						 errdetail("Expected None or a string.")));
				srv = NULL;		/* keep compiler quiet */
			}

			if (pg_strcasecmp(srv, "SKIP") == 0)
				rv = NULL;
			else if (pg_strcasecmp(srv, "MODIFY") == 0)
			{
				TriggerData *tdata = (TriggerData *) fcinfo->context;

				if (TRIGGER_FIRED_BY_INSERT(tdata->tg_event) ||
					TRIGGER_FIRED_BY_UPDATE(tdata->tg_event))
					rv = PLy_modify_tuple(proc, plargs, tdata, rv);
				else
					ereport(WARNING,
							(errmsg("PL/Python trigger function returned \"MODIFY\" in a DELETE trigger -- ignored")));
			}
			else if (pg_strcasecmp(srv, "OK") != 0)
			{
				/*
				 * accept "OK" as an alternative to None; otherwise, raise an
				 * error
				 */
				ereport(ERROR,
						(errcode(ERRCODE_DATA_EXCEPTION),
						 errmsg("unexpected return value from trigger procedure"),
						 errdetail("Expected None, \"OK\", \"SKIP\", or \"MODIFY\".")));
			}
		}
	}
	PG_CATCH();
	{
		Py_XDECREF(plargs);
		Py_XDECREF(plrv);

		PG_RE_THROW();
	}
	PG_END_TRY();

	Py_DECREF(plargs);
	Py_DECREF(plrv);

	return rv;
}

/* helper functions for Python code execution */

static PyObject *
PLy_function_build_args(FunctionCallInfo fcinfo, PLyProcedure *proc)
{
	PyObject   *volatile arg = NULL;
	PyObject   *volatile args = NULL;
	int			i;

	PG_TRY();
	{
		args = PyList_New(proc->nargs);
		if (!args)
			return NULL;

		for (i = 0; i < proc->nargs; i++)
		{
			PLyDatumToOb *arginfo = &proc->args[i];

			if (fcinfo->args[i].isnull)
				arg = NULL;
			else
				arg = PLy_input_convert(arginfo, fcinfo->args[i].value);

			if (arg == NULL)
			{
				Py_INCREF(Py_None);
				arg = Py_None;
			}

			if (PyList_SetItem(args, i, arg) == -1)
				PLy_elog(ERROR, "PyList_SetItem() failed, while setting up arguments");

			if (proc->argnames && proc->argnames[i] &&
				PyDict_SetItemString(proc->globals, proc->argnames[i], arg) == -1)
				PLy_elog(ERROR, "PyDict_SetItemString() failed, while setting up arguments");
			arg = NULL;
		}

		/* Set up output conversion for functions returning RECORD */
		if (proc->result.typoid == RECORDOID)
		{
			TupleDesc	desc;

			if (get_call_result_type(fcinfo, NULL, &desc) != TYPEFUNC_COMPOSITE)
				ereport(ERROR,
						(errcode(ERRCODE_FEATURE_NOT_SUPPORTED),
						 errmsg("function returning record called in context "
								"that cannot accept type record")));

			/* cache the output conversion functions */
			PLy_output_setup_record(&proc->result, desc, proc);
		}
	}
	PG_CATCH();
	{
		Py_XDECREF(arg);
		Py_XDECREF(args);

		PG_RE_THROW();
	}
	PG_END_TRY();

	return args;
}

/*
 * Construct a PLySavedArgs struct representing the current values of the
 * procedure's arguments in its globals dict.  This can be used to restore
 * those values when exiting a recursive call level or returning control to a
 * set-returning function.
 *
 * This would not be necessary except for an ancient decision to make args
 * available via the proc's globals :-( ... but we're stuck with that now.
 */
static PLySavedArgs *
PLy_function_save_args(PLyProcedure *proc)
{
	PLySavedArgs *result;

	/* saved args are always allocated in procedure's context */
	result = (PLySavedArgs *)
		MemoryContextAllocZero(proc->mcxt,
							   offsetof(PLySavedArgs, namedargs) +
							   proc->nargs * sizeof(PyObject *));
	result->nargs = proc->nargs;

	/* Fetch the "args" list */
	result->args = PyDict_GetItemString(proc->globals, "args");
	Py_XINCREF(result->args);

	/* Fetch all the named arguments */
	if (proc->argnames)
	{
		int			i;

		for (i = 0; i < result->nargs; i++)
		{
			if (proc->argnames[i])
			{
				result->namedargs[i] = PyDict_GetItemString(proc->globals,
															proc->argnames[i]);
				Py_XINCREF(result->namedargs[i]);
			}
		}
	}

	return result;
}

/*
 * Restore procedure's arguments from a PLySavedArgs struct,
 * then free the struct.
 */
static void
PLy_function_restore_args(PLyProcedure *proc, PLySavedArgs *savedargs)
{
	/* Restore named arguments into their slots in the globals dict */
	if (proc->argnames)
	{
		int			i;

		for (i = 0; i < savedargs->nargs; i++)
		{
			if (proc->argnames[i] && savedargs->namedargs[i])
			{
				PyDict_SetItemString(proc->globals, proc->argnames[i],
									 savedargs->namedargs[i]);
				Py_DECREF(savedargs->namedargs[i]);
			}
		}
	}

	/* Restore the "args" object, too */
	if (savedargs->args)
	{
		PyDict_SetItemString(proc->globals, "args", savedargs->args);
		Py_DECREF(savedargs->args);
	}

	/* And free the PLySavedArgs struct */
	pfree(savedargs);
}

/*
 * Free a PLySavedArgs struct without restoring the values.
 */
static void
PLy_function_drop_args(PLySavedArgs *savedargs)
{
	int			i;

	/* Drop references for named args */
	for (i = 0; i < savedargs->nargs; i++)
	{
		Py_XDECREF(savedargs->namedargs[i]);
	}

	/* Drop ref to the "args" object, too */
	Py_XDECREF(savedargs->args);

	/* And free the PLySavedArgs struct */
	pfree(savedargs);
}

/*
 * Save away any existing arguments for the given procedure, so that we can
 * install new values for a recursive call.  This should be invoked before
 * doing PLy_function_build_args().
 *
 * NB: caller must ensure that PLy_global_args_pop gets invoked once, and
 * only once, per successful completion of PLy_global_args_push.  Otherwise
 * we'll end up out-of-sync between the actual call stack and the contents
 * of proc->argstack.
 */
static void
PLy_global_args_push(PLyProcedure *proc)
{
	/* We only need to push if we are already inside some active call */
	if (proc->calldepth > 0)
	{
		PLySavedArgs *node;

		/* Build a struct containing current argument values */
		node = PLy_function_save_args(proc);

		/*
		 * Push the saved argument values into the procedure's stack.  Once we
		 * modify either proc->argstack or proc->calldepth, we had better
		 * return without the possibility of error.
		 */
		node->next = proc->argstack;
		proc->argstack = node;
	}
	proc->calldepth++;
}

/*
 * Pop old arguments when exiting a recursive call.
 *
 * Note: the idea here is to adjust the proc's callstack state before doing
 * anything that could possibly fail.  In event of any error, we want the
 * callstack to look like we've done the pop.  Leaking a bit of memory is
 * tolerable.
 */
static void
PLy_global_args_pop(PLyProcedure *proc)
{
	Assert(proc->calldepth > 0);
	/* We only need to pop if we were already inside some active call */
	if (proc->calldepth > 1)
	{
		PLySavedArgs *ptr = proc->argstack;

		/* Pop the callstack */
		Assert(ptr != NULL);
		proc->argstack = ptr->next;
		proc->calldepth--;

		/* Restore argument values, then free ptr */
		PLy_function_restore_args(proc, ptr);
	}
	else
	{
		/* Exiting call depth 1 */
		Assert(proc->argstack == NULL);
		proc->calldepth--;

		/*
		 * We used to delete the named arguments (but not "args") from the
		 * proc's globals dict when exiting the outermost call level for a
		 * function.  This seems rather pointless though: nothing can see the
		 * dict until the function is called again, at which time we'll
		 * overwrite those dict entries.  So don't bother with that.
		 */
	}
}

/*
 * Memory context deletion callback for cleaning up a PLySRFState.
 * We need this in case execution of the SRF is terminated early,
 * due to error or the caller simply not running it to completion.
 */
static void
plpython_srf_cleanup_callback(void *arg)
{
	PLySRFState *srfstate = (PLySRFState *) arg;

	/* Release refcount on the iter, if we still have one */
	Py_XDECREF(srfstate->iter);
	srfstate->iter = NULL;
	/* And drop any saved args; we won't need them */
	if (srfstate->savedargs)
		PLy_function_drop_args(srfstate->savedargs);
	srfstate->savedargs = NULL;
}

static void
plpython_return_error_callback(void *arg)
{
	PLyExecutionContext *exec_ctx = PLy_current_execution_context();

	if (exec_ctx->curr_proc &&
		!exec_ctx->curr_proc->is_procedure)
		errcontext("while creating return value");
}

static PyObject *
PLy_trigger_build_args(FunctionCallInfo fcinfo, PLyProcedure *proc, HeapTuple *rv)
{
	TriggerData *tdata = (TriggerData *) fcinfo->context;
	TupleDesc	rel_descr = RelationGetDescr(tdata->tg_relation);
	PyObject   *pltname,
			   *pltevent,
			   *pltwhen,
			   *pltlevel,
			   *pltrelid,
			   *plttablename,
			   *plttableschema;
	PyObject   *pltargs,
			   *pytnew,
			   *pytold;
	PyObject   *volatile pltdata = NULL;
	char	   *stroid;

	PG_TRY();
	{
		pltdata = PyDict_New();
		if (!pltdata)
			return NULL;

		pltname = PyString_FromString(tdata->tg_trigger->tgname);
		PyDict_SetItemString(pltdata, "name", pltname);
		Py_DECREF(pltname);

		stroid = DatumGetCString(DirectFunctionCall1(oidout,
													 ObjectIdGetDatum(tdata->tg_relation->rd_id)));
		pltrelid = PyString_FromString(stroid);
		PyDict_SetItemString(pltdata, "relid", pltrelid);
		Py_DECREF(pltrelid);
		pfree(stroid);

		stroid = SPI_getrelname(tdata->tg_relation);
		plttablename = PyString_FromString(stroid);
		PyDict_SetItemString(pltdata, "table_name", plttablename);
		Py_DECREF(plttablename);
		pfree(stroid);

		stroid = SPI_getnspname(tdata->tg_relation);
		plttableschema = PyString_FromString(stroid);
		PyDict_SetItemString(pltdata, "table_schema", plttableschema);
		Py_DECREF(plttableschema);
		pfree(stroid);

		if (TRIGGER_FIRED_BEFORE(tdata->tg_event))
			pltwhen = PyString_FromString("BEFORE");
		else if (TRIGGER_FIRED_AFTER(tdata->tg_event))
			pltwhen = PyString_FromString("AFTER");
		else if (TRIGGER_FIRED_INSTEAD(tdata->tg_event))
			pltwhen = PyString_FromString("INSTEAD OF");
		else
		{
			elog(ERROR, "unrecognized WHEN tg_event: %u", tdata->tg_event);
			pltwhen = NULL;		/* keep compiler quiet */
		}
		PyDict_SetItemString(pltdata, "when", pltwhen);
		Py_DECREF(pltwhen);

		if (TRIGGER_FIRED_FOR_ROW(tdata->tg_event))
		{
			pltlevel = PyString_FromString("ROW");
			PyDict_SetItemString(pltdata, "level", pltlevel);
			Py_DECREF(pltlevel);

			/*
			 * Note: In BEFORE trigger, stored generated columns are not
			 * computed yet, so don't make them accessible in NEW row.
			 */

			if (TRIGGER_FIRED_BY_INSERT(tdata->tg_event))
			{
				pltevent = PyString_FromString("INSERT");

				PyDict_SetItemString(pltdata, "old", Py_None);
				pytnew = PLy_input_from_tuple(&proc->result_in,
											  tdata->tg_trigtuple,
											  rel_descr,
											  !TRIGGER_FIRED_BEFORE(tdata->tg_event));
				PyDict_SetItemString(pltdata, "new", pytnew);
				Py_DECREF(pytnew);
				*rv = tdata->tg_trigtuple;
			}
			else if (TRIGGER_FIRED_BY_DELETE(tdata->tg_event))
			{
				pltevent = PyString_FromString("DELETE");

				PyDict_SetItemString(pltdata, "new", Py_None);
				pytold = PLy_input_from_tuple(&proc->result_in,
											  tdata->tg_trigtuple,
											  rel_descr,
											  true);
				PyDict_SetItemString(pltdata, "old", pytold);
				Py_DECREF(pytold);
				*rv = tdata->tg_trigtuple;
			}
			else if (TRIGGER_FIRED_BY_UPDATE(tdata->tg_event))
			{
				pltevent = PyString_FromString("UPDATE");

				pytnew = PLy_input_from_tuple(&proc->result_in,
											  tdata->tg_newtuple,
											  rel_descr,
											  !TRIGGER_FIRED_BEFORE(tdata->tg_event));
				PyDict_SetItemString(pltdata, "new", pytnew);
				Py_DECREF(pytnew);
				pytold = PLy_input_from_tuple(&proc->result_in,
											  tdata->tg_trigtuple,
											  rel_descr,
											  true);
				PyDict_SetItemString(pltdata, "old", pytold);
				Py_DECREF(pytold);
				*rv = tdata->tg_newtuple;
			}
			else
			{
				elog(ERROR, "unrecognized OP tg_event: %u", tdata->tg_event);
				pltevent = NULL;	/* keep compiler quiet */
			}

			PyDict_SetItemString(pltdata, "event", pltevent);
			Py_DECREF(pltevent);
		}
		else if (TRIGGER_FIRED_FOR_STATEMENT(tdata->tg_event))
		{
			pltlevel = PyString_FromString("STATEMENT");
			PyDict_SetItemString(pltdata, "level", pltlevel);
			Py_DECREF(pltlevel);

			PyDict_SetItemString(pltdata, "old", Py_None);
			PyDict_SetItemString(pltdata, "new", Py_None);
			*rv = NULL;

			if (TRIGGER_FIRED_BY_INSERT(tdata->tg_event))
				pltevent = PyString_FromString("INSERT");
			else if (TRIGGER_FIRED_BY_DELETE(tdata->tg_event))
				pltevent = PyString_FromString("DELETE");
			else if (TRIGGER_FIRED_BY_UPDATE(tdata->tg_event))
				pltevent = PyString_FromString("UPDATE");
			else if (TRIGGER_FIRED_BY_TRUNCATE(tdata->tg_event))
				pltevent = PyString_FromString("TRUNCATE");
			else
			{
				elog(ERROR, "unrecognized OP tg_event: %u", tdata->tg_event);
				pltevent = NULL;	/* keep compiler quiet */
			}

			PyDict_SetItemString(pltdata, "event", pltevent);
			Py_DECREF(pltevent);
		}
		else
			elog(ERROR, "unrecognized LEVEL tg_event: %u", tdata->tg_event);

		if (tdata->tg_trigger->tgnargs)
		{
			/*
			 * all strings...
			 */
			int			i;
			PyObject   *pltarg;

			pltargs = PyList_New(tdata->tg_trigger->tgnargs);
			if (!pltargs)
			{
				Py_DECREF(pltdata);
				return NULL;
			}
			for (i = 0; i < tdata->tg_trigger->tgnargs; i++)
			{
				pltarg = PyString_FromString(tdata->tg_trigger->tgargs[i]);

				/*
				 * stolen, don't Py_DECREF
				 */
				PyList_SetItem(pltargs, i, pltarg);
			}
		}
		else
		{
			Py_INCREF(Py_None);
			pltargs = Py_None;
		}
		PyDict_SetItemString(pltdata, "args", pltargs);
		Py_DECREF(pltargs);
	}
	PG_CATCH();
	{
		Py_XDECREF(pltdata);
		PG_RE_THROW();
	}
	PG_END_TRY();

	return pltdata;
}

/*
 * Apply changes requested by a MODIFY return from a trigger function.
 */
static HeapTuple
PLy_modify_tuple(PLyProcedure *proc, PyObject *pltd, TriggerData *tdata,
				 HeapTuple otup)
{
	HeapTuple	rtup;
	PyObject   *volatile plntup;
	PyObject   *volatile plkeys;
	PyObject   *volatile plval;
	Datum	   *volatile modvalues;
	bool	   *volatile modnulls;
	bool	   *volatile modrepls;
	ErrorContextCallback plerrcontext;

	plerrcontext.callback = plpython_trigger_error_callback;
	plerrcontext.previous = error_context_stack;
	error_context_stack = &plerrcontext;

	plntup = plkeys = plval = NULL;
	modvalues = NULL;
	modnulls = NULL;
	modrepls = NULL;

	PG_TRY();
	{
		TupleDesc	tupdesc;
		int			nkeys,
					i;

		if ((plntup = PyDict_GetItemString(pltd, "new")) == NULL)
			ereport(ERROR,
					(errcode(ERRCODE_UNDEFINED_OBJECT),
					 errmsg("TD[\"new\"] deleted, cannot modify row")));
		Py_INCREF(plntup);
		if (!PyDict_Check(plntup))
			ereport(ERROR,
					(errcode(ERRCODE_DATATYPE_MISMATCH),
					 errmsg("TD[\"new\"] is not a dictionary")));

		plkeys = PyDict_Keys(plntup);
		nkeys = PyList_Size(plkeys);

		tupdesc = RelationGetDescr(tdata->tg_relation);

		modvalues = (Datum *) palloc0(tupdesc->natts * sizeof(Datum));
		modnulls = (bool *) palloc0(tupdesc->natts * sizeof(bool));
		modrepls = (bool *) palloc0(tupdesc->natts * sizeof(bool));

		for (i = 0; i < nkeys; i++)
		{
			PyObject   *platt;
			char	   *plattstr;
			int			attn;
			PLyObToDatum *att;

			platt = PyList_GetItem(plkeys, i);
			if (PyString_Check(platt))
				plattstr = PyString_AsString(platt);
			else if (PyUnicode_Check(platt))
				plattstr = PLyUnicode_AsString(platt);
			else
			{
				ereport(ERROR,
						(errcode(ERRCODE_DATATYPE_MISMATCH),
						 errmsg("TD[\"new\"] dictionary key at ordinal position %d is not a string", i)));
				plattstr = NULL;	/* keep compiler quiet */
			}
			attn = SPI_fnumber(tupdesc, plattstr);
			if (attn == SPI_ERROR_NOATTRIBUTE)
				ereport(ERROR,
						(errcode(ERRCODE_UNDEFINED_COLUMN),
						 errmsg("key \"%s\" found in TD[\"new\"] does not exist as a column in the triggering row",
								plattstr)));
			if (attn <= 0)
				ereport(ERROR,
						(errcode(ERRCODE_FEATURE_NOT_SUPPORTED),
						 errmsg("cannot set system attribute \"%s\"",
								plattstr)));
			if (TupleDescAttr(tupdesc, attn - 1)->attgenerated)
				ereport(ERROR,
						(errcode(ERRCODE_E_R_I_E_TRIGGER_PROTOCOL_VIOLATED),
						 errmsg("cannot set generated column \"%s\"",
								plattstr)));

			plval = PyDict_GetItem(plntup, platt);
			if (plval == NULL)
				elog(FATAL, "Python interpreter is probably corrupted");

			Py_INCREF(plval);

			/* We assume proc->result is set up to convert tuples properly */
			att = &proc->result.u.tuple.atts[attn - 1];

<<<<<<< HEAD
			if (tupdesc->attrs[atti]->attisdropped)
			{
				modvalues[i] = (Datum) 0;
				modnulls[i] = 'n';
			}
			else if (plval != Py_None)
			{
				PLyObToDatum *att = &proc->result.out.r.atts[atti];

				modvalues[i] = (att->func) (att,
											tupdesc->attrs[atti]->atttypmod,
											plval,
											false);
				modnulls[i] = ' ';
			}
			else
			{
				modvalues[i] =
					InputFunctionCall(&proc->result.out.r.atts[atti].typfunc,
									  NULL,
									proc->result.out.r.atts[atti].typioparam,
									  tupdesc->attrs[atti]->atttypmod);
				modnulls[i] = 'n';
			}
=======
			modvalues[attn - 1] = PLy_output_convert(att,
													 plval,
													 &modnulls[attn - 1]);
			modrepls[attn - 1] = true;
>>>>>>> 9e1c9f95

			Py_DECREF(plval);
			plval = NULL;
		}

		rtup = heap_modify_tuple(otup, tupdesc, modvalues, modnulls, modrepls);
	}
	PG_CATCH();
	{
		Py_XDECREF(plntup);
		Py_XDECREF(plkeys);
		Py_XDECREF(plval);

		if (modvalues)
			pfree(modvalues);
		if (modnulls)
			pfree(modnulls);
		if (modrepls)
			pfree(modrepls);

		PG_RE_THROW();
	}
	PG_END_TRY();

	Py_DECREF(plntup);
	Py_DECREF(plkeys);

	pfree(modvalues);
	pfree(modnulls);
	pfree(modrepls);

	error_context_stack = plerrcontext.previous;

	return rtup;
}

static void
plpython_trigger_error_callback(void *arg)
{
	PLyExecutionContext *exec_ctx = PLy_current_execution_context();

	if (exec_ctx->curr_proc)
		errcontext("while modifying trigger row");
}

/* execute Python code, propagate Python errors to the backend */
static PyObject *
PLy_procedure_call(PLyProcedure *proc, const char *kargs, PyObject *vargs)
{
	PyObject   *rv;
	int volatile save_subxact_level = list_length(explicit_subtransactions);

	PyDict_SetItemString(proc->globals, kargs, vargs);

	PG_TRY();
	{
		PLy_enter_python_intepreter = true;
#if PY_VERSION_HEX >= 0x03020000
		rv = PyEval_EvalCode(proc->code,
							 proc->globals, proc->globals);
#else
		rv = PyEval_EvalCode((PyCodeObject *) proc->code,
							 proc->globals, proc->globals);
#endif
		PLy_enter_python_intepreter = false;

		/*
		 * Since plpy will only let you close subtransactions that you
		 * started, you cannot *unnest* subtransactions, only *nest* them
		 * without closing.
		 */
		Assert(list_length(explicit_subtransactions) >= save_subxact_level);
	}
	PG_CATCH();
	{
		PLy_enter_python_intepreter = false;
		PLy_abort_open_subtransactions(save_subxact_level);
		PG_RE_THROW();
	}
	PG_END_TRY();

	PLy_abort_open_subtransactions(save_subxact_level);

	/* If the Python code returned an error, propagate it */
	if (rv == NULL)
		PLy_elog(ERROR, NULL);

	return rv;
}

/*
 * Abort lingering subtransactions that have been explicitly started
 * by plpy.subtransaction().start() and not properly closed.
 */
static void
PLy_abort_open_subtransactions(int save_subxact_level)
{
	Assert(save_subxact_level >= 0);

	while (list_length(explicit_subtransactions) > save_subxact_level)
	{
		PLySubtransactionData *subtransactiondata;

		Assert(explicit_subtransactions != NIL);

		ereport(WARNING,
				(errmsg("forcibly aborting a subtransaction that has not been exited")));

		RollbackAndReleaseCurrentSubTransaction();

		subtransactiondata = (PLySubtransactionData *) linitial(explicit_subtransactions);
		explicit_subtransactions = list_delete_first(explicit_subtransactions);

		MemoryContextSwitchTo(subtransactiondata->oldcontext);
		CurrentResourceOwner = subtransactiondata->oldowner;
		pfree(subtransactiondata);
	}
}<|MERGE_RESOLUTION|>--- conflicted
+++ resolved
@@ -230,41 +230,6 @@
 			 * value; don't pass it through the input function, which might
 			 * complain.
 			 */
-<<<<<<< HEAD
-			if (srfstate && srfstate->iter == NULL)
-				rv = (Datum) 0;
-			else if (proc->result.is_rowtype < 1)
-				rv = InputFunctionCall(&proc->result.out.d.typfunc,
-									   NULL,
-									   proc->result.out.d.typioparam,
-									   -1);
-			else
-				/* Tuple as None */
-				rv = (Datum) 0;
-		}
-		else if (proc->result.is_rowtype >= 1)
-		{
-			TupleDesc	desc;
-
-			/* make sure it's not an unnamed record */
-			Assert((proc->result.out.d.typoid == RECORDOID &&
-					proc->result.out.d.typmod != -1) ||
-				   (proc->result.out.d.typoid != RECORDOID &&
-					proc->result.out.d.typmod == -1));
-
-			desc = lookup_rowtype_tupdesc(proc->result.out.d.typoid,
-										  proc->result.out.d.typmod);
-
-			rv = PLyObject_ToCompositeDatum(&proc->result, desc, plrv, false);
-			fcinfo->isnull = (rv == (Datum) NULL);
-
-			ReleaseTupleDesc(desc);
-		}
-		else
-		{
-			fcinfo->isnull = false;
-			rv = (proc->result.out.d.func) (&proc->result.out.d, -1, plrv, false);
-=======
 			fcinfo->isnull = true;
 			rv = (Datum) 0;
 		}
@@ -273,7 +238,6 @@
 			/* Normal conversion of result */
 			rv = PLy_output_convert(&proc->result, plrv,
 									&fcinfo->isnull);
->>>>>>> 9e1c9f95
 		}
 	}
 	PG_CATCH();
@@ -1013,37 +977,10 @@
 			/* We assume proc->result is set up to convert tuples properly */
 			att = &proc->result.u.tuple.atts[attn - 1];
 
-<<<<<<< HEAD
-			if (tupdesc->attrs[atti]->attisdropped)
-			{
-				modvalues[i] = (Datum) 0;
-				modnulls[i] = 'n';
-			}
-			else if (plval != Py_None)
-			{
-				PLyObToDatum *att = &proc->result.out.r.atts[atti];
-
-				modvalues[i] = (att->func) (att,
-											tupdesc->attrs[atti]->atttypmod,
-											plval,
-											false);
-				modnulls[i] = ' ';
-			}
-			else
-			{
-				modvalues[i] =
-					InputFunctionCall(&proc->result.out.r.atts[atti].typfunc,
-									  NULL,
-									proc->result.out.r.atts[atti].typioparam,
-									  tupdesc->attrs[atti]->atttypmod);
-				modnulls[i] = 'n';
-			}
-=======
 			modvalues[attn - 1] = PLy_output_convert(att,
 													 plval,
 													 &modnulls[attn - 1]);
 			modrepls[attn - 1] = true;
->>>>>>> 9e1c9f95
 
 			Py_DECREF(plval);
 			plval = NULL;
