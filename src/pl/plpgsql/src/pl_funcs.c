--- conflicted
+++ resolved
@@ -488,11 +488,7 @@
 		case PLPGSQL_STMT_RETURN:
 			return "RETURN";
 		case PLPGSQL_STMT_RETURN_NEXT:
-<<<<<<< HEAD
-			return _("return next");
-=======
 			return "RETURN NEXT";
->>>>>>> d13f41d2
 		case PLPGSQL_STMT_RETURN_QUERY:
 			return "RETURN QUERY";
 		case PLPGSQL_STMT_RAISE:
@@ -682,7 +678,7 @@
 {
 	free_expr(stmt->lower);
 	free_expr(stmt->upper);
-	free_expr(stmt->by);
+	free_expr(stmt->step);
 	free_stmts(stmt->body);
 }
 
