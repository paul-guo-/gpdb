/*-------------------------------------------------------------------------
 *
 * pl_exec.c		- Executor for the PL/pgSQL
 *			  procedural language
 *
 * Portions Copyright (c) 1996-2009, PostgreSQL Global Development Group
 * Portions Copyright (c) 1994, Regents of the University of California
 *
 *
 * IDENTIFICATION
 *	  $PostgreSQL: pgsql/src/pl/plpgsql/src/pl_exec.c,v 1.184 2007/01/28 16:15:49 tgl Exp $
 *
 *-------------------------------------------------------------------------
 */

#include "plpgsql.h"
#include "pl_gram.h"

#include <ctype.h>

#include "access/heapam.h"
#include "access/transam.h"
#include "catalog/pg_proc.h"
#include "catalog/pg_type.h"
#include "cdb/cdbvars.h"
#include "executor/spi_priv.h"
#include "funcapi.h"
#include "optimizer/clauses.h"
#include "parser/parse_expr.h"
#include "parser/scansup.h"
#include "tcop/tcopprot.h"
#include "utils/array.h"
#include "utils/builtins.h"
#include "utils/lsyscache.h"
#include "utils/memutils.h"
#include "utils/typcache.h"


static const char *const raise_skip_msg = "RAISE";

/*
 * All plpgsql function executions within a single transaction share the same
 * executor EState for evaluating "simple" expressions.  Each function call
 * creates its own "eval_econtext" ExprContext within this estate for
 * per-evaluation workspace.  eval_econtext is freed at normal function exit,
 * and the EState is freed at transaction end (in case of error, we assume
 * that the abort mechanisms clean it all up).  In order to be sure
 * ExprContext callbacks are handled properly, each subtransaction has to have
 * its own such EState; hence we need a stack.  We use a simple counter to
 * distinguish different instantiations of the EState, so that we can tell
 * whether we have a current copy of a prepared expression.
 *
 * This arrangement is a bit tedious to maintain, but it's worth the trouble
 * so that we don't have to re-prepare simple expressions on each trip through
 * a function.  (We assume the case to optimize is many repetitions of a
 * function within a transaction.)
 */
typedef struct SimpleEstateStackEntry
{
	EState *xact_eval_estate;				/* EState for current xact level */
	long int	xact_estate_simple_id;		/* ID for xact_eval_estate */
	SubTransactionId xact_subxid;			/* ID for current subxact */
	struct SimpleEstateStackEntry *next;	/* next stack entry up */
} SimpleEstateStackEntry;

static SimpleEstateStackEntry *simple_estate_stack = NULL;
static long int simple_estate_id_counter = 0;

/************************************************************
 * Local function forward declarations
 ************************************************************/
static void plpgsql_exec_error_callback(void *arg);
static PLpgSQL_datum *copy_plpgsql_datum(PLpgSQL_datum *datum);

static int exec_stmt_block(PLpgSQL_execstate *estate,
				PLpgSQL_stmt_block *block);
static int exec_stmts(PLpgSQL_execstate *estate,
		   List *stmts);
static int exec_stmt(PLpgSQL_execstate *estate,
		  PLpgSQL_stmt *stmt);
static int exec_stmt_assign(PLpgSQL_execstate *estate,
				 PLpgSQL_stmt_assign *stmt);
static int exec_stmt_perform(PLpgSQL_execstate *estate,
				  PLpgSQL_stmt_perform *stmt);
static int exec_stmt_getdiag(PLpgSQL_execstate *estate,
				  PLpgSQL_stmt_getdiag *stmt);
static int exec_stmt_if(PLpgSQL_execstate *estate,
			 PLpgSQL_stmt_if *stmt);
static int exec_stmt_loop(PLpgSQL_execstate *estate,
			   PLpgSQL_stmt_loop *stmt);
static int exec_stmt_while(PLpgSQL_execstate *estate,
				PLpgSQL_stmt_while *stmt);
static int exec_stmt_fori(PLpgSQL_execstate *estate,
			   PLpgSQL_stmt_fori *stmt);
static int exec_stmt_fors(PLpgSQL_execstate *estate,
			   PLpgSQL_stmt_fors *stmt);
static int exec_stmt_open(PLpgSQL_execstate *estate,
			   PLpgSQL_stmt_open *stmt);
static int exec_stmt_fetch(PLpgSQL_execstate *estate,
				PLpgSQL_stmt_fetch *stmt);
static int exec_stmt_close(PLpgSQL_execstate *estate,
				PLpgSQL_stmt_close *stmt);
static int exec_stmt_exit(PLpgSQL_execstate *estate,
			   PLpgSQL_stmt_exit *stmt);
static int exec_stmt_return(PLpgSQL_execstate *estate,
				 PLpgSQL_stmt_return *stmt);
static int exec_stmt_return_next(PLpgSQL_execstate *estate,
					  PLpgSQL_stmt_return_next *stmt);
static int exec_stmt_raise(PLpgSQL_execstate *estate,
				PLpgSQL_stmt_raise *stmt);
static int exec_stmt_execsql(PLpgSQL_execstate *estate,
				  PLpgSQL_stmt_execsql *stmt);
static int exec_stmt_dynexecute(PLpgSQL_execstate *estate,
					 PLpgSQL_stmt_dynexecute *stmt);
static int exec_stmt_dynfors(PLpgSQL_execstate *estate,
				  PLpgSQL_stmt_dynfors *stmt);

static void plpgsql_estate_setup(PLpgSQL_execstate *estate,
					 PLpgSQL_function *func,
					 ReturnSetInfo *rsi);
static void exec_eval_cleanup(PLpgSQL_execstate *estate);

static void exec_prepare_plan(PLpgSQL_execstate *estate,
				  PLpgSQL_expr *expr);
static bool exec_simple_check_node(Node *node);
static void exec_simple_check_plan(PLpgSQL_expr *expr);
static Datum exec_eval_simple_expr(PLpgSQL_execstate *estate,
					  PLpgSQL_expr *expr,
					  bool *isNull,
					  Oid *rettype);

static void exec_assign_expr(PLpgSQL_execstate *estate,
				 PLpgSQL_datum *target,
				 PLpgSQL_expr *expr);
static void exec_assign_value(PLpgSQL_execstate *estate,
				  PLpgSQL_datum *target,
				  Datum value, Oid valtype, bool *isNull);
static void exec_eval_datum(PLpgSQL_execstate *estate,
				PLpgSQL_datum *datum,
				Oid expectedtypeid,
				Oid *typeid,
				Datum *value,
				bool *isnull);
static int exec_eval_integer(PLpgSQL_execstate *estate,
				  PLpgSQL_expr *expr,
				  bool *isNull);
static bool exec_eval_boolean(PLpgSQL_execstate *estate,
				  PLpgSQL_expr *expr,
				  bool *isNull);
static Datum exec_eval_expr(PLpgSQL_execstate *estate,
			   PLpgSQL_expr *expr,
			   bool *isNull,
			   Oid *rettype);
static int exec_run_select(PLpgSQL_execstate *estate,
				PLpgSQL_expr *expr, long maxtuples, Portal *portalP);
static void exec_move_row(PLpgSQL_execstate *estate,
			  PLpgSQL_rec *rec,
			  PLpgSQL_row *row,
			  HeapTuple tup, TupleDesc tupdesc);
static HeapTuple make_tuple_from_row(PLpgSQL_execstate *estate,
					PLpgSQL_row *row,
					TupleDesc tupdesc);
static char *convert_value_to_string(Datum value, Oid valtype);
static Datum exec_cast_value(Datum value, Oid valtype,
				Oid reqtype,
				FmgrInfo *reqinput,
				Oid reqtypioparam,
				int32 reqtypmod,
				bool isnull);
static Datum exec_simple_cast_value(Datum value, Oid valtype,
					   Oid reqtype, int32 reqtypmod,
					   bool isnull);
static void exec_init_tuple_store(PLpgSQL_execstate *estate);
static bool compatible_tupdesc(TupleDesc td1, TupleDesc td2);
static void exec_set_found(PLpgSQL_execstate *estate, bool state);
static void plpgsql_create_econtext(PLpgSQL_execstate *estate);
static void free_var(PLpgSQL_var *var);
static void exec_check_cache_plan(PLpgSQL_expr *expr);
static void exec_free_plan(PLpgSQL_expr *expr);


/* ----------
 * plpgsql_exec_function	Called by the call handler for
 *				function execution.
 * ----------
 */
Datum
plpgsql_exec_function(PLpgSQL_function *func, FunctionCallInfo fcinfo)
{
	PLpgSQL_execstate estate;
	ErrorContextCallback plerrcontext;
	int			i;
	int			rc;

	/*
	 * Setup the execution state
	 */
	plpgsql_estate_setup(&estate, func, (ReturnSetInfo *) fcinfo->resultinfo);

	/*
	 * Setup error traceback support for ereport()
	 */
	plerrcontext.callback = plpgsql_exec_error_callback;
	plerrcontext.arg = &estate;
	plerrcontext.previous = error_context_stack;
	error_context_stack = &plerrcontext;

	/*
	 * Make local execution copies of all the datums
	 */
	estate.err_text = gettext_noop("during initialization of execution state");
	for (i = 0; i < estate.ndatums; i++)
		estate.datums[i] = copy_plpgsql_datum(func->datums[i]);

	/*
	 * Store the actual call argument values into the appropriate variables
	 */
	estate.err_text = gettext_noop("while storing call arguments into local variables");
	for (i = 0; i < func->fn_nargs; i++)
	{
		int			n = func->fn_argvarnos[i];

		switch (estate.datums[n]->dtype)
		{
			case PLPGSQL_DTYPE_VAR:
				{
					PLpgSQL_var *var = (PLpgSQL_var *) estate.datums[n];

					var->value = fcinfo->arg[i];
					var->isnull = fcinfo->argnull[i];
					var->freeval = false;
				}
				break;

			case PLPGSQL_DTYPE_ROW:
				{
					PLpgSQL_row *row = (PLpgSQL_row *) estate.datums[n];

					if (!fcinfo->argnull[i])
					{
						HeapTupleHeader td;
						Oid			tupType;
						int32		tupTypmod;
						TupleDesc	tupdesc;
						HeapTupleData tmptup;

						td = DatumGetHeapTupleHeader(fcinfo->arg[i]);
						/* Extract rowtype info and find a tupdesc */
						tupType = HeapTupleHeaderGetTypeId(td);
						tupTypmod = HeapTupleHeaderGetTypMod(td);
						tupdesc = lookup_rowtype_tupdesc(tupType, tupTypmod);
						/* Build a temporary HeapTuple control structure */
						tmptup.t_len = HeapTupleHeaderGetDatumLength(td);
						ItemPointerSetInvalid(&(tmptup.t_self));
						//tmptup.t_tableOid = InvalidOid;
						tmptup.t_data = td;
						exec_move_row(&estate, NULL, row, &tmptup, tupdesc);
						ReleaseTupleDesc(tupdesc);
					}
					else
					{
						/* If arg is null, treat it as an empty row */
						exec_move_row(&estate, NULL, row, NULL, NULL);
					}
				}
				break;

			default:
				elog(ERROR, "unrecognized dtype: %d", func->datums[i]->dtype);
		}
	}

	estate.err_text = gettext_noop("during function entry");

	/*
	 * Set the magic variable FOUND to false
	 */
	exec_set_found(&estate, false);

	/*
	 * Let the instrumentation plugin peek at this function
	 */
	if (*plugin_ptr && (*plugin_ptr)->func_beg)
		((*plugin_ptr)->func_beg) (&estate, func);

	/*
	 * Now call the toplevel block of statements
	 */
	estate.err_text = NULL;
	estate.err_stmt = (PLpgSQL_stmt *) (func->action);
	rc = exec_stmt_block(&estate, func->action);
	if (rc != PLPGSQL_RC_RETURN)
	{
		estate.err_stmt = NULL;
		estate.err_text = NULL;

		/*
		 * Provide a more helpful message if a CONTINUE or RAISE has been used
		 * outside the context it can work in.
		 */
		if (rc == PLPGSQL_RC_CONTINUE)
			ereport(ERROR,
					(errcode(ERRCODE_SYNTAX_ERROR),
					 errmsg("CONTINUE cannot be used outside a loop")));
		else
			ereport(ERROR,
			   (errcode(ERRCODE_S_R_E_FUNCTION_EXECUTED_NO_RETURN_STATEMENT),
				errmsg("control reached end of function without RETURN")));
	}

	/*
	 * We got a return value - process it
	 */
	estate.err_stmt = NULL;
	estate.err_text = gettext_noop("while casting return value to function's return type");

	fcinfo->isnull = estate.retisnull;

	if (estate.retisset)
	{
		ReturnSetInfo *rsi = estate.rsi;

		/* Check caller can handle a set result */
		if (!rsi || !IsA(rsi, ReturnSetInfo) ||
			(rsi->allowedModes & SFRM_Materialize) == 0)
			ereport(ERROR,
					(errcode(ERRCODE_FEATURE_NOT_SUPPORTED),
					 errmsg("set-valued function called in context that cannot accept a set")));
		rsi->returnMode = SFRM_Materialize;

		/* If we produced any tuples, send back the result */
		if (estate.tuple_store)
		{
			rsi->setResult = estate.tuple_store;
			if (estate.rettupdesc)
			{
				MemoryContext oldcxt;

				oldcxt = MemoryContextSwitchTo(estate.tuple_store_cxt);
				rsi->setDesc = CreateTupleDescCopy(estate.rettupdesc);
				MemoryContextSwitchTo(oldcxt);
			}
		}
		estate.retval = (Datum) 0;
		fcinfo->isnull = true;
	}
	else if (!estate.retisnull)
	{
		if (estate.retistuple)
		{
			/*
			 * We have to check that the returned tuple actually matches the
			 * expected result type.  XXX would be better to cache the tupdesc
			 * instead of repeating get_call_result_type()
			 */
			TupleDesc	tupdesc;

			switch (get_call_result_type(fcinfo, NULL, &tupdesc))
			{
				case TYPEFUNC_COMPOSITE:
					/* got the expected result rowtype, now check it */
					if (estate.rettupdesc == NULL ||
						!compatible_tupdesc(estate.rettupdesc, tupdesc))
						ereport(ERROR,
								(errcode(ERRCODE_DATATYPE_MISMATCH),
								 errmsg("returned record type does not match expected record type")));
					break;
				case TYPEFUNC_RECORD:

					/*
					 * Failed to determine actual type of RECORD.  We could
					 * raise an error here, but what this means in practice is
					 * that the caller is expecting any old generic rowtype,
					 * so we don't really need to be restrictive. Pass back
					 * the generated result type, instead.
					 */
					tupdesc = estate.rettupdesc;
					if (tupdesc == NULL)		/* shouldn't happen */
						elog(ERROR, "return type must be a row type");
					break;
				default:
					/* shouldn't get here if retistuple is true ... */
					elog(ERROR, "return type must be a row type");
					break;
			}

			/*
			 * Copy tuple to upper executor memory, as a tuple Datum. Make
			 * sure it is labeled with the caller-supplied tuple type.
			 */
			estate.retval =
				PointerGetDatum(SPI_returntuple((HeapTuple) DatumGetPointer(estate.retval),
												tupdesc));
		}
		else
		{
			/* Cast value to proper type */
			estate.retval = exec_cast_value(estate.retval, estate.rettype,
											func->fn_rettype,
											&(func->fn_retinput),
											func->fn_rettypioparam,
											-1,
											fcinfo->isnull);

			/*
			 * If the function's return type isn't by value, copy the value
			 * into upper executor memory context.
			 */
			if (!fcinfo->isnull && !func->fn_retbyval)
			{
				Size		len;
				void	   *tmp;

				len = datumGetSize(estate.retval, false, func->fn_rettyplen);
				tmp = SPI_palloc(len);
				memcpy(tmp, DatumGetPointer(estate.retval), len);
				estate.retval = PointerGetDatum(tmp);
			}
		}
	}

	estate.err_text = gettext_noop("during function exit");

	/*
	 * Let the instrumentation plugin peek at this function
	 */
	if (*plugin_ptr && (*plugin_ptr)->func_end)
		((*plugin_ptr)->func_end) (&estate, func);

	/* Clean up any leftover temporary memory */
	FreeExprContext(estate.eval_econtext);
	estate.eval_econtext = NULL;
	exec_eval_cleanup(&estate);

	/*
	 * Pop the error context stack
	 */
	error_context_stack = plerrcontext.previous;

	/*
	 * Return the function's result
	 */
	return estate.retval;
}


/* ----------
 * plpgsql_exec_trigger		Called by the call handler for
 *				trigger execution.
 * ----------
 */
HeapTuple
plpgsql_exec_trigger(PLpgSQL_function *func,
					 TriggerData *trigdata)
{
	PLpgSQL_execstate estate;
	ErrorContextCallback plerrcontext;
	int			i;
	int			rc;
	PLpgSQL_var *var;
	PLpgSQL_rec *rec_new,
			   *rec_old;
	HeapTuple	rettup;

	/*
	 * Setup the execution state
	 */
	plpgsql_estate_setup(&estate, func, NULL);

	/*
	 * Setup error traceback support for ereport()
	 */
	plerrcontext.callback = plpgsql_exec_error_callback;
	plerrcontext.arg = &estate;
	plerrcontext.previous = error_context_stack;
	error_context_stack = &plerrcontext;

	/*
	 * Make local execution copies of all the datums
	 */
	estate.err_text = gettext_noop("during initialization of execution state");
	for (i = 0; i < estate.ndatums; i++)
		estate.datums[i] = copy_plpgsql_datum(func->datums[i]);

	/*
	 * Put the OLD and NEW tuples into record variables
	 */
	rec_new = (PLpgSQL_rec *) (estate.datums[func->new_varno]);
	rec_new->freetup = false;
	rec_new->freetupdesc = false;
	rec_old = (PLpgSQL_rec *) (estate.datums[func->old_varno]);
	rec_old->freetup = false;
	rec_old->freetupdesc = false;

	if (TRIGGER_FIRED_FOR_STATEMENT(trigdata->tg_event))
	{
		/*
		 * Per-statement triggers don't use OLD/NEW variables
		 */
		rec_new->tup = NULL;
		rec_new->tupdesc = NULL;
		rec_old->tup = NULL;
		rec_old->tupdesc = NULL;
	}
	else if (TRIGGER_FIRED_BY_INSERT(trigdata->tg_event))
	{
		rec_new->tup = trigdata->tg_trigtuple;
		rec_new->tupdesc = trigdata->tg_relation->rd_att;
		rec_old->tup = NULL;
		rec_old->tupdesc = NULL;
	}
	else if (TRIGGER_FIRED_BY_UPDATE(trigdata->tg_event))
	{
		rec_new->tup = trigdata->tg_newtuple;
		rec_new->tupdesc = trigdata->tg_relation->rd_att;
		rec_old->tup = trigdata->tg_trigtuple;
		rec_old->tupdesc = trigdata->tg_relation->rd_att;
	}
	else if (TRIGGER_FIRED_BY_DELETE(trigdata->tg_event))
	{
		rec_new->tup = NULL;
		rec_new->tupdesc = NULL;
		rec_old->tup = trigdata->tg_trigtuple;
		rec_old->tupdesc = trigdata->tg_relation->rd_att;
	}
	else
		elog(ERROR, "unrecognized trigger action: not INSERT, DELETE, or UPDATE");

	/*
	 * Assign the special tg_ variables
	 */

	var = (PLpgSQL_var *) (estate.datums[func->tg_op_varno]);
	if (TRIGGER_FIRED_BY_INSERT(trigdata->tg_event))
		var->value = DirectFunctionCall1(textin, CStringGetDatum("INSERT"));
	else if (TRIGGER_FIRED_BY_UPDATE(trigdata->tg_event))
		var->value = DirectFunctionCall1(textin, CStringGetDatum("UPDATE"));
	else if (TRIGGER_FIRED_BY_DELETE(trigdata->tg_event))
		var->value = DirectFunctionCall1(textin, CStringGetDatum("DELETE"));
	else
		elog(ERROR, "unrecognized trigger action: not INSERT, DELETE, or UPDATE");
	var->isnull = false;
	var->freeval = true;

	var = (PLpgSQL_var *) (estate.datums[func->tg_name_varno]);
	var->value = DirectFunctionCall1(namein,
							  CStringGetDatum(trigdata->tg_trigger->tgname));
	var->isnull = false;
	var->freeval = true;

	var = (PLpgSQL_var *) (estate.datums[func->tg_when_varno]);
	if (TRIGGER_FIRED_BEFORE(trigdata->tg_event))
		var->value = DirectFunctionCall1(textin, CStringGetDatum("BEFORE"));
	else if (TRIGGER_FIRED_AFTER(trigdata->tg_event))
		var->value = DirectFunctionCall1(textin, CStringGetDatum("AFTER"));
	else
		elog(ERROR, "unrecognized trigger execution time: not BEFORE or AFTER");
	var->isnull = false;
	var->freeval = true;

	var = (PLpgSQL_var *) (estate.datums[func->tg_level_varno]);
	if (TRIGGER_FIRED_FOR_ROW(trigdata->tg_event))
		var->value = DirectFunctionCall1(textin, CStringGetDatum("ROW"));
	else if (TRIGGER_FIRED_FOR_STATEMENT(trigdata->tg_event))
		var->value = DirectFunctionCall1(textin, CStringGetDatum("STATEMENT"));
	else
		elog(ERROR, "unrecognized trigger event type: not ROW or STATEMENT");
	var->isnull = false;
	var->freeval = true;

	var = (PLpgSQL_var *) (estate.datums[func->tg_relid_varno]);
	var->value = ObjectIdGetDatum(trigdata->tg_relation->rd_id);
	var->isnull = false;
	var->freeval = false;

	var = (PLpgSQL_var *) (estate.datums[func->tg_relname_varno]);
	var->value = DirectFunctionCall1(namein,
			CStringGetDatum(RelationGetRelationName(trigdata->tg_relation)));
	var->isnull = false;
	var->freeval = true;

	var = (PLpgSQL_var *) (estate.datums[func->tg_table_name_varno]);
	var->value = DirectFunctionCall1(namein,
			CStringGetDatum(RelationGetRelationName(trigdata->tg_relation)));
	var->isnull = false;
	var->freeval = true;

	var = (PLpgSQL_var *) (estate.datums[func->tg_table_schema_varno]);
	var->value = DirectFunctionCall1(namein,
									 CStringGetDatum(
													 get_namespace_name(
														RelationGetNamespace(
												   trigdata->tg_relation))));
	var->isnull = false;
	var->freeval = true;

	var = (PLpgSQL_var *) (estate.datums[func->tg_nargs_varno]);
	var->value = Int16GetDatum(trigdata->tg_trigger->tgnargs);
	var->isnull = false;
	var->freeval = false;

	/*
	 * Store the trigger argument values into the special execution state
	 * variables
	 */
	estate.err_text = gettext_noop("while storing call arguments into local variables");
	estate.trig_nargs = trigdata->tg_trigger->tgnargs;
	if (estate.trig_nargs == 0)
		estate.trig_argv = NULL;
	else
	{
		estate.trig_argv = palloc(sizeof(Datum) * estate.trig_nargs);
		for (i = 0; i < trigdata->tg_trigger->tgnargs; i++)
			estate.trig_argv[i] = DirectFunctionCall1(textin,
						   CStringGetDatum(trigdata->tg_trigger->tgargs[i]));
	}

	estate.err_text = gettext_noop("during function entry");

	/*
	 * Set the magic variable FOUND to false
	 */
	exec_set_found(&estate, false);

	/*
	 * Let the instrumentation plugin peek at this function
	 */
	if (*plugin_ptr && (*plugin_ptr)->func_beg)
		((*plugin_ptr)->func_beg) (&estate, func);

	/*
	 * Now call the toplevel block of statements
	 */
	estate.err_text = NULL;
	estate.err_stmt = (PLpgSQL_stmt *) (func->action);
	rc = exec_stmt_block(&estate, func->action);
	if (rc != PLPGSQL_RC_RETURN)
	{
		estate.err_stmt = NULL;
		estate.err_text = NULL;

		/*
		 * Provide a more helpful message if a CONTINUE or RAISE has been used
		 * outside the context it can work in.
		 */
		if (rc == PLPGSQL_RC_CONTINUE)
			ereport(ERROR,
					(errcode(ERRCODE_SYNTAX_ERROR),
					 errmsg("CONTINUE cannot be used outside a loop")));
		else
			ereport(ERROR,
			   (errcode(ERRCODE_S_R_E_FUNCTION_EXECUTED_NO_RETURN_STATEMENT),
				errmsg("control reached end of trigger procedure without RETURN")));
	}

	estate.err_stmt = NULL;
	estate.err_text = gettext_noop("during function exit");

	if (estate.retisset)
		ereport(ERROR,
				(errcode(ERRCODE_DATATYPE_MISMATCH),
				 errmsg("trigger procedure cannot return a set")));

	/*
	 * Check that the returned tuple structure has the same attributes, the
	 * relation that fired the trigger has. A per-statement trigger always
	 * needs to return NULL, so we ignore any return value the function itself
	 * produces (XXX: is this a good idea?)
	 *
	 * XXX This way it is possible, that the trigger returns a tuple where
	 * attributes don't have the correct atttypmod's length. It's up to the
	 * trigger's programmer to ensure that this doesn't happen. Jan
	 */
	if (estate.retisnull || TRIGGER_FIRED_FOR_STATEMENT(trigdata->tg_event))
		rettup = NULL;
	else
	{
		if (!compatible_tupdesc(estate.rettupdesc,
								trigdata->tg_relation->rd_att))
			ereport(ERROR,
					(errcode(ERRCODE_DATATYPE_MISMATCH),
					 errmsg("returned tuple structure does not match table of trigger event")));
		/* Copy tuple to upper executor memory */
		rettup = SPI_copytuple((HeapTuple) DatumGetPointer(estate.retval));
	}

	/*
	 * Let the instrumentation plugin peek at this function
	 */
	if (*plugin_ptr && (*plugin_ptr)->func_end)
		((*plugin_ptr)->func_end) (&estate, func);

	/* Clean up any leftover temporary memory */
	FreeExprContext(estate.eval_econtext);
	estate.eval_econtext = NULL;
	exec_eval_cleanup(&estate);

	/*
	 * Pop the error context stack
	 */
	error_context_stack = plerrcontext.previous;

	/*
	 * Return the trigger's result
	 */
	return rettup;
}


/*
 * error context callback to let us supply a call-stack traceback
 */
static void
plpgsql_exec_error_callback(void *arg)
{
	PLpgSQL_execstate *estate = (PLpgSQL_execstate *) arg;

	/* safety check, shouldn't happen */
	if (estate->err_func == NULL)
		return;

	/* if we are doing RAISE, don't report its location */
	if (estate->err_text == raise_skip_msg)
		return;

	if (estate->err_text != NULL)
	{
		/*
		 * We don't expend the cycles to run gettext() on err_text unless we
		 * actually need it.  Therefore, places that set up err_text should
		 * use gettext_noop() to ensure the strings get recorded in the
		 * message dictionary.
		 *
		 * If both err_text and err_stmt are set, use the err_text as
		 * description, but report the err_stmt's line number.  When err_stmt
		 * is not set, we're in function entry/exit, or some such place not
		 * attached to a specific line number.
		 */
		if (estate->err_stmt != NULL)
		{
			/*
			 * translator: last %s is a phrase such as "during statement block
			 * local variable initialization"
			 */
			errcontext("PL/pgSQL function \"%s\" line %d %s",
					   estate->err_func->fn_name,
					   estate->err_stmt->lineno,
					   _(estate->err_text));
		}
		else
		{
		/*
		 * translator: last %s is a phrase such as "while storing call
		 * arguments into local variables"
		 */
		errcontext("PL/pgSQL function \"%s\" %s",
				   estate->err_func->fn_name,
					   _(estate->err_text));
		}
	}
	else if (estate->err_stmt != NULL)
	{
		/* translator: last %s is a plpgsql statement type name */
		errcontext("PL/pgSQL function \"%s\" line %d at %s",
				   estate->err_func->fn_name,
				   estate->err_stmt->lineno,
				   plpgsql_stmt_typename(estate->err_stmt));
	}
	else
		errcontext("PL/pgSQL function \"%s\"",
				   estate->err_func->fn_name);
}


/* ----------
 * Support function for initializing local execution variables
 * ----------
 */
static PLpgSQL_datum *
copy_plpgsql_datum(PLpgSQL_datum *datum)
{
	PLpgSQL_datum *result;

	switch (datum->dtype)
	{
		case PLPGSQL_DTYPE_VAR:
			{
				PLpgSQL_var *new = palloc(sizeof(PLpgSQL_var));

				memcpy(new, datum, sizeof(PLpgSQL_var));
				/* Ensure the value is null (possibly not needed?) */
				new->value = 0;
				new->isnull = true;
				new->freeval = false;

				result = (PLpgSQL_datum *) new;
			}
			break;

		case PLPGSQL_DTYPE_REC:
			{
				PLpgSQL_rec *new = palloc(sizeof(PLpgSQL_rec));

				memcpy(new, datum, sizeof(PLpgSQL_rec));
				/* Ensure the value is null (possibly not needed?) */
				new->tup = NULL;
				new->tupdesc = NULL;
				new->freetup = false;
				new->freetupdesc = false;

				result = (PLpgSQL_datum *) new;
			}
			break;

		case PLPGSQL_DTYPE_ROW:
		case PLPGSQL_DTYPE_RECFIELD:
		case PLPGSQL_DTYPE_ARRAYELEM:
		case PLPGSQL_DTYPE_TRIGARG:

			/*
			 * These datum records are read-only at runtime, so no need to
			 * copy them
			 */
			result = datum;
			break;

		default:
			elog(ERROR, "unrecognized dtype: %d", datum->dtype);
			result = NULL;		/* keep compiler quiet */
			break;
	}

	return result;
}


static bool
exception_matches_conditions(ErrorData *edata, PLpgSQL_condition *cond)
{
	for (; cond != NULL; cond = cond->next)
	{
		int			sqlerrstate = cond->sqlerrstate;

		/*
		 * OTHERS matches everything *except* query-canceled; if you're
		 * foolish enough, you can match that explicitly.
		 */
		if (sqlerrstate == 0)
		{
			if (edata->sqlerrcode != ERRCODE_QUERY_CANCELED)
				return true;
		}
		/* Exact match? */
		else if (edata->sqlerrcode == sqlerrstate)
			return true;
		/* Category match? */
		else if (ERRCODE_IS_CATEGORY(sqlerrstate) &&
				 ERRCODE_TO_CATEGORY(edata->sqlerrcode) == sqlerrstate)
			return true;
	}
	return false;
}


/* ----------
 * exec_stmt_block			Execute a block of statements
 * ----------
 */
static int
exec_stmt_block(PLpgSQL_execstate *estate, PLpgSQL_stmt_block *block)
{
	volatile int rc = -1;
	int			i;
	int			n;

	/*
	 * First initialize all variables declared in this block
	 */
	estate->err_text = gettext_noop("during statement block local variable initialization");

	for (i = 0; i < block->n_initvars; i++)
	{
		n = block->initvarnos[i];

		switch (estate->datums[n]->dtype)
		{
			case PLPGSQL_DTYPE_VAR:
				{
					PLpgSQL_var *var = (PLpgSQL_var *) (estate->datums[n]);

					/* free any old value, in case re-entering block */
					free_var(var);

					/* Initially it contains a NULL */
					var->value = (Datum) 0;
					var->isnull = true;

					if (var->default_val == NULL)
					{
						/*
						 * If needed, give the datatype a chance to reject
						 * NULLs, by assigning a NULL to the variable. We
						 * claim the value is of type UNKNOWN, not the var's
						 * datatype, else coercion will be skipped. (Do this
						 * before the notnull check to be consistent with
						 * exec_assign_value.)
						 */
						if (!var->datatype->typinput.fn_strict)
						{
							bool	valIsNull = true;

							exec_assign_value(estate,
											  (PLpgSQL_datum *) var,
											  (Datum) 0,
											  UNKNOWNOID,
											  &valIsNull);
						}
						if (var->notnull)
							ereport(ERROR,
									(errcode(ERRCODE_NULL_VALUE_NOT_ALLOWED),
									 errmsg("variable \"%s\" declared NOT NULL cannot default to NULL",
											var->refname)));
					}
					else
					{
						exec_assign_expr(estate, (PLpgSQL_datum *) var,
										 var->default_val);
					}
				}
				break;

			case PLPGSQL_DTYPE_REC:
				{
					PLpgSQL_rec *rec = (PLpgSQL_rec *) (estate->datums[n]);

					if (rec->freetup)
					{
						heap_freetuple(rec->tup);
						FreeTupleDesc(rec->tupdesc);
						rec->freetup = false;
					}

					rec->tup = NULL;
					rec->tupdesc = NULL;
				}
				break;

			case PLPGSQL_DTYPE_RECFIELD:
			case PLPGSQL_DTYPE_ARRAYELEM:
				break;

			default:
				elog(ERROR, "unrecognized dtype: %d",
					 estate->datums[n]->dtype);
		}
	}

	if (block->exceptions)
	{
		/*
		 * Execute the statements in the block's body inside a sub-transaction
		 */
		MemoryContext oldcontext = CurrentMemoryContext;
		ResourceOwner oldowner = CurrentResourceOwner;
		ExprContext *old_eval_econtext = estate->eval_econtext;
		EState	   *old_eval_estate = estate->eval_estate;
		long int	old_eval_estate_simple_id = estate->eval_estate_simple_id;
<<<<<<< HEAD

		estate->err_text = gettext_noop("during statement block entry");
=======
>>>>>>> a8e0b660

		BeginInternalSubTransaction(NULL);
		/* Want to run statements inside function's memory context */
		MemoryContextSwitchTo(oldcontext);

		PG_TRY();
		{
			/*
			 * We need to run the block's statements with a new eval_econtext
			 * that belongs to the current subtransaction; if we try to use
			 * the outer econtext then ExprContext shutdown callbacks will be
			 * called at the wrong times.
			 */
			plpgsql_create_econtext(estate);

<<<<<<< HEAD
			estate->err_text = NULL;

=======
>>>>>>> a8e0b660
			/* Run the block's statements */
			rc = exec_stmts(estate, block->body);

			estate->err_text = gettext_noop("during statement block exit");

			/*
			 * If the block ended with RETURN, we may need to copy the return
			 * value out of the subtransaction eval_context.  This is
			 * currently only needed for scalar result types --- rowtype
			 * values will always exist in the function's own memory context.
			 */
			if (rc == PLPGSQL_RC_RETURN &&
				!estate->retisset &&
				!estate->retisnull &&
				estate->rettupdesc == NULL)
			{
				int16		resTypLen;
				bool		resTypByVal;

				get_typlenbyval(estate->rettype, &resTypLen, &resTypByVal);
				estate->retval = datumCopy(estate->retval,
										   resTypByVal, resTypLen);
			}

			/* Commit the inner transaction, return to outer xact context */
			ReleaseCurrentSubTransaction();
			MemoryContextSwitchTo(oldcontext);
			CurrentResourceOwner = oldowner;

			/* Revert to outer eval_econtext */
			estate->eval_econtext = old_eval_econtext;
			estate->eval_estate = old_eval_estate;
			estate->eval_estate_simple_id = old_eval_estate_simple_id;

			/*
			 * AtEOSubXact_SPI() should not have popped any SPI context, but
			 * just in case it did, make sure we remain connected.
			 */
			SPI_restore_connection();
		}
		PG_CATCH();
		{
			ErrorData  *edata;
			ListCell   *e;

			estate->err_text = gettext_noop("during exception cleanup");

			/* Save error info */
			MemoryContextSwitchTo(oldcontext);
			edata = CopyErrorData();
			FlushErrorState();

			/* Abort the inner transaction */
			RollbackAndReleaseCurrentSubTransaction();
			MemoryContextSwitchTo(oldcontext);
			CurrentResourceOwner = oldowner;

			/* Revert to outer eval_econtext */
			estate->eval_econtext = old_eval_econtext;
			estate->eval_estate = old_eval_estate;
			estate->eval_estate_simple_id = old_eval_estate_simple_id;

			/*
			 * If AtEOSubXact_SPI() popped any SPI context of the subxact, it
			 * will have left us in a disconnected state.  We need this hack
			 * to return to connected state.
			 */
			SPI_restore_connection();

			/* Clean up econtext. */
			exec_eval_cleanup(estate);

			/* Look for a matching exception handler */
			foreach(e, block->exceptions->exc_list)
			{
				PLpgSQL_exception *exception = (PLpgSQL_exception *) lfirst(e);

				if (exception_matches_conditions(edata, exception->conditions))
				{
					/*
					 * Initialize the magic SQLSTATE and SQLERRM variables for
					 * the exception block. We needn't do this until we have
					 * found a matching exception.
					 */
					PLpgSQL_var *state_var;
					PLpgSQL_var *errm_var;

					state_var = (PLpgSQL_var *)
						estate->datums[block->exceptions->sqlstate_varno];
					state_var->value = DirectFunctionCall1(textin,
					   CStringGetDatum(unpack_sql_state(edata->sqlerrcode)));
					state_var->freeval = true;
					state_var->isnull = false;

					errm_var = (PLpgSQL_var *)
						estate->datums[block->exceptions->sqlerrm_varno];
					errm_var->value = DirectFunctionCall1(textin,
											CStringGetDatum(edata->message));
					errm_var->freeval = true;
					errm_var->isnull = false;

					rc = exec_stmts(estate, exception->action);

					free_var(state_var);
					state_var->value = (Datum) 0;
					free_var(errm_var);
					errm_var->value = (Datum) 0;
					break;
				}
			}

			/* If no match found, re-throw the error */
			if (e == NULL)
				ReThrowError(edata);
			else
				FreeErrorData(edata);
		}
		PG_END_TRY();
	}
	else
	{
		/*
		 * Just execute the statements in the block's body
		 */
		estate->err_text = NULL;

		rc = exec_stmts(estate, block->body);
	}

	estate->err_text = NULL;

	/*
	 * Handle the return code.
	 */
	switch (rc)
	{
		case PLPGSQL_RC_OK:
		case PLPGSQL_RC_CONTINUE:
		case PLPGSQL_RC_RETURN:
			return rc;

		case PLPGSQL_RC_EXIT:
			if (estate->exitlabel == NULL)
				return PLPGSQL_RC_OK;
			if (block->label == NULL)
				return PLPGSQL_RC_EXIT;
			if (strcmp(block->label, estate->exitlabel))
				return PLPGSQL_RC_EXIT;
			estate->exitlabel = NULL;
			return PLPGSQL_RC_OK;

		default:
			elog(ERROR, "unrecognized rc: %d", rc);
	}

	return PLPGSQL_RC_OK;
}


/* ----------
 * exec_stmts			Iterate over a list of statements
 *				as long as their return code is OK
 * ----------
 */
static int
exec_stmts(PLpgSQL_execstate *estate, List *stmts)
{
	ListCell   *s;

	if (stmts == NIL)
	{
		/*
		 * Ensure we do a CHECK_FOR_INTERRUPTS() even though there is no
		 * statement.  This prevents hangup in a tight loop if, for instance,
		 * there is a LOOP construct with an empty body.
		 */
		CHECK_FOR_INTERRUPTS();
		return PLPGSQL_RC_OK;
	}

	foreach(s, stmts)
	{
		PLpgSQL_stmt *stmt = (PLpgSQL_stmt *) lfirst(s);
		int			rc = exec_stmt(estate, stmt);

		if (rc != PLPGSQL_RC_OK)
			return rc;
	}

	return PLPGSQL_RC_OK;
}


/* ----------
 * exec_stmt			Distribute one statement to the statements
 *				type specific execution function.
 * ----------
 */
static int
exec_stmt(PLpgSQL_execstate *estate, PLpgSQL_stmt *stmt)
{
	PLpgSQL_stmt *save_estmt;
	int			rc = -1;

	save_estmt = estate->err_stmt;
	estate->err_stmt = stmt;

	/* Let the plugin know that we are about to execute this statement */
	if (*plugin_ptr && (*plugin_ptr)->stmt_beg)
		((*plugin_ptr)->stmt_beg) (estate, stmt);

	CHECK_FOR_INTERRUPTS();

	switch (stmt->cmd_type)
	{
		case PLPGSQL_STMT_BLOCK:
			rc = exec_stmt_block(estate, (PLpgSQL_stmt_block *) stmt);
			break;

		case PLPGSQL_STMT_ASSIGN:
			rc = exec_stmt_assign(estate, (PLpgSQL_stmt_assign *) stmt);
			break;

		case PLPGSQL_STMT_PERFORM:
			rc = exec_stmt_perform(estate, (PLpgSQL_stmt_perform *) stmt);
			break;

		case PLPGSQL_STMT_GETDIAG:
			rc = exec_stmt_getdiag(estate, (PLpgSQL_stmt_getdiag *) stmt);
			break;

		case PLPGSQL_STMT_IF:
			rc = exec_stmt_if(estate, (PLpgSQL_stmt_if *) stmt);
			break;

		case PLPGSQL_STMT_LOOP:
			rc = exec_stmt_loop(estate, (PLpgSQL_stmt_loop *) stmt);
			break;

		case PLPGSQL_STMT_WHILE:
			rc = exec_stmt_while(estate, (PLpgSQL_stmt_while *) stmt);
			break;

		case PLPGSQL_STMT_FORI:
			rc = exec_stmt_fori(estate, (PLpgSQL_stmt_fori *) stmt);
			break;

		case PLPGSQL_STMT_FORS:
			rc = exec_stmt_fors(estate, (PLpgSQL_stmt_fors *) stmt);
			break;

		case PLPGSQL_STMT_EXIT:
			rc = exec_stmt_exit(estate, (PLpgSQL_stmt_exit *) stmt);
			break;

		case PLPGSQL_STMT_RETURN:
			rc = exec_stmt_return(estate, (PLpgSQL_stmt_return *) stmt);
			break;

		case PLPGSQL_STMT_RETURN_NEXT:
			rc = exec_stmt_return_next(estate, (PLpgSQL_stmt_return_next *) stmt);
			break;

		case PLPGSQL_STMT_RAISE:
			rc = exec_stmt_raise(estate, (PLpgSQL_stmt_raise *) stmt);
			break;

		case PLPGSQL_STMT_EXECSQL:
			rc = exec_stmt_execsql(estate, (PLpgSQL_stmt_execsql *) stmt);
			break;

		case PLPGSQL_STMT_DYNEXECUTE:
			rc = exec_stmt_dynexecute(estate, (PLpgSQL_stmt_dynexecute *) stmt);
			break;

		case PLPGSQL_STMT_DYNFORS:
			rc = exec_stmt_dynfors(estate, (PLpgSQL_stmt_dynfors *) stmt);
			break;

		case PLPGSQL_STMT_OPEN:
			rc = exec_stmt_open(estate, (PLpgSQL_stmt_open *) stmt);
			break;

		case PLPGSQL_STMT_FETCH:
			rc = exec_stmt_fetch(estate, (PLpgSQL_stmt_fetch *) stmt);
			break;

		case PLPGSQL_STMT_CLOSE:
			rc = exec_stmt_close(estate, (PLpgSQL_stmt_close *) stmt);
			break;

		default:
			estate->err_stmt = save_estmt;
			elog(ERROR, "unrecognized cmdtype: %d", stmt->cmd_type);
	}

	/* Let the plugin know that we have finished executing this statement */
	if (*plugin_ptr && (*plugin_ptr)->stmt_end)
		((*plugin_ptr)->stmt_end) (estate, stmt);

	estate->err_stmt = save_estmt;

	return rc;
}


/* ----------
 * exec_stmt_assign			Evaluate an expression and
 *					put the result into a variable.
 * ----------
 */
static int
exec_stmt_assign(PLpgSQL_execstate *estate, PLpgSQL_stmt_assign *stmt)
{
	Assert(stmt->varno >= 0);

	exec_assign_expr(estate, estate->datums[stmt->varno], stmt->expr);

	return PLPGSQL_RC_OK;
}

/* ----------
 * exec_stmt_perform		Evaluate query and discard result (but set
 *							FOUND depending on whether at least one row
 *							was returned).
 * ----------
 */
static int
exec_stmt_perform(PLpgSQL_execstate *estate, PLpgSQL_stmt_perform *stmt)
{
	PLpgSQL_expr *expr = stmt->expr;

	(void) exec_run_select(estate, expr, 0, NULL);
	exec_set_found(estate, (estate->eval_processed != 0));
	exec_eval_cleanup(estate);

	return PLPGSQL_RC_OK;
}

/* ----------
 * exec_stmt_getdiag					Put internal PG information into
 *										specified variables.
 * ----------
 */
static int
exec_stmt_getdiag(PLpgSQL_execstate *estate, PLpgSQL_stmt_getdiag *stmt)
{
	ListCell   *lc;

	foreach(lc, stmt->diag_items)
	{
		PLpgSQL_diag_item *diag_item = (PLpgSQL_diag_item *) lfirst(lc);
		PLpgSQL_datum *var;
		bool		isnull = false;

		if (diag_item->target <= 0)
			continue;

		var = estate->datums[diag_item->target];

		if (var == NULL)
			continue;

		switch (diag_item->kind)
		{
			case PLPGSQL_GETDIAG_ROW_COUNT:

				exec_assign_value(estate, var,
								  UInt64GetDatum(estate->eval_processed),
								  INT8OID, &isnull);
				break;

			case PLPGSQL_GETDIAG_RESULT_OID:

				exec_assign_value(estate, var,
								  ObjectIdGetDatum(estate->eval_lastoid),
								  OIDOID, &isnull);
				break;

			default:
				elog(ERROR, "unrecognized attribute request: %d",
					 diag_item->kind);
		}
	}

	return PLPGSQL_RC_OK;
}

/* ----------
 * exec_stmt_if				Evaluate a bool expression and
 *					execute the true or false body
 *					conditionally.
 * ----------
 */
static int
exec_stmt_if(PLpgSQL_execstate *estate, PLpgSQL_stmt_if *stmt)
{
	bool		value;
	bool		isnull;

	value = exec_eval_boolean(estate, stmt->cond, &isnull);
	exec_eval_cleanup(estate);

	if (!isnull && value)
	{
		if (stmt->true_body != NIL)
			return exec_stmts(estate, stmt->true_body);
	}
	else
	{
		if (stmt->false_body != NIL)
			return exec_stmts(estate, stmt->false_body);
	}

	return PLPGSQL_RC_OK;
}


/* ----------
 * exec_stmt_loop			Loop over statements until
 *					an exit occurs.
 * ----------
 */
static int
exec_stmt_loop(PLpgSQL_execstate *estate, PLpgSQL_stmt_loop *stmt)
{
	for (;;)
	{
		int			rc = exec_stmts(estate, stmt->body);

		switch (rc)
		{
			case PLPGSQL_RC_OK:
				break;

			case PLPGSQL_RC_EXIT:
				if (estate->exitlabel == NULL)
					return PLPGSQL_RC_OK;
				if (stmt->label == NULL)
					return PLPGSQL_RC_EXIT;
				if (strcmp(stmt->label, estate->exitlabel) != 0)
					return PLPGSQL_RC_EXIT;
				estate->exitlabel = NULL;
				return PLPGSQL_RC_OK;

			case PLPGSQL_RC_CONTINUE:
				if (estate->exitlabel == NULL)
					/* anonymous continue, so re-run the loop */
					break;
				else if (stmt->label != NULL &&
						 strcmp(stmt->label, estate->exitlabel) == 0)
					/* label matches named continue, so re-run loop */
					estate->exitlabel = NULL;
				else
					/* label doesn't match named continue, so propagate upward */
					return PLPGSQL_RC_CONTINUE;
				break;

			case PLPGSQL_RC_RETURN:
				return PLPGSQL_RC_RETURN;

			default:
				elog(ERROR, "unrecognized rc: %d", rc);
		}
	}

	return PLPGSQL_RC_OK;
}


/* ----------
 * exec_stmt_while			Loop over statements as long
 *					as an expression evaluates to
 *					true or an exit occurs.
 * ----------
 */
static int
exec_stmt_while(PLpgSQL_execstate *estate, PLpgSQL_stmt_while *stmt)
{
	for (;;)
	{
		int			rc;
		bool		value;
		bool		isnull;

		value = exec_eval_boolean(estate, stmt->cond, &isnull);
		exec_eval_cleanup(estate);

		if (isnull || !value)
			break;

		rc = exec_stmts(estate, stmt->body);

		switch (rc)
		{
			case PLPGSQL_RC_OK:
				break;

			case PLPGSQL_RC_EXIT:
				if (estate->exitlabel == NULL)
					return PLPGSQL_RC_OK;
				if (stmt->label == NULL)
					return PLPGSQL_RC_EXIT;
				if (strcmp(stmt->label, estate->exitlabel))
					return PLPGSQL_RC_EXIT;
				estate->exitlabel = NULL;
				return PLPGSQL_RC_OK;

			case PLPGSQL_RC_CONTINUE:
				if (estate->exitlabel == NULL)
					/* anonymous continue, so re-run loop */
					break;
				else if (stmt->label != NULL &&
						 strcmp(stmt->label, estate->exitlabel) == 0)
					/* label matches named continue, so re-run loop */
					estate->exitlabel = NULL;
				else
					/* label doesn't match named continue, propagate upward */
					return PLPGSQL_RC_CONTINUE;
				break;

			case PLPGSQL_RC_RETURN:
				return PLPGSQL_RC_RETURN;

			default:
				elog(ERROR, "unrecognized rc: %d", rc);
		}
	}

	return PLPGSQL_RC_OK;
}


/* ----------
 * exec_stmt_fori			Iterate an integer variable
 *					from a lower to an upper value
 *					incrementing or decrementing in BY value
 *					Loop can be left with exit.
 * ----------
 */
static int
exec_stmt_fori(PLpgSQL_execstate *estate, PLpgSQL_stmt_fori *stmt)
{
	PLpgSQL_var *var;
	Datum		value;
	Datum		by_value;
	Oid			valtype;
	bool		isnull;
	bool		found = false;
	int			rc = PLPGSQL_RC_OK;

	var = (PLpgSQL_var *) (estate->datums[stmt->var->varno]);

	/*
	 * Get the value of the lower bound into the loop var
	 */
	value = exec_eval_expr(estate, stmt->lower, &isnull, &valtype);
	value = exec_cast_value(value, valtype, var->datatype->typoid,
							&(var->datatype->typinput),
							var->datatype->typioparam,
							var->datatype->atttypmod, isnull);
	if (isnull)
		ereport(ERROR,
				(errcode(ERRCODE_NULL_VALUE_NOT_ALLOWED),
				 errmsg("lower bound of FOR loop cannot be NULL")));
	var->value = value;
	var->isnull = false;
	exec_eval_cleanup(estate);

	/*
	 * Get the value of the upper bound
	 */
	value = exec_eval_expr(estate, stmt->upper, &isnull, &valtype);
	value = exec_cast_value(value, valtype, var->datatype->typoid,
							&(var->datatype->typinput),
							var->datatype->typioparam,
							var->datatype->atttypmod, isnull);
	if (isnull)
		ereport(ERROR,
				(errcode(ERRCODE_NULL_VALUE_NOT_ALLOWED),
				 errmsg("upper bound of FOR loop cannot be NULL")));
	exec_eval_cleanup(estate);

	/*
	 * Get the by value
	 */
	by_value = exec_eval_expr(estate, stmt->by, &isnull, &valtype);
	by_value = exec_cast_value(by_value, valtype, var->datatype->typoid,
							   &(var->datatype->typinput),
							   var->datatype->typioparam,
							   var->datatype->atttypmod, isnull);

	if (isnull)
		ereport(ERROR,
				(errcode(ERRCODE_NULL_VALUE_NOT_ALLOWED),
				 errmsg("by value of FOR loop cannot be NULL")));
	exec_eval_cleanup(estate);

	/*
	 * Now do the loop
	 */
	for (;;)
	{
		/*
		 * Check bounds
		 */
		if (stmt->reverse)
		{
			if ((int4) (var->value) < (int4) value)
				break;
		}
		else
		{
			if ((int4) (var->value) > (int4) value)
				break;
		}

		found = true;			/* looped at least once */

		/*
		 * Execute the statements
		 */
		rc = exec_stmts(estate, stmt->body);

		if (rc == PLPGSQL_RC_RETURN)
			break;				/* return from function */
		else if (rc == PLPGSQL_RC_EXIT)
		{
			if (estate->exitlabel == NULL)
				/* unlabelled exit, finish the current loop */
				rc = PLPGSQL_RC_OK;
			else if (stmt->label != NULL &&
					 strcmp(stmt->label, estate->exitlabel) == 0)
			{
				/* labelled exit, matches the current stmt's label */
				estate->exitlabel = NULL;
				rc = PLPGSQL_RC_OK;
			}

			/*
			 * otherwise, this is a labelled exit that does not match the
			 * current statement's label, if any: return RC_EXIT so that the
			 * EXIT continues to propagate up the stack.
			 */
			break;
		}
		else if (rc == PLPGSQL_RC_CONTINUE)
		{
			if (estate->exitlabel == NULL)
				/* unlabelled continue, so re-run the current loop */
				rc = PLPGSQL_RC_OK;
			else if (stmt->label != NULL &&
					 strcmp(stmt->label, estate->exitlabel) == 0)
			{
				/* label matches named continue, so re-run loop */
				estate->exitlabel = NULL;
				rc = PLPGSQL_RC_OK;
			}
			else
			{
				/*
				 * otherwise, this is a named continue that does not match the
				 * current statement's label, if any: return RC_CONTINUE so
				 * that the CONTINUE will propagate up the stack.
				 */
				break;
			}
		}

		/*
		 * Increase/decrease loop value, unless it would overflow, in which
		 * case exit the loop.
		 */
		if (stmt->reverse)
			var->value -= by_value;
		else
			var->value += by_value;
	}

	/*
	 * Set the FOUND variable to indicate the result of executing the loop
	 * (namely, whether we looped one or more times). This must be set here so
	 * that it does not interfere with the value of the FOUND variable inside
	 * the loop processing itself.
	 */
	exec_set_found(estate, found);

	return rc;
}


/* ----------
 * exec_stmt_fors			Execute a query, assign each
 *					tuple to a record or row and
 *					execute a group of statements
 *					for it.
 * ----------
 */
static int
exec_stmt_fors(PLpgSQL_execstate *estate, PLpgSQL_stmt_fors *stmt)
{
	PLpgSQL_rec *rec = NULL;
	PLpgSQL_row *row = NULL;
	SPITupleTable *tuptab;
	Portal		portal;
	bool		found = false;
	int			rc = PLPGSQL_RC_OK;
	int			i;
	int			n;

	/*
	 * Determine if we assign to a record or a row
	 */
	if (stmt->rec != NULL)
		rec = (PLpgSQL_rec *) (estate->datums[stmt->rec->recno]);
	else if (stmt->row != NULL)
		row = (PLpgSQL_row *) (estate->datums[stmt->row->rowno]);
	else
		elog(ERROR, "unsupported target");

	/*
	 * Open the implicit cursor for the statement and fetch the initial 10
	 * rows.
	 */
	exec_run_select(estate, stmt->query, 0, &portal);

	SPI_cursor_fetch(portal, true, 10);
	tuptab = SPI_tuptable;
	n = SPI_processed;

	/*
	 * If the query didn't return any rows, set the target to NULL and return
	 * with FOUND = false.
	 */
	if (n == 0)
		exec_move_row(estate, rec, row, NULL, tuptab->tupdesc);
	else
		found = true;			/* processed at least one tuple */

	/*
	 * Now do the loop
	 */
	while (n > 0)
	{
		for (i = 0; i < n; i++)
		{
			/*
			 * Assign the tuple to the target
			 */
			exec_move_row(estate, rec, row, tuptab->vals[i], tuptab->tupdesc);

			/*
			 * Execute the statements
			 */
			rc = exec_stmts(estate, stmt->body);
			if (rc != PLPGSQL_RC_OK)
			{
				if (rc == PLPGSQL_RC_EXIT)
				{
					if (estate->exitlabel == NULL)
						/* unlabelled exit, finish the current loop */
						rc = PLPGSQL_RC_OK;
					else if (stmt->label != NULL &&
							 strcmp(stmt->label, estate->exitlabel) == 0)
					{
						/* labelled exit, matches the current stmt's label */
						estate->exitlabel = NULL;
						rc = PLPGSQL_RC_OK;
					}

					/*
					 * otherwise, we processed a labelled exit that does not
					 * match the current statement's label, if any: return
					 * RC_EXIT so that the EXIT continues to recurse upward.
					 */
				}
				else if (rc == PLPGSQL_RC_CONTINUE)
				{
					if (estate->exitlabel == NULL)
					{
						/* anonymous continue, so re-run the current loop */
						rc = PLPGSQL_RC_OK;
						continue;
					}
					else if (stmt->label != NULL &&
							 strcmp(stmt->label, estate->exitlabel) == 0)
					{
						/* label matches named continue, so re-run loop */
						rc = PLPGSQL_RC_OK;
						estate->exitlabel = NULL;
						continue;
					}

					/*
					 * otherwise, we processed a named continue that does not
					 * match the current statement's label, if any: return
					 * RC_CONTINUE so that the CONTINUE will propagate up the
					 * stack.
					 */
				}

				/*
				 * We're aborting the loop, so cleanup and set FOUND. (This
				 * code should match the code after the loop.)
				 */
				SPI_freetuptable(tuptab);
				SPI_cursor_close(portal);
				exec_set_found(estate, found);

				return rc;
			}
		}

		SPI_freetuptable(tuptab);

		/*
		 * Fetch the next 50 tuples
		 */
		SPI_cursor_fetch(portal, true, 50);
		n = SPI_processed;
		tuptab = SPI_tuptable;
	}

	/*
	 * Release last group of tuples
	 */
	SPI_freetuptable(tuptab);

	/*
	 * Close the implicit cursor
	 */
	SPI_cursor_close(portal);

	/*
	 * Set the FOUND variable to indicate the result of executing the loop
	 * (namely, whether we looped one or more times). This must be set here so
	 * that it does not interfere with the value of the FOUND variable inside
	 * the loop processing itself.
	 */
	exec_set_found(estate, found);

	return rc;
}


/* ----------
 * exec_stmt_exit			Implements EXIT and CONTINUE
 *
 * This begins the process of exiting / restarting a loop.
 * ----------
 */
static int
exec_stmt_exit(PLpgSQL_execstate *estate, PLpgSQL_stmt_exit *stmt)
{
	/*
	 * If the exit / continue has a condition, evaluate it
	 */
	if (stmt->cond != NULL)
	{
		bool		value;
		bool		isnull;

		value = exec_eval_boolean(estate, stmt->cond, &isnull);
		exec_eval_cleanup(estate);
		if (isnull || value == false)
			return PLPGSQL_RC_OK;
	}

	estate->exitlabel = stmt->label;
	if (stmt->is_exit)
		return PLPGSQL_RC_EXIT;
	else
		return PLPGSQL_RC_CONTINUE;
}


/* ----------
 * exec_stmt_return			Evaluate an expression and start
 *					returning from the function.
 * ----------
 */
static int
exec_stmt_return(PLpgSQL_execstate *estate, PLpgSQL_stmt_return *stmt)
{
	/*
	 * If processing a set-returning PL/PgSQL function, the final RETURN
	 * indicates that the function is finished producing tuples.  The rest of
	 * the work will be done at the top level.
	 */
	if (estate->retisset)
		return PLPGSQL_RC_RETURN;

	/* initialize for null result (possibly a tuple) */
	estate->retval = (Datum) 0;
	estate->rettupdesc = NULL;
	estate->retisnull = true;

	if (stmt->retvarno >= 0)
	{
		PLpgSQL_datum *retvar = estate->datums[stmt->retvarno];

		switch (retvar->dtype)
		{
			case PLPGSQL_DTYPE_VAR:
				{
					PLpgSQL_var *var = (PLpgSQL_var *) retvar;

					estate->retval = var->value;
					estate->retisnull = var->isnull;
					estate->rettype = var->datatype->typoid;
				}
				break;

			case PLPGSQL_DTYPE_REC:
				{
					PLpgSQL_rec *rec = (PLpgSQL_rec *) retvar;

					if (HeapTupleIsValid(rec->tup))
					{
						estate->retval = PointerGetDatum(rec->tup);
						estate->rettupdesc = rec->tupdesc;
						estate->retisnull = false;
					}
				}
				break;

			case PLPGSQL_DTYPE_ROW:
				{
					PLpgSQL_row *row = (PLpgSQL_row *) retvar;

					Assert(row->rowtupdesc);
					estate->retval = PointerGetDatum(make_tuple_from_row(estate, row,
															row->rowtupdesc));
					if (estate->retval == 0) /* should not happen */
						elog(ERROR, "row not compatible with its own tupdesc");
					estate->rettupdesc = row->rowtupdesc;
					estate->retisnull = false;
				}
				break;

			default:
				elog(ERROR, "unrecognized dtype: %d", retvar->dtype);
		}

		return PLPGSQL_RC_RETURN;
	}

	if (stmt->expr != NULL)
	{
		if (estate->retistuple)
		{
			exec_run_select(estate, stmt->expr, 1, NULL);
			if (estate->eval_processed > 0)
			{
				estate->retval = PointerGetDatum(estate->eval_tuptable->vals[0]);
				estate->rettupdesc = estate->eval_tuptable->tupdesc;
				estate->retisnull = false;
			}
		}
		else
		{
			/* Normal case for scalar results */
			estate->retval = exec_eval_expr(estate, stmt->expr,
											&(estate->retisnull),
											&(estate->rettype));
		}

		return PLPGSQL_RC_RETURN;
	}

	/*
	 * Special hack for function returning VOID: instead of NULL, return a
	 * non-null VOID value.  This is of dubious importance but is kept for
	 * backwards compatibility.  Note that the only other way to get here is
	 * to have written "RETURN NULL" in a function returning tuple.
	 */
	if (estate->fn_rettype == VOIDOID)
	{
		estate->retval = (Datum) 0;
		estate->retisnull = false;
		estate->rettype = VOIDOID;
	}

	return PLPGSQL_RC_RETURN;
}

/* ----------
 * exec_stmt_return_next		Evaluate an expression and add it to the
 *								list of tuples returned by the current
 *								SRF.
 * ----------
 */
static int
exec_stmt_return_next(PLpgSQL_execstate *estate,
					  PLpgSQL_stmt_return_next *stmt)
{
	TupleDesc	tupdesc;
	int			natts;
	HeapTuple	tuple;
	bool		free_tuple = false;

	if (!estate->retisset)
		ereport(ERROR,
				(errcode(ERRCODE_SYNTAX_ERROR),
				 errmsg("cannot use RETURN NEXT in a non-SETOF function")));

	if (estate->tuple_store == NULL)
	{
		exec_init_tuple_store(estate);
	}

	/* rettupdesc will be filled by exec_init_tuple_store */
	tupdesc = estate->rettupdesc;
	natts = tupdesc->natts;

	if (stmt->retvarno >= 0)
	{
		PLpgSQL_datum *retvar = estate->datums[stmt->retvarno];

		switch (retvar->dtype)
		{
			case PLPGSQL_DTYPE_VAR:
				{
					PLpgSQL_var *var = (PLpgSQL_var *) retvar;
					Datum		retval = var->value;
					bool		isNull = var->isnull;

					if (natts != 1)
						ereport(ERROR,
								(errcode(ERRCODE_DATATYPE_MISMATCH),
						errmsg("wrong result type supplied in RETURN NEXT")));

					/* coerce type if needed */
					retval = exec_simple_cast_value(retval,
													var->datatype->typoid,
												 tupdesc->attrs[0]->atttypid,
												tupdesc->attrs[0]->atttypmod,
													isNull);

					tuple = heap_form_tuple(tupdesc, &retval, &isNull);

					free_tuple = true;
				}
				break;

			case PLPGSQL_DTYPE_REC:
				{
					PLpgSQL_rec *rec = (PLpgSQL_rec *) retvar;

					if (!HeapTupleIsValid(rec->tup))
						ereport(ERROR,
						  (errcode(ERRCODE_OBJECT_NOT_IN_PREREQUISITE_STATE),
						   errmsg("record \"%s\" is not assigned yet",
								  rec->refname),
						   errdetail("The tuple structure of a not-yet-assigned record is indeterminate.")));
					if (!compatible_tupdesc(tupdesc, rec->tupdesc))
						ereport(ERROR,
								(errcode(ERRCODE_DATATYPE_MISMATCH),
						errmsg("wrong record type supplied in RETURN NEXT")));
					tuple = rec->tup;
				}
				break;

			case PLPGSQL_DTYPE_ROW:
				{
					PLpgSQL_row *row = (PLpgSQL_row *) retvar;

					tuple = make_tuple_from_row(estate, row, tupdesc);
					if (tuple == NULL)
						ereport(ERROR,
								(errcode(ERRCODE_DATATYPE_MISMATCH),
						errmsg("wrong record type supplied in RETURN NEXT")));
					free_tuple = true;
				}
				break;

			default:
				elog(ERROR, "unrecognized dtype: %d", retvar->dtype);
				tuple = NULL;	/* keep compiler quiet */
				break;
		}
	}
	else if (stmt->expr)
	{
		Datum		retval;
		bool		isNull;
		Oid			rettype;

		if (natts != 1)
			ereport(ERROR,
					(errcode(ERRCODE_DATATYPE_MISMATCH),
					 errmsg("wrong result type supplied in RETURN NEXT")));

		retval = exec_eval_expr(estate,
								stmt->expr,
								&isNull,
								&rettype);

		/* coerce type if needed */
		retval = exec_simple_cast_value(retval,
										rettype,
										tupdesc->attrs[0]->atttypid,
										tupdesc->attrs[0]->atttypmod,
										isNull);

		tuple = heap_form_tuple(tupdesc, &retval, &isNull);

		free_tuple = true;

		exec_eval_cleanup(estate);
	}
	else
	{
		ereport(ERROR,
				(errcode(ERRCODE_SYNTAX_ERROR),
				 errmsg("RETURN NEXT must have a parameter")));
		tuple = NULL;			/* keep compiler quiet */
	}

	if (HeapTupleIsValid(tuple))
	{
		MemoryContext oldcxt;

		oldcxt = MemoryContextSwitchTo(estate->tuple_store_cxt);
		tuplestore_puttuple(estate->tuple_store, tuple);
		MemoryContextSwitchTo(oldcxt);

		if (free_tuple)
			heap_freetuple(tuple);
	}

	return PLPGSQL_RC_OK;
}

static void
exec_init_tuple_store(PLpgSQL_execstate *estate)
{
	ReturnSetInfo *rsi = estate->rsi;
	MemoryContext oldcxt;

	/*
	 * Check caller can handle a set result in the way we want
	 */
	if (!rsi || !IsA(rsi, ReturnSetInfo) ||
		(rsi->allowedModes & SFRM_Materialize) == 0 ||
		rsi->expectedDesc == NULL)
		ereport(ERROR,
				(errcode(ERRCODE_FEATURE_NOT_SUPPORTED),
				 errmsg("set-valued function called in context that cannot accept a set")));

	estate->tuple_store_cxt = rsi->econtext->ecxt_per_query_memory;

	oldcxt = MemoryContextSwitchTo(estate->tuple_store_cxt);
	estate->tuple_store = tuplestore_begin_heap(true, false, work_mem); 
	MemoryContextSwitchTo(oldcxt);

	estate->rettupdesc = rsi->expectedDesc;
}

/* ----------
 * exec_stmt_raise			Build a message and throw it with elog()
 * ----------
 */
static int
exec_stmt_raise(PLpgSQL_execstate *estate, PLpgSQL_stmt_raise *stmt)
{
	char	   *cp;
	PLpgSQL_dstring ds;
	ListCell   *current_param;

	plpgsql_dstring_init(&ds);
	current_param = list_head(stmt->params);

	for (cp = stmt->message; *cp; cp++)
	{
		/*
		 * Occurrences of a single % are replaced by the next parameter's
		 * external representation. Double %'s are converted to one %.
		 */
		if (cp[0] == '%')
		{
			Oid			paramtypeid;
			Datum		paramvalue;
			bool		paramisnull;
			char	   *extval;

			if (cp[1] == '%')
			{
				plpgsql_dstring_append_char(&ds, cp[1]);
				cp++;
				continue;
			}

			if (current_param == NULL)
				ereport(ERROR,
						(errcode(ERRCODE_SYNTAX_ERROR),
						 errmsg("too few parameters specified for RAISE")));

			paramvalue = exec_eval_expr(estate,
									  (PLpgSQL_expr *) lfirst(current_param),
										&paramisnull,
										&paramtypeid);

			if (paramisnull)
				extval = "<NULL>";
			else
				extval = convert_value_to_string(paramvalue, paramtypeid);
			plpgsql_dstring_append(&ds, extval);
			current_param = lnext(current_param);
			exec_eval_cleanup(estate);
			continue;
		}

		plpgsql_dstring_append_char(&ds, cp[0]);
	}

	/*
	 * If more parameters were specified than were required to process the
	 * format string, throw an error
	 */
	if (current_param != NULL)
		ereport(ERROR,
				(errcode(ERRCODE_SYNTAX_ERROR),
				 errmsg("too many parameters specified for RAISE")));

	/*
	 * Throw the error (may or may not come back)
	 */
	estate->err_text = raise_skip_msg;	/* suppress traceback of raise */

	ereport(stmt->elog_level,
		 ((stmt->elog_level >= ERROR) ? errcode(ERRCODE_RAISE_EXCEPTION) : 0,
		  errmsg_internal("%s", plpgsql_dstring_get(&ds))));

	estate->err_text = NULL;	/* un-suppress... */

	plpgsql_dstring_free(&ds);

	return PLPGSQL_RC_OK;
}


/* ----------
 * Initialize a mostly empty execution state
 * ----------
 */
static void
plpgsql_estate_setup(PLpgSQL_execstate *estate,
					 PLpgSQL_function *func,
					 ReturnSetInfo *rsi)
{
	estate->retval = (Datum) 0;
	estate->retisnull = true;
	estate->rettype = InvalidOid;

	estate->fn_rettype = func->fn_rettype;
	estate->retistuple = func->fn_retistuple;
	estate->retisset = func->fn_retset;

	estate->readonly_func = func->fn_readonly;

	estate->rettupdesc = NULL;
	estate->exitlabel = NULL;

	estate->tuple_store = NULL;
	estate->tuple_store_cxt = NULL;
	estate->rsi = rsi;

	estate->trig_nargs = 0;
	estate->trig_argv = NULL;

	estate->found_varno = func->found_varno;
	estate->ndatums = func->ndatums;
	estate->datums = palloc(sizeof(PLpgSQL_datum *) * estate->ndatums);
	/* caller is expected to fill the datums array */

	estate->eval_tuptable = NULL;
	estate->eval_processed = 0;
	estate->eval_lastoid = InvalidOid;

	estate->err_func = func;
	estate->err_stmt = NULL;
	estate->err_text = NULL;

	/*
	 * Create an EState and ExprContext for evaluation of simple expressions.
	 */
	plpgsql_create_econtext(estate);

	/*
	 * Let the plugin see this function before we initialize any local
	 * PL/pgSQL variables - note that we also give the plugin a few function
	 * pointers so it can call back into PL/pgSQL for doing things like
	 * variable assignments and stack traces
	 */
	if (*plugin_ptr)
	{
		(*plugin_ptr)->error_callback = plpgsql_exec_error_callback;
		(*plugin_ptr)->assign_expr = exec_assign_expr;

		if ((*plugin_ptr)->func_setup)
			((*plugin_ptr)->func_setup) (estate, func);
	}
}

/* ----------
 * Release temporary memory used by expression/subselect evaluation
 *
 * NB: the result of the evaluation is no longer valid after this is done,
 * unless it is a pass-by-value datatype.
 * ----------
 */
static void
exec_eval_cleanup(PLpgSQL_execstate *estate)
{
	/* Clear result of a full SPI_execute */
	if (estate->eval_tuptable != NULL)
		SPI_freetuptable(estate->eval_tuptable);
	estate->eval_tuptable = NULL;

	/* Clear result of exec_eval_simple_expr (but keep the econtext) */
	if (estate->eval_econtext != NULL)
		ResetExprContext(estate->eval_econtext);
}


/* ----------
 * Generate a prepared plan
 * ----------
 */
static void
exec_prepare_plan(PLpgSQL_execstate *estate,
				  PLpgSQL_expr *expr)
{
	int			i;
	_SPI_plan  *spi_plan;
	void	   *plan;
	Oid		   *argtypes;

	/*
	 * We need a temporary argtypes array to load with data. (The finished
	 * plan structure will contain a copy of it.)
	 */
	argtypes = (Oid *) palloc(expr->nparams * sizeof(Oid));

	for (i = 0; i < expr->nparams; i++)
	{
		Datum		paramval;
		bool		paramisnull;

		exec_eval_datum(estate, estate->datums[expr->params[i]],
						InvalidOid,
						&argtypes[i], &paramval, &paramisnull);
	}

	/*
	 * Generate and save the plan
	 */
	plan = SPI_prepare(expr->query, expr->nparams, argtypes);
	if (plan == NULL)
	{
		/* Some SPI errors deserve specific error messages */
		switch (SPI_result)
		{
			case SPI_ERROR_COPY:
				ereport(ERROR,
						(errcode(ERRCODE_FEATURE_NOT_SUPPORTED),
						 errmsg("cannot COPY to/from client in PL/pgSQL")));
			case SPI_ERROR_CURSOR:
				ereport(ERROR,
						(errcode(ERRCODE_FEATURE_NOT_SUPPORTED),
					errmsg("cannot manipulate cursors directly in PL/pgSQL"),
						 errhint("Use PL/pgSQL's cursor features instead.")));
			case SPI_ERROR_TRANSACTION:
				ereport(ERROR,
						(errcode(ERRCODE_FEATURE_NOT_SUPPORTED),
						 errmsg("cannot begin/end transactions in PL/pgSQL"),
						 errhint("Use a BEGIN block with an EXCEPTION clause instead.")));
			default:
				elog(ERROR, "SPI_prepare failed for \"%s\": %s",
					 expr->query, SPI_result_code_string(SPI_result));
		}
	}
	expr->plan = SPI_saveplan(plan);
	spi_plan = (_SPI_plan *) expr->plan;
	expr->plan_argtypes = spi_plan->argtypes;
	expr->expr_simple_expr = NULL;
	exec_simple_check_plan(expr);

	SPI_freeplan(plan);

	if (Gp_role != GP_ROLE_EXECUTE)
	{
		/* 
		 * if we are not in EXECUTE mode, check if plan should be cached. 
		 */
		exec_check_cache_plan(expr);
	}

	pfree(argtypes);
}


/* ----------
 * exec_stmt_execsql			Execute an SQL statement (possibly with INTO).
 * ----------
 */
static int
exec_stmt_execsql(PLpgSQL_execstate *estate,
				  PLpgSQL_stmt_execsql *stmt)
{
	int			i;
	Datum	   *values;
	char	   *nulls;
	long		tcount;
	int			rc;
	PLpgSQL_expr *expr = stmt->sqlstmt;

	/*
	 * On the first call for this statement generate the plan, and detect
	 * whether the statement is INSERT/UPDATE/DELETE
	 */

 	/* if we find a cached plan, check if we want to use it */
	if (expr->plan != NULL)
	{
		exec_free_plan(expr);
	}
	
	if (expr->plan == NULL)
	{
		_SPI_plan  *spi_plan;
		ListCell   *l;

		exec_prepare_plan(estate, expr);
		stmt->mod_stmt = false;
		spi_plan = (_SPI_plan *) expr->plan;
		foreach(l, spi_plan->qtlist)
		{
			ListCell   *l2;

			foreach(l2, (List *) lfirst(l))
			{
				Query	   *q = (Query *) lfirst(l2);

				Assert(IsA(q, Query));
				if (q->canSetTag)
				{
					if (q->commandType == CMD_INSERT ||
						q->commandType == CMD_UPDATE ||
						q->commandType == CMD_DELETE)
						stmt->mod_stmt = true;
				}
			}
		}
	}

	/*
	 * Now build up the values and nulls arguments for SPI_execute_plan()
	 */
	values = (Datum *) palloc(expr->nparams * sizeof(Datum));
	nulls = (char *) palloc(expr->nparams * sizeof(char));

	for (i = 0; i < expr->nparams; i++)
	{
		PLpgSQL_datum *datum = estate->datums[expr->params[i]];
		Oid			paramtypeid;
		bool		paramisnull;

		exec_eval_datum(estate, datum, expr->plan_argtypes[i],
						&paramtypeid, &values[i], &paramisnull);
		if (paramisnull)
			nulls[i] = 'n';
		else
			nulls[i] = ' ';
	}

	/*
	 * If we have INTO, then we only need one row back ... but if we have INTO
	 * STRICT, ask for two rows, so that we can verify the statement returns
	 * only one.  INSERT/UPDATE/DELETE are always treated strictly. Without
	 * INTO, just run the statement to completion (tcount = 0).
	 *
	 * We could just ask for two rows always when using INTO, but there are
	 * some cases where demanding the extra row costs significant time, eg by
	 * forcing completion of a sequential scan.  So don't do it unless we need
	 * to enforce strictness.
	 */
	if (stmt->into)
	{
		if (stmt->strict || stmt->mod_stmt)
			tcount = 2;
		else
			tcount = 1;
	}
	else
		tcount = 0;

	/*
	 * Execute the plan
	 */
	rc = SPI_execute_plan(expr->plan, values, nulls,
						  estate->readonly_func, tcount);

	/*
	 * Check for error, and set FOUND if appropriate (for historical reasons
	 * we set FOUND only for certain query types).	Also Assert that we
	 * identified the statement type the same as SPI did.
	 */
	switch (rc)
	{
		case SPI_OK_SELECT:
			Assert(!stmt->mod_stmt);
			exec_set_found(estate, (SPI_processed != 0));
			break;

		case SPI_OK_INSERT:
		case SPI_OK_UPDATE:
		case SPI_OK_DELETE:
		case SPI_OK_INSERT_RETURNING:
		case SPI_OK_UPDATE_RETURNING:
		case SPI_OK_DELETE_RETURNING:
			Assert(stmt->mod_stmt);
			exec_set_found(estate, (SPI_processed != 0));
			break;

		case SPI_OK_SELINTO:
		case SPI_OK_UTILITY:
			Assert(!stmt->mod_stmt);
			break;

		case SPI_OK_REWRITTEN:
			Assert(!stmt->mod_stmt);

			/*
			 * The command was rewritten into another kind of command. It's
			 * not clear what FOUND would mean in that case (and SPI doesn't
			 * return the row count either), so just set it to false.
			 */
			exec_set_found(estate, false);
			break;

			/* Some SPI errors deserve specific error messages */
		case SPI_ERROR_COPY:
			ereport(ERROR,
					(errcode(ERRCODE_FEATURE_NOT_SUPPORTED),
					 errmsg("cannot COPY to/from client in PL/pgSQL")));

			/* Fixes MPP-3344 */
		case SPI_ERROR_TRANSACTION:
			ereport(ERROR,
					(errcode(ERRCODE_FEATURE_NOT_SUPPORTED),
					 errmsg("cannot begin/end transactions in PL/pgSQL"),
			errhint("Use a BEGIN block with an EXCEPTION clause instead.")));
			break;

		default:
			elog(ERROR, "SPI_execute_plan failed executing query \"%s\": %s",
				 expr->query, SPI_result_code_string(rc));
	}

	/* All variants should save result info for GET DIAGNOSTICS */
	estate->eval_processed = SPI_processed64;
	estate->eval_lastoid = SPI_lastoid;

	/* Process INTO if present */
	if (stmt->into)
	{
		SPITupleTable *tuptab = SPI_tuptable;
		uint32		n = SPI_processed;
		PLpgSQL_rec *rec = NULL;
		PLpgSQL_row *row = NULL;

		/* If the statement did not return a tuple table, complain */
		if (tuptab == NULL)
			ereport(ERROR,
					(errcode(ERRCODE_SYNTAX_ERROR),
				errmsg("INTO used with a command that cannot return data")));

		/* Determine if we assign to a record or a row */
		if (stmt->rec != NULL)
			rec = (PLpgSQL_rec *) (estate->datums[stmt->rec->recno]);
		else if (stmt->row != NULL)
			row = (PLpgSQL_row *) (estate->datums[stmt->row->rowno]);
		else
			elog(ERROR, "unsupported target");

		/*
		 * If SELECT ... INTO specified STRICT, and the query didn't find
		 * exactly one row, throw an error.  If STRICT was not specified, then
		 * allow the query to find any number of rows.
		 */
		if (n == 0)
		{
			if (stmt->strict)
				ereport(ERROR,
						(errcode(ERRCODE_NO_DATA_FOUND),
						 errmsg("query returned no rows")));
			/* set the target to NULL(s) */
			exec_move_row(estate, rec, row, NULL, tuptab->tupdesc);
		}
		else
		{
			if (n > 1 && (stmt->strict || stmt->mod_stmt))
				ereport(ERROR,
						(errcode(ERRCODE_TOO_MANY_ROWS),
						 errmsg("query returned more than one row")));
			/* Put the first result row into the target */
			exec_move_row(estate, rec, row, tuptab->vals[0], tuptab->tupdesc);
		}

		/* Clean up */
		SPI_freetuptable(SPI_tuptable);
	}
	else
	{
		/* If the statement returned a tuple table, complain */
		if (SPI_tuptable != NULL)
			ereport(ERROR,
					(errcode(ERRCODE_SYNTAX_ERROR),
					 errmsg("query has no destination for result data"),
					 (rc == SPI_OK_SELECT) ? errhint("If you want to discard the results of a SELECT, use PERFORM instead.") : 0));
	}

	pfree(values);
	pfree(nulls);

	return PLPGSQL_RC_OK;
}


/* ----------
 * exec_stmt_dynexecute			Execute a dynamic SQL query
 *					(possibly with INTO).
 * ----------
 */
static int
exec_stmt_dynexecute(PLpgSQL_execstate *estate,
					 PLpgSQL_stmt_dynexecute *stmt)
{
	Datum		query;
	bool		isnull = false;
	Oid			restype;
	char	   *querystr;
	int			exec_res;

	/*
	 * First we evaluate the string expression after the EXECUTE keyword. Its
	 * result is the querystring we have to execute.
	 */
	query = exec_eval_expr(estate, stmt->query, &isnull, &restype);
	if (isnull)
		ereport(ERROR,
				(errcode(ERRCODE_NULL_VALUE_NOT_ALLOWED),
				 errmsg("cannot EXECUTE a null querystring")));

	/* Get the C-String representation */
	querystr = convert_value_to_string(query, restype);

	exec_eval_cleanup(estate);

	/*
	 * Call SPI_execute() without preparing a saved plan.
	 */
	exec_res = SPI_execute(querystr, estate->readonly_func, 0);

	switch (exec_res)
	{
		case SPI_OK_SELECT:
		case SPI_OK_INSERT:
		case SPI_OK_UPDATE:
		case SPI_OK_DELETE:
		case SPI_OK_INSERT_RETURNING:
		case SPI_OK_UPDATE_RETURNING:
		case SPI_OK_DELETE_RETURNING:
		case SPI_OK_UTILITY:
			break;

		case 0:

			/*
			 * Also allow a zero return, which implies the querystring
			 * contained no commands.
			 */
			break;

		case SPI_OK_SELINTO:

			/*
			 * We want to disallow SELECT INTO for now, because its behavior
			 * is not consistent with SELECT INTO in a normal plpgsql context.
			 * (We need to reimplement EXECUTE to parse the string as a
			 * plpgsql command, not just feed it to SPI_execute.) However,
			 * CREATE AS should be allowed ... and since it produces the same
			 * parsetree as SELECT INTO, there's no way to tell the difference
			 * except to look at the source text.  Wotta kluge!
			 */
			{
				char	   *ptr;

				for (ptr = querystr; *ptr; ptr++)
					if (!scanner_isspace(*ptr))
						break;
				if (*ptr == 'S' || *ptr == 's')
					ereport(ERROR,
							(errcode(ERRCODE_FEATURE_NOT_SUPPORTED),
							 errmsg("EXECUTE of SELECT ... INTO is not implemented yet")));
				break;
			}

			/* Some SPI errors deserve specific error messages */
		case SPI_ERROR_COPY:
			ereport(ERROR,
					(errcode(ERRCODE_FEATURE_NOT_SUPPORTED),
					 errmsg("cannot COPY to/from client in PL/pgSQL")));
		case SPI_ERROR_CURSOR:
			ereport(ERROR,
					(errcode(ERRCODE_FEATURE_NOT_SUPPORTED),
					 errmsg("cannot manipulate cursors directly in PL/pgSQL"),
					 errhint("Use PL/pgSQL's cursor features instead.")));
		case SPI_ERROR_TRANSACTION:
			ereport(ERROR,
					(errcode(ERRCODE_FEATURE_NOT_SUPPORTED),
					 errmsg("cannot begin/end transactions in PL/pgSQL"),
			errhint("Use a BEGIN block with an EXCEPTION clause instead.")));

		default:
			elog(ERROR, "SPI_execute failed executing query \"%s\": %s",
				 querystr, SPI_result_code_string(exec_res));
			break;
	}

	/* Save result info for GET DIAGNOSTICS */
	estate->eval_processed = SPI_processed;
	estate->eval_lastoid = SPI_lastoid;

	/* Process INTO if present */
	if (stmt->into)
	{
		SPITupleTable *tuptab = SPI_tuptable;
		uint32		n = SPI_processed;
		PLpgSQL_rec *rec = NULL;
		PLpgSQL_row *row = NULL;

		/* If the statement did not return a tuple table, complain */
		if (tuptab == NULL)
			ereport(ERROR,
					(errcode(ERRCODE_SYNTAX_ERROR),
				errmsg("INTO used with a command that cannot return data")));

		/* Determine if we assign to a record or a row */
		if (stmt->rec != NULL)
			rec = (PLpgSQL_rec *) (estate->datums[stmt->rec->recno]);
		else if (stmt->row != NULL)
			row = (PLpgSQL_row *) (estate->datums[stmt->row->rowno]);
		else
			elog(ERROR, "unsupported target");

		/*
		 * If SELECT ... INTO specified STRICT, and the query didn't find
		 * exactly one row, throw an error.  If STRICT was not specified, then
		 * allow the query to find any number of rows.
		 */
		if (n == 0)
		{
			if (stmt->strict)
				ereport(ERROR,
						(errcode(ERRCODE_NO_DATA_FOUND),
						 errmsg("query returned no rows")));
			/* set the target to NULL(s) */
			exec_move_row(estate, rec, row, NULL, tuptab->tupdesc);
		}
		else
		{
			if (n > 1 && stmt->strict)
				ereport(ERROR,
						(errcode(ERRCODE_TOO_MANY_ROWS),
						 errmsg("query returned more than one row")));
			/* Put the first result row into the target */
			exec_move_row(estate, rec, row, tuptab->vals[0], tuptab->tupdesc);
		}
	}
	else
	{
		/*
		 * It might be a good idea to raise an error if the query returned
		 * tuples that are being ignored, but historically we have not done
		 * that.
		 */
	}

	/* Release any result from SPI_execute, as well as the querystring */
	SPI_freetuptable(SPI_tuptable);
	pfree(querystr);

	return PLPGSQL_RC_OK;
}


/* ----------
 * exec_stmt_dynfors			Execute a dynamic query, assign each
 *					tuple to a record or row and
 *					execute a group of statements
 *					for it.
 * ----------
 */
static int
exec_stmt_dynfors(PLpgSQL_execstate *estate, PLpgSQL_stmt_dynfors *stmt)
{
	Datum		query;
	bool		isnull;
	Oid			restype;
	char	   *querystr;
	PLpgSQL_rec *rec = NULL;
	PLpgSQL_row *row = NULL;
	SPITupleTable *tuptab;
	int			n;
	void	   *plan;
	Portal		portal;
	bool		found = false;

	/*
	 * Determine if we assign to a record or a row
	 */
	if (stmt->rec != NULL)
		rec = (PLpgSQL_rec *) (estate->datums[stmt->rec->recno]);
	else if (stmt->row != NULL)
		row = (PLpgSQL_row *) (estate->datums[stmt->row->rowno]);
	else
		elog(ERROR, "unsupported target");

	/*
	 * Evaluate the string expression after the EXECUTE keyword. It's result
	 * is the querystring we have to execute.
	 */
	query = exec_eval_expr(estate, stmt->query, &isnull, &restype);
	if (isnull)
		ereport(ERROR,
				(errcode(ERRCODE_NULL_VALUE_NOT_ALLOWED),
				 errmsg("cannot EXECUTE a null querystring")));

	/* Get the C-String representation */
	querystr = convert_value_to_string(query, restype);

	exec_eval_cleanup(estate);

	/*
	 * Prepare a plan and open an implicit cursor for the query
	 */
	plan = SPI_prepare(querystr, 0, NULL);
	if (plan == NULL)
		elog(ERROR, "SPI_prepare failed for \"%s\": %s",
			 querystr, SPI_result_code_string(SPI_result));
	portal = SPI_cursor_open(NULL, plan, NULL, NULL,
							 estate->readonly_func);
	if (portal == NULL)
		elog(ERROR, "could not open implicit cursor for query \"%s\": %s",
			 querystr, SPI_result_code_string(SPI_result));
	pfree(querystr);
	SPI_freeplan(plan);

	/*
	 * Fetch the initial 10 tuples
	 */
	SPI_cursor_fetch(portal, true, 10);
	tuptab = SPI_tuptable;
	n = SPI_processed;

	/*
	 * If the query didn't return any rows, set the target to NULL and return
	 * with FOUND = false.
	 */
	if (n == 0)
		exec_move_row(estate, rec, row, NULL, tuptab->tupdesc);
	else
		found = true;			/* processed at least one tuple */

	/*
	 * Now do the loop
	 */
	while (n > 0)
	{
		int			i;

		for (i = 0; i < n; i++)
		{
			int			rc;

			/*
			 * Assign the tuple to the target
			 */
			exec_move_row(estate, rec, row, tuptab->vals[i], tuptab->tupdesc);

			/*
			 * Execute the statements
			 */
			rc = exec_stmts(estate, stmt->body);

			if (rc != PLPGSQL_RC_OK)
			{
				if (rc == PLPGSQL_RC_EXIT)
				{
					if (estate->exitlabel == NULL)
						/* unlabelled exit, finish the current loop */
						rc = PLPGSQL_RC_OK;
					else if (stmt->label != NULL &&
							 strcmp(stmt->label, estate->exitlabel) == 0)
					{
						/* labelled exit, matches the current stmt's label */
						estate->exitlabel = NULL;
						rc = PLPGSQL_RC_OK;
					}

					/*
					 * otherwise, we processed a labelled exit that does not
					 * match the current statement's label, if any: return
					 * RC_EXIT so that the EXIT continues to recurse upward.
					 */
				}
				else if (rc == PLPGSQL_RC_CONTINUE)
				{
					if (estate->exitlabel == NULL)
						/* unlabelled continue, continue the current loop */
						continue;
					else if (stmt->label != NULL &&
							 strcmp(stmt->label, estate->exitlabel) == 0)
					{
						/* labelled continue, matches the current stmt's label */
						estate->exitlabel = NULL;
						continue;
					}

					/*
					 * otherwise, we process a labelled continue that does not
					 * match the current statement's label, so propagate
					 * RC_CONTINUE upward in the stack.
					 */
				}

				/*
				 * We're aborting the loop, so cleanup and set FOUND. (This
				 * code should match the code after the loop.)
				 */
				SPI_freetuptable(tuptab);
				SPI_cursor_close(portal);
				exec_set_found(estate, found);

				return rc;
			}
		}

		SPI_freetuptable(tuptab);

		/*
		 * Fetch the next 50 tuples
		 */
		SPI_cursor_fetch(portal, true, 50);
		n = SPI_processed;
		tuptab = SPI_tuptable;
	}

	/*
	 * Release last group of tuples
	 */
	SPI_freetuptable(tuptab);

	/*
	 * Close the implicit cursor
	 */
	SPI_cursor_close(portal);

	/*
	 * Set the FOUND variable to indicate the result of executing the loop
	 * (namely, whether we looped one or more times). This must be set here so
	 * that it does not interfere with the value of the FOUND variable inside
	 * the loop processing itself.
	 */
	exec_set_found(estate, found);

	return PLPGSQL_RC_OK;
}


/* ----------
 * exec_stmt_open			Execute an OPEN cursor statement
 * ----------
 */
static int
exec_stmt_open(PLpgSQL_execstate *estate, PLpgSQL_stmt_open *stmt)
{
	PLpgSQL_var *curvar = NULL;
	char	   *curname = NULL;
	PLpgSQL_expr *query = NULL;
	Portal		portal;
	int			i;
	Datum	   *values;
	char	   *nulls;
	bool		isnull;


	/* ----------
	 * Get the cursor variable and if it has an assigned name, check
	 * that it's not in use currently.
	 * ----------
	 */
	curvar = (PLpgSQL_var *) (estate->datums[stmt->curvar]);
	if (!curvar->isnull)
	{
		curname = DatumGetCString(DirectFunctionCall1(textout, curvar->value));
		if (SPI_cursor_find(curname) != NULL)
			ereport(ERROR,
					(errcode(ERRCODE_DUPLICATE_CURSOR),
					 errmsg("cursor \"%s\" already in use", curname)));
	}

	/* ----------
	 * Process the OPEN according to it's type.
	 * ----------
	 */
	if (stmt->query != NULL)
	{
		/* ----------
		 * This is an OPEN refcursor FOR SELECT ...
		 *
		 * We just make sure the query is planned. The real work is
		 * done downstairs.
		 * ----------
		 */
		query = stmt->query;

	 	/* if we find a cached plan, check if we want to use it */
		if (query->plan != NULL)
		{
			exec_free_plan(query);
		}
	
		if (query->plan == NULL)
			exec_prepare_plan(estate, query);
	}
	else if (stmt->dynquery != NULL)
	{
		/* ----------
		 * This is an OPEN refcursor FOR EXECUTE ...
		 * ----------
		 */
		Datum		queryD;
		Oid			restype;
		char	   *querystr;
		void	   *curplan;

		/* ----------
		 * We evaluate the string expression after the
		 * EXECUTE keyword. It's result is the querystring we have
		 * to execute.
		 * ----------
		 */
		queryD = exec_eval_expr(estate, stmt->dynquery, &isnull, &restype);
		if (isnull)
			ereport(ERROR,
					(errcode(ERRCODE_NULL_VALUE_NOT_ALLOWED),
					 errmsg("cannot EXECUTE a null querystring")));

		/* Get the C-String representation */
		querystr = convert_value_to_string(queryD, restype);

		exec_eval_cleanup(estate);

		/* ----------
		 * Now we prepare a query plan for it and open a cursor
		 * ----------
		 */
		curplan = SPI_prepare(querystr, 0, NULL);
		if (curplan == NULL)
			elog(ERROR, "SPI_prepare failed for \"%s\": %s",
				 querystr, SPI_result_code_string(SPI_result));
		portal = SPI_cursor_open(curname, curplan, NULL, NULL,
								 estate->readonly_func);
		if (portal == NULL)
			elog(ERROR, "could not open cursor for query \"%s\": %s",
				 querystr, SPI_result_code_string(SPI_result));
		pfree(querystr);
		SPI_freeplan(curplan);

		/* ----------
		 * Store the eventually assigned cursor name in the cursor variable
		 * ----------
		 */
		free_var(curvar);
		curvar->value = DirectFunctionCall1(textin, CStringGetDatum((char *) portal->name));
		curvar->isnull = false;
		curvar->freeval = true;

		return PLPGSQL_RC_OK;
	}
	else
	{
		/* ----------
		 * This is an OPEN cursor
		 *
		 * Note: parser should already have checked that statement supplies
		 * args iff cursor needs them, but we check again to be safe.
		 * ----------
		 */
		if (stmt->argquery != NULL)
		{
			/* ----------
			 * OPEN CURSOR with args.  We fake a SELECT ... INTO ...
			 * statement to evaluate the args and put 'em into the
			 * internal row.
			 * ----------
			 */
			PLpgSQL_stmt_execsql set_args;

			if (curvar->cursor_explicit_argrow < 0)
				ereport(ERROR,
						(errcode(ERRCODE_SYNTAX_ERROR),
					errmsg("arguments given for cursor without arguments")));

			memset(&set_args, 0, sizeof(set_args));
			set_args.cmd_type = PLPGSQL_STMT_EXECSQL;
			set_args.lineno = stmt->lineno;
			set_args.sqlstmt = stmt->argquery;
			set_args.into = true;
			/* XXX historically this has not been STRICT */
			set_args.row = (PLpgSQL_row *)
				(estate->datums[curvar->cursor_explicit_argrow]);

			if (exec_stmt_execsql(estate, &set_args) != PLPGSQL_RC_OK)
				elog(ERROR, "open cursor failed during argument processing");
		}
		else
		{
			if (curvar->cursor_explicit_argrow >= 0)
				ereport(ERROR,
						(errcode(ERRCODE_SYNTAX_ERROR),
						 errmsg("arguments required for cursor")));
		}

		query = curvar->cursor_explicit_expr;
		/* if we find a cached plan, check if we want to use it */
		if (query->plan != NULL)
		{
			exec_free_plan(query);
		}

		if (query->plan == NULL)
			exec_prepare_plan(estate, query);
	}

	/* ----------
	 * Here we go if we have a saved plan where we have to put
	 * values into, either from an explicit cursor or from a
	 * refcursor opened with OPEN ... FOR SELECT ...;
	 * ----------
	 */
	values = (Datum *) palloc(query->nparams * sizeof(Datum));
	nulls = (char *) palloc(query->nparams * sizeof(char));

	for (i = 0; i < query->nparams; i++)
	{
		PLpgSQL_datum *datum = estate->datums[query->params[i]];
		Oid			paramtypeid;
		bool		paramisnull;

		exec_eval_datum(estate, datum, query->plan_argtypes[i],
						&paramtypeid, &values[i], &paramisnull);
		if (paramisnull)
			nulls[i] = 'n';
		else
			nulls[i] = ' ';
	}

	/* ----------
	 * Open the cursor
	 * ----------
	 */
	portal = SPI_cursor_open(curname, query->plan, values, nulls,
							 estate->readonly_func);
	if (portal == NULL)
		elog(ERROR, "could not open cursor: %s",
			 SPI_result_code_string(SPI_result));

	pfree(values);
	pfree(nulls);
	if (curname)
		pfree(curname);

	/* ----------
	 * Store the eventually assigned portal name in the cursor variable
	 * ----------
	 */
	free_var(curvar);
	curvar->value = DirectFunctionCall1(textin, CStringGetDatum((char *) portal->name));
	curvar->isnull = false;
	curvar->freeval = true;

	return PLPGSQL_RC_OK;
}


/* ----------
 * exec_stmt_fetch			Fetch from a cursor into a target
 * ----------
 */
static int
exec_stmt_fetch(PLpgSQL_execstate *estate, PLpgSQL_stmt_fetch *stmt)
{
	PLpgSQL_var *curvar = NULL;
	PLpgSQL_rec *rec = NULL;
	PLpgSQL_row *row = NULL;
	SPITupleTable *tuptab;
	Portal		portal;
	char	   *curname;
	int			n;

	/* ----------
	 * Get the portal of the cursor by name
	 * ----------
	 */
	curvar = (PLpgSQL_var *) (estate->datums[stmt->curvar]);
	if (curvar->isnull)
		ereport(ERROR,
				(errcode(ERRCODE_NULL_VALUE_NOT_ALLOWED),
				 errmsg("cursor variable \"%s\" is NULL", curvar->refname)));
	curname = DatumGetCString(DirectFunctionCall1(textout, curvar->value));

	portal = SPI_cursor_find(curname);
	if (portal == NULL)
		ereport(ERROR,
				(errcode(ERRCODE_UNDEFINED_CURSOR),
				 errmsg("cursor \"%s\" does not exist", curname)));
	pfree(curname);

	/* ----------
	 * Determine if we fetch into a record or a row
	 * ----------
	 */
	if (stmt->rec != NULL)
		rec = (PLpgSQL_rec *) (estate->datums[stmt->rec->recno]);
	else if (stmt->row != NULL)
		row = (PLpgSQL_row *) (estate->datums[stmt->row->rowno]);
	else
		elog(ERROR, "unsupported target");

	/* ----------
	 * Fetch 1 tuple from the cursor
	 * ----------
	 */
	SPI_cursor_fetch(portal, true, 1);
	tuptab = SPI_tuptable;
	n = SPI_processed;

	/* ----------
	 * Set the target and the global FOUND variable appropriately.
	 * ----------
	 */
	if (n == 0)
	{
		exec_move_row(estate, rec, row, NULL, tuptab->tupdesc);
		exec_set_found(estate, false);
	}
	else
	{
		exec_move_row(estate, rec, row, tuptab->vals[0], tuptab->tupdesc);
		exec_set_found(estate, true);
	}

	SPI_freetuptable(tuptab);

	return PLPGSQL_RC_OK;
}


/* ----------
 * exec_stmt_close			Close a cursor
 * ----------
 */
static int
exec_stmt_close(PLpgSQL_execstate *estate, PLpgSQL_stmt_close *stmt)
{
	PLpgSQL_var *curvar = NULL;
	Portal		portal;
	char	   *curname;

	/* ----------
	 * Get the portal of the cursor by name
	 * ----------
	 */
	curvar = (PLpgSQL_var *) (estate->datums[stmt->curvar]);
	if (curvar->isnull)
		ereport(ERROR,
				(errcode(ERRCODE_NULL_VALUE_NOT_ALLOWED),
				 errmsg("cursor variable \"%s\" is NULL", curvar->refname)));
	curname = DatumGetCString(DirectFunctionCall1(textout, curvar->value));

	portal = SPI_cursor_find(curname);
	if (portal == NULL)
		ereport(ERROR,
				(errcode(ERRCODE_UNDEFINED_CURSOR),
				 errmsg("cursor \"%s\" does not exist", curname)));
	pfree(curname);

	/* ----------
	 * And close it.
	 * ----------
	 */
	SPI_cursor_close(portal);

	return PLPGSQL_RC_OK;
}


/* ----------
 * exec_assign_expr			Put an expression's result into
 *					a variable.
 * ----------
 */
static void
exec_assign_expr(PLpgSQL_execstate *estate, PLpgSQL_datum *target,
				 PLpgSQL_expr *expr)
{
	Datum		value;
	Oid			valtype;
	bool		isnull = false;

	value = exec_eval_expr(estate, expr, &isnull, &valtype);
	exec_assign_value(estate, target, value, valtype, &isnull);
	exec_eval_cleanup(estate);
}


/* ----------
 * exec_assign_value			Put a value into a target field
 * ----------
 */
static void
exec_assign_value(PLpgSQL_execstate *estate,
				  PLpgSQL_datum *target,
				  Datum value, Oid valtype, bool *isNull)
{
	switch (target->dtype)
	{
		case PLPGSQL_DTYPE_VAR:
			{
				/*
				 * Target is a variable
				 */
				PLpgSQL_var *var = (PLpgSQL_var *) target;
				Datum		newvalue;

				newvalue = exec_cast_value(value, valtype, var->datatype->typoid,
										   &(var->datatype->typinput),
										   var->datatype->typioparam,
										   var->datatype->atttypmod,
										   *isNull);

				if (*isNull && var->notnull)
					ereport(ERROR,
							(errcode(ERRCODE_NULL_VALUE_NOT_ALLOWED),
							 errmsg("null value cannot be assigned to variable \"%s\" declared NOT NULL",
									var->refname)));

				/*
				 * If type is by-reference, make sure we have a freshly
				 * palloc'd copy; the originally passed value may not live as
				 * long as the variable!  But we don't need to re-copy if
				 * exec_cast_value performed a conversion; its output must
				 * already be palloc'd.
				 */
				if (!var->datatype->typbyval && !*isNull)
				{
					if (newvalue == value)
						newvalue = datumCopy(newvalue,
											 false,
											 var->datatype->typlen);
				}

				/*
				 * Now free the old value.	(We can't do this any earlier
				 * because of the possibility that we are assigning the var's
				 * old value to it, eg "foo := foo".  We could optimize out
				 * the assignment altogether in such cases, but it's too
				 * infrequent to be worth testing for.)
				 */
				free_var(var);

				var->value = newvalue;
				var->isnull = *isNull;
				if (!var->datatype->typbyval && !*isNull)
					var->freeval = true;
				break;
			}

		case PLPGSQL_DTYPE_ROW:
			{
				/*
				 * Target is a row variable
				 */
				PLpgSQL_row *row = (PLpgSQL_row *) target;

				/* Source must be of RECORD or composite type */
				if (!(valtype == RECORDOID ||
					  get_typtype(valtype) == 'c'))
					ereport(ERROR,
							(errcode(ERRCODE_DATATYPE_MISMATCH),
							 errmsg("cannot assign non-composite value to a row variable")));
				if (*isNull)
				{
					/* If source is null, just assign nulls to the row */
					exec_move_row(estate, NULL, row, NULL, NULL);
				}
				else
				{
					HeapTupleHeader td;
					Oid			tupType;
					int32		tupTypmod;
					TupleDesc	tupdesc;
					HeapTupleData tmptup;

					/* Else source is a tuple Datum, safe to do this: */
					td = DatumGetHeapTupleHeader(value);
					/* Extract rowtype info and find a tupdesc */
					tupType = HeapTupleHeaderGetTypeId(td);
					tupTypmod = HeapTupleHeaderGetTypMod(td);
					tupdesc = lookup_rowtype_tupdesc(tupType, tupTypmod);
					/* Build a temporary HeapTuple control structure */
					tmptup.t_len = HeapTupleHeaderGetDatumLength(td);
					ItemPointerSetInvalid(&(tmptup.t_self));
					tmptup.t_data = td;
					exec_move_row(estate, NULL, row, &tmptup, tupdesc);
					ReleaseTupleDesc(tupdesc);
				}
				break;
			}

		case PLPGSQL_DTYPE_REC:
			{
				/*
				 * Target is a record variable
				 */
				PLpgSQL_rec *rec = (PLpgSQL_rec *) target;

				/* Source must be of RECORD or composite type */
				if (!(valtype == RECORDOID ||
					  get_typtype(valtype) == 'c'))
					ereport(ERROR,
							(errcode(ERRCODE_DATATYPE_MISMATCH),
							 errmsg("cannot assign non-composite value to a record variable")));
				if (*isNull)
				{
					/* If source is null, just assign nulls to the record */
					exec_move_row(estate, rec, NULL, NULL, NULL);
				}
				else
				{
					HeapTupleHeader td;
					Oid			tupType;
					int32		tupTypmod;
					TupleDesc	tupdesc;
					HeapTupleData tmptup;

					/* Else source is a tuple Datum, safe to do this: */
					td = DatumGetHeapTupleHeader(value);
					/* Extract rowtype info and find a tupdesc */
					tupType = HeapTupleHeaderGetTypeId(td);
					tupTypmod = HeapTupleHeaderGetTypMod(td);
					tupdesc = lookup_rowtype_tupdesc(tupType, tupTypmod);
					/* Build a temporary HeapTuple control structure */
					tmptup.t_len = HeapTupleHeaderGetDatumLength(td);
					ItemPointerSetInvalid(&(tmptup.t_self));
					tmptup.t_data = td;
					exec_move_row(estate, rec, NULL, &tmptup, tupdesc);
					ReleaseTupleDesc(tupdesc);
				}
				break;
			}

		case PLPGSQL_DTYPE_RECFIELD:
			{
				/*
				 * Target is a field of a record
				 */
				PLpgSQL_recfield *recfield = (PLpgSQL_recfield *) target;
				PLpgSQL_rec *rec;
				int			fno;
				HeapTuple	newtup;
				int			natts;
				int			i;
				Datum	   *values;
				bool	   *nulls;
				void	   *mustfree;
				bool		attisnull;
				Oid			atttype;
				int32		atttypmod;

				rec = (PLpgSQL_rec *) (estate->datums[recfield->recparentno]);

				/*
				 * Check that there is already a tuple in the record. We need
				 * that because records don't have any predefined field
				 * structure.
				 */
				if (!HeapTupleIsValid(rec->tup))
					ereport(ERROR,
						  (errcode(ERRCODE_OBJECT_NOT_IN_PREREQUISITE_STATE),
						   errmsg("record \"%s\" is not assigned yet",
								  rec->refname),
						   errdetail("The tuple structure of a not-yet-assigned record is indeterminate.")));

				/*
				 * Get the number of the records field to change and the
				 * number of attributes in the tuple.
				 */
				fno = SPI_fnumber(rec->tupdesc, recfield->fieldname);
				if (fno == SPI_ERROR_NOATTRIBUTE)
					ereport(ERROR,
							(errcode(ERRCODE_UNDEFINED_COLUMN),
							 errmsg("record \"%s\" has no field \"%s\"",
									rec->refname, recfield->fieldname)));
				fno--;
				natts = rec->tupdesc->natts;

				/*
				 * Set up values/datums arrays for heap_form_tuple.	For all
				 * the attributes except the one we want to replace, use the
				 * value that's in the old tuple.
				 */
				values = palloc(sizeof(Datum) * natts);
				nulls = palloc(sizeof(bool) * natts);

				for (i = 0; i < natts; i++)
				{
					if (i == fno)
						continue;
					values[i] = SPI_getbinval(rec->tup, rec->tupdesc,
											  i + 1, &attisnull);
					nulls[i] = attisnull;
				}

				/*
				 * Now insert the new value, being careful to cast it to the
				 * right type.
				 */
				atttype = SPI_gettypeid(rec->tupdesc, fno + 1);
				atttypmod = rec->tupdesc->attrs[fno]->atttypmod;
				attisnull = *isNull;
				values[fno] = exec_simple_cast_value(value,
													 valtype,
													 atttype,
													 atttypmod,
													 attisnull);
				nulls[fno] = attisnull;

				/*
				 * Avoid leaking the result of exec_simple_cast_value, if it
				 * performed a conversion to a pass-by-ref type.
				 */
				if (!attisnull && values[fno] != value && !get_typbyval(atttype))
					mustfree = DatumGetPointer(values[fno]);
				else
					mustfree = NULL;

				/*
				 * Now call heap_form_tuple() to create a new tuple that
				 * replaces the old one in the record.
				 */
				newtup = heap_form_tuple(rec->tupdesc, values, nulls);

				if (rec->freetup)
					heap_freetuple(rec->tup);

				rec->tup = newtup;
				rec->freetup = true;

				pfree(values);
				pfree(nulls);
				if (mustfree)
					pfree(mustfree);

				break;
			}

		case PLPGSQL_DTYPE_ARRAYELEM:
			{
				int			nsubscripts;
				int			i;
				PLpgSQL_expr *subscripts[MAXDIM];
				int			subscriptvals[MAXDIM];
				bool		oldarrayisnull;
				Oid			arraytypeid,
							arrayelemtypeid;
				int16		arraytyplen,
							elemtyplen;
				bool		elemtypbyval;
				char		elemtypalign;
				Datum		oldarraydatum,
							coerced_value;
				ArrayType  *oldarrayval;
				ArrayType  *newarrayval;

				/*
				 * Target is an element of an array
				 *
				 * To handle constructs like x[1][2] := something, we have to
				 * be prepared to deal with a chain of arrayelem datums. Chase
				 * back to find the base array datum, and save the subscript
				 * expressions as we go.  (We are scanning right to left here,
				 * but want to evaluate the subscripts left-to-right to
				 * minimize surprises.)
				 */
				nsubscripts = 0;
				do
				{
					PLpgSQL_arrayelem *arrayelem = (PLpgSQL_arrayelem *) target;

					if (nsubscripts >= MAXDIM)
						ereport(ERROR,
								(errcode(ERRCODE_PROGRAM_LIMIT_EXCEEDED),
								 errmsg("number of array dimensions exceeds the maximum allowed, %d",
										MAXDIM)));
					subscripts[nsubscripts++] = arrayelem->subscript;
					target = estate->datums[arrayelem->arrayparentno];
				} while (target->dtype == PLPGSQL_DTYPE_ARRAYELEM);

				/* Fetch current value of array datum */
				exec_eval_datum(estate, target, InvalidOid,
							  &arraytypeid, &oldarraydatum, &oldarrayisnull);

				arrayelemtypeid = get_element_type(arraytypeid);
				if (!OidIsValid(arrayelemtypeid))
					ereport(ERROR,
							(errcode(ERRCODE_DATATYPE_MISMATCH),
							 errmsg("subscripted object is not an array")));

				get_typlenbyvalalign(arrayelemtypeid,
									 &elemtyplen,
									 &elemtypbyval,
									 &elemtypalign);
				arraytyplen = get_typlen(arraytypeid);

				/*
				 * Allow exec_eval_integer to evaluate non-single
				 * Result (simple expression) queries.
				 */
				SPITupleTable * save_tuptable = estate->eval_tuptable;
				estate->eval_tuptable = NULL;

				/*
				 * Evaluate the subscripts, switch into left-to-right order.
				 * Like ExecEvalArrayRef(), complain if any subscript is null.
				 */
				for (i = 0; i < nsubscripts; i++)
				{
					bool		subisnull;

					subscriptvals[i] =
						exec_eval_integer(estate,
										  subscripts[nsubscripts - 1 - i],
										  &subisnull);

					if (estate->eval_tuptable != NULL)
					{
						SPI_freetuptable(estate->eval_tuptable);
						estate->eval_tuptable = NULL;
					}

					if (subisnull)
						ereport(ERROR,
								(errcode(ERRCODE_NULL_VALUE_NOT_ALLOWED),
								 errmsg("array subscript in assignment must not be NULL")));
				}

				/* Swap to the caller's tuple table. */
				Assert(estate->eval_tuptable == NULL);
				estate->eval_tuptable = save_tuptable;

				/* Coerce source value to match array element type. */
				coerced_value = exec_simple_cast_value(value,
													   valtype,
													   arrayelemtypeid,
													   -1,
													   *isNull);

				/*
				 * If the original array is null, cons up an empty array so
				 * that the assignment can proceed; we'll end with a
				 * one-element array containing just the assigned-to
				 * subscript.  This only works for varlena arrays, though; for
				 * fixed-length array types we skip the assignment.  We can't
				 * support assignment of a null entry into a fixed-length
				 * array, either, so that's a no-op too.  This is all ugly but
				 * corresponds to the current behavior of ExecEvalArrayRef().
				 */
				if (arraytyplen > 0 &&	/* fixed-length array? */
					(oldarrayisnull || *isNull))
					return;

				if (oldarrayisnull)
					oldarrayval = construct_empty_array(arrayelemtypeid);
				else
					oldarrayval = (ArrayType *) DatumGetPointer(oldarraydatum);

				/*
				 * Build the modified array value.
				 */
				newarrayval = array_set(oldarrayval,
										nsubscripts,
										subscriptvals,
										coerced_value,
										*isNull,
										arraytyplen,
										elemtyplen,
										elemtypbyval,
										elemtypalign);

				/*
				 * Avoid leaking the result of exec_simple_cast_value, if it
				 * performed a conversion to a pass-by-ref type.
				 */
				if (!*isNull && coerced_value != value && !elemtypbyval)
					pfree(DatumGetPointer(coerced_value));

				/*
				 * Assign the new array to the base variable.  It's never NULL
				 * at this point.
				 */
				*isNull = false;
				exec_assign_value(estate, target,
								  PointerGetDatum(newarrayval),
								  arraytypeid, isNull);

				/*
				 * Avoid leaking the modified array value, too.
				 */
				pfree(newarrayval);
				break;
			}

		default:
			elog(ERROR, "unrecognized dtype: %d", target->dtype);
	}
}

/*
 * exec_eval_datum				Get current value of a PLpgSQL_datum
 *
 * The type oid, value in Datum format, and null flag are returned.
 *
 * If expectedtypeid isn't InvalidOid, it is checked against the actual type.
 *
 * At present this doesn't handle PLpgSQL_expr or PLpgSQL_arrayelem datums.
 *
 * NOTE: caller must not modify the returned value, since it points right
 * at the stored value in the case of pass-by-reference datatypes.	In some
 * cases we have to palloc a return value, and in such cases we put it into
 * the estate's short-term memory context.
 */
static void
exec_eval_datum(PLpgSQL_execstate *estate,
				PLpgSQL_datum *datum,
				Oid expectedtypeid,
				Oid *typeid,
				Datum *value,
				bool *isnull)
{
	MemoryContext oldcontext;

	switch (datum->dtype)
	{
		case PLPGSQL_DTYPE_VAR:
			{
				PLpgSQL_var *var = (PLpgSQL_var *) datum;

				*typeid = var->datatype->typoid;
				*value = var->value;
				*isnull = var->isnull;
				if (expectedtypeid != InvalidOid && expectedtypeid != *typeid)
					ereport(ERROR,
							(errcode(ERRCODE_DATATYPE_MISMATCH),
							 errmsg("type of \"%s\" does not match that when preparing the plan",
									var->refname)));
				break;
			}

		case PLPGSQL_DTYPE_ROW:
			{
				PLpgSQL_row *row = (PLpgSQL_row *) datum;
				HeapTuple	tup;

				if (!row->rowtupdesc)	/* should not happen */
					elog(ERROR, "row variable has no tupdesc");
				/* Make sure we have a valid type/typmod setting */
				BlessTupleDesc(row->rowtupdesc);
				oldcontext = MemoryContextSwitchTo(estate->eval_econtext->ecxt_per_tuple_memory);
				tup = make_tuple_from_row(estate, row, row->rowtupdesc);
				if (tup == NULL)	/* should not happen */
					elog(ERROR, "row not compatible with its own tupdesc");
				MemoryContextSwitchTo(oldcontext);
				*typeid = row->rowtupdesc->tdtypeid;
				*value = HeapTupleGetDatum(tup);
				*isnull = false;
				if (expectedtypeid != InvalidOid && expectedtypeid != *typeid)
					ereport(ERROR,
							(errcode(ERRCODE_DATATYPE_MISMATCH),
							 errmsg("type of \"%s\" does not match that when preparing the plan",
									row->refname)));
				break;
			}

		case PLPGSQL_DTYPE_REC:
			{
				PLpgSQL_rec *rec = (PLpgSQL_rec *) datum;
				HeapTupleData worktup;

				if (!HeapTupleIsValid(rec->tup))
					ereport(ERROR,
						  (errcode(ERRCODE_OBJECT_NOT_IN_PREREQUISITE_STATE),
						   errmsg("record \"%s\" is not assigned yet",
								  rec->refname),
						   errdetail("The tuple structure of a not-yet-assigned record is indeterminate.")));
				Assert(rec->tupdesc != NULL);
				/* Make sure we have a valid type/typmod setting */
				BlessTupleDesc(rec->tupdesc);

				/*
				 * In a trigger, the NEW and OLD parameters are likely to be
				 * on-disk tuples that don't have the desired Datum fields.
				 * Copy the tuple body and insert the right values.
				 */
				oldcontext = MemoryContextSwitchTo(estate->eval_econtext->ecxt_per_tuple_memory);
				heap_copytuple_with_tuple(rec->tup, &worktup);
				HeapTupleHeaderSetDatumLength(worktup.t_data, worktup.t_len);
				HeapTupleHeaderSetTypeId(worktup.t_data, rec->tupdesc->tdtypeid);
				HeapTupleHeaderSetTypMod(worktup.t_data, rec->tupdesc->tdtypmod);
				MemoryContextSwitchTo(oldcontext);
				*typeid = rec->tupdesc->tdtypeid;
				*value = HeapTupleGetDatum(&worktup);
				*isnull = false;
				if (expectedtypeid != InvalidOid && expectedtypeid != *typeid)
					ereport(ERROR,
							(errcode(ERRCODE_DATATYPE_MISMATCH),
							 errmsg("type of \"%s\" does not match that when preparing the plan",
									rec->refname)));
				break;
			}

		case PLPGSQL_DTYPE_RECFIELD:
			{
				PLpgSQL_recfield *recfield = (PLpgSQL_recfield *) datum;
				PLpgSQL_rec *rec;
				int			fno;

				rec = (PLpgSQL_rec *) (estate->datums[recfield->recparentno]);
				if (!HeapTupleIsValid(rec->tup))
					ereport(ERROR,
						  (errcode(ERRCODE_OBJECT_NOT_IN_PREREQUISITE_STATE),
						   errmsg("record \"%s\" is not assigned yet",
								  rec->refname),
						   errdetail("The tuple structure of a not-yet-assigned record is indeterminate.")));
				fno = SPI_fnumber(rec->tupdesc, recfield->fieldname);
				if (fno == SPI_ERROR_NOATTRIBUTE)
					ereport(ERROR,
							(errcode(ERRCODE_UNDEFINED_COLUMN),
							 errmsg("record \"%s\" has no field \"%s\"",
									rec->refname, recfield->fieldname)));
				*typeid = SPI_gettypeid(rec->tupdesc, fno);
				*value = SPI_getbinval(rec->tup, rec->tupdesc, fno, isnull);
				if (expectedtypeid != InvalidOid && expectedtypeid != *typeid)
					ereport(ERROR,
							(errcode(ERRCODE_DATATYPE_MISMATCH),
							 errmsg("type of \"%s.%s\" does not match that when preparing the plan",
									rec->refname, recfield->fieldname)));
				break;
			}

		case PLPGSQL_DTYPE_TRIGARG:
			{
				PLpgSQL_trigarg *trigarg = (PLpgSQL_trigarg *) datum;
				int			tgargno;

				*typeid = TEXTOID;
				tgargno = exec_eval_integer(estate, trigarg->argnum, isnull);
				if (*isnull || tgargno < 0 || tgargno >= estate->trig_nargs)
				{
					*value = (Datum) 0;
					*isnull = true;
				}
				else
				{
					*value = estate->trig_argv[tgargno];
					*isnull = false;
				}
				if (expectedtypeid != InvalidOid && expectedtypeid != *typeid)
					ereport(ERROR,
							(errcode(ERRCODE_DATATYPE_MISMATCH),
							 errmsg("type of tgargv[%d] does not match that when preparing the plan",
									tgargno)));
				break;
			}

		default:
			elog(ERROR, "unrecognized dtype: %d", datum->dtype);
	}
}

/* ----------
 * exec_eval_integer		Evaluate an expression, coerce result to int4
 *
 * Note we do not do exec_eval_cleanup here; the caller must do it at
 * some later point.  (We do this because the caller may be holding the
 * results of other, pass-by-reference, expression evaluations, such as
 * an array value to be subscripted.  Also see notes in exec_eval_simple_expr
 * about allocation of the parameter array.)
 * ----------
 */
static int
exec_eval_integer(PLpgSQL_execstate *estate,
				  PLpgSQL_expr *expr,
				  bool *isNull)
{
	Datum		exprdatum;
	Oid			exprtypeid;

	exprdatum = exec_eval_expr(estate, expr, isNull, &exprtypeid);
	exprdatum = exec_simple_cast_value(exprdatum, exprtypeid,
									   INT4OID, -1,
									   *isNull);
	return DatumGetInt32(exprdatum);
}

/* ----------
 * exec_eval_boolean		Evaluate an expression, coerce result to bool
 *
 * Note we do not do exec_eval_cleanup here; the caller must do it at
 * some later point.
 * ----------
 */
static bool
exec_eval_boolean(PLpgSQL_execstate *estate,
				  PLpgSQL_expr *expr,
				  bool *isNull)
{
	Datum		exprdatum;
	Oid			exprtypeid;

	exprdatum = exec_eval_expr(estate, expr, isNull, &exprtypeid);
	exprdatum = exec_simple_cast_value(exprdatum, exprtypeid,
									   BOOLOID, -1,
									   *isNull);
	return DatumGetBool(exprdatum);
}

/* ----------
 * exec_eval_expr			Evaluate an expression and return
 *					the result Datum.
 *
 * NOTE: caller must do exec_eval_cleanup when done with the Datum.
 * ----------
 */
static Datum
exec_eval_expr(PLpgSQL_execstate *estate,
			   PLpgSQL_expr *expr,
			   bool *isNull,
			   Oid *rettype)
{
	int			rc;

	/*
	 * If not already done create a plan for this expression
	 */
	if (expr->plan == NULL)
		exec_prepare_plan(estate, expr);

	/*
	 * If this is a simple expression, bypass SPI and use the executor
	 * directly
	 */
	if (expr->expr_simple_expr != NULL)
		return exec_eval_simple_expr(estate, expr, isNull, rettype);

	rc = exec_run_select(estate, expr, 2, NULL);
	if (rc != SPI_OK_SELECT)
		ereport(ERROR,
				(errcode(ERRCODE_WRONG_OBJECT_TYPE),
				 errmsg("query \"%s\" did not return data", expr->query)));

	/*
	 * If there are no rows selected, the result is NULL.
	 */
	if (estate->eval_processed == 0)
	{
		*isNull = true;
		return (Datum) 0;
	}

	/*
	 * Check that the expression returned one single Datum
	 */
	if (estate->eval_processed > 1)
		ereport(ERROR,
				(errcode(ERRCODE_CARDINALITY_VIOLATION),
				 errmsg("query \"%s\" returned more than one row",
						expr->query)));
	if (estate->eval_tuptable->tupdesc->natts != 1)
		ereport(ERROR,
				(errcode(ERRCODE_SYNTAX_ERROR),
				 errmsg("query \"%s\" returned %d columns", expr->query,
						estate->eval_tuptable->tupdesc->natts)));

	/*
	 * Return the result and its type
	 */
	*rettype = SPI_gettypeid(estate->eval_tuptable->tupdesc, 1);
	return SPI_getbinval(estate->eval_tuptable->vals[0],
						 estate->eval_tuptable->tupdesc, 1, isNull);
}


/* ----------
 * exec_run_select			Execute a select query
 * ----------
 */
static int
exec_run_select(PLpgSQL_execstate *estate,
				PLpgSQL_expr *expr, long maxtuples, Portal *portalP)
{
	int			i;
	Datum	   *values;
	char	   *nulls;
	int			rc;

	/* if we find a cached plan, check if we want to use it */
	if (expr->plan != NULL)
	{
		exec_free_plan(expr);
	}

	/*
	 * generate the plan if needed
	 */
	if (expr->plan == NULL)
		exec_prepare_plan(estate, expr);

	/*
	 * Now build up the values and nulls arguments for SPI_execute_plan()
	 */
	values = (Datum *) palloc(expr->nparams * sizeof(Datum));
	nulls = (char *) palloc(expr->nparams * sizeof(char));

	for (i = 0; i < expr->nparams; i++)
	{
		PLpgSQL_datum *datum = estate->datums[expr->params[i]];
		Oid			paramtypeid;
		bool		paramisnull;

		exec_eval_datum(estate, datum, expr->plan_argtypes[i],
						&paramtypeid, &values[i], &paramisnull);
		if (paramisnull)
			nulls[i] = 'n';
		else
			nulls[i] = ' ';
	}

	/*
	 * If a portal was requested, put the query into the portal
	 */
	if (portalP != NULL)
	{
		*portalP = SPI_cursor_open(NULL, expr->plan, values, nulls,
								   estate->readonly_func);
		if (*portalP == NULL)
			elog(ERROR, "could not open implicit cursor for query \"%s\": %s",
				 expr->query, SPI_result_code_string(SPI_result));
		pfree(values);
		pfree(nulls);
		return SPI_OK_CURSOR;
	}

	/*
	 * Execute the query
	 */
	rc = SPI_execute_plan(expr->plan, values, nulls,
						  estate->readonly_func, maxtuples);
	if (rc != SPI_OK_SELECT)
		ereport(ERROR,
				(errcode(ERRCODE_SYNTAX_ERROR),
				 errmsg("query \"%s\" is not a SELECT", expr->query)));

	/* Save query results for eventual cleanup */
	Assert(estate->eval_tuptable == NULL);
	estate->eval_tuptable = SPI_tuptable;
	estate->eval_processed = SPI_processed;
	estate->eval_lastoid = SPI_lastoid;

	pfree(values);
	pfree(nulls);

	return rc;
}


/* ----------
 * exec_eval_simple_expr -		Evaluate a simple expression returning
 *								a Datum by directly calling ExecEvalExpr().
 *
 * Note: if pass-by-reference, the result is in the eval_econtext's
 * temporary memory context.  It will be freed when exec_eval_cleanup
 * is done.
 * ----------
 */
static Datum
exec_eval_simple_expr(PLpgSQL_execstate *estate,
					  PLpgSQL_expr *expr,
					  bool *isNull,
					  Oid *rettype)
{
	Datum		retval;
	ExprContext *econtext = estate->eval_econtext;
	ParamListInfo paramLI;
	int			i;
	Snapshot	saveActiveSnapshot;

	/*
	 * Pass back previously-determined result type.
	 */
	*rettype = expr->expr_simple_type;

	/*
	 * Prepare the expression for execution, if it's not been done already in
	 * the current eval_estate.
	 */
	if (expr->expr_simple_id != estate->eval_estate_simple_id)
	{
		expr->expr_simple_state = ExecPrepareExpr(expr->expr_simple_expr,
												  estate->eval_estate);
		expr->expr_simple_id = estate->eval_estate_simple_id;
	}

	/*
	 * Param list can live in econtext's temporary memory context.
	 *
	 * XXX think about avoiding repeated palloc's for param lists? Beware
	 * however that this routine is re-entrant: exec_eval_datum() can call it
	 * back for subscript evaluation, and so there can be a need to have more
	 * than one active param list.
	 */
	if (expr->nparams > 0)
	{
		/* sizeof(ParamListInfoData) includes the first array element */
		paramLI = (ParamListInfo)
			MemoryContextAlloc(econtext->ecxt_per_tuple_memory,
							   sizeof(ParamListInfoData) +
							   (expr->nparams - 1) *sizeof(ParamExternData));
		paramLI->numParams = expr->nparams;

		for (i = 0; i < expr->nparams; i++)
		{
			ParamExternData *prm = &paramLI->params[i];
			PLpgSQL_datum *datum = estate->datums[expr->params[i]];

			prm->pflags = 0;
			exec_eval_datum(estate, datum, expr->plan_argtypes[i],
							&prm->ptype,
							&prm->value, &prm->isnull);
		}
	}
	else
		paramLI = NULL;

	/*
	 * Now we can safely make the econtext point to the param list.
	 */
	econtext->ecxt_param_list_info = paramLI;

	/*
	 * We have to do some of the things SPI_execute_plan would do, in
	 * particular advance the snapshot if we are in a non-read-only function.
	 * Without this, stable functions within the expression would fail to see
	 * updates made so far by our own function.
	 */
	SPI_push();
	saveActiveSnapshot = ActiveSnapshot;

	PG_TRY();
	{
		MemoryContext oldcontext;

		oldcontext = MemoryContextSwitchTo(econtext->ecxt_per_tuple_memory);
		if (!estate->readonly_func)
		{
			CommandCounterIncrement();
			ActiveSnapshot = CopySnapshot(GetTransactionSnapshot());
		}

		/*
		 * Finally we can call the executor to evaluate the expression
		 */
		retval = ExecEvalExpr(expr->expr_simple_state,
							  econtext,
							  isNull,
							  NULL);
		MemoryContextSwitchTo(oldcontext);
	}
	PG_CATCH();
	{
		/* Restore global vars and propagate error */
		ActiveSnapshot = saveActiveSnapshot;
		PG_RE_THROW();
	}
	PG_END_TRY();

	ActiveSnapshot = saveActiveSnapshot;
	SPI_pop();

	/*
	 * That's it.
	 */
	return retval;
}


/* ----------
 * exec_move_row			Move one tuple's values into a record or row
 * ----------
 */
static void
exec_move_row(PLpgSQL_execstate *estate,
			  PLpgSQL_rec *rec,
			  PLpgSQL_row *row,
			  HeapTuple tup, TupleDesc tupdesc)
{
	/*
	 * Record is simple - just copy the tuple and its descriptor into the
	 * record variable
	 */
	if (rec != NULL)
	{
		/*
		 * Copy input first, just in case it is pointing at variable's value
		 */
		if (HeapTupleIsValid(tup))
			tup = heap_copytuple(tup);
		else if (tupdesc)
		{
			/* If we have a tupdesc but no data, form an all-nulls tuple */
			bool   *nulls;

			nulls = (bool *) palloc(tupdesc->natts * sizeof(bool));
			memset(nulls, true, tupdesc->natts * sizeof(bool));

			tup = heap_form_tuple(tupdesc, NULL, nulls);

			pfree(nulls);
		}

		if (tupdesc)
			tupdesc = CreateTupleDescCopy(tupdesc);

		/* Free the old value ... */
		if (rec->freetup)
		{
			heap_freetuple(rec->tup);
			rec->freetup = false;
		}
		if (rec->freetupdesc)
		{
			FreeTupleDesc(rec->tupdesc);
			rec->freetupdesc = false;
		}

		/* ... and install the new */
		if (HeapTupleIsValid(tup))
		{
			rec->tup = tup;
			rec->freetup = true;
		}
		else
			rec->tup = NULL;

		if (tupdesc)
		{
			rec->tupdesc = tupdesc;
			rec->freetupdesc = true;
		}
		else
			rec->tupdesc = NULL;

		return;
	}

	/*
	 * Row is a bit more complicated in that we assign the individual
	 * attributes of the tuple to the variables the row points to.
	 *
	 * NOTE: this code used to demand row->nfields == HeapTupleHeaderGetNatts(tup->t_data,
	 * but that's wrong.  The tuple might have more fields than we expected if
	 * it's from an inheritance-child table of the current table, or it might
	 * have fewer if the table has had columns added by ALTER TABLE. Ignore
	 * extra columns and assume NULL for missing columns, the same as
	 * heap_getattr would do.  We also have to skip over dropped columns in
	 * either the source or destination.
	 *
	 * If we have no tuple data at all, we'll assign NULL to all columns of
	 * the row variable.
	 */
	if (row != NULL)
	{
		int			td_natts = tupdesc ? tupdesc->natts : 0;
		int			t_natts;
		int			fnum;
		int			anum;

		if (HeapTupleIsValid(tup))
			t_natts = HeapTupleHeaderGetNatts(tup->t_data);
		else
			t_natts = 0;

		anum = 0;
		for (fnum = 0; fnum < row->nfields; fnum++)
		{
			PLpgSQL_var *var;
			Datum		value;
			bool		isnull;
			Oid			valtype;

			if (row->varnos[fnum] < 0)
				continue;		/* skip dropped column in row struct */

			var = (PLpgSQL_var *) (estate->datums[row->varnos[fnum]]);

			while (anum < td_natts && tupdesc->attrs[anum]->attisdropped)
				anum++;			/* skip dropped column in tuple */

			if (anum < td_natts)
			{
				if (anum < t_natts)
					value = SPI_getbinval(tup, tupdesc, anum + 1, &isnull);
				else
				{
					value = (Datum) 0;
					isnull = true;
				}
				valtype = SPI_gettypeid(tupdesc, anum + 1);
				anum++;
			}
			else
			{
				value = (Datum) 0;
				isnull = true;
				valtype = InvalidOid;
			}

			exec_assign_value(estate, (PLpgSQL_datum *) var,
							  value, valtype, &isnull);
		}

		return;
	}

	elog(ERROR, "unsupported target");
}

/* ----------
 * make_tuple_from_row		Make a tuple from the values of a row object
 *
 * A NULL return indicates rowtype mismatch; caller must raise suitable error
 * ----------
 */
static HeapTuple
make_tuple_from_row(PLpgSQL_execstate *estate,
					PLpgSQL_row *row,
					TupleDesc tupdesc)
{
	int			natts = tupdesc->natts;
	HeapTuple	tuple;
	Datum	   *dvalues;
	bool	   *nulls;
	int			i;

	if (natts != row->nfields)
		return NULL;

	dvalues = (Datum *) palloc0(natts * sizeof(Datum));
	nulls = (bool *) palloc(natts * sizeof(bool));

	for (i = 0; i < natts; i++)
	{
		Oid			fieldtypeid;

		if (tupdesc->attrs[i]->attisdropped)
		{
			nulls[i] = true;	/* leave the column as null */
			continue;
		}
		if (row->varnos[i] < 0) /* should not happen */
			elog(ERROR, "dropped rowtype entry for non-dropped column");

		exec_eval_datum(estate, estate->datums[row->varnos[i]],
						InvalidOid, &fieldtypeid, &dvalues[i], &nulls[i]);
		if (fieldtypeid != tupdesc->attrs[i]->atttypid)
			return NULL;
	}

	tuple = heap_form_tuple(tupdesc, dvalues, nulls);

	pfree(dvalues);
	pfree(nulls);

	return tuple;
}

/* ----------
 * convert_value_to_string			Convert a non-null Datum to C string
 *
 * Note: callers generally assume that the result is a palloc'd string and
 * should be pfree'd.  This is not all that safe an assumption ...
 *
 * Note: not caching the conversion function lookup is bad for performance.
 * ----------
 */
static char *
convert_value_to_string(Datum value, Oid valtype)
{
	char	   *str;
	Oid			typoutput;
	bool		typIsVarlena;

	getTypeOutputInfo(valtype, &typoutput, &typIsVarlena);

	/*
	 * We do SPI_push to allow the datatype output function to use SPI.
	 * However we do not mess around with CommandCounterIncrement or advancing
	 * the snapshot, which means that a stable output function would not see
	 * updates made so far by our own function.  The use-case for such
	 * scenarios seems too narrow to justify the cycles that would be
	 * expended.
	 */
	SPI_push();

	str = OidOutputFunctionCall(typoutput, value);

	SPI_pop();

	return str;
}

/* ----------
 * exec_cast_value			Cast a value if required
 * ----------
 */
static Datum
exec_cast_value(Datum value, Oid valtype,
				Oid reqtype,
				FmgrInfo *reqinput,
				Oid reqtypioparam,
				int32 reqtypmod,
				bool isnull)
{
	/*
	 * If the type of the queries return value isn't that of the variable,
	 * convert it.
	 */
	if (valtype != reqtype || reqtypmod != -1)
	{
		if (!isnull)
		{
			char	   *extval;

			extval = convert_value_to_string(value, valtype);

			/* Allow input function to use SPI ... see notes above */
			SPI_push();

			value = InputFunctionCall(reqinput, extval,
									  reqtypioparam, reqtypmod);

			SPI_pop();

			pfree(extval);
		}
		else
		{
			SPI_push();

			value = InputFunctionCall(reqinput, NULL,
									  reqtypioparam, reqtypmod);

			SPI_pop();
		}
	}

	return value;
}

/* ----------
 * exec_simple_cast_value			Cast a value if required
 *
 * As above, but need not supply details about target type.  Note that this
 * is slower than exec_cast_value with cached type info, and so should be
 * avoided in heavily used code paths.
 * ----------
 */
static Datum
exec_simple_cast_value(Datum value, Oid valtype,
					   Oid reqtype, int32 reqtypmod,
					   bool isnull)
{
	if (!isnull)
	{
		if (valtype != reqtype || reqtypmod != -1)
		{
			Oid			typinput;
			Oid			typioparam;
			FmgrInfo	finfo_input;

			getTypeInputInfo(reqtype, &typinput, &typioparam);

			fmgr_info(typinput, &finfo_input);

			value = exec_cast_value(value,
									valtype,
									reqtype,
									&finfo_input,
									typioparam,
									reqtypmod,
									isnull);
		}
	}

	return value;
}


/* ----------
 * exec_simple_check_node -		Recursively check if an expression
 *								is made only of simple things we can
 *								hand out directly to ExecEvalExpr()
 *								instead of calling SPI.
 * ----------
 */
static bool
exec_simple_check_node(Node *node)
{
	if (node == NULL)
		return TRUE;

	switch (nodeTag(node))
	{
		case T_Const:
			return TRUE;

		case T_Param:
			return TRUE;

		case T_ArrayRef:
			{
				ArrayRef   *expr = (ArrayRef *) node;

				if (!exec_simple_check_node((Node *) expr->refupperindexpr))
					return FALSE;
				if (!exec_simple_check_node((Node *) expr->reflowerindexpr))
					return FALSE;
				if (!exec_simple_check_node((Node *) expr->refexpr))
					return FALSE;
				if (!exec_simple_check_node((Node *) expr->refassgnexpr))
					return FALSE;

				return TRUE;
			}

		case T_FuncExpr:
			{
				FuncExpr   *expr = (FuncExpr *) node;

				if (expr->funcretset)
					return FALSE;
				if (!exec_simple_check_node((Node *) expr->args))
					return FALSE;

				return TRUE;
			}

		case T_OpExpr:
			{
				OpExpr	   *expr = (OpExpr *) node;

				if (expr->opretset)
					return FALSE;
				if (!exec_simple_check_node((Node *) expr->args))
					return FALSE;

				return TRUE;
			}

		case T_DistinctExpr:
			{
				DistinctExpr *expr = (DistinctExpr *) node;

				if (expr->opretset)
					return FALSE;
				if (!exec_simple_check_node((Node *) expr->args))
					return FALSE;

				return TRUE;
			}

		case T_ScalarArrayOpExpr:
			{
				ScalarArrayOpExpr *expr = (ScalarArrayOpExpr *) node;

				if (!exec_simple_check_node((Node *) expr->args))
					return FALSE;

				return TRUE;
			}

		case T_BoolExpr:
			{
				BoolExpr   *expr = (BoolExpr *) node;

				if (!exec_simple_check_node((Node *) expr->args))
					return FALSE;

				return TRUE;
			}

		case T_FieldSelect:
			return exec_simple_check_node((Node *) ((FieldSelect *) node)->arg);

		case T_FieldStore:
			{
				FieldStore *expr = (FieldStore *) node;

				if (!exec_simple_check_node((Node *) expr->arg))
					return FALSE;
				if (!exec_simple_check_node((Node *) expr->newvals))
					return FALSE;

				return TRUE;
			}

		case T_RelabelType:
			return exec_simple_check_node((Node *) ((RelabelType *) node)->arg);

		case T_ConvertRowtypeExpr:
			return exec_simple_check_node((Node *) ((ConvertRowtypeExpr *) node)->arg);

		case T_CaseExpr:
			{
				CaseExpr   *expr = (CaseExpr *) node;

				if (!exec_simple_check_node((Node *) expr->arg))
					return FALSE;
				if (!exec_simple_check_node((Node *) expr->args))
					return FALSE;
				if (!exec_simple_check_node((Node *) expr->defresult))
					return FALSE;

				return TRUE;
			}

		case T_CaseWhen:
			{
				CaseWhen   *when = (CaseWhen *) node;

				if (!exec_simple_check_node((Node *) when->expr))
					return FALSE;
				if (!exec_simple_check_node((Node *) when->result))
					return FALSE;

				return TRUE;
			}

		case T_CaseTestExpr:
			return TRUE;

		case T_ArrayExpr:
			{
				ArrayExpr  *expr = (ArrayExpr *) node;

				if (!exec_simple_check_node((Node *) expr->elements))
					return FALSE;

				return TRUE;
			}

		case T_RowExpr:
			{
				RowExpr    *expr = (RowExpr *) node;

				if (!exec_simple_check_node((Node *) expr->args))
					return FALSE;

				return TRUE;
			}

		case T_RowCompareExpr:
			{
				RowCompareExpr *expr = (RowCompareExpr *) node;

				if (!exec_simple_check_node((Node *) expr->largs))
					return FALSE;
				if (!exec_simple_check_node((Node *) expr->rargs))
					return FALSE;

				return TRUE;
			}

		case T_CoalesceExpr:
			{
				CoalesceExpr *expr = (CoalesceExpr *) node;

				if (!exec_simple_check_node((Node *) expr->args))
					return FALSE;

				return TRUE;
			}

		case T_MinMaxExpr:
			{
				MinMaxExpr *expr = (MinMaxExpr *) node;

				if (!exec_simple_check_node((Node *) expr->args))
					return FALSE;

				return TRUE;
			}

		case T_XmlExpr:
			{
				XmlExpr *expr = (XmlExpr *) node;

				if (!exec_simple_check_node((Node *) expr->named_args))
					return FALSE;
				if (!exec_simple_check_node((Node *) expr->args))
					return FALSE;

				return TRUE;
			}

		case T_NullIfExpr:
			{
				NullIfExpr *expr = (NullIfExpr *) node;

				if (expr->opretset)
					return FALSE;
				if (!exec_simple_check_node((Node *) expr->args))
					return FALSE;

				return TRUE;
			}

		case T_NullTest:
			return exec_simple_check_node((Node *) ((NullTest *) node)->arg);

		case T_BooleanTest:
			return exec_simple_check_node((Node *) ((BooleanTest *) node)->arg);

		case T_CoerceToDomain:
			return exec_simple_check_node((Node *) ((CoerceToDomain *) node)->arg);

		case T_CoerceToDomainValue:
			return TRUE;

		case T_List:
			{
				List	   *expr = (List *) node;
				ListCell   *l;

				foreach(l, expr)
				{
					if (!exec_simple_check_node(lfirst(l)))
						return FALSE;
				}

				return TRUE;
			}

		default:
			return FALSE;
	}
}


/* ----------
 * exec_simple_check_plan -		Check if a plan is simple enough to
 *								be evaluated by ExecEvalExpr() instead
 *								of SPI.
 * ----------
 */
static void
exec_simple_check_plan(PLpgSQL_expr *expr)
{
	_SPI_plan  *spi_plan = (_SPI_plan *) expr->plan;
	PlannedStmt *stmt;
	Plan	   *plan;
	TargetEntry *tle;

	expr->expr_simple_expr = NULL;

	/*
	 * 1. We can only evaluate queries that resulted in one single execution
	 * plan
	 */
	if (list_length(spi_plan->ptlist) != 1)
		return;

	/*
	 * MPP-8038: Utility statements get here too, so make sure this is
	 * planned
	 */
	if (IsA(linitial(spi_plan->ptlist), PlannedStmt))
	{
		stmt = (PlannedStmt *) linitial(spi_plan->ptlist);
		plan = stmt ? stmt->planTree : NULL;
	}
	else
	{
		/* This is a utility statement */
		plan = NULL;
	}

	/*
	 * 2. It must be a RESULT plan --> no scan's required
	 */
	if (plan == NULL)			/* utility statement produces this */
		return;

	if (!IsA(plan, Result))
		return;

	/*
	 * 3. Can't have any subplan or qual clause, either
	 */
	if (plan->lefttree != NULL ||
		plan->righttree != NULL ||
		plan->initPlan != NULL ||
		plan->qual != NULL ||
		((Result *) plan)->resconstantqual != NULL)
		return;

	/*
	 * 4. The plan must have a single attribute as result
	 */
	if (list_length(plan->targetlist) != 1)
		return;

	tle = (TargetEntry *) linitial(plan->targetlist);

	/*
	 * 5. Check that all the nodes in the expression are non-scary.
	 */
	if (!exec_simple_check_node((Node *) tle->expr))
		return;

	/*
	 * Yes - this is a simple expression.  Mark it as such, and initialize
	 * state to "not valid in current transaction".
	 */
	expr->expr_simple_expr = tle->expr;
	expr->expr_simple_state = NULL;
	expr->expr_simple_id = -1;
	/* Also stash away the expression result type */
	expr->expr_simple_type = exprType((Node *) tle->expr);
}

/*
 * Check two tupledescs have matching number and types of attributes
 */
static bool
compatible_tupdesc(TupleDesc td1, TupleDesc td2)
{
	int			i;

	if (td1->natts != td2->natts)
		return false;

	for (i = 0; i < td1->natts; i++)
	{
		if (td1->attrs[i]->atttypid != td2->attrs[i]->atttypid)
			return false;
	}

	return true;
}

/* ----------
 * exec_set_found			Set the global found variable
 *					to true/false
 * ----------
 */
static void
exec_set_found(PLpgSQL_execstate *estate, bool state)
{
	PLpgSQL_var *var;

	var = (PLpgSQL_var *) (estate->datums[estate->found_varno]);
	var->value = (Datum) state;
	var->isnull = false;
}

/*
 * plpgsql_create_econtext --- create an eval_econtext for the current function
 *
 * We may need to create a new eval_estate too, if there's not one already
 * for the current (sub) transaction.  The EState will be cleaned up at
 * (sub) transaction end.
 */
static void
plpgsql_create_econtext(PLpgSQL_execstate *estate)
{
	SubTransactionId my_subxid = GetCurrentSubTransactionId();
	SimpleEstateStackEntry *entry = simple_estate_stack;

	/* Create new EState if not one for current subxact */
	if (entry == NULL ||
		entry->xact_subxid != my_subxid)
	{
		MemoryContext oldcontext;

		/* Stack entries are kept in TopTransactionContext for simplicity */
		entry = (SimpleEstateStackEntry *)
			MemoryContextAlloc(TopTransactionContext,
							   sizeof(SimpleEstateStackEntry));

		/* But each EState should be a child of its CurTransactionContext */
		oldcontext = MemoryContextSwitchTo(CurTransactionContext);
		entry->xact_eval_estate = CreateExecutorState();
		MemoryContextSwitchTo(oldcontext);

		/* Assign a reasonably-unique ID to this EState */
		entry->xact_estate_simple_id = simple_estate_id_counter++;
		entry->xact_subxid = my_subxid;

		entry->next = simple_estate_stack;
		simple_estate_stack = entry;
	}

	/* Link plpgsql estate to it */
	estate->eval_estate = entry->xact_eval_estate;
	estate->eval_estate_simple_id = entry->xact_estate_simple_id;

	/* And create a child econtext for the current function */
	estate->eval_econtext = CreateExprContext(estate->eval_estate);
}

/*
 * plpgsql_xact_cb --- post-transaction-commit-or-abort cleanup
 *
 * If a simple-expression EState was created in the current transaction,
 * it has to be cleaned up.
 */
void
plpgsql_xact_cb(XactEvent event, void *arg)
{
	/*
	 * If we are doing a clean transaction shutdown, free the EState (so that
	 * any remaining resources will be released correctly). In an abort, we
	 * expect the regular abort recovery procedures to release everything of
	 * interest.  We don't need to free the individual stack entries since
	 * TopTransactionContext is about to go away anyway.
	 *
	 * Note: if plpgsql_subxact_cb is doing its job, there should be at most
	 * one stack entry, but we may as well code this as a loop.
	 */
	if (event != XACT_EVENT_ABORT)
	{
		while (simple_estate_stack != NULL)
		{
			FreeExecutorState(simple_estate_stack->xact_eval_estate);
			simple_estate_stack = simple_estate_stack->next;
		}
	}
	else
		simple_estate_stack = NULL;
}

/*
 * plpgsql_subxact_cb --- post-subtransaction-commit-or-abort cleanup
 *
<<<<<<< HEAD
 * Make sure any simple-expression econtexts created in the current
 * subtransaction get cleaned up.  We have to do this explicitly because
 * no other code knows which child econtexts of simple_eval_estate belong
 * to which level of subxact.
=======
 * If a simple-expression EState was created in the current subtransaction,
 * it has to be cleaned up.
>>>>>>> a8e0b660
 */
void
plpgsql_subxact_cb(SubXactEvent event, SubTransactionId mySubid,
				   SubTransactionId parentSubid, void *arg)
{
	if (event == SUBXACT_EVENT_START_SUB)
		return;

	if (simple_estate_stack != NULL &&
		simple_estate_stack->xact_subxid == mySubid)
	{
		SimpleEstateStackEntry *next;
		
		if (event == SUBXACT_EVENT_COMMIT_SUB)
			FreeExecutorState(simple_estate_stack->xact_eval_estate);
		next = simple_estate_stack->next;
		pfree(simple_estate_stack);
		simple_estate_stack = next;
	}
}

/*
 * free_var --- pfree any pass-by-reference value of the variable.
 *
 * This should always be followed by some assignment to var->value,
 * as it leaves a dangling pointer.
 */
static void
free_var(PLpgSQL_var *var)
{
	if (var->freeval)
	{
		pfree(DatumGetPointer(var->value));
		var->freeval = false;
	}
}



/* ----------
 * exec_check_cache_plan -		Check if a plan can be cached
 * 
 * This routine checks if plan can be cached to avoid stale 
 * plan issues as seen with MPP-16204.
 *
 * 	- If the input expr contains only UTILITY statements, the routine 
 *	  sets cachable to true.
 * ----------
 */
static void
exec_check_cache_plan(PLpgSQL_expr *expr)
{
	_SPI_plan	*spi_plan = (_SPI_plan *) expr->plan; 
	PlannedStmt	*stmt = NULL; 
	Plan		*plan = NULL; 
	ListCell	*plan_list_item = NULL;

	/* 
	 * store the current transaction id. we will only free the plan
	 * if the next invocation of the plan is from a different	
	 * transaction 
	 */
	expr->transaction_id = GetTopTransactionId();

	/* 
	 * we can have multiple PlannedStmt. Walk all of them
	 */
	foreach (plan_list_item, spi_plan->ptlist)
	{
		if (IsA((lfirst(plan_list_item)), PlannedStmt))
		{
			stmt = (PlannedStmt *)lfirst(plan_list_item);
			plan = stmt ? stmt->planTree : NULL;
		}
		else
		{
			/* UTILITY statements */
		  	plan = NULL;
		}

		if (plan == NULL)
		{
			continue;	
		}
		else
		{
			expr->cachable = false;
			return;
		}
	}

 	expr->cachable = true;
	return; 
}

/* 
 * exec_free_plan
 * 
 * This routine frees the plan cached by PL/pgSQL under the following 
 * conditions 
 *	- the use_count is 0 . This is to protect the plan under recursive 
 *	  invocations and
 *	- exec_check_cache_plan has indicated that it is not safe to cache the 
 * 	  plan and
 *	- we are not in EXECUTE mode
 * 	- if the plan was compiled in a different transaction (this check is 
 *	  made so we don't free the plans too aggresively.
*/
static void
exec_free_plan(PLpgSQL_expr *expr)
{
	TransactionId txid = GetTopTransactionId();

	if (((_SPI_plan *)expr->plan)->use_count == 0 
		&& !expr->cachable 
		&& Gp_role != GP_ROLE_EXECUTE 
		&& (gp_plpgsql_clear_cache_always || expr->transaction_id != txid)) 
	{
		SPI_freeplan(expr->plan);
		expr->plan = NULL;
	}
}
<|MERGE_RESOLUTION|>--- conflicted
+++ resolved
@@ -965,11 +965,8 @@
 		ExprContext *old_eval_econtext = estate->eval_econtext;
 		EState	   *old_eval_estate = estate->eval_estate;
 		long int	old_eval_estate_simple_id = estate->eval_estate_simple_id;
-<<<<<<< HEAD
 
 		estate->err_text = gettext_noop("during statement block entry");
-=======
->>>>>>> a8e0b660
 
 		BeginInternalSubTransaction(NULL);
 		/* Want to run statements inside function's memory context */
@@ -985,11 +982,8 @@
 			 */
 			plpgsql_create_econtext(estate);
 
-<<<<<<< HEAD
 			estate->err_text = NULL;
 
-=======
->>>>>>> a8e0b660
 			/* Run the block's statements */
 			rc = exec_stmts(estate, block->body);
 
@@ -4970,15 +4964,10 @@
 /*
  * plpgsql_subxact_cb --- post-subtransaction-commit-or-abort cleanup
  *
-<<<<<<< HEAD
  * Make sure any simple-expression econtexts created in the current
  * subtransaction get cleaned up.  We have to do this explicitly because
  * no other code knows which child econtexts of simple_eval_estate belong
  * to which level of subxact.
-=======
- * If a simple-expression EState was created in the current subtransaction,
- * it has to be cleaned up.
->>>>>>> a8e0b660
  */
 void
 plpgsql_subxact_cb(SubXactEvent event, SubTransactionId mySubid,
