--- conflicted
+++ resolved
@@ -52,12 +52,9 @@
 PGT     36000    # Papua New Guinea Time (obsolete)
 PHOT    Pacific/Enderbury  # Phoenix Islands Time (Kiribati) (obsolete)
 PONT    39600    # Ponape Time (Micronesia) (obsolete)
-<<<<<<< HEAD
-=======
 # CONFLICT! PST is not unique
 # Other timezones:
 #  - PST: Philippine Standard Time
->>>>>>> 4f0bf335
 PST    -28800    # Pacific Standard Time
                  #     (America/Dawson)
                  #     (America/Los_Angeles)
