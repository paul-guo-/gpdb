--- conflicted
+++ resolved
@@ -92,10 +92,7 @@
 PDT	-25200	D
 PKT	18000
 PST	-28800
-<<<<<<< HEAD
-=======
 PST	28800
->>>>>>> 4f0bf335
 SAST	7200
 SST	-39600
 UCT	0
