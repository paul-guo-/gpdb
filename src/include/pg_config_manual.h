--- conflicted
+++ resolved
@@ -104,7 +104,6 @@
 #define NUM_USER_DEFINED_LWLOCKS	4
 
 /*
-<<<<<<< HEAD
  * When we have neither spinlocks nor atomic operations support we're
  * implementing atomic operations on top of spinlock on top of semaphores. To
  * be safe against atomic operations while holding a spinlock separate
@@ -113,18 +112,6 @@
 #define NUM_ATOMICS_SEMAPHORES      64
 
 /*
- * Define this to make libpgtcl's "pg_result -assign" command process
- * C-style backslash sequences in returned tuple data and convert
- * PostgreSQL array values into Tcl lists.	CAUTION: This conversion
- * is *wrong* unless you install the routines in
- * contrib/string/string_io to make the server produce C-style
- * backslash sequences in the first place.
- */
-/* #define TCL_ARRAYS */
-
-/*
-=======
->>>>>>> 0f855d62
  * Define this if you want psql to _always_ ask for a username and a
  * password for password authentication.
  */
