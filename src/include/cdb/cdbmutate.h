/*-------------------------------------------------------------------------
 *
 * cdbmutate.h
 *	  definitions for cdbmutate.c utilities
 *
 * Portions Copyright (c) 2005-2008, Greenplum inc
 * Portions Copyright (c) 2012-Present Pivotal Software, Inc.
 *
 *
 * IDENTIFICATION
 *	    src/include/cdb/cdbmutate.h
 *
 *-------------------------------------------------------------------------
 */
#ifndef CDBMUTATE_H
#define CDBMUTATE_H

#include "nodes/execnodes.h"
#include "nodes/plannodes.h"
#include "nodes/relation.h"
#include "optimizer/walkers.h"

<<<<<<< HEAD
extern Plan *apply_motion(struct PlannerInfo *root, Plan *plan,
						  bool *needToAssignDirectDispatchContentIds,
						  int   cursorOptions);
=======
extern Plan *apply_motion(struct PlannerInfo *root, Plan *plan);
>>>>>>> d5254740

extern Motion *make_union_motion(Plan *lefttree, int numsegments);
extern Motion *make_sorted_union_motion(PlannerInfo *root, Plan *lefttree, int numSortCols, AttrNumber *sortColIdx, Oid *sortOperators,
										Oid *collations, bool *nullsFirst, int numsegments);
extern Motion *make_hashed_motion(Plan *lefttree,
								  List *hashExpr,
								  List *hashOpfamilies,
								  int numsegments);

extern Motion *make_broadcast_motion(Plan *lefttree,
									 int numsegments);

extern Plan *make_explicit_motion(PlannerInfo *root,
								  Plan *lefttree,
								  AttrNumber segidColIdx,
								  int numsegments);

void 
cdbmutate_warn_ctid_without_segid(struct PlannerInfo *root, struct RelOptInfo *rel);

extern Plan *apply_shareinput_dag_to_tree(PlannerInfo *root, Plan *plan);
extern void collect_shareinput_producers(PlannerInfo *root, Plan *plan);
extern Plan *replace_shareinput_targetlists(PlannerInfo *root, Plan *plan);
extern Plan *apply_shareinput_xslice(Plan *plan, PlannerInfo *root);

extern List *getExprListFromTargetList(List *tlist, int numCols, AttrNumber *colIdx);
extern void remove_unused_initplans(Plan *plan, PlannerInfo *root);

extern int32 cdbhash_const_list(List *plConsts, int iSegments, Oid *hashfuncs);
extern Node *makeSegmentFilterExpr(int segid);

extern Node *exec_make_plan_constant(struct PlannedStmt *stmt, EState *estate,
						bool is_SRI, List **cursorPositions);
extern void remove_subquery_in_RTEs(Node *node);

extern Plan *cdbpathtoplan_create_sri_plan(RangeTblEntry *rte, PlannerInfo *subroot, Path *subpath, int createplan_flags);

extern bool contains_outer_params(Node *node, void *context);

#endif   /* CDBMUTATE_H */<|MERGE_RESOLUTION|>--- conflicted
+++ resolved
@@ -20,13 +20,7 @@
 #include "nodes/relation.h"
 #include "optimizer/walkers.h"
 
-<<<<<<< HEAD
-extern Plan *apply_motion(struct PlannerInfo *root, Plan *plan,
-						  bool *needToAssignDirectDispatchContentIds,
-						  int   cursorOptions);
-=======
-extern Plan *apply_motion(struct PlannerInfo *root, Plan *plan);
->>>>>>> d5254740
+extern Plan *apply_motion(struct PlannerInfo *root, Plan *plan, int cursorOptions);
 
 extern Motion *make_union_motion(Plan *lefttree, int numsegments);
 extern Motion *make_sorted_union_motion(PlannerInfo *root, Plan *lefttree, int numSortCols, AttrNumber *sortColIdx, Oid *sortOperators,
