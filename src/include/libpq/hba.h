/*-------------------------------------------------------------------------
 *
 * hba.h
 *	  Interface to hba.c
 *
 *
 * $PostgreSQL: pgsql/src/include/libpq/hba.h,v 1.53 2008/11/20 11:48:26 mha Exp $
 *
 *-------------------------------------------------------------------------
 */
#ifndef HBA_H
#define HBA_H

#include "nodes/pg_list.h"
#include "libpq/pqcomm.h"


typedef enum UserAuth
{
	uaReject,
	uaImplicitReject,
	uaKrb5,
	uaTrust,
	uaIdent,
	uaPassword,
	uaMD5,
	uaGSS,
	uaSSPI,
	uaPAM,
	uaLDAP,
<<<<<<< HEAD
	uaCert,
	uaRADIUS
} UserAuth;

typedef enum IPCompareMethod
{
	ipCmpMask,
	ipCmpSameHost,
	ipCmpSameNet
} IPCompareMethod;

=======
	uaCert
} UserAuth;

>>>>>>> 38e93482
typedef enum ConnType
{
	ctLocal,
	ctHost,
	ctHostSSL,
	ctHostNoSSL
} ConnType;

<<<<<<< HEAD
typedef struct
=======
typedef struct 
>>>>>>> 38e93482
{
	int			linenumber;
	ConnType	conntype;
	char	   *database;
	char	   *role;
	struct sockaddr_storage addr;
	struct sockaddr_storage mask;
<<<<<<< HEAD
	IPCompareMethod ip_cmp_method;
=======
>>>>>>> 38e93482
	UserAuth	auth_method;

	char	   *usermap;
	char	   *pamservice;
	bool		ldaptls;
	char	   *ldapserver;
	int			ldapport;
<<<<<<< HEAD
	char	   *ldapbinddn;
	char	   *ldapbindpasswd;
	char	   *ldapsearchattribute;
	char	   *ldapbasedn;
	char	   *ldapprefix;
	char	   *ldapsuffix;
	bool		clientcert;
	char	   *krb_server_hostname;
	char	   *krb_realm;
	bool		include_realm;
	char	   *radiusserver;
	char	   *radiussecret;
	char	   *radiusidentifier;
	int			radiusport;
} HbaLine;

/* kluge to avoid including libpq/libpq-be.h here */
typedef struct Port hbaPort;

extern List **get_role_line(const char *role);
extern List *get_role_intervals(const char *role);
=======
	char	   *ldapprefix;
	char	   *ldapsuffix;
	bool		clientcert;
} HbaLine;

typedef struct Port hbaPort;

extern List **get_role_line(const char *role);
>>>>>>> 38e93482
extern bool load_hba(void);
extern void load_ident(void);
extern void load_role(void);
extern void load_role_interval(void);
extern void force_load_role(void);
extern int	hba_getauthmethod(hbaPort *port);
extern bool read_pg_database_line(FILE *fp, char *dbname, Oid *dboid,
					  Oid *dbtablespace, TransactionId *dbfrozenxid);
<<<<<<< HEAD
extern int check_usermap(const char *usermap_name,
			  const char *pg_role, const char *auth_user,
			  bool case_sensitive);
extern bool check_same_host_or_net(SockAddr *raddr, IPCompareMethod method);
=======
extern int  check_usermap(const char *usermap_name,
					  const char *pg_role, const char *auth_user,
					  bool case_sensitive);
>>>>>>> 38e93482
extern bool pg_isblank(const char c);

#endif   /* HBA_H */<|MERGE_RESOLUTION|>--- conflicted
+++ resolved
@@ -28,7 +28,6 @@
 	uaSSPI,
 	uaPAM,
 	uaLDAP,
-<<<<<<< HEAD
 	uaCert,
 	uaRADIUS
 } UserAuth;
@@ -40,11 +39,6 @@
 	ipCmpSameNet
 } IPCompareMethod;
 
-=======
-	uaCert
-} UserAuth;
-
->>>>>>> 38e93482
 typedef enum ConnType
 {
 	ctLocal,
@@ -53,11 +47,7 @@
 	ctHostNoSSL
 } ConnType;
 
-<<<<<<< HEAD
 typedef struct
-=======
-typedef struct 
->>>>>>> 38e93482
 {
 	int			linenumber;
 	ConnType	conntype;
@@ -65,10 +55,7 @@
 	char	   *role;
 	struct sockaddr_storage addr;
 	struct sockaddr_storage mask;
-<<<<<<< HEAD
 	IPCompareMethod ip_cmp_method;
-=======
->>>>>>> 38e93482
 	UserAuth	auth_method;
 
 	char	   *usermap;
@@ -76,7 +63,6 @@
 	bool		ldaptls;
 	char	   *ldapserver;
 	int			ldapport;
-<<<<<<< HEAD
 	char	   *ldapbinddn;
 	char	   *ldapbindpasswd;
 	char	   *ldapsearchattribute;
@@ -98,16 +84,6 @@
 
 extern List **get_role_line(const char *role);
 extern List *get_role_intervals(const char *role);
-=======
-	char	   *ldapprefix;
-	char	   *ldapsuffix;
-	bool		clientcert;
-} HbaLine;
-
-typedef struct Port hbaPort;
-
-extern List **get_role_line(const char *role);
->>>>>>> 38e93482
 extern bool load_hba(void);
 extern void load_ident(void);
 extern void load_role(void);
@@ -116,16 +92,10 @@
 extern int	hba_getauthmethod(hbaPort *port);
 extern bool read_pg_database_line(FILE *fp, char *dbname, Oid *dboid,
 					  Oid *dbtablespace, TransactionId *dbfrozenxid);
-<<<<<<< HEAD
 extern int check_usermap(const char *usermap_name,
 			  const char *pg_role, const char *auth_user,
 			  bool case_sensitive);
 extern bool check_same_host_or_net(SockAddr *raddr, IPCompareMethod method);
-=======
-extern int  check_usermap(const char *usermap_name,
-					  const char *pg_role, const char *auth_user,
-					  bool case_sensitive);
->>>>>>> 38e93482
 extern bool pg_isblank(const char c);
 
 #endif   /* HBA_H */