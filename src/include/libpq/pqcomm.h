/*-------------------------------------------------------------------------
 *
 * pqcomm.h
 *		Definitions common to frontends and backends.
 *
 * NOTE: for historical reasons, this does not correspond to pqcomm.c.
 * pqcomm.c's routines are declared in libpq.h.
 *
 * Portions Copyright (c) 1996-2013, PostgreSQL Global Development Group
 * Portions Copyright (c) 1994, Regents of the University of California
 *
 * src/include/libpq/pqcomm.h
 *
 *-------------------------------------------------------------------------
 */
#ifndef PQCOMM_H
#define PQCOMM_H

#include <sys/socket.h>
#include <netdb.h>
#ifdef HAVE_SYS_UN_H
#include <sys/un.h>
#endif
#include <netinet/in.h>

#ifdef HAVE_STRUCT_SOCKADDR_STORAGE

#ifndef HAVE_STRUCT_SOCKADDR_STORAGE_SS_FAMILY
#ifdef HAVE_STRUCT_SOCKADDR_STORAGE___SS_FAMILY
#define ss_family __ss_family
#else
#error struct sockaddr_storage does not provide an ss_family member
#endif
#endif

#ifdef HAVE_STRUCT_SOCKADDR_STORAGE___SS_LEN
#define ss_len __ss_len
#define HAVE_STRUCT_SOCKADDR_STORAGE_SS_LEN 1
#endif
#else							/* !HAVE_STRUCT_SOCKADDR_STORAGE */

/* Define a struct sockaddr_storage if we don't have one. */

struct sockaddr_storage
{
	union
	{
		struct sockaddr sa;		/* get the system-dependent fields */
		int64		ss_align;	/* ensures struct is properly aligned */
		char		ss_pad[128];	/* ensures struct has desired size */
	}			ss_stuff;
};

#define ss_family	ss_stuff.sa.sa_family
/* It should have an ss_len field if sockaddr has sa_len. */
#ifdef HAVE_STRUCT_SOCKADDR_SA_LEN
#define ss_len		ss_stuff.sa.sa_len
#define HAVE_STRUCT_SOCKADDR_STORAGE_SS_LEN 1
#endif
#endif   /* HAVE_STRUCT_SOCKADDR_STORAGE */

typedef struct
{
	struct sockaddr_storage addr;
	socklen_t salen;
} SockAddr;

/* Configure the UNIX socket location for the well known port. */

#define UNIXSOCK_PATH(path, port, sockdir) \
		snprintf(path, sizeof(path), "%s/.s.PGSQL.%d", \
				((sockdir) && *(sockdir) != '\0') ? (sockdir) : \
				DEFAULT_PGSOCKET_DIR, \
				(port))

/*
 * The maximum workable length of a socket path is what will fit into
<<<<<<< HEAD
 * struct sockaddr_un.  This is usually only 100 or so bytes :-(.
=======
 * struct sockaddr_un.	This is usually only 100 or so bytes :-(.
>>>>>>> e472b921
 *
 * For consistency, always pass a MAXPGPATH-sized buffer to UNIXSOCK_PATH(),
 * then complain if the resulting string is >= UNIXSOCK_PATH_BUFLEN bytes.
 * (Because the standard API for getaddrinfo doesn't allow it to complain in
 * a useful way when the socket pathname is too long, we have to test for
 * this explicitly, instead of just letting the subroutine return an error.)
 */
#define UNIXSOCK_PATH_BUFLEN sizeof(((struct sockaddr_un *) NULL)->sun_path)


/*
 * These manipulate the frontend/backend protocol version number.
 *
 * The major number should be incremented for incompatible changes.  The minor
 * number should be incremented for compatible changes (eg. additional
 * functionality).
 *
 * If a backend supports version m.n of the protocol it must actually support
 * versions m.[0..n].  Backend support for version m-1 can be dropped after a
 * `reasonable' length of time.
 *
 * A frontend isn't required to support anything other than the current
 * version.
 */
/* Upper four bits used special by GPDB */
#define PG_PROTOCOL_MAJOR(v)	(((v) >> 16) & 0xfff)
#define PG_PROTOCOL_MINOR(v)	((v) & 0x0000ffff)
#define PG_PROTOCOL(m,n)	(((m) << 16) | (n))

/* The earliest and latest frontend/backend protocol version supported. */

#define PG_PROTOCOL_EARLIEST	PG_PROTOCOL(1,0)
#define PG_PROTOCOL_LATEST		PG_PROTOCOL(3,0)

typedef uint32 ProtocolVersion; /* FE/BE protocol version number */

typedef ProtocolVersion MsgType;


/*
 * Packet lengths are 4 bytes in network byte order.
 *
 * The initial length is omitted from the packet layouts appearing below.
 */

typedef uint32 PacketLen;


/*
 * Old-style startup packet layout with fixed-width fields.  This is used in
 * protocol 1.0 and 2.0, but not in later versions.  Note that the fields
 * in this layout are '\0' terminated only if there is room.
 */

#define SM_DATABASE		64
#define SM_USER			32
/* We append database name if db_user_namespace true. */
#define SM_DATABASE_USER (SM_DATABASE+SM_USER+1)		/* +1 for @ */
#define SM_OPTIONS		64
#define SM_UNUSED		64
#define SM_TTY			64

typedef struct StartupPacket
{
	ProtocolVersion protoVersion;		/* Protocol version */
	char		database[SM_DATABASE];	/* Database name */
	/* Db_user_namespace appends dbname */
	char		user[SM_USER];	/* User name */
	char		options[SM_OPTIONS];	/* Optional additional args */
	char		unused[SM_UNUSED];		/* Unused */
	char		tty[SM_TTY];	/* Tty for debug output */
} StartupPacket;

extern bool Db_user_namespace;

/*
 * In protocol 3.0 and later, the startup packet length is not fixed, but
 * we set an arbitrary limit on it anyway.	This is just to prevent simple
 * denial-of-service attacks via sending enough data to run the server
 * out of memory.
 */
#define MAX_STARTUP_PACKET_LENGTH 64000


/* These are the authentication request codes sent by the backend. */

#define AUTH_REQ_OK			0	/* User is authenticated  */
#define AUTH_REQ_KRB4		1	/* Kerberos V4. Not supported any more. */
#define AUTH_REQ_KRB5		2	/* Kerberos V5 */
#define AUTH_REQ_PASSWORD	3	/* Password */
#define AUTH_REQ_CRYPT		4	/* crypt password. Not supported any more. */
#define AUTH_REQ_MD5		5	/* md5 password */
#define AUTH_REQ_SCM_CREDS	6	/* transfer SCM credentials */
#define AUTH_REQ_GSS		7	/* GSSAPI without wrap() */
#define AUTH_REQ_GSS_CONT	8	/* Continue GSS exchanges */
#define AUTH_REQ_SSPI		9	/* SSPI negotiate without wrap() */

typedef uint32 AuthRequest;


/*
 * A client can also send a cancel-current-operation request to the postmaster.
 * This is uglier than sending it directly to the client's backend, but it
 * avoids depending on out-of-band communication facilities.
 *
 * The cancel request code must not match any protocol version number
 * we're ever likely to use.  This random choice should do.
 */
#define CANCEL_REQUEST_CODE PG_PROTOCOL(1234,5678)

/*
 * query-finish operation is a special message betweeen QD and QE, used to
 * indicate that QD is successfully finishing the current query so that
 * QE can finish its work at the earliest point.  Though executor has
 * a way to squelch QEs, it is necessary to have asynchronous message
 * by signal.
 */
#define FINISH_REQUEST_CODE PG_PROTOCOL(1234,5677)

typedef struct CancelRequestPacket
{
	/* Note that each field is stored in network byte order! */
	MsgType		cancelRequestCode;		/* code to identify a cancel request */
	uint32		backendPID;		/* PID of client's backend */
	uint32		cancelAuthCode; /* secret key to authorize cancel */
} CancelRequestPacket;


/*
 * A client can also start by sending a SSL negotiation request, to get a
 * secure channel.
 */
#define NEGOTIATE_SSL_CODE PG_PROTOCOL(1234,5679)

/* the number of times trying to acquire the send mutex for the front
 * end connection after detecting process is exitting */
#define PQ_BUSY_TEST_COUNT_IN_EXITING 5

#define GPCONN_TYPE "gpconntype"
#define GPCONN_TYPE_FTS "fts"

#endif   /* PQCOMM_H */<|MERGE_RESOLUTION|>--- conflicted
+++ resolved
@@ -75,11 +75,7 @@
 
 /*
  * The maximum workable length of a socket path is what will fit into
-<<<<<<< HEAD
- * struct sockaddr_un.  This is usually only 100 or so bytes :-(.
-=======
  * struct sockaddr_un.	This is usually only 100 or so bytes :-(.
->>>>>>> e472b921
  *
  * For consistency, always pass a MAXPGPATH-sized buffer to UNIXSOCK_PATH(),
  * then complain if the resulting string is >= UNIXSOCK_PATH_BUFLEN bytes.
