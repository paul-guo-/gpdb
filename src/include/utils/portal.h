/*-------------------------------------------------------------------------
 *
 * portal.h
 *	  POSTGRES portal definitions.
 *
 * A portal is an abstraction which represents the execution state of
 * a running or runnable query.  Portals support both SQL-level CURSORs
 * and protocol-level portals.
 *
 * Scrolling (nonsequential access) and suspension of execution are allowed
 * only for portals that contain a single SELECT-type query.  We do not want
 * to let the client suspend an update-type query partway through!	Because
 * the query rewriter does not allow arbitrary ON SELECT rewrite rules,
 * only queries that were originally update-type could produce multiple
 * plan trees; so the restriction to a single query is not a problem
 * in practice.
 *
 * For SQL cursors, we support three kinds of scroll behavior:
 *
 * (1) Neither NO SCROLL nor SCROLL was specified: to remain backward
 *	   compatible, we allow backward fetches here, unless it would
 *	   impose additional runtime overhead to do so.
 *
 * (2) NO SCROLL was specified: don't allow any backward fetches.
 *
 * (3) SCROLL was specified: allow all kinds of backward fetches, even
 *	   if we need to take a performance hit to do so.  (The planner sticks
 *	   a Materialize node atop the query plan if needed.)
 *
 * Case #1 is converted to #2 or #3 by looking at the query itself and
 * determining if scrollability can be supported without additional
 * overhead.
 *
 * Protocol-level portals have no nonsequential-fetch API and so the
 * distinction doesn't matter for them.  They are always initialized
 * to look like NO SCROLL cursors.
 *
 *
 * Portions Copyright (c) 1996-2019, PostgreSQL Global Development Group
 * Portions Copyright (c) 1994, Regents of the University of California
 *
 * src/include/utils/portal.h
 *
 *-------------------------------------------------------------------------
 */
#ifndef PORTAL_H
#define PORTAL_H

#include "datatype/timestamp.h"
#include "executor/execdesc.h"
#include "utils/plancache.h"
#include "utils/resowner.h"

/*
 * We have several execution strategies for Portals, depending on what
 * query or queries are to be executed.  (Note: in all cases, a Portal
 * executes just a single source-SQL query, and thus produces just a
 * single result from the user's viewpoint.  However, the rule rewriter
 * may expand the single source query to zero or many actual queries.)
 *
 * PORTAL_ONE_SELECT: the portal contains one single SELECT query.  We run
 * the Executor incrementally as results are demanded.  This strategy also
 * supports holdable cursors (the Executor results can be dumped into a
 * tuplestore for access after transaction completion).
 *
 * PORTAL_ONE_RETURNING: the portal contains a single INSERT/UPDATE/DELETE
 * query with a RETURNING clause (plus possibly auxiliary queries added by
 * rule rewriting).  On first execution, we run the portal to completion
 * and dump the primary query's results into the portal tuplestore; the
 * results are then returned to the client as demanded.  (We can't support
 * suspension of the query partway through, because the AFTER TRIGGER code
 * can't cope, and also because we don't want to risk failing to execute
 * all the auxiliary queries.)
 *
 * PORTAL_ONE_MOD_WITH: the portal contains one single SELECT query, but
 * it has data-modifying CTEs.  This is currently treated the same as the
 * PORTAL_ONE_RETURNING case because of the possibility of needing to fire
 * triggers.  It may act more like PORTAL_ONE_SELECT in future.
 *
 * PORTAL_UTIL_SELECT: the portal contains a utility statement that returns
 * a SELECT-like result (for example, EXPLAIN or SHOW).  On first execution,
 * we run the statement and dump its results into the portal tuplestore;
 * the results are then returned to the client as demanded.
 *
 * PORTAL_MULTI_QUERY: all other cases.  Here, we do not support partial
 * execution: the portal's queries will be run to completion on first call.
 */
typedef enum PortalStrategy
{
	PORTAL_ONE_SELECT,
	PORTAL_ONE_RETURNING,
	PORTAL_ONE_MOD_WITH,
	PORTAL_UTIL_SELECT,
	PORTAL_MULTI_QUERY
} PortalStrategy;

/*
 * A portal is always in one of these states.  It is possible to transit
 * from ACTIVE back to READY if the query is not run to completion;
 * otherwise we never back up in status.
 */
typedef enum PortalStatus
{
	PORTAL_NEW = 0,				/* freshly created */
	PORTAL_DEFINED,				/* PortalDefineQuery done */
	PORTAL_READY,				/* PortalStart complete, can run it */
	PORTAL_QUEUE, 				/* portal is queued (cannot delete it) */
	PORTAL_ACTIVE,				/* portal is running (can't delete it) */
	PORTAL_DONE,				/* portal is finished (don't re-run it) */
	PORTAL_FAILED				/* portal got error (can't re-run it) */
} PortalStatus;

typedef struct PortalData *Portal;

typedef struct PortalData
{
	/* Bookkeeping data */
	const char *name;			/* portal's name */
	const char *prepStmtName;	/* source prepared statement (NULL if none) */
	MemoryContext portalContext;	/* subsidiary memory for portal */
	ResourceOwner resowner;		/* resources owned by portal */
	void		(*cleanup) (Portal portal); /* cleanup hook */

	/*
	 * State data for remembering which subtransaction(s) the portal was
	 * created or used in.  If the portal is held over from a previous
	 * transaction, both subxids are InvalidSubTransactionId.  Otherwise,
	 * createSubid is the creating subxact and activeSubid is the last subxact
	 * in which we ran the portal.
	 */
	SubTransactionId createSubid;	/* the creating subxact */
	SubTransactionId activeSubid;	/* the last subxact with activity */

	/*
	 * if Resource Scheduling is enabled, we need to save the original
	 * statement type, keep a unique id for name portals (i.e CURSORS) and
	 * remember which queue wanted a lock on this portal.
	 */
	uint32		portalId;		/* id of this portal 0 for unnamed */
	NodeTag	    sourceTag;		/* nodetag for the original query */
	Oid			queueId;		/* Oid of queue locking this portal */

	/* The query or queries the portal will execute */
	const char *sourceText;		/* text of query (as of 8.4, never NULL) */
	const char *commandTag;		/* command tag for original query */
	List	   *stmts;			/* list of PlannedStmts */
	CachedPlan *cplan;			/* CachedPlan, if stmts are from one */

	ParamListInfo portalParams; /* params to pass to query */
	QueryEnvironment *queryEnv; /* environment for query */

	/* Features/options */
	PortalStrategy strategy;	/* see above */
	int			cursorOptions;	/* DECLARE CURSOR option bits */
	bool		run_once;		/* portal will only be run once */

	/* Status data */
	PortalStatus status;		/* see above */
	bool		portalPinned;	/* a pinned portal can't be dropped */
<<<<<<< HEAD
	bool		hasResQueueLock;	/* true => resscheduler lock must be released */
=======
	bool		autoHeld;		/* was automatically converted from pinned to
								 * held (see HoldPinnedPortals()) */
>>>>>>> 9e1c9f95

	/* If not NULL, Executor is active; call ExecutorEnd eventually: */
	QueryDesc  *queryDesc;		/* info needed for executor invocation */

	QueryDispatchDesc *ddesc;	/* extra info dispatched from QD to QEs */

	/* If portal returns tuples, this is their tupdesc: */
	TupleDesc	tupDesc;		/* descriptor for result tuples */
	/* and these are the format codes to use for the columns: */
	int16	   *formats;		/* a format code for each column */

	/*
	 * Where we store tuples for a held cursor or a PORTAL_ONE_RETURNING or
	 * PORTAL_UTIL_SELECT query.  (A cursor held past the end of its
	 * transaction no longer has any active executor state.)
	 */
	Tuplestorestate *holdStore; /* store for holdable cursors */
	MemoryContext holdContext;	/* memory containing holdStore */

	/*
	 * Snapshot under which tuples in the holdStore were read.  We must keep a
	 * reference to this snapshot if there is any possibility that the tuples
	 * contain TOAST references, because releasing the snapshot could allow
	 * recently-dead rows to be vacuumed away, along with any toast data
	 * belonging to them.  In the case of a held cursor, we avoid needing to
	 * keep such a snapshot by forcibly detoasting the data.
	 */
	Snapshot	holdSnapshot;	/* registered snapshot, or NULL if none */

	/*
	 * atStart, atEnd and portalPos indicate the current cursor position.
	 * portalPos is zero before the first row, N after fetching N'th row of
	 * query.  After we run off the end, portalPos = # of rows in query, and
	 * atEnd is true.  Note that atStart implies portalPos == 0, but not the
	 * reverse: we might have backed up only as far as the first row, not to
	 * the start.  Also note that various code inspects atStart and atEnd, but
	 * only the portal movement routines should touch portalPos.
	 */
	bool		atStart;
	bool		atEnd;
	uint64		portalPos;

	/* Presentation data, primarily used by the pg_cursors system view */
	TimestampTz creation_time;	/* time at which this portal was defined */
	bool		visible;		/* include this portal in pg_cursors? */
<<<<<<< HEAD

	/* MPP: is this portal a CURSOR, or protocol level portal? */
	bool		is_extended_query; /* simple or extended query protocol? */
}	PortalData;
=======
}			PortalData;
>>>>>>> 9e1c9f95

/*
 * PortalIsValid
 *		True iff portal is valid.
 */
#define PortalIsValid(p) PointerIsValid(p)


/* Prototypes for functions in utils/mmgr/portalmem.c */
extern void EnablePortalManager(void);
extern bool PreCommit_Portals(bool isPrepare);
extern void AtAbort_Portals(void);
extern void AtCleanup_Portals(void);
extern void PortalErrorCleanup(void);
extern void AtSubCommit_Portals(SubTransactionId mySubid,
								SubTransactionId parentSubid,
								ResourceOwner parentXactOwner);
extern void AtSubAbort_Portals(SubTransactionId mySubid,
							   SubTransactionId parentSubid,
							   ResourceOwner myXactOwner,
							   ResourceOwner parentXactOwner);
extern void AtSubCleanup_Portals(SubTransactionId mySubid);
extern Portal CreatePortal(const char *name, bool allowDup, bool dupSilent);
extern Portal CreateNewPortal(void);
extern void PinPortal(Portal portal);
extern void UnpinPortal(Portal portal);
extern void MarkPortalActive(Portal portal);
extern void MarkPortalDone(Portal portal);
extern void MarkPortalFailed(Portal portal);
extern void PortalDrop(Portal portal, bool isTopCommit);
extern Portal GetPortalByName(const char *name);
extern void PortalDefineQuery(Portal portal,
<<<<<<< HEAD
				  const char *prepStmtName,
				  const char *sourceText,
				  NodeTag	  sourceTag, /* GPDB */
				  const char *commandTag,
				  List *stmts,
				  CachedPlan *cplan);
extern Node *PortalListGetPrimaryStmt(List *stmts);
=======
							  const char *prepStmtName,
							  const char *sourceText,
							  const char *commandTag,
							  List *stmts,
							  CachedPlan *cplan);
extern PlannedStmt *PortalGetPrimaryStmt(Portal portal);
>>>>>>> 9e1c9f95
extern void PortalCreateHoldStore(Portal portal);
extern void PortalHashTableDeleteAll(void);
extern bool ThereAreNoReadyPortals(void);
extern void HoldPinnedPortals(void);

<<<<<<< HEAD
extern void AtExitCleanup_ResPortals(void);
extern void TotalResPortalIncrements(int pid, Oid queueid,
									 Cost *totalIncrements, int *num);

#endif   /* PORTAL_H */
=======
#endif							/* PORTAL_H */
>>>>>>> 9e1c9f95
<|MERGE_RESOLUTION|>--- conflicted
+++ resolved
@@ -157,12 +157,9 @@
 	/* Status data */
 	PortalStatus status;		/* see above */
 	bool		portalPinned;	/* a pinned portal can't be dropped */
-<<<<<<< HEAD
-	bool		hasResQueueLock;	/* true => resscheduler lock must be released */
-=======
 	bool		autoHeld;		/* was automatically converted from pinned to
 								 * held (see HoldPinnedPortals()) */
->>>>>>> 9e1c9f95
+	bool		hasResQueueLock;	/* true => resscheduler lock must be released */
 
 	/* If not NULL, Executor is active; call ExecutorEnd eventually: */
 	QueryDesc  *queryDesc;		/* info needed for executor invocation */
@@ -208,14 +205,10 @@
 	/* Presentation data, primarily used by the pg_cursors system view */
 	TimestampTz creation_time;	/* time at which this portal was defined */
 	bool		visible;		/* include this portal in pg_cursors? */
-<<<<<<< HEAD
 
 	/* MPP: is this portal a CURSOR, or protocol level portal? */
 	bool		is_extended_query; /* simple or extended query protocol? */
-}	PortalData;
-=======
 }			PortalData;
->>>>>>> 9e1c9f95
 
 /*
  * PortalIsValid
@@ -248,33 +241,20 @@
 extern void PortalDrop(Portal portal, bool isTopCommit);
 extern Portal GetPortalByName(const char *name);
 extern void PortalDefineQuery(Portal portal,
-<<<<<<< HEAD
-				  const char *prepStmtName,
-				  const char *sourceText,
-				  NodeTag	  sourceTag, /* GPDB */
-				  const char *commandTag,
-				  List *stmts,
-				  CachedPlan *cplan);
-extern Node *PortalListGetPrimaryStmt(List *stmts);
-=======
 							  const char *prepStmtName,
 							  const char *sourceText,
+							  NodeTag	  sourceTag, /* GPDB */
 							  const char *commandTag,
 							  List *stmts,
 							  CachedPlan *cplan);
 extern PlannedStmt *PortalGetPrimaryStmt(Portal portal);
->>>>>>> 9e1c9f95
 extern void PortalCreateHoldStore(Portal portal);
 extern void PortalHashTableDeleteAll(void);
 extern bool ThereAreNoReadyPortals(void);
 extern void HoldPinnedPortals(void);
 
-<<<<<<< HEAD
 extern void AtExitCleanup_ResPortals(void);
 extern void TotalResPortalIncrements(int pid, Oid queueid,
 									 Cost *totalIncrements, int *num);
 
-#endif   /* PORTAL_H */
-=======
-#endif							/* PORTAL_H */
->>>>>>> 9e1c9f95
+#endif							/* PORTAL_H */