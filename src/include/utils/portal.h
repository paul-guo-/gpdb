/*-------------------------------------------------------------------------
 *
 * portal.h
 *	  POSTGRES portal definitions.
 *
 * A portal is an abstraction which represents the execution state of
 * a running or runnable query.  Portals support both SQL-level CURSORs
 * and protocol-level portals.
 *
 * Scrolling (nonsequential access) and suspension of execution are allowed
 * only for portals that contain a single SELECT-type query.  We do not want
 * to let the client suspend an update-type query partway through!	Because
 * the query rewriter does not allow arbitrary ON SELECT rewrite rules,
 * only queries that were originally update-type could produce multiple
 * plan trees; so the restriction to a single query is not a problem
 * in practice.
 *
 * For SQL cursors, we support three kinds of scroll behavior:
 *
 * (1) Neither NO SCROLL nor SCROLL was specified: to remain backward
 *	   compatible, we allow backward fetches here, unless it would
 *	   impose additional runtime overhead to do so.
 *
 * (2) NO SCROLL was specified: don't allow any backward fetches.
 *
 * (3) SCROLL was specified: allow all kinds of backward fetches, even
 *	   if we need to take a performance hit to do so.  (The planner sticks
 *	   a Materialize node atop the query plan if needed.)
 *
 * Case #1 is converted to #2 or #3 by looking at the query itself and
 * determining if scrollability can be supported without additional
 * overhead.
 *
 * Protocol-level portals have no nonsequential-fetch API and so the
 * distinction doesn't matter for them.  They are always initialized
 * to look like NO SCROLL cursors.
 *
 *
 * Portions Copyright (c) 1996-2008, PostgreSQL Global Development Group
 * Portions Copyright (c) 1994, Regents of the University of California
 *
<<<<<<< HEAD
 * $PostgreSQL: pgsql/src/include/utils/portal.h,v 1.78.2.1 2010/07/05 09:27:31 heikki Exp $
=======
 * $PostgreSQL: pgsql/src/include/utils/portal.h,v 1.79 2008/07/18 20:26:06 tgl Exp $
>>>>>>> 49f001d8
 *
 *-------------------------------------------------------------------------
 */
#ifndef PORTAL_H
#define PORTAL_H

#include "executor/execdesc.h"
#include "utils/resowner.h"
#include "utils/timestamp.h"
#include "utils/tuplestore.h"

/*
 * We have several execution strategies for Portals, depending on what
 * query or queries are to be executed.  (Note: in all cases, a Portal
 * executes just a single source-SQL query, and thus produces just a
 * single result from the user's viewpoint.  However, the rule rewriter
 * may expand the single source query to zero or many actual queries.)
 *
 * PORTAL_ONE_SELECT: the portal contains one single SELECT query.	We run
 * the Executor incrementally as results are demanded.	This strategy also
 * supports holdable cursors (the Executor results can be dumped into a
 * tuplestore for access after transaction completion).
 *
 * PORTAL_ONE_RETURNING: the portal contains a single INSERT/UPDATE/DELETE
 * query with a RETURNING clause (plus possibly auxiliary queries added by
 * rule rewriting).  On first execution, we run the portal to completion
 * and dump the primary query's results into the portal tuplestore; the
 * results are then returned to the client as demanded.  (We can't support
 * suspension of the query partway through, because the AFTER TRIGGER code
 * can't cope, and also because we don't want to risk failing to execute
 * all the auxiliary queries.)
 *
 * PORTAL_UTIL_SELECT: the portal contains a utility statement that returns
 * a SELECT-like result (for example, EXPLAIN or SHOW).  On first execution,
 * we run the statement and dump its results into the portal tuplestore;
 * the results are then returned to the client as demanded.
 *
 * PORTAL_MULTI_QUERY: all other cases.  Here, we do not support partial
 * execution: the portal's queries will be run to completion on first call.
 */
typedef enum PortalStrategy
{
	PORTAL_ONE_SELECT,
	PORTAL_ONE_RETURNING,
	PORTAL_UTIL_SELECT,
	PORTAL_MULTI_QUERY
} PortalStrategy;

/*
 * A portal is always in one of these states.  It is possible to transit
 * from ACTIVE back to READY if the query is not run to completion;
 * otherwise we never back up in status.
 */
typedef enum PortalStatus
{
	PORTAL_NEW = 0,				/* freshly created */
	PORTAL_DEFINED,				/* PortalDefineQuery done */
	PORTAL_READY,				/* PortalStart complete, can run it */
	PORTAL_QUEUE, 				/* portal is queued (cannot delete it) */
	PORTAL_ACTIVE,				/* portal is running (can't delete it) */
	PORTAL_DONE,				/* portal is finished (don't re-run it) */
	PORTAL_FAILED				/* portal got error (can't re-run it) */
} PortalStatus;

/*
 * Note: typedef Portal is declared in tcop/dest.h as
 *		typedef struct PortalData *Portal;
 */

typedef struct PortalData
{
	/* Bookkeeping data */
	const char *name;			/* portal's name */
	const char *prepStmtName;	/* source prepared statement (NULL if none) */
	MemoryContext heap;			/* subsidiary memory for portal */
	ResourceOwner resowner;		/* resources owned by portal */
	void		(*cleanup) (Portal portal);		/* cleanup hook */
	SubTransactionId createSubid;		/* the ID of the creating subxact */

	/*
	 * if createSubid is InvalidSubTransactionId, the portal is held over from
	 * a previous transaction
	 */

	/*
	 * if Resource Scheduling is enabled, we need to save the original
	 * statement type, keep a unique id for name portals (i.e CURSORS) and
	 * remember which queue wanted a lock on this portal.
	 */
	uint32		portalId;		/* id of this portal 0 for unnamed */
	NodeTag	    sourceTag;		/* nodetag for the original query */
	Oid			queueId;		/* Oid of queue locking this portal */

	/* The query or queries the portal will execute */
<<<<<<< HEAD
	const char *sourceText;		/* text of query (as of PlannedStmt, never NULL) */
=======
	const char *sourceText;		/* text of query (as of 8.4, never NULL) */
>>>>>>> 49f001d8
	const char *commandTag;		/* command tag for original query */
	List	   *stmts;			/* PlannedStmts and/or utility statements */
	CachedPlan *cplan;			/* CachedPlan, if stmts are from one */

	ParamListInfo portalParams; /* params to pass to query */

	/* Features/options */
	PortalStrategy strategy;	/* see above */
	int			cursorOptions;	/* DECLARE CURSOR option bits */

	/* Status data */
	PortalStatus status;		/* see above */
	bool		releaseResLock;	/* true => resscheduler lock must be released */
	bool		portalPinned;	/* a pinned portal can't be dropped */

	/* If not NULL, Executor is active; call ExecutorEnd eventually: */
	QueryDesc  *queryDesc;		/* info needed for executor invocation */

	QueryDispatchDesc *ddesc;	/* extra info dispatched from QD to QEs */

	/* If portal returns tuples, this is their tupdesc: */
	TupleDesc	tupDesc;		/* descriptor for result tuples */
	/* and these are the format codes to use for the columns: */
	int16	   *formats;		/* a format code for each column */

	/*
	 * Where we store tuples for a held cursor or a PORTAL_ONE_RETURNING or
	 * PORTAL_UTIL_SELECT query.  (A cursor held past the end of its
	 * transaction no longer has any active executor state.)
	 */
	Tuplestorestate *holdStore; /* store for holdable cursors */
	MemoryContext holdContext;	/* memory containing holdStore */

	/*
	 * atStart, atEnd and portalPos indicate the current cursor position.
	 * portalPos is zero before the first row, N after fetching N'th row of
	 * query.  After we run off the end, portalPos = # of rows in query, and
	 * atEnd is true.  If portalPos overflows, set posOverflow (this causes us
	 * to stop relying on its value for navigation).  Note that atStart
	 * implies portalPos == 0, but not the reverse (portalPos could have
	 * overflowed).
	 */
	bool		atStart;
	bool		atEnd;
	bool		posOverflow;
	int64		portalPos;

	/* Presentation data, primarily used by the pg_cursors system view */
	TimestampTz creation_time;	/* time at which this portal was defined */
	bool		visible;		/* include this portal in pg_cursors? */

	/* MPP: is this portal a CURSOR, or protocol level portal? */
	bool		is_extended_query; /* simple or extended query protocol? */
} PortalData;

/*
 * PortalIsValid
 *		True iff portal is valid.
 */
#define PortalIsValid(p) PointerIsValid(p)

/*
 * Access macros for Portal ... use these in preference to field access.
 */
#define PortalGetQueryDesc(portal)	((portal)->queryDesc)
#define PortalGetHeapMemory(portal) ((portal)->heap)
#define PortalGetPrimaryStmt(portal) PortalListGetPrimaryStmt((portal)->stmts)


/* Prototypes for functions in utils/mmgr/portalmem.c */
extern void EnablePortalManager(void);
extern bool CommitHoldablePortals(void);
extern bool PrepareHoldablePortals(void);
extern void AtCommit_Portals(void);
extern void AtAbort_Portals(void);
extern void AtCleanup_Portals(void);
extern void AtSubCommit_Portals(SubTransactionId mySubid,
					SubTransactionId parentSubid,
					ResourceOwner parentXactOwner);
extern void AtSubAbort_Portals(SubTransactionId mySubid,
				   SubTransactionId parentSubid,
				   ResourceOwner parentXactOwner);
extern void AtSubCleanup_Portals(SubTransactionId mySubid);
extern Portal CreatePortal(const char *name, bool allowDup, bool dupSilent);
extern Portal CreateNewPortal(void);
extern void PinPortal(Portal portal);
extern void UnpinPortal(Portal portal);
extern void PortalDrop(Portal portal, bool isTopCommit);
extern Portal GetPortalByName(const char *name);
extern void PortalDefineQuery(Portal portal,
				  const char *prepStmtName,
				  const char *sourceText,
				  NodeTag	  sourceTag, /* GPDB */
				  const char *commandTag,
				  List *stmts,
				  CachedPlan *cplan);
extern Node *PortalListGetPrimaryStmt(List *stmts);
extern void PortalCreateHoldStore(Portal portal);
extern void PortalHashTableDeleteAll(void);
extern void AtExitCleanup_ResPortals(void);
extern void TotalResPortalIncrements(int pid, Oid queueid,
									 Cost *totalIncrements, int *num);

#endif   /* PORTAL_H */<|MERGE_RESOLUTION|>--- conflicted
+++ resolved
@@ -39,11 +39,7 @@
  * Portions Copyright (c) 1996-2008, PostgreSQL Global Development Group
  * Portions Copyright (c) 1994, Regents of the University of California
  *
-<<<<<<< HEAD
- * $PostgreSQL: pgsql/src/include/utils/portal.h,v 1.78.2.1 2010/07/05 09:27:31 heikki Exp $
-=======
  * $PostgreSQL: pgsql/src/include/utils/portal.h,v 1.79 2008/07/18 20:26:06 tgl Exp $
->>>>>>> 49f001d8
  *
  *-------------------------------------------------------------------------
  */
@@ -138,11 +134,7 @@
 	Oid			queueId;		/* Oid of queue locking this portal */
 
 	/* The query or queries the portal will execute */
-<<<<<<< HEAD
-	const char *sourceText;		/* text of query (as of PlannedStmt, never NULL) */
-=======
 	const char *sourceText;		/* text of query (as of 8.4, never NULL) */
->>>>>>> 49f001d8
 	const char *commandTag;		/* command tag for original query */
 	List	   *stmts;			/* PlannedStmts and/or utility statements */
 	CachedPlan *cplan;			/* CachedPlan, if stmts are from one */
