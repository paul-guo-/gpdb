/*-------------------------------------------------------------------------
 *
 * errcodes.h
 *	  POSTGRES error codes
 *
 * The error code list is kept in its own source file for possible use by
 * automatic tools.  Each error code is identified by a five-character string
 * following the SQLSTATE conventions.	The exact representation of the
 * string is determined by the MAKE_SQLSTATE() macro, which is not defined
 * in this file; it can be defined by the caller for special purposes.
 *
<<<<<<< HEAD
 * Portions Copyright (c) 2005-2008, Greenplum inc.
 * Portions Copyright (c) 2012-Present Pivotal Software, Inc.
 * Copyright (c) 2003-2010, PostgreSQL Global Development Group
 *
 * $PostgreSQL: pgsql/src/include/utils/errcodes.h,v 1.26 2008/10/04 21:56:55 tgl Exp $
=======
 * Copyright (c) 2003-2009, PostgreSQL Global Development Group
 *
 * $PostgreSQL: pgsql/src/include/utils/errcodes.h,v 1.28 2009/01/01 17:24:02 momjian Exp $
>>>>>>> b0a6ad70
 *
 *-------------------------------------------------------------------------
 */

/* there is deliberately not an #ifndef ERRCODES_H here */


/*
 * SQLSTATE codes for errors.
 *
 * The SQL99 code set is rather impoverished, especially in the area of
 * syntactical and semantic errors.  We have borrowed codes from IBM's DB2
 * and invented our own codes to develop a useful code set.
 *
 * When adding a new code, make sure it is placed in the most appropriate
 * class (the first two characters of the code value identify the class).
 * The listing is organized by class to make this prominent.
 *
 * The generic '000' subclass code should be used for an error only
 * when there is not a more-specific subclass code defined.
 *
 * The SQL spec requires that all the elements of a SQLSTATE code be
 * either digits or upper-case ASCII characters.
 *
 * Classes that begin with 0-4 or A-H are defined by the
 * standard. Within such a class, subclass values defined by the
 * standard must begin with 0-4 or A-H. To define a new error code,
 * ensure that it is either in an "implementation-defined class" (it
 * begins with 5-9 or I-Z), or its subclass falls outside the range of
 * error codes that could be present in future versions of the
 * standard (i.e. the subclass value begins with 5-9 or I-Z).
 *
 * The convention is that new error codes defined by PostgreSQL in a
 * class defined by the standard have a subclass value that begins
 * with 'P'. In addition, error codes defined by PostgreSQL clients
 * (such as ecpg) have a class value that begins with 'Y'.
 *
 * An additional convention is the new error codes defined by MPP and
 * that belong in a class defined by the standard have a subclass
 * beginning 'M'.
 */

/* Class 00 - Successful Completion */
#define ERRCODE_SUCCESSFUL_COMPLETION		MAKE_SQLSTATE('0','0', '0','0','0')

/* Class 01 - Warning */
/* (do not use this class for failure conditions!) */
#define ERRCODE_WARNING						MAKE_SQLSTATE('0','1', '0','0','0')
#define ERRCODE_WARNING_DYNAMIC_RESULT_SETS_RETURNED		MAKE_SQLSTATE('0','1', '0','0','C')
#define ERRCODE_WARNING_IMPLICIT_ZERO_BIT_PADDING	MAKE_SQLSTATE('0','1', '0','0','8')
#define ERRCODE_WARNING_NULL_VALUE_ELIMINATED_IN_SET_FUNCTION	MAKE_SQLSTATE('0','1', '0','0','3')
#define ERRCODE_WARNING_PRIVILEGE_NOT_GRANTED		MAKE_SQLSTATE('0','1', '0','0','7')
#define ERRCODE_WARNING_PRIVILEGE_NOT_REVOKED		MAKE_SQLSTATE('0','1', '0','0','6')
#define ERRCODE_WARNING_STRING_DATA_RIGHT_TRUNCATION	MAKE_SQLSTATE('0','1', '0','0','4')
#define ERRCODE_WARNING_DEPRECATED_FEATURE	MAKE_SQLSTATE('0','1', 'P','0','1')
/*                        no longer used    MAKE_SQLSTATE('0','1', 'M','0','1') */
#define ERRCODE_WARNING_GP_INTERCONNECTION MAKE_SQLSTATE('0','1', 'M','0','2')

/* Class 02 - No Data --- this is also a warning class per SQL99 */
/* (do not use this class for failure conditions!) */
#define ERRCODE_NO_DATA						MAKE_SQLSTATE('0','2', '0','0','0')
#define ERRCODE_NO_ADDITIONAL_DYNAMIC_RESULT_SETS_RETURNED	MAKE_SQLSTATE('0','2', '0','0','1')

/* Class 03 - SQL Statement Not Yet Complete */
#define ERRCODE_SQL_STATEMENT_NOT_YET_COMPLETE		MAKE_SQLSTATE('0','3', '0','0','0')

/* Class 08 - Connection Exception */
/*  (MPP: In the QD, these should be generated only for client<-->QD
 *   communication errors, not for QD<-->QE communication errors.
 */
#define ERRCODE_CONNECTION_EXCEPTION		MAKE_SQLSTATE('0','8', '0','0','0')
#define ERRCODE_CONNECTION_DOES_NOT_EXIST	MAKE_SQLSTATE('0','8', '0','0','3')
#define ERRCODE_CONNECTION_FAILURE			MAKE_SQLSTATE('0','8', '0','0','6')
#define ERRCODE_SQLCLIENT_UNABLE_TO_ESTABLISH_SQLCONNECTION		MAKE_SQLSTATE('0','8', '0','0','1')
#define ERRCODE_SQLSERVER_REJECTED_ESTABLISHMENT_OF_SQLCONNECTION	MAKE_SQLSTATE('0','8', '0','0','4')
#define ERRCODE_TRANSACTION_RESOLUTION_UNKNOWN		MAKE_SQLSTATE('0','8', '0','0','7')
#define ERRCODE_PROTOCOL_VIOLATION			MAKE_SQLSTATE('0','8', 'P','0','1')

/* Class 09 - Triggered Action Exception */
#define ERRCODE_TRIGGERED_ACTION_EXCEPTION	MAKE_SQLSTATE('0','9', '0','0','0')

/* Class 0A - Feature Not Supported */
#define ERRCODE_FEATURE_NOT_SUPPORTED		MAKE_SQLSTATE('0','A', '0','0','0')
#define ERRCODE_GP_FEATURE_NOT_SUPPORTED	MAKE_SQLSTATE('0','A', 'M','0','0')
#define ERRCODE_GP_FEATURE_NOT_YET			MAKE_SQLSTATE('0','A', 'M','0','1')
#define ERRCODE_GP_FEATURE_NOT_CONFIGURED  MAKE_SQLSTATE('0','A', 'M','0','2')

/* Class 0B - Invalid Transaction Initiation */
#define ERRCODE_INVALID_TRANSACTION_INITIATION		MAKE_SQLSTATE('0','B', '0','0','0')

/* Class 0F - Locator Exception */
#define ERRCODE_LOCATOR_EXCEPTION			MAKE_SQLSTATE('0','F', '0','0','0')
#define ERRCODE_L_E_INVALID_SPECIFICATION	MAKE_SQLSTATE('0','F', '0','0','1')

/* Class 0L - Invalid Grantor */
#define ERRCODE_INVALID_GRANTOR				MAKE_SQLSTATE('0','L', '0','0','0')
#define ERRCODE_INVALID_GRANT_OPERATION		MAKE_SQLSTATE('0','L', 'P','0','1')

/* Class 0P - Invalid Role Specification */
#define ERRCODE_INVALID_ROLE_SPECIFICATION	MAKE_SQLSTATE('0','P', '0','0','0')

/* Class 20 - Case Not Found */
#define ERRCODE_CASE_NOT_FOUND				MAKE_SQLSTATE('2','0', '0','0','0')

/* Class 21 - Cardinality Violation */
/* (this means something returned the wrong number of rows) */
#define ERRCODE_CARDINALITY_VIOLATION		MAKE_SQLSTATE('2','1', '0','0','0')

/* Class 22 - Data Exception */
#define ERRCODE_DATA_EXCEPTION				MAKE_SQLSTATE('2','2', '0','0','0')
#define ERRCODE_ARRAY_ELEMENT_ERROR			MAKE_SQLSTATE('2','2', '0','2','E')
/* SQL99's actual definition of "array element error" is subscript error */
#define ERRCODE_ARRAY_SUBSCRIPT_ERROR		ERRCODE_ARRAY_ELEMENT_ERROR
#define ERRCODE_CHARACTER_NOT_IN_REPERTOIRE MAKE_SQLSTATE('2','2', '0','2','1')
#define ERRCODE_DATETIME_FIELD_OVERFLOW		MAKE_SQLSTATE('2','2', '0','0','8')
#define ERRCODE_DATETIME_VALUE_OUT_OF_RANGE ERRCODE_DATETIME_FIELD_OVERFLOW
#define ERRCODE_DIVISION_BY_ZERO			MAKE_SQLSTATE('2','2', '0','1','2')
#define ERRCODE_ERROR_IN_ASSIGNMENT			MAKE_SQLSTATE('2','2', '0','0','5')
#define ERRCODE_ESCAPE_CHARACTER_CONFLICT	MAKE_SQLSTATE('2','2', '0','0','B')
#define ERRCODE_INDICATOR_OVERFLOW			MAKE_SQLSTATE('2','2', '0','2','2')
#define ERRCODE_INTERVAL_FIELD_OVERFLOW		MAKE_SQLSTATE('2','2', '0','1','5')
#define ERRCODE_INVALID_ARGUMENT_FOR_LOG	MAKE_SQLSTATE('2','2', '0','1','E')
#define ERRCODE_INVALID_ARGUMENT_FOR_NTILE	MAKE_SQLSTATE('2','2', '0','1','4')
#define ERRCODE_INVALID_ARGUMENT_FOR_NTH_VALUE	MAKE_SQLSTATE('2','2', '0','1','6')
#define ERRCODE_INVALID_ARGUMENT_FOR_POWER_FUNCTION MAKE_SQLSTATE('2','2', '0', '1', 'F')
#define ERRCODE_INVALID_ARGUMENT_FOR_WIDTH_BUCKET_FUNCTION	MAKE_SQLSTATE('2','2', '0', '1', 'G')
#define ERRCODE_INVALID_CHARACTER_VALUE_FOR_CAST		MAKE_SQLSTATE('2','2', '0','1','8')
#define ERRCODE_INVALID_DATETIME_FORMAT		MAKE_SQLSTATE('2','2', '0','0','7')
#define ERRCODE_INVALID_ESCAPE_CHARACTER	MAKE_SQLSTATE('2','2', '0','1','9')
#define ERRCODE_INVALID_ESCAPE_OCTET		MAKE_SQLSTATE('2','2', '0','0','D')
#define ERRCODE_INVALID_ESCAPE_SEQUENCE		MAKE_SQLSTATE('2','2', '0','2','5')
#define ERRCODE_NONSTANDARD_USE_OF_ESCAPE_CHARACTER		MAKE_SQLSTATE('2','2', 'P','0','6')
#define ERRCODE_INVALID_INDICATOR_PARAMETER_VALUE		MAKE_SQLSTATE('2','2', '0','1','0')
#define ERRCODE_INVALID_LIMIT_VALUE			MAKE_SQLSTATE('2','2', '0','2','0')
#define ERRCODE_INVALID_PARAMETER_VALUE		MAKE_SQLSTATE('2','2', '0','2','3')
#define ERRCODE_INVALID_REGULAR_EXPRESSION	MAKE_SQLSTATE('2','2', '0','1','B')
#define ERRCODE_INVALID_ROW_COUNT_IN_LIMIT_CLAUSE	MAKE_SQLSTATE('2', '2', '0', '1', 'W')
#define ERRCODE_INVALID_ROW_COUNT_IN_RESULT_OFFSET_CLAUSE	MAKE_SQLSTATE('2', '2', '0', '1', 'X')
#define ERRCODE_INVALID_TIME_ZONE_DISPLACEMENT_VALUE	MAKE_SQLSTATE('2','2', '0','0','9')
#define ERRCODE_INVALID_INTERVAL_WIDTH	MAKE_SQLSTATE('2','2', '0','0','A')
#define ERRCODE_INVALID_USE_OF_ESCAPE_CHARACTER		MAKE_SQLSTATE('2','2', '0','0','C')
#define ERRCODE_MOST_SPECIFIC_TYPE_MISMATCH MAKE_SQLSTATE('2','2', '0','0','G')
#define ERRCODE_NULL_VALUE_NOT_ALLOWED		MAKE_SQLSTATE('2','2', '0','0','4')
#define ERRCODE_NULL_VALUE_NO_INDICATOR_PARAMETER	MAKE_SQLSTATE('2','2', '0','0','2')
#define ERRCODE_NUMERIC_VALUE_OUT_OF_RANGE	MAKE_SQLSTATE('2','2', '0','0','3')
#define ERRCODE_STRING_DATA_LENGTH_MISMATCH MAKE_SQLSTATE('2','2', '0','2','6')
#define ERRCODE_STRING_DATA_RIGHT_TRUNCATION		MAKE_SQLSTATE('2','2', '0','0','1')
#define ERRCODE_SUBSTRING_ERROR				MAKE_SQLSTATE('2','2', '0','1','1')
#define ERRCODE_TRIM_ERROR					MAKE_SQLSTATE('2','2', '0','2','7')
#define ERRCODE_UNTERMINATED_C_STRING		MAKE_SQLSTATE('2','2', '0','2','4')
#define ERRCODE_ZERO_LENGTH_CHARACTER_STRING		MAKE_SQLSTATE('2','2', '0','0','F')
#define ERRCODE_FLOATING_POINT_EXCEPTION	MAKE_SQLSTATE('2','2', 'P','0','1')
#define ERRCODE_INVALID_TEXT_REPRESENTATION MAKE_SQLSTATE('2','2', 'P','0','2')
#define ERRCODE_INVALID_BINARY_REPRESENTATION	MAKE_SQLSTATE('2','2', 'P','0','3')
#define ERRCODE_BAD_COPY_FILE_FORMAT		MAKE_SQLSTATE('2','2', 'P','0','4')
#define ERRCODE_UNTRANSLATABLE_CHARACTER	MAKE_SQLSTATE('2','2', 'P','0','5')
#define ERRCODE_NOT_AN_XML_DOCUMENT			MAKE_SQLSTATE('2', '2', '0', '0', 'L')
#define ERRCODE_INVALID_XML_DOCUMENT			MAKE_SQLSTATE('2', '2', '0', '0', 'M')
#define ERRCODE_INVALID_XML_CONTENT			MAKE_SQLSTATE('2', '2', '0', '0', 'N')
#define ERRCODE_INVALID_XML_COMMENT			MAKE_SQLSTATE('2', '2', '0', '0', 'S')
#define ERRCODE_INVALID_XML_PROCESSING_INSTRUCTION	MAKE_SQLSTATE('2', '2', '0', '0', 'T')
#define ERROR_INVALID_WINDOW_FRAME_PARAMETER		MAKE_SQLSTATE('2','2','0','1','3')
#define	ERRCODE_NO_PARTITION_FOR_PARTITIONING_KEY	MAKE_SQLSTATE('2','2','M','0','1')

/* Class 23 - Integrity Constraint Violation */
#define ERRCODE_INTEGRITY_CONSTRAINT_VIOLATION		MAKE_SQLSTATE('2','3', '0','0','0')
#define ERRCODE_RESTRICT_VIOLATION			MAKE_SQLSTATE('2','3', '0','0','1')
#define ERRCODE_NOT_NULL_VIOLATION			MAKE_SQLSTATE('2','3', '5','0','2')
#define ERRCODE_FOREIGN_KEY_VIOLATION		MAKE_SQLSTATE('2','3', '5','0','3')
#define ERRCODE_UNIQUE_VIOLATION			MAKE_SQLSTATE('2','3', '5','0','5')
#define ERRCODE_CHECK_VIOLATION				MAKE_SQLSTATE('2','3', '5','1','4')
#define ERRCODE_EXCLUSION_VIOLATION			MAKE_SQLSTATE('2','3', 'P','0','1')

/* Class 24 - Invalid Cursor State */
#define ERRCODE_INVALID_CURSOR_STATE		MAKE_SQLSTATE('2','4', '0','0','0')

/* Class 25 - Invalid Transaction State */
#define ERRCODE_INVALID_TRANSACTION_STATE	MAKE_SQLSTATE('2','5', '0','0','0')
#define ERRCODE_ACTIVE_SQL_TRANSACTION		MAKE_SQLSTATE('2','5', '0','0','1')
#define ERRCODE_BRANCH_TRANSACTION_ALREADY_ACTIVE	MAKE_SQLSTATE('2','5', '0','0','2')
#define ERRCODE_HELD_CURSOR_REQUIRES_SAME_ISOLATION_LEVEL	MAKE_SQLSTATE('2','5', '0','0','8')
#define ERRCODE_INAPPROPRIATE_ACCESS_MODE_FOR_BRANCH_TRANSACTION	MAKE_SQLSTATE('2','5', '0','0','3')
#define ERRCODE_INAPPROPRIATE_ISOLATION_LEVEL_FOR_BRANCH_TRANSACTION	MAKE_SQLSTATE('2','5', '0','0','4')
#define ERRCODE_NO_ACTIVE_SQL_TRANSACTION_FOR_BRANCH_TRANSACTION	MAKE_SQLSTATE('2','5', '0','0','5')
#define ERRCODE_READ_ONLY_SQL_TRANSACTION	MAKE_SQLSTATE('2','5', '0','0','6')
#define ERRCODE_SCHEMA_AND_DATA_STATEMENT_MIXING_NOT_SUPPORTED	MAKE_SQLSTATE('2','5', '0','0','7')
#define ERRCODE_NO_ACTIVE_SQL_TRANSACTION	MAKE_SQLSTATE('2','5', 'P','0','1')
#define ERRCODE_IN_FAILED_SQL_TRANSACTION	MAKE_SQLSTATE('2','5', 'P','0','2')
#define ERRCODE_GP_OPERATION_CANCELED      MAKE_SQLSTATE('2','5', 'M','0','1')

/* Class 26 - Invalid SQL Statement Name */
/* (we take this to mean prepared statements) */
#define ERRCODE_INVALID_SQL_STATEMENT_NAME	MAKE_SQLSTATE('2','6', '0','0','0')

/* Class 27 - Triggered Data Change Violation */
#define ERRCODE_TRIGGERED_DATA_CHANGE_VIOLATION		MAKE_SQLSTATE('2','7', '0','0','0')

/* Class 28 - Invalid Authorization Specification */
#define ERRCODE_INVALID_AUTHORIZATION_SPECIFICATION MAKE_SQLSTATE('2','8', '0','0','0')
#define ERRCODE_INVALID_PASSWORD MAKE_SQLSTATE('2','8', 'P','0','1')

/* Class 2B - Dependent Privilege Descriptors Still Exist */
#define ERRCODE_DEPENDENT_PRIVILEGE_DESCRIPTORS_STILL_EXIST		MAKE_SQLSTATE('2','B', '0','0','0')
#define ERRCODE_DEPENDENT_OBJECTS_STILL_EXIST		MAKE_SQLSTATE('2','B', 'P','0','1')

/* Class 2D - Invalid Transaction Termination */
#define ERRCODE_INVALID_TRANSACTION_TERMINATION		MAKE_SQLSTATE('2','D', '0','0','0')

/* Class 2F - SQL Routine Exception */
#define ERRCODE_SQL_ROUTINE_EXCEPTION		MAKE_SQLSTATE('2','F', '0','0','0')
#define ERRCODE_S_R_E_FUNCTION_EXECUTED_NO_RETURN_STATEMENT MAKE_SQLSTATE('2','F', '0','0','5')
#define ERRCODE_S_R_E_MODIFYING_SQL_DATA_NOT_PERMITTED		MAKE_SQLSTATE('2','F', '0','0','2')
#define ERRCODE_S_R_E_PROHIBITED_SQL_STATEMENT_ATTEMPTED	MAKE_SQLSTATE('2','F', '0','0','3')
#define ERRCODE_S_R_E_READING_SQL_DATA_NOT_PERMITTED		MAKE_SQLSTATE('2','F', '0','0','4')

/* Class 34 - Invalid Cursor Name */
#define ERRCODE_INVALID_CURSOR_NAME			MAKE_SQLSTATE('3','4', '0','0','0')

/* Class 38 - External Routine Exception */
#define ERRCODE_EXTERNAL_ROUTINE_EXCEPTION	MAKE_SQLSTATE('3','8', '0','0','0')
#define ERRCODE_E_R_E_CONTAINING_SQL_NOT_PERMITTED	MAKE_SQLSTATE('3','8', '0','0','1')
#define ERRCODE_E_R_E_MODIFYING_SQL_DATA_NOT_PERMITTED	MAKE_SQLSTATE('3','8', '0','0','2')
#define ERRCODE_E_R_E_PROHIBITED_SQL_STATEMENT_ATTEMPTED	MAKE_SQLSTATE('3','8', '0','0','3')
#define ERRCODE_E_R_E_READING_SQL_DATA_NOT_PERMITTED	MAKE_SQLSTATE('3','8', '0','0','4')

/* Class 39 - External Routine Invocation Exception */
#define ERRCODE_EXTERNAL_ROUTINE_INVOCATION_EXCEPTION	MAKE_SQLSTATE('3','9', '0','0','0')
#define ERRCODE_E_R_I_E_INVALID_SQLSTATE_RETURNED	MAKE_SQLSTATE('3','9', '0','0','1')
#define ERRCODE_E_R_I_E_NULL_VALUE_NOT_ALLOWED	MAKE_SQLSTATE('3','9', '0','0','4')
#define ERRCODE_E_R_I_E_TRIGGER_PROTOCOL_VIOLATED	MAKE_SQLSTATE('3','9', 'P','0','1')
#define ERRCODE_E_R_I_E_SRF_PROTOCOL_VIOLATED	MAKE_SQLSTATE('3','9', 'P','0','2')

/* Class 3B - Savepoint Exception */
#define ERRCODE_SAVEPOINT_EXCEPTION			MAKE_SQLSTATE('3','B', '0','0','0')
#define ERRCODE_S_E_INVALID_SPECIFICATION	MAKE_SQLSTATE('3','B', '0','0','1')

/* Class 3D - Invalid Catalog Name */
#define ERRCODE_INVALID_CATALOG_NAME		MAKE_SQLSTATE('3','D', '0','0','0')

/* Class 3F - Invalid Schema Name */
#define ERRCODE_INVALID_SCHEMA_NAME			MAKE_SQLSTATE('3','F', '0','0','0')

/* Class 40 - Transaction Rollback */
#define ERRCODE_TRANSACTION_ROLLBACK		MAKE_SQLSTATE('4','0', '0','0','0')
#define ERRCODE_T_R_INTEGRITY_CONSTRAINT_VIOLATION	MAKE_SQLSTATE('4','0', '0','0','2')
#define ERRCODE_T_R_SERIALIZATION_FAILURE	MAKE_SQLSTATE('4','0', '0','0','1')
#define ERRCODE_T_R_STATEMENT_COMPLETION_UNKNOWN	MAKE_SQLSTATE('4','0', '0','0','3')
#define ERRCODE_T_R_DEADLOCK_DETECTED		MAKE_SQLSTATE('4','0', 'P','0','1')
#define ERRCODE_T_R_GP_REJECT_LIMIT_REACHED MAKE_SQLSTATE('4','0', 'M','0','0')
#define ERRCODE_T_R_GP_ERROR_TABLE_MAY_DROP MAKE_SQLSTATE('4','0', 'M','0','1')

/* Class 42 - Syntax Error or Access Rule Violation */
#define ERRCODE_SYNTAX_ERROR_OR_ACCESS_RULE_VIOLATION		MAKE_SQLSTATE('4','2', '0','0','0')
/* never use the above; use one of these two if no specific code exists: */
#define ERRCODE_SYNTAX_ERROR				MAKE_SQLSTATE('4','2', '6','0','1')
#define ERRCODE_INSUFFICIENT_PRIVILEGE		MAKE_SQLSTATE('4','2', '5','0','1')
#define ERRCODE_CANNOT_COERCE				MAKE_SQLSTATE('4','2', '8','4','6')
#define ERRCODE_GROUPING_ERROR				MAKE_SQLSTATE('4','2', '8','0','3')
#define ERRCODE_WINDOWING_ERROR				MAKE_SQLSTATE('4','2', 'P','2','0')
#define ERRCODE_INVALID_RECURSION			MAKE_SQLSTATE('4','2', 'P','1','9')
#define ERRCODE_INVALID_FOREIGN_KEY			MAKE_SQLSTATE('4','2', '8','3','0')
#define ERRCODE_INVALID_NAME				MAKE_SQLSTATE('4','2', '6','0','2')
#define ERRCODE_NAME_TOO_LONG				MAKE_SQLSTATE('4','2', '6','2','2')
#define ERRCODE_RESERVED_NAME				MAKE_SQLSTATE('4','2', '9','3','9')
#define ERRCODE_DATATYPE_MISMATCH			MAKE_SQLSTATE('4','2', '8','0','4')
#define ERRCODE_INDETERMINATE_DATATYPE		MAKE_SQLSTATE('4','2', 'P','1','8')
#define ERRCODE_WRONG_OBJECT_TYPE			MAKE_SQLSTATE('4','2', '8','0','9')
/*
 * Note: for ERRCODE purposes, we divide namable objects into these categories:
 * databases, schemas, prepared statements, cursors, tables, columns,
 * functions (including operators), and all else (lumped as "objects").
 * (The first four categories are mandated by the existence of separate
 * SQLSTATE classes for them in the spec; in this file, however, we group
 * the ERRCODE names with all the rest under class 42.)  Parameters are
 * sort-of-named objects and get their own ERRCODE.
 *
 * The same breakdown is used for "duplicate" and "ambiguous" complaints,
 * as well as complaints associated with incorrect declarations.
 */
#define ERRCODE_UNDEFINED_COLUMN			MAKE_SQLSTATE('4','2', '7','0','3')
#define ERRCODE_UNDEFINED_CURSOR			ERRCODE_INVALID_CURSOR_NAME
#define ERRCODE_UNDEFINED_EXTENSION			ERRCODE_INVALID_CATALOG_NAME
#define ERRCODE_UNDEFINED_DATABASE			ERRCODE_INVALID_CATALOG_NAME
#define ERRCODE_UNDEFINED_FUNCTION			MAKE_SQLSTATE('4','2', '8','8','3')
#define ERRCODE_UNDEFINED_PSTATEMENT		ERRCODE_INVALID_SQL_STATEMENT_NAME
#define ERRCODE_UNDEFINED_SCHEMA			ERRCODE_INVALID_SCHEMA_NAME
#define ERRCODE_UNDEFINED_TABLE				MAKE_SQLSTATE('4','2', 'P','0','1')
#define ERRCODE_UNDEFINED_PARAMETER			MAKE_SQLSTATE('4','2', 'P','0','2')
#define ERRCODE_UNDEFINED_OBJECT			MAKE_SQLSTATE('4','2', '7','0','4')
#define ERRCODE_DUPLICATE_COLUMN			MAKE_SQLSTATE('4','2', '7','0','1')
#define ERRCODE_DUPLICATE_CURSOR			MAKE_SQLSTATE('4','2', 'P','0','3')
#define ERRCODE_DUPLICATE_DATABASE			MAKE_SQLSTATE('4','2', 'P','0','4')
#define ERRCODE_DUPLICATE_FUNCTION			MAKE_SQLSTATE('4','2', '7','2','3')
#define ERRCODE_DUPLICATE_PSTATEMENT		MAKE_SQLSTATE('4','2', 'P','0','5')
#define ERRCODE_DUPLICATE_SCHEMA			MAKE_SQLSTATE('4','2', 'P','0','6')
#define ERRCODE_DUPLICATE_TABLE				MAKE_SQLSTATE('4','2', 'P','0','7')
#define ERRCODE_DUPLICATE_ALIAS				MAKE_SQLSTATE('4','2', '7','1','2')
#define ERRCODE_DUPLICATE_OBJECT			MAKE_SQLSTATE('4','2', '7','1','0')
#define ERRCODE_AMBIGUOUS_COLUMN			MAKE_SQLSTATE('4','2', '7','0','2')
#define ERRCODE_AMBIGUOUS_FUNCTION			MAKE_SQLSTATE('4','2', '7','2','5')
#define ERRCODE_AMBIGUOUS_PARAMETER			MAKE_SQLSTATE('4','2', 'P','0','8')
#define ERRCODE_AMBIGUOUS_ALIAS				MAKE_SQLSTATE('4','2', 'P','0','9')
#define ERRCODE_INVALID_COLUMN_REFERENCE	MAKE_SQLSTATE('4','2', 'P','1','0')
#define ERRCODE_INVALID_COLUMN_DEFINITION	MAKE_SQLSTATE('4','2', '6','1','1')
#define ERRCODE_INVALID_CURSOR_DEFINITION	MAKE_SQLSTATE('4','2', 'P','1','1')
#define ERRCODE_INVALID_DATABASE_DEFINITION MAKE_SQLSTATE('4','2', 'P','1','2')
#define ERRCODE_INVALID_FUNCTION_DEFINITION MAKE_SQLSTATE('4','2', 'P','1','3')
#define ERRCODE_INVALID_PSTATEMENT_DEFINITION	MAKE_SQLSTATE('4','2', 'P','1','4')
#define ERRCODE_INVALID_SCHEMA_DEFINITION	MAKE_SQLSTATE('4','2', 'P','1','5')
#define ERRCODE_INVALID_TABLE_DEFINITION	MAKE_SQLSTATE('4','2', 'P','1','6')
#define ERRCODE_INVALID_OBJECT_DEFINITION	MAKE_SQLSTATE('4','2', 'P','1','7')
#define ERRCODE_GP_COMMAND_ERROR			MAKE_SQLSTATE('4','2', 'M','0','0')

/* Class 44 - WITH CHECK OPTION Violation */
#define ERRCODE_WITH_CHECK_OPTION_VIOLATION MAKE_SQLSTATE('4','4', '0','0','0')

/* Class 53 - Insufficient Resources (PostgreSQL-specific error class) */
#define ERRCODE_INSUFFICIENT_RESOURCES		MAKE_SQLSTATE('5','3', '0','0','0')
#define ERRCODE_DISK_FULL					MAKE_SQLSTATE('5','3', '1','0','0')
#define ERRCODE_OUT_OF_MEMORY				MAKE_SQLSTATE('5','3', '2','0','0')
#define ERRCODE_TOO_MANY_CONNECTIONS		MAKE_SQLSTATE('5','3', '3','0','0')
#define ERRCODE_GP_MEMPROT_KILL 			MAKE_SQLSTATE('5','3', '4','0','0')

/* Class 54 - Program Limit Exceeded (class borrowed from DB2) */
/* (this is for wired-in limits, not resource exhaustion problems) */
#define ERRCODE_PROGRAM_LIMIT_EXCEEDED		MAKE_SQLSTATE('5','4', '0','0','0')
#define ERRCODE_STATEMENT_TOO_COMPLEX		MAKE_SQLSTATE('5','4', '0','0','1')
#define ERRCODE_TOO_MANY_COLUMNS			MAKE_SQLSTATE('5','4', '0','1','1')
#define ERRCODE_TOO_MANY_ARGUMENTS			MAKE_SQLSTATE('5','4', '0','2','3')
#define ERRCODE_GP_SUBTRANS_LIMIT_EXCEEDED	MAKE_SQLSTATE('5','4', 'M','3','0')

/* Class 55 - Object Not In Prerequisite State (class borrowed from DB2) */
#define ERRCODE_OBJECT_NOT_IN_PREREQUISITE_STATE	MAKE_SQLSTATE('5','5', '0','0','0')
#define ERRCODE_OBJECT_IN_USE				MAKE_SQLSTATE('5','5', '0','0','6')
#define ERRCODE_CANT_CHANGE_RUNTIME_PARAM	MAKE_SQLSTATE('5','5', 'P','0','2')
#define ERRCODE_LOCK_NOT_AVAILABLE			MAKE_SQLSTATE('5','5', 'P','0','3')

/* Class 57 - Operator Intervention (class borrowed from DB2) */
#define ERRCODE_OPERATOR_INTERVENTION		MAKE_SQLSTATE('5','7', '0','0','0')
#define ERRCODE_QUERY_CANCELED				MAKE_SQLSTATE('5','7', '0','1','4')
#define ERRCODE_ADMIN_SHUTDOWN				MAKE_SQLSTATE('5','7', 'P','0','1')
#define ERRCODE_CRASH_SHUTDOWN				MAKE_SQLSTATE('5','7', 'P','0','2')
#define ERRCODE_CANNOT_CONNECT_NOW			MAKE_SQLSTATE('5','7', 'P','0','3')
#define ERRCODE_MIRROR_OR_QUIESCENT			MAKE_SQLSTATE('5','7', 'M','0','1')

/* Class 58 - System Error (class borrowed from DB2) */
/* (we define this as errors external to PostgreSQL itself) */
#define ERRCODE_IO_ERROR					MAKE_SQLSTATE('5','8', '0','3','0')
#define ERRCODE_UNDEFINED_FILE				MAKE_SQLSTATE('5','8', 'P','0','1')
#define ERRCODE_DUPLICATE_FILE				MAKE_SQLSTATE('5','8', 'P','0','2')
#define ERRCODE_GP_INTERCONNECTION_ERROR   MAKE_SQLSTATE('5','8', 'M','0','1')

/* Class F0 - Configuration File Error (PostgreSQL-specific error class) */
#define ERRCODE_CONFIG_FILE_ERROR			MAKE_SQLSTATE('F','0', '0','0','0')
#define ERRCODE_LOCK_FILE_EXISTS			MAKE_SQLSTATE('F','0', '0','0','1')

/* Class P0 - PL/pgSQL Error (PostgreSQL-specific error class) */
#define ERRCODE_PLPGSQL_ERROR				MAKE_SQLSTATE('P','0', '0','0','0')
#define ERRCODE_RAISE_EXCEPTION				MAKE_SQLSTATE('P','0', '0','0','1')
#define ERRCODE_NO_DATA_FOUND				MAKE_SQLSTATE('P','0', '0','0','2')
#define ERRCODE_TOO_MANY_ROWS				MAKE_SQLSTATE('P','0', '0','0','3')

/* Class XX - Internal Error (PostgreSQL-specific error class) */
/* (this is for "can't-happen" conditions and software bugs) */
#define ERRCODE_INTERNAL_ERROR				MAKE_SQLSTATE('X','X', '0','0','0')
#define ERRCODE_DATA_CORRUPTED				MAKE_SQLSTATE('X','X', '0','0','1')
#define ERRCODE_INDEX_CORRUPTED				MAKE_SQLSTATE('X','X', '0','0','2')

/*
 * This is used for ERRORs induced on purpose for testing purposes. Shouldn't
 * appear in production, only in regression tests.
 */
#define ERRCODE_FAULT_INJECT				MAKE_SQLSTATE('X','X', '0','0','9')

/* deprecated... */
#define ERRCODE_CDB_FEATURE_NOT_SUPPORTED	ERRCODE_GP_FEATURE_NOT_SUPPORTED
#define ERRCODE_CDB_FEATURE_NOT_YET			ERRCODE_GP_FEATURE_NOT_YET
#define ERRCODE_CDB_COMMAND_ERROR			ERRCODE_GP_COMMAND_ERROR
#define ERRCODE_CDB_INTERNAL_ERROR			ERRCODE_INTERNAL_ERROR
#define ERRCODE_GP_INTERNAL_ERROR			ERRCODE_INTERNAL_ERROR
<|MERGE_RESOLUTION|>--- conflicted
+++ resolved
@@ -9,17 +9,11 @@
  * string is determined by the MAKE_SQLSTATE() macro, which is not defined
  * in this file; it can be defined by the caller for special purposes.
  *
-<<<<<<< HEAD
  * Portions Copyright (c) 2005-2008, Greenplum inc.
  * Portions Copyright (c) 2012-Present Pivotal Software, Inc.
  * Copyright (c) 2003-2010, PostgreSQL Global Development Group
  *
- * $PostgreSQL: pgsql/src/include/utils/errcodes.h,v 1.26 2008/10/04 21:56:55 tgl Exp $
-=======
- * Copyright (c) 2003-2009, PostgreSQL Global Development Group
- *
  * $PostgreSQL: pgsql/src/include/utils/errcodes.h,v 1.28 2009/01/01 17:24:02 momjian Exp $
->>>>>>> b0a6ad70
  *
  *-------------------------------------------------------------------------
  */
