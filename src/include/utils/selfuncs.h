--- conflicted
+++ resolved
@@ -240,21 +240,11 @@
 extern Selectivity estimate_hash_bucketsize(PlannerInfo *root, Node *hashkey,
 											double nbuckets, Path *path);
 
-<<<<<<< HEAD
-extern Datum brincostestimate(PG_FUNCTION_ARGS);
-extern Datum btcostestimate(PG_FUNCTION_ARGS);
-extern Datum hashcostestimate(PG_FUNCTION_ARGS);
-extern Datum gistcostestimate(PG_FUNCTION_ARGS);
-extern Datum spgcostestimate(PG_FUNCTION_ARGS);
-extern Datum gincostestimate(PG_FUNCTION_ARGS);
-extern Datum bmcostestimate(PG_FUNCTION_ARGS);
-=======
 extern List *deconstruct_indexquals(IndexPath *path);
 extern void genericcostestimate(PlannerInfo *root, IndexPath *path,
 					double loop_count,
 					List *qinfos,
 					GenericCosts *costs);
->>>>>>> b5bce6c1
 
 /* Functions in array_selfuncs.c */
 
