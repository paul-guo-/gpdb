--- conflicted
+++ resolved
@@ -40,18 +40,11 @@
 /* This file is generated from MingW ./configure, and with the following
  * changes to be valid for Visual C++ (and compatible):
  *
-<<<<<<< HEAD
  * HAVE_CBRT, HAVE_FUNCNAME_FUNC, HAVE_FUNCNAME_FUNCTION, HAVE_GETOPT,
  * HAVE_GETOPT_H, HAVE_GETOPT_LONG, HAVE_LOCALE_T, HAVE_RINT, HAVE_STRINGS_H,
  * HAVE_STRTOLL, HAVE_STRTOULL, HAVE_STRUCT_OPTION, ENABLE_THREAD_SAFETY,
- * USE_INLINE, inline, USE_SSE42_CRC32C_WITH_RUNTIME_CHECK
+ * PG_USE_INLINE, inline, USE_SSE42_CRC32C_WITH_RUNTIME_CHECK
  *
-=======
- * HAVE_CBRT, HAVE_FUNCNAME_FUNC, HAVE_GETOPT, HAVE_GETOPT_H, HAVE_INTTYPES_H,
- * HAVE_GETOPT_LONG, HAVE_LOCALE_T, HAVE_RINT, HAVE_STRINGS_H, HAVE_STRTOLL,
- * HAVE_STRTOULL, HAVE_STRUCT_OPTION, ENABLE_THREAD_SAFETY,
- * PG_USE_INLINE, inline
->>>>>>> e472b921
  */
 
 /* Define to the type of arg 1 of 'accept' */
@@ -573,15 +566,12 @@
 /* Define to 1 if you have the <winldap.h> header file. */
 /* #undef HAVE_WINLDAP_H */
 
-<<<<<<< HEAD
 /* Define to 1 if you have __cpuid. */
 #define HAVE__CPUID 1
 
 /* Define to 1 if you have __get_cpuid. */
 #undef HAVE__GET_CPUID
 
-=======
->>>>>>> e472b921
 /* Define to 1 if your compiler understands __builtin_constant_p. */
 /* #undef HAVE__BUILTIN_CONSTANT_P */
 
@@ -622,11 +612,7 @@
 #define PACKAGE_NAME "Greenplum Database"
 
 /* Define to the full name and version of this package. */
-<<<<<<< HEAD
 #define PACKAGE_STRING "Greenplum Database 6.0.0-alpha"
-=======
-#define PACKAGE_STRING "PostgreSQL 9.3beta1"
->>>>>>> e472b921
 
 /* Define to the version of this package. */
 #define PACKAGE_VERSION "9.3beta1"
