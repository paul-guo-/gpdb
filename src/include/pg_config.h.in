/* src/include/pg_config.h.in.  Generated from configure.in by autoheader.  */

/* Define to the type of arg 1 of 'accept' */
#undef ACCEPT_TYPE_ARG1

/* Define to the type of arg 2 of 'accept' */
#undef ACCEPT_TYPE_ARG2

/* Define to the type of arg 3 of 'accept' */
#undef ACCEPT_TYPE_ARG3

/* Define to the return type of 'accept' */
#undef ACCEPT_TYPE_RETURN

/* Define if building universal (internal helper macro) */
#undef AC_APPLE_UNIVERSAL_BUILD

/* The normal alignment of `double', in bytes. */
#undef ALIGNOF_DOUBLE

/* The normal alignment of `int', in bytes. */
#undef ALIGNOF_INT

/* The normal alignment of `long', in bytes. */
#undef ALIGNOF_LONG

/* The normal alignment of `long long int', in bytes. */
#undef ALIGNOF_LONG_LONG_INT

/* The normal alignment of `PG_INT128_TYPE', in bytes. */
#undef ALIGNOF_PG_INT128_TYPE

/* The normal alignment of `short', in bytes. */
#undef ALIGNOF_SHORT

/* Size of a disk block --- this also limits the size of a tuple. You can set
   it bigger if you need bigger tuples (although TOAST should reduce the need
   to have large tuples, since fields can be spread across multiple tuples).
   BLCKSZ must be a power of 2. The maximum possible value of BLCKSZ is
   currently 2^15 (32768). This is determined by the 15-bit widths of the
   lp_off and lp_len fields in ItemIdData (see include/storage/itemid.h).
   Changing BLCKSZ requires an initdb. */
#undef BLCKSZ

/* Define to the default TCP port number on which the server listens and to
   which clients will try to connect. This can be overridden at run-time, but
   it's convenient if your clients have the right default compiled in.
   (--with-pgport=PORTNUM) */
#undef DEF_PGPORT

/* Define to the default TCP port number as a string constant. */
#undef DEF_PGPORT_STR

/* Define to build with GSSAPI support. (--with-gssapi) */
#undef ENABLE_GSS

/* Define to 1 to build client libraries as thread-safe code.
   (--enable-thread-safety) */
#undef ENABLE_THREAD_SAFETY

/* Define to nothing if C supports flexible array members, and to 1 if it does
   not. That way, with a declaration like `struct s { int n; double
   d[FLEXIBLE_ARRAY_MEMBER]; };', the struct hack can be used with pre-C99
   compilers. When computing the size of such an object, don't use 'sizeof
   (struct s)' as it overestimates the size. Use 'offsetof (struct s, d)'
   instead. Don't use 'offsetof (struct s, d[0])', as this doesn't work with
   MSVC and with C++ compilers. */
#undef FLEXIBLE_ARRAY_MEMBER

/* float4 values are passed by value if 'true', by reference if 'false'
   (always true in GPDB) */
#undef FLOAT4PASSBYVAL

/* float8, int8, and related values are passed by value if 'true', by
   reference if 'false' (always true in GPDB) */
#undef FLOAT8PASSBYVAL

/* Define to 1 if gettimeofday() takes only 1 argument. */
#undef GETTIMEOFDAY_1ARG

#ifdef GETTIMEOFDAY_1ARG
# define gettimeofday(a,b) gettimeofday(a)
#endif

/* Greenplum major version as a string */
#undef GP_MAJORVERSION

/* A string containing the Greenplum version number */
#undef GP_VERSION

/* Greenplum version as a number */
#undef GP_VERSION_NUM

/* Define to 1 if you have the `append_history' function. */
#undef HAVE_APPEND_HISTORY

/* Define to 1 if you have the <apr_getopt.h> header file. */
#undef HAVE_APR_GETOPT_H

/* Define to 1 if you have the `ASN1_STRING_get0_data' function. */
#undef HAVE_ASN1_STRING_GET0_DATA

/* Define to 1 if you want to use atomics if available. */
#undef HAVE_ATOMICS

/* Define to 1 if you have the <atomic.h> header file. */
#undef HAVE_ATOMIC_H

/* Define to 1 if you have the `backtrace_symbols' function. */
#undef HAVE_BACKTRACE_SYMBOLS

/* Define to 1 if you have the `BIO_meth_new' function. */
#undef HAVE_BIO_METH_NEW

/* Define to 1 if you have the `cbrt' function. */
#undef HAVE_CBRT

/* Define to 1 if you have the `class' function. */
#undef HAVE_CLASS

/* Define to 1 if you have the <crtdefs.h> header file. */
#undef HAVE_CRTDEFS_H

/* Define to 1 if you have the `crypt' function. */
#undef HAVE_CRYPT

/* Define to 1 if you have the `CRYPTO_lock' function. */
#undef HAVE_CRYPTO_LOCK

/* Define to 1 if you have the <crypt.h> header file. */
#undef HAVE_CRYPT_H

/* define if the compiler supports basic C++11 syntax */
#undef HAVE_CXX11

/* Define to 1 if you have the declaration of `fdatasync', and to 0 if you
   don't. */
#undef HAVE_DECL_FDATASYNC

/* Define to 1 if you have the declaration of `F_FULLFSYNC', and to 0 if you
   don't. */
#undef HAVE_DECL_F_FULLFSYNC

/* Define to 1 if you have the declaration of `posix_fadvise', and to 0 if you
   don't. */
#undef HAVE_DECL_POSIX_FADVISE

/* Define to 1 if you have the declaration of `snprintf', and to 0 if you
   don't. */
#undef HAVE_DECL_SNPRINTF

/* Define to 1 if you have the declaration of `strlcat', and to 0 if you
   don't. */
#undef HAVE_DECL_STRLCAT

/* Define to 1 if you have the declaration of `strlcpy', and to 0 if you
   don't. */
#undef HAVE_DECL_STRLCPY

/* Define to 1 if you have the declaration of `strtoll', and to 0 if you
   don't. */
#undef HAVE_DECL_STRTOLL

/* Define to 1 if you have the declaration of `strtoull', and to 0 if you
   don't. */
#undef HAVE_DECL_STRTOULL

/* Define to 1 if you have the declaration of `sys_siglist', and to 0 if you
   don't. */
#undef HAVE_DECL_SYS_SIGLIST

/* Define to 1 if you have the declaration of `vsnprintf', and to 0 if you
   don't. */
#undef HAVE_DECL_VSNPRINTF

/* Define to 1 if you have the <dld.h> header file. */
#undef HAVE_DLD_H

/* Define to 1 if you have the `dlopen' function. */
#undef HAVE_DLOPEN

/* Define to 1 if you have the <editline/history.h> header file. */
#undef HAVE_EDITLINE_HISTORY_H

/* Define to 1 if you have the <editline/readline.h> header file. */
#undef HAVE_EDITLINE_READLINE_H

/* Define to 1 if you have the <event.h> header file. */
#undef HAVE_EVENT_H

/* Define to 1 if you have the <execinfo.h> header file. */
#undef HAVE_EXECINFO_H

/* Define to 1 if you have the `fdatasync' function. */
#undef HAVE_FDATASYNC

/* Define to 1 if you have the `fls' function. */
#undef HAVE_FLS

/* Define to 1 if you have the `fpclass' function. */
#undef HAVE_FPCLASS

/* Define to 1 if you have the `fp_class' function. */
#undef HAVE_FP_CLASS

/* Define to 1 if you have the `fp_class_d' function. */
#undef HAVE_FP_CLASS_D

/* Define to 1 if you have the <fp_class.h> header file. */
#undef HAVE_FP_CLASS_H

/* Define to 1 if fseeko (and presumably ftello) exists and is declared. */
#undef HAVE_FSEEKO

/* Define to 1 if your compiler understands __func__. */
#undef HAVE_FUNCNAME__FUNC

/* Define to 1 if your compiler understands __FUNCTION__. */
#undef HAVE_FUNCNAME__FUNCTION

/* Define to 1 if you have __sync_lock_test_and_set(int *) and friends. */
#undef HAVE_GCC_INT_ATOMICS

/* Define to 1 if you have __atomic_compare_exchange_n(int *, int *, int). */
#undef HAVE_GCC__ATOMIC_INT32_CAS

/* Define to 1 if you have __atomic_compare_exchange_n(int64 *, int *, int64).
   */
#undef HAVE_GCC__ATOMIC_INT64_CAS

/* Define to 1 if you have __sync_lock_test_and_set(char *) and friends. */
#undef HAVE_GCC__SYNC_CHAR_TAS

/* Define to 1 if you have __sync_compare_and_swap(int *, int, int). */
#undef HAVE_GCC__SYNC_INT32_CAS

/* Define to 1 if you have __sync_lock_test_and_set(int *) and friends. */
#undef HAVE_GCC__SYNC_INT32_TAS

/* Define to 1 if you have __sync_compare_and_swap(int64 *, int64, int64). */
#undef HAVE_GCC__SYNC_INT64_CAS

/* Define to 1 if you have the `getaddrinfo' function. */
#undef HAVE_GETADDRINFO

/* Define to 1 if you have the `gethostbyname_r' function. */
#undef HAVE_GETHOSTBYNAME_R

/* Define to 1 if you have the `getifaddrs' function. */
#undef HAVE_GETIFADDRS

/* Define to 1 if you have the `getopt' function. */
#undef HAVE_GETOPT

/* Define to 1 if you have the <getopt.h> header file. */
#undef HAVE_GETOPT_H

/* Define to 1 if you have the `getopt_long' function. */
#undef HAVE_GETOPT_LONG

/* Define to 1 if you have the `getpeereid' function. */
#undef HAVE_GETPEEREID

/* Define to 1 if you have the `getpeerucred' function. */
#undef HAVE_GETPEERUCRED

/* Define to 1 if you have the `getpwuid_r' function. */
#undef HAVE_GETPWUID_R

/* Define to 1 if you have the `getrlimit' function. */
#undef HAVE_GETRLIMIT

/* Define to 1 if you have the `getrusage' function. */
#undef HAVE_GETRUSAGE

/* Define to 1 if you have the `gettimeofday' function. */
#undef HAVE_GETTIMEOFDAY

/* Define to 1 if you have the <gpdbcost/CCostModelGPDB.h> header file. */
#undef HAVE_GPDBCOST_CCOSTMODELGPDB_H

/* Define to 1 if you have the <gpopt/init.h> header file. */
#undef HAVE_GPOPT_INIT_H

/* Define to 1 if you have the <gpos/_api.h> header file. */
#undef HAVE_GPOS__API_H

/* Define to 1 if you have the <gssapi/gssapi.h> header file. */
#undef HAVE_GSSAPI_GSSAPI_H

/* Define to 1 if you have the <gssapi.h> header file. */
#undef HAVE_GSSAPI_H

/* Define to 1 if you have the <history.h> header file. */
#undef HAVE_HISTORY_H

/* Define to 1 if you have the `history_truncate_file' function. */
#undef HAVE_HISTORY_TRUNCATE_FILE

/* Define to 1 if you have the <ieeefp.h> header file. */
#undef HAVE_IEEEFP_H

/* Define to 1 if you have the <ifaddrs.h> header file. */
#undef HAVE_IFADDRS_H

/* Define to 1 if you have the `inet_aton' function. */
#undef HAVE_INET_ATON

/* Define to 1 if the system has the type `int64'. */
#undef HAVE_INT64

/* Define to 1 if the system has the type `int8'. */
#undef HAVE_INT8

/* Define to 1 if the system has the type `intptr_t'. */
#undef HAVE_INTPTR_T

/* Define to 1 if you have the <inttypes.h> header file. */
#undef HAVE_INTTYPES_H

/* Define to 1 if you have the global variable 'int opterr'. */
#undef HAVE_INT_OPTERR

/* Define to 1 if you have the global variable 'int optreset'. */
#undef HAVE_INT_OPTRESET

/* Define to 1 if you have the global variable 'int timezone'. */
#undef HAVE_INT_TIMEZONE

/* Define to 1 if you have support for IPv6. */
#undef HAVE_IPV6

/* Define to 1 if you have isinf(). */
#undef HAVE_ISINF

/* Define to 1 if you have the <langinfo.h> header file. */
#undef HAVE_LANGINFO_H

/* Define to 1 if you have the <ldap.h> header file. */
#undef HAVE_LDAP_H

/* Define to 1 if you have the `bz2' library (-lbz2). */
#undef HAVE_LIBBZ2

/* Define to 1 if you have the `crypto' library (-lcrypto). */
#undef HAVE_LIBCRYPTO

/* Define to 1 if you have the `execinfo' library (-lexecinfo). */
#undef HAVE_LIBEXECINFO

/* Define to 1 if you have the `gpdbcost' library (-lgpdbcost). */
#undef HAVE_LIBGPDBCOST

/* Define to 1 if you have the `gpopt' library (-lgpopt). */
#undef HAVE_LIBGPOPT

/* Define to 1 if you have the `gpos' library (-lgpos). */
#undef HAVE_LIBGPOS

/* Define to 1 if you have the `ldap' library (-lldap). */
#undef HAVE_LIBLDAP

/* Define to 1 if you have the `ldap_r' library (-lldap_r). */
#undef HAVE_LIBLDAP_R

/* Define to 1 if you have the `m' library (-lm). */
#undef HAVE_LIBM

/* Define to 1 if you have the `naucrates' library (-lnaucrates). */
#undef HAVE_LIBNAUCRATES

/* Define to 1 if you have the `numa' library (-lnuma). */
#undef HAVE_LIBNUMA

/* Define to 1 if you have the `pam' library (-lpam). */
#undef HAVE_LIBPAM

/* Define to 1 if you have the `quicklz' library (-lquicklz). */
#undef HAVE_LIBQUICKLZ

/* Define if you have a function readline library */
#undef HAVE_LIBREADLINE

/* Define to 1 if you have the `rt' library (-lrt). */
#undef HAVE_LIBRT

/* Define to 1 if you have the `selinux' library (-lselinux). */
#undef HAVE_LIBSELINUX

/* Define to 1 if you have the `ssl' library (-lssl). */
#undef HAVE_LIBSSL

/* Define to 1 if you have the `wldap32' library (-lwldap32). */
#undef HAVE_LIBWLDAP32

/* Define to 1 if you have the `xerces-c' library (-lxerces-c). */
#undef HAVE_LIBXERCES_C

/* Define to 1 if you have the `xml2' library (-lxml2). */
#undef HAVE_LIBXML2

/* Define to 1 if you have the `xslt' library (-lxslt). */
#undef HAVE_LIBXSLT

/* Define to 1 if you have the `z' library (-lz). */
#undef HAVE_LIBZ

/* Define to 1 if you have the `zstd' library (-lzstd). */
#undef HAVE_LIBZSTD

/* Define to 1 if the system has the type `locale_t'. */
#undef HAVE_LOCALE_T

/* Define to 1 if `long int' works and is 64 bits. */
#undef HAVE_LONG_INT_64

/* Define to 1 if the system has the type `long long int'. */
#undef HAVE_LONG_LONG_INT

/* Define to 1 if `long long int' works and is 64 bits. */
#undef HAVE_LONG_LONG_INT_64

/* Define to 1 if you have the <mbarrier.h> header file. */
#undef HAVE_MBARRIER_H

/* Define to 1 if you have the `mbstowcs_l' function. */
#undef HAVE_MBSTOWCS_L

/* Define to 1 if you have the `memmove' function. */
#undef HAVE_MEMMOVE

/* Define to 1 if you have the <memory.h> header file. */
#undef HAVE_MEMORY_H

/* Define to 1 if the system has the type `MINIDUMP_TYPE'. */
#undef HAVE_MINIDUMP_TYPE

/* Define to 1 if you have the `mkdtemp' function. */
#undef HAVE_MKDTEMP

/* Define to 1 if you have the <naucrates/init.h> header file. */
#undef HAVE_NAUCRATES_INIT_H

/* Define to 1 if you have the <netinet/in.h> header file. */
#undef HAVE_NETINET_IN_H

/* Define to 1 if you have the <netinet/tcp.h> header file. */
#undef HAVE_NETINET_TCP_H

/* Define to 1 if you have the <net/if.h> header file. */
#undef HAVE_NET_IF_H

/* Define to 1 if you have the <numa.h> header file. */
#undef HAVE_NUMA_H

/* Define to 1 if you have the `OPENSSL_init_ssl' function. */
#undef HAVE_OPENSSL_INIT_SSL

/* Define to 1 if you have the <ossp/uuid.h> header file. */
#undef HAVE_OSSP_UUID_H

/* Define to 1 if you have the <pam/pam_appl.h> header file. */
#undef HAVE_PAM_PAM_APPL_H

/* Define to 1 if you have the `poll' function. */
#undef HAVE_POLL

/* Define to 1 if you have the <poll.h> header file. */
#undef HAVE_POLL_H

/* Define to 1 if you have the `posix_fadvise' function. */
#undef HAVE_POSIX_FADVISE

<<<<<<< HEAD
/* Define to 1 if you have the `posix_fallocate' function. */
#undef HAVE_POSIX_FALLOCATE

/* Define to 1 if you have the POSIX signal interface. */
#undef HAVE_POSIX_SIGNALS

=======
>>>>>>> b5bce6c1
/* Define to 1 if the assembler supports PPC's LWARX mutex hint bit. */
#undef HAVE_PPC_LWARX_MUTEX_HINT

/* Define to 1 if you have the `pstat' function. */
#undef HAVE_PSTAT

/* Define to 1 if the PS_STRINGS thing exists. */
#undef HAVE_PS_STRINGS

/* Define if you have POSIX threads libraries and header files. */
#undef HAVE_PTHREAD

/* Define to 1 if you have the `pthread_is_threaded_np' function. */
#undef HAVE_PTHREAD_IS_THREADED_NP

/* Have PTHREAD_PRIO_INHERIT. */
#undef HAVE_PTHREAD_PRIO_INHERIT

/* Define to 1 if you have the <pwd.h> header file. */
#undef HAVE_PWD_H

/* Define to 1 if you have the `random' function. */
#undef HAVE_RANDOM

/* Define to 1 if you have the `RAND_OpenSSL' function. */
#undef HAVE_RAND_OPENSSL

/* Define to 1 if you have the <readline.h> header file. */
#undef HAVE_READLINE_H

/* Define to 1 if you have the <readline/history.h> header file. */
#undef HAVE_READLINE_HISTORY_H

/* Define to 1 if you have the <readline/readline.h> header file. */
#undef HAVE_READLINE_READLINE_H

/* Define to 1 if you have the `readlink' function. */
#undef HAVE_READLINK

/* Define to 1 if you have the `rint' function. */
#undef HAVE_RINT

/* Define to 1 if you have the global variable
   'rl_completion_append_character'. */
#undef HAVE_RL_COMPLETION_APPEND_CHARACTER

/* Define to 1 if you have the `rl_completion_matches' function. */
#undef HAVE_RL_COMPLETION_MATCHES

/* Define to 1 if you have the `rl_filename_completion_function' function. */
#undef HAVE_RL_FILENAME_COMPLETION_FUNCTION

/* Define to 1 if you have the `rl_reset_screen_size' function. */
#undef HAVE_RL_RESET_SCREEN_SIZE

/* Define to 1 if you have the <security/pam_appl.h> header file. */
#undef HAVE_SECURITY_PAM_APPL_H

/* Define to 1 if you have the `setproctitle' function. */
#undef HAVE_SETPROCTITLE

/* Define to 1 if you have the `setsid' function. */
#undef HAVE_SETSID

/* Define to 1 if you have the `shm_open' function. */
#undef HAVE_SHM_OPEN

/* Define to 1 if you have the `snprintf' function. */
#undef HAVE_SNPRINTF

/* Define to 1 if you have spinlocks. */
#undef HAVE_SPINLOCKS

/* Define to 1 if you have the `srandom' function. */
#undef HAVE_SRANDOM

/* Define to 1 if you have the `SSL_get_current_compression' function. */
#undef HAVE_SSL_GET_CURRENT_COMPRESSION

/* Define to 1 if you have the <stdint.h> header file. */
#undef HAVE_STDINT_H

/* Define to 1 if you have the <stdlib.h> header file. */
#undef HAVE_STDLIB_H

/* Define to 1 if you have the `strerror' function. */
#undef HAVE_STRERROR

/* Define to 1 if you have the `strerror_r' function. */
#undef HAVE_STRERROR_R

/* Define to 1 if you have the <strings.h> header file. */
#undef HAVE_STRINGS_H

/* Define to 1 if you have the <string.h> header file. */
#undef HAVE_STRING_H

/* Define to 1 if you have the `strlcat' function. */
#undef HAVE_STRLCAT

/* Define to 1 if you have the `strlcpy' function. */
#undef HAVE_STRLCPY

/* Define to use have a strong random number source */
#undef HAVE_STRONG_RANDOM

/* Define to 1 if you have the `strtoll' function. */
#undef HAVE_STRTOLL

/* Define to 1 if you have the `strtoq' function. */
#undef HAVE_STRTOQ

/* Define to 1 if you have the `strtoull' function. */
#undef HAVE_STRTOULL

/* Define to 1 if you have the `strtouq' function. */
#undef HAVE_STRTOUQ

/* Define to 1 if the system has the type `struct addrinfo'. */
#undef HAVE_STRUCT_ADDRINFO

/* Define to 1 if the system has the type `struct cmsgcred'. */
#undef HAVE_STRUCT_CMSGCRED

/* Define to 1 if the system has the type `struct option'. */
#undef HAVE_STRUCT_OPTION

/* Define to 1 if `sa_len' is a member of `struct sockaddr'. */
#undef HAVE_STRUCT_SOCKADDR_SA_LEN

/* Define to 1 if the system has the type `struct sockaddr_storage'. */
#undef HAVE_STRUCT_SOCKADDR_STORAGE

/* Define to 1 if `ss_family' is a member of `struct sockaddr_storage'. */
#undef HAVE_STRUCT_SOCKADDR_STORAGE_SS_FAMILY

/* Define to 1 if `ss_len' is a member of `struct sockaddr_storage'. */
#undef HAVE_STRUCT_SOCKADDR_STORAGE_SS_LEN

/* Define to 1 if `__ss_family' is a member of `struct sockaddr_storage'. */
#undef HAVE_STRUCT_SOCKADDR_STORAGE___SS_FAMILY

/* Define to 1 if `__ss_len' is a member of `struct sockaddr_storage'. */
#undef HAVE_STRUCT_SOCKADDR_STORAGE___SS_LEN

/* Define to 1 if `tm_zone' is a member of `struct tm'. */
#undef HAVE_STRUCT_TM_TM_ZONE

/* Define to 1 if you have the `symlink' function. */
#undef HAVE_SYMLINK

/* Define to 1 if you have the `sync_file_range' function. */
#undef HAVE_SYNC_FILE_RANGE

/* Define to 1 if you have the syslog interface. */
#undef HAVE_SYSLOG

/* Define to 1 if you have the <sys/epoll.h> header file. */
#undef HAVE_SYS_EPOLL_H

/* Define to 1 if you have the <sys/ioctl.h> header file. */
#undef HAVE_SYS_IOCTL_H

/* Define to 1 if you have the <sys/ipc.h> header file. */
#undef HAVE_SYS_IPC_H

/* Define to 1 if you have the <sys/poll.h> header file. */
#undef HAVE_SYS_POLL_H

/* Define to 1 if you have the <sys/pstat.h> header file. */
#undef HAVE_SYS_PSTAT_H

/* Define to 1 if you have the <sys/resource.h> header file. */
#undef HAVE_SYS_RESOURCE_H

/* Define to 1 if you have the <sys/select.h> header file. */
#undef HAVE_SYS_SELECT_H

/* Define to 1 if you have the <sys/sem.h> header file. */
#undef HAVE_SYS_SEM_H

/* Define to 1 if you have the <sys/shm.h> header file. */
#undef HAVE_SYS_SHM_H

/* Define to 1 if you have the <sys/socket.h> header file. */
#undef HAVE_SYS_SOCKET_H

/* Define to 1 if you have the <sys/sockio.h> header file. */
#undef HAVE_SYS_SOCKIO_H

/* Define to 1 if you have the <sys/stat.h> header file. */
#undef HAVE_SYS_STAT_H

/* Define to 1 if you have the <sys/tas.h> header file. */
#undef HAVE_SYS_TAS_H

/* Define to 1 if you have the <sys/time.h> header file. */
#undef HAVE_SYS_TIME_H

/* Define to 1 if you have the <sys/types.h> header file. */
#undef HAVE_SYS_TYPES_H

/* Define to 1 if you have the <sys/ucred.h> header file. */
#undef HAVE_SYS_UCRED_H

/* Define to 1 if you have the <sys/un.h> header file. */
#undef HAVE_SYS_UN_H

/* Define to 1 if you have the <termios.h> header file. */
#undef HAVE_TERMIOS_H

/* Define to 1 if you have the <time.h> header file. */
#undef HAVE_TIME_H

/* Define to 1 if your `struct tm' has `tm_zone'. Deprecated, use
   `HAVE_STRUCT_TM_TM_ZONE' instead. */
#undef HAVE_TM_ZONE

/* Define to 1 if you have the `towlower' function. */
#undef HAVE_TOWLOWER

/* Define to 1 if you have the external array `tzname'. */
#undef HAVE_TZNAME

/* Define to 1 if you have the <ucred.h> header file. */
#undef HAVE_UCRED_H

/* Define to 1 if the system has the type `uint64'. */
#undef HAVE_UINT64

/* Define to 1 if the system has the type `uint8'. */
#undef HAVE_UINT8

/* Define to 1 if the system has the type `uintptr_t'. */
#undef HAVE_UINTPTR_T

/* Define to 1 if the system has the type `union semun'. */
#undef HAVE_UNION_SEMUN

/* Define to 1 if you have the <unistd.h> header file. */
#undef HAVE_UNISTD_H

/* Define to 1 if you have unix sockets. */
#undef HAVE_UNIX_SOCKETS

/* Define to 1 if you have the `unsetenv' function. */
#undef HAVE_UNSETENV

/* Define to 1 if the system has the type `unsigned long long int'. */
#undef HAVE_UNSIGNED_LONG_LONG_INT

/* Define to 1 if you have the `utime' function. */
#undef HAVE_UTIME

/* Define to 1 if you have the `utimes' function. */
#undef HAVE_UTIMES

/* Define to 1 if you have the <utime.h> header file. */
#undef HAVE_UTIME_H

/* Define to 1 if you have BSD UUID support. */
#undef HAVE_UUID_BSD

/* Define to 1 if you have E2FS UUID support. */
#undef HAVE_UUID_E2FS

/* Define to 1 if you have the <uuid.h> header file. */
#undef HAVE_UUID_H

/* Define to 1 if you have OSSP UUID support. */
#undef HAVE_UUID_OSSP

/* Define to 1 if you have the <uuid/uuid.h> header file. */
#undef HAVE_UUID_UUID_H

/* Define to 1 if you have the `vsnprintf' function. */
#undef HAVE_VSNPRINTF

/* Define to 1 if you have the <wchar.h> header file. */
#undef HAVE_WCHAR_H

/* Define to 1 if you have the `wcstombs' function. */
#undef HAVE_WCSTOMBS

/* Define to 1 if you have the `wcstombs_l' function. */
#undef HAVE_WCSTOMBS_L

/* Define to 1 if you have the <wctype.h> header file. */
#undef HAVE_WCTYPE_H

/* Define to 1 if you have the <winldap.h> header file. */
#undef HAVE_WINLDAP_H

/* Define to 1 if you have the <winsock2.h> header file. */
#undef HAVE_WINSOCK2_H

/* Define to 1 if you have the <yaml.h> header file. */
#undef HAVE_YAML_H

/* Define to 1 if your compiler understands __builtin_bswap32. */
#undef HAVE__BUILTIN_BSWAP32

/* Define to 1 if your compiler understands __builtin_bswap64. */
#undef HAVE__BUILTIN_BSWAP64

/* Define to 1 if your compiler understands __builtin_constant_p. */
#undef HAVE__BUILTIN_CONSTANT_P

/* Define to 1 if your compiler understands __builtin_types_compatible_p. */
#undef HAVE__BUILTIN_TYPES_COMPATIBLE_P

/* Define to 1 if your compiler understands __builtin_unreachable. */
#undef HAVE__BUILTIN_UNREACHABLE

/* Define to 1 if you have __cpuid. */
#undef HAVE__CPUID

/* Define to 1 if you have __get_cpuid. */
#undef HAVE__GET_CPUID

/* Define to 1 if your compiler understands _Static_assert. */
#undef HAVE__STATIC_ASSERT

/* Define to 1 if your compiler understands __VA_ARGS__ in macros. */
#undef HAVE__VA_ARGS

/* Define to 1 if you have the `__strtoll' function. */
#undef HAVE___STRTOLL

/* Define to 1 if you have the `__strtoull' function. */
#undef HAVE___STRTOULL

/* Define to the appropriate snprintf length modifier for 64-bit ints. */
#undef INT64_MODIFIER

/* Define to 1 if `locale_t' requires <xlocale.h>. */
#undef LOCALE_T_IN_XLOCALE

/* Define as the maximum alignment requirement of any C data type. */
#undef MAXIMUM_ALIGNOF

/* Define bytes to use libc memset(). */
#undef MEMSET_LOOP_LIMIT

/* Define to the address where bug reports for this package should be sent. */
#undef PACKAGE_BUGREPORT

/* Define to the full name of this package. */
#undef PACKAGE_NAME

/* Define to the full name and version of this package. */
#undef PACKAGE_STRING

/* Define to the one symbol short name of this package. */
#undef PACKAGE_TARNAME

/* Define to the home page for this package. */
#undef PACKAGE_URL

/* Define to the version of this package. */
#undef PACKAGE_VERSION

/* Define to the name of a signed 128-bit integer type. */
#undef PG_INT128_TYPE

/* Define to the name of a signed 64-bit integer type. */
#undef PG_INT64_TYPE

/* Define to the name of the default PostgreSQL service principal in Kerberos
   (GSSAPI). (--with-krb-srvnam=NAME) */
#undef PG_KRB_SRVNAM

/* PostgreSQL major version as a string */
#undef PG_MAJORVERSION

/* Define to gnu_printf if compiler supports it, else printf. */
#undef PG_PRINTF_ATTRIBUTE

<<<<<<< HEAD
/* Define to 1 if "static inline" works without unwanted warnings from
   compilations where static inline functions are defined but not called. */
#undef PG_USE_INLINE

/* Postgres version Greenplum Database is based on */
=======
/* PostgreSQL version as a string */
>>>>>>> b5bce6c1
#undef PG_VERSION

/* PostgreSQL version as a number */
#undef PG_VERSION_NUM

/* A string containing the version number, platform, and C compiler */
#undef PG_VERSION_STR

/* Define to 1 to allow profiling output to be saved separately for each
   process. */
#undef PROFILE_PID_DIR

/* Define to necessary symbol if this constant uses a non-standard name on
   your system. */
#undef PTHREAD_CREATE_JOINABLE

/* RELSEG_SIZE is the maximum number of blocks allowed in one disk file. Thus,
   the maximum size of a single file is RELSEG_SIZE * BLCKSZ; relations bigger
   than that are divided into multiple files. RELSEG_SIZE * BLCKSZ must be
   less than your OS' limit on file size. This is often 2 GB or 4GB in a
   32-bit operating system, unless you have large file support enabled. By
   default, we make the limit 1 GB to avoid any possible integer-overflow
   problems within the OS. A limit smaller than necessary only means we divide
   a large relation into more chunks than necessary, so it seems best to err
   in the direction of a small limit. A power-of-2 value is recommended to
   save a few cycles in md.c, but is not absolutely required. Changing
   RELSEG_SIZE requires an initdb. */
#undef RELSEG_SIZE

/* The size of `long', as computed by sizeof. */
#undef SIZEOF_LONG

/* The size of `off_t', as computed by sizeof. */
#undef SIZEOF_OFF_T

/* The size of `size_t', as computed by sizeof. */
#undef SIZEOF_SIZE_T

/* The size of `void *', as computed by sizeof. */
#undef SIZEOF_VOID_P

/* Define to 1 if you have the ANSI C header files. */
#undef STDC_HEADERS

/* Define to 1 if strerror_r() returns int. */
#undef STRERROR_R_INT

/* Define to 1 if your <sys/time.h> declares `struct tm'. */
#undef TM_IN_SYS_TIME

/* Define to 1 to build with assertion checks. (--enable-cassert) */
#undef USE_ASSERT_CHECKING

/* Define to 1 to build with Bonjour support. (--with-bonjour) */
#undef USE_BONJOUR

<<<<<<< HEAD
/* Define to 1 to build with libcurl support. (--with-libcurl) */
#undef USE_CURL

/* Define to use /dev/urandom for random number generation */
#undef USE_DEV_URANDOM

/* Define to 1 if you want float4 values to be passed by value. (Always
   defined in GPDB) */
=======
/* Define to 1 to build with BSD Authentication support. (--with-bsd-auth) */
#undef USE_BSD_AUTH

/* Define to 1 if you want float4 values to be passed by value.
   (--enable-float4-byval) */
>>>>>>> b5bce6c1
#undef USE_FLOAT4_BYVAL

/* Define to 1 if you want float8, int8, etc values to be passed by value.
   (Always defined in GPDB) */
#undef USE_FLOAT8_BYVAL

/* Define to 1 to build with gpcloud (--enable-gpcloud) */
#undef USE_GPCLOUD

/* Define to 1 if you want 64-bit integer timestamp and interval support.
   (--enable-integer-datetimes) */
#undef USE_INTEGER_DATETIMES

/* Define to 1 to build with LDAP support. (--with-ldap) */
#undef USE_LDAP

/* Define to 1 to build with XML support. (--with-libxml) */
#undef USE_LIBXML

/* Define to 1 to use XSLT support when building contrib/xml2.
   (--with-libxslt) */
#undef USE_LIBXSLT

/* Define to 1 to build with Mapreduce capabilities (--enable-mapreduce) */
#undef USE_MAPREDUCE

/* Define to select named POSIX semaphores. */
#undef USE_NAMED_POSIX_SEMAPHORES

/* Define to build with OpenSSL support. (--with-openssl) */
#undef USE_OPENSSL

/* Define to use OpenSSL for random number generation */
#undef USE_OPENSSL_RANDOM

/* Define to 1 to build with Greenplum ORCA optimizer. (--enable-orca) */
#undef USE_ORCA

/* Define to 1 to build with PAM support. (--with-pam) */
#undef USE_PAM

/* Use replacement snprintf() functions. */
#undef USE_REPL_SNPRINTF

/* Define to 1 to use Intel SSE 4.2 CRC instructions with a runtime check. */
#undef USE_SLICING_BY_8_CRC32C

/* Define to 1 use Intel SSE 4.2 CRC instructions. */
#undef USE_SSE42_CRC32C

/* Define to 1 to use Intel SSSE 4.2 CRC instructions with a runtime check. */
#undef USE_SSE42_CRC32C_WITH_RUNTIME_CHECK

/* Define to build with systemd support. (--with-systemd) */
#undef USE_SYSTEMD

/* Define to select SysV-style semaphores. */
#undef USE_SYSV_SEMAPHORES

/* Define to select SysV-style shared memory. */
#undef USE_SYSV_SHARED_MEMORY

/* Define to select unnamed POSIX semaphores. */
#undef USE_UNNAMED_POSIX_SEMAPHORES

/* Define to use native Windows API for random number generation */
#undef USE_WIN32_RANDOM

/* Define to select Win32-style semaphores. */
#undef USE_WIN32_SEMAPHORES

/* Define to select Win32-style shared memory. */
#undef USE_WIN32_SHARED_MEMORY

/* Define to 1 if `wcstombs_l' requires <xlocale.h>. */
#undef WCSTOMBS_L_IN_XLOCALE

/* Define WORDS_BIGENDIAN to 1 if your processor stores words with the most
   significant byte first (like Motorola and SPARC, unlike Intel). */
#if defined AC_APPLE_UNIVERSAL_BUILD
# if defined __BIG_ENDIAN__
#  define WORDS_BIGENDIAN 1
# endif
#else
# ifndef WORDS_BIGENDIAN
#  undef WORDS_BIGENDIAN
# endif
#endif

/* Size of a WAL file block. This need have no particular relation to BLCKSZ.
   XLOG_BLCKSZ must be a power of 2, and if your system supports O_DIRECT I/O,
   XLOG_BLCKSZ must be a multiple of the alignment requirement for direct-I/O
   buffers, else direct I/O may fail. Changing XLOG_BLCKSZ requires an initdb.
   */
#undef XLOG_BLCKSZ

/* XLOG_SEG_SIZE is the size of a single WAL file. This must be a power of 2
   and larger than XLOG_BLCKSZ (preferably, a great deal larger than
   XLOG_BLCKSZ). Changing XLOG_SEG_SIZE requires an initdb. */
#undef XLOG_SEG_SIZE

/* Enable large inode numbers on Mac OS X 10.5.  */
#ifndef _DARWIN_USE_64_BIT_INODE
# define _DARWIN_USE_64_BIT_INODE 1
#endif

/* Number of bits in a file offset, on hosts where this is settable. */
#undef _FILE_OFFSET_BITS

/* Define to 1 to make fseeko visible on some hosts (e.g. glibc 2.2). */
#undef _LARGEFILE_SOURCE

/* Define for large files, on AIX-style hosts. */
#undef _LARGE_FILES

/* Define to `__inline__' or `__inline' if that's what the C compiler
   calls it, or to nothing if 'inline' is not supported under any name.  */
#ifndef __cplusplus
#undef inline
#endif

/* Define to the type of a signed integer type wide enough to hold a pointer,
   if such a type exists, and if the system does not define it. */
#undef intptr_t

/* Define to empty if the C compiler does not understand signed types. */
#undef signed

/* Define to the type of an unsigned integer type wide enough to hold a
   pointer, if such a type exists, and if the system does not define it. */
#undef uintptr_t<|MERGE_RESOLUTION|>--- conflicted
+++ resolved
@@ -471,15 +471,9 @@
 /* Define to 1 if you have the `posix_fadvise' function. */
 #undef HAVE_POSIX_FADVISE
 
-<<<<<<< HEAD
 /* Define to 1 if you have the `posix_fallocate' function. */
 #undef HAVE_POSIX_FALLOCATE
 
-/* Define to 1 if you have the POSIX signal interface. */
-#undef HAVE_POSIX_SIGNALS
-
-=======
->>>>>>> b5bce6c1
 /* Define to 1 if the assembler supports PPC's LWARX mutex hint bit. */
 #undef HAVE_PPC_LWARX_MUTEX_HINT
 
@@ -858,15 +852,7 @@
 /* Define to gnu_printf if compiler supports it, else printf. */
 #undef PG_PRINTF_ATTRIBUTE
 
-<<<<<<< HEAD
-/* Define to 1 if "static inline" works without unwanted warnings from
-   compilations where static inline functions are defined but not called. */
-#undef PG_USE_INLINE
-
 /* Postgres version Greenplum Database is based on */
-=======
-/* PostgreSQL version as a string */
->>>>>>> b5bce6c1
 #undef PG_VERSION
 
 /* PostgreSQL version as a number */
@@ -923,7 +909,9 @@
 /* Define to 1 to build with Bonjour support. (--with-bonjour) */
 #undef USE_BONJOUR
 
-<<<<<<< HEAD
+/* Define to 1 to build with BSD Authentication support. (--with-bsd-auth) */
+#undef USE_BSD_AUTH
+
 /* Define to 1 to build with libcurl support. (--with-libcurl) */
 #undef USE_CURL
 
@@ -932,13 +920,6 @@
 
 /* Define to 1 if you want float4 values to be passed by value. (Always
    defined in GPDB) */
-=======
-/* Define to 1 to build with BSD Authentication support. (--with-bsd-auth) */
-#undef USE_BSD_AUTH
-
-/* Define to 1 if you want float4 values to be passed by value.
-   (--enable-float4-byval) */
->>>>>>> b5bce6c1
 #undef USE_FLOAT4_BYVAL
 
 /* Define to 1 if you want float8, int8, etc values to be passed by value.
