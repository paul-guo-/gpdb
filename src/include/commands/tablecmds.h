/*-------------------------------------------------------------------------
 *
 * tablecmds.h
 *	  prototypes for tablecmds.c.
 *
 *
 * Portions Copyright (c) 1996-2008, PostgreSQL Global Development Group
 * Portions Copyright (c) 1994, Regents of the University of California
 *
<<<<<<< HEAD
 * $PostgreSQL: pgsql/src/include/commands/tablecmds.h,v 1.31.2.1 2007/05/11 20:18:17 tgl Exp $
=======
 * $PostgreSQL: pgsql/src/include/commands/tablecmds.h,v 1.37 2008/01/30 19:46:48 tgl Exp $
>>>>>>> d13f41d2
 *
 *-------------------------------------------------------------------------
 */
#ifndef TABLECMDS_H
#define TABLECMDS_H

#include "access/attnum.h"
#include "catalog/gp_policy.h"
#include "executor/executor.h"
#include "executor/tuptable.h"
#include "nodes/execnodes.h"
#include "nodes/parsenodes.h"
#include "nodes/relation.h"
#include "parser/parse_node.h"

/* Struct describing one new constraint to check in ALTER Phase 3 scan.
 *
 * Note: new NOT NULL constraints are handled differently.
 * Also note: This structure is shared only to allow colloboration with
 * partitioning-related functions in cdbpartition.c.  Most items like this
 * are local to tablecmds.c.
 */
typedef struct NewConstraint
{
	char	   *name;			/* Constraint name, or NULL if none */
	ConstrType	contype;		/* CHECK or FOREIGN */
	Oid			refrelid;		/* PK rel, if FOREIGN */
	Oid			conid;			/* OID of pg_constraint entry, if FOREIGN */
	Node	   *qual;			/* Check expr or FkConstraint struct */
	List	   *qualstate;		/* Execution state for CHECK */
} NewConstraint;

/*
 * During attribute re-mapping for heterogeneous partitions, we use
 * this struct to identify which varno's attributes will be re-mapped.
 * Using this struct as a *context* during expression tree walking, we
 * can skip varattnos that do not belong to a given varno.
 */
typedef struct AttrMapContext{
	const AttrNumber *newattno; /* The mapping table to remap the varattno */
	Index varno; /* Which rte's varattno to re-map */
} AttrMapContext;

extern const char *synthetic_sql;

extern Oid	DefineRelation(CreateStmt *stmt, char relkind, char relstorage);

extern void	DefineExternalRelation(CreateExternalStmt *stmt);

extern void DefineForeignRelation(CreateForeignStmt *createForeignStmt);

extern void	DefinePartitionedRelation(CreateStmt *stmt, Oid reloid);

extern void EvaluateDeferredStatements(List *deferredStmts);

extern bool RemoveRelation(const RangeVar *relation, DropBehavior behavior,
						   DropStmt *stmt /* MPP */, char relkind);

extern bool RelationToRemoveIsTemp(const RangeVar *relation, DropBehavior behavior);

extern void AlterTable(AlterTableStmt *stmt);

extern void ATExecChangeOwner(Oid relationOid, Oid newOwnerId, bool recursing);

extern void AlterTableInternal(Oid relid, List *cmds, bool recurse);

extern void AlterTableNamespace(RangeVar *relation, const char *newschema);

extern void AlterRelationNamespaceInternal(Relation classRel, Oid relOid,
							   Oid oldNspOid, Oid newNspOid,
							   bool hasDependEntry);

<<<<<<< HEAD
extern void ATAddColumn(Relation rel, ColumnDef *colDef);

=======
>>>>>>> d13f41d2
extern void CheckTableNotInUse(Relation rel, const char *stmt);

extern void ExecuteTruncate(TruncateStmt *stmt);

extern void renameatt(Oid myrelid,
		  const char *oldattname,
		  const char *newattname,
		  bool recurse,
		  bool recursing);

extern void renamerel(Oid myrelid,
		  const char *newrelname,
<<<<<<< HEAD
		  RenameStmt *stmt /* MPP */);

extern void find_composite_type_dependencies(Oid typeOid,
											 const char *origTblName,
											 const char *origTypeName);
=======
		  ObjectType reltype);
>>>>>>> d13f41d2

extern void find_composite_type_dependencies(Oid typeOid,
								 const char *origTblName,
								 const char *origTypeName);

extern void change_varattnos_of_a_varno(Node *node, const AttrNumber *newattno, Index varno);


extern void register_on_commit_action(Oid relid, OnCommitAction action);
extern void remove_on_commit_action(Oid relid);

extern void PreCommit_on_commit_actions(void);
extern void AtEOXact_on_commit_actions(bool isCommit);
extern void AtEOSubXact_on_commit_actions(bool isCommit,
							  SubTransactionId mySubid,
							  SubTransactionId parentSubid);
extern PartitionNode *RelationBuildPartitionDesc(Relation rel,
												 bool inctemplate);
extern PartitionNode *RelationBuildPartitionDescByOid(Oid relid,
												 bool inctemplate);

extern bool rel_needs_long_lock(Oid relid);
extern Oid  rel_partition_get_master(Oid relid);

extern Oid get_settable_tablespace_oid(char *tablespacename);

extern List *
MergeAttributes(List *schema, List *supers, bool istemp, bool isPartitioned,
				List **supOids, List **supconstr, int *supOidCount, GpPolicy *policy);
extern List *make_dist_clause(Relation rel);

extern Oid transformFkeyCheckAttrs(Relation pkrel,
								   int numattrs, int16 *attnums,
								   Oid *opclasses);
#endif   /* TABLECMDS_H */<|MERGE_RESOLUTION|>--- conflicted
+++ resolved
@@ -7,11 +7,7 @@
  * Portions Copyright (c) 1996-2008, PostgreSQL Global Development Group
  * Portions Copyright (c) 1994, Regents of the University of California
  *
-<<<<<<< HEAD
- * $PostgreSQL: pgsql/src/include/commands/tablecmds.h,v 1.31.2.1 2007/05/11 20:18:17 tgl Exp $
-=======
  * $PostgreSQL: pgsql/src/include/commands/tablecmds.h,v 1.37 2008/01/30 19:46:48 tgl Exp $
->>>>>>> d13f41d2
  *
  *-------------------------------------------------------------------------
  */
@@ -44,17 +40,6 @@
 	List	   *qualstate;		/* Execution state for CHECK */
 } NewConstraint;
 
-/*
- * During attribute re-mapping for heterogeneous partitions, we use
- * this struct to identify which varno's attributes will be re-mapped.
- * Using this struct as a *context* during expression tree walking, we
- * can skip varattnos that do not belong to a given varno.
- */
-typedef struct AttrMapContext{
-	const AttrNumber *newattno; /* The mapping table to remap the varattno */
-	Index varno; /* Which rte's varattno to re-map */
-} AttrMapContext;
-
 extern const char *synthetic_sql;
 
 extern Oid	DefineRelation(CreateStmt *stmt, char relkind, char relstorage);
@@ -84,11 +69,6 @@
 							   Oid oldNspOid, Oid newNspOid,
 							   bool hasDependEntry);
 
-<<<<<<< HEAD
-extern void ATAddColumn(Relation rel, ColumnDef *colDef);
-
-=======
->>>>>>> d13f41d2
 extern void CheckTableNotInUse(Relation rel, const char *stmt);
 
 extern void ExecuteTruncate(TruncateStmt *stmt);
@@ -101,15 +81,12 @@
 
 extern void renamerel(Oid myrelid,
 		  const char *newrelname,
-<<<<<<< HEAD
+		  ObjectType reltype,
 		  RenameStmt *stmt /* MPP */);
 
 extern void find_composite_type_dependencies(Oid typeOid,
 											 const char *origTblName,
 											 const char *origTypeName);
-=======
-		  ObjectType reltype);
->>>>>>> d13f41d2
 
 extern void find_composite_type_dependencies(Oid typeOid,
 								 const char *origTblName,
