/*-------------------------------------------------------------------------
 *
 * smgr.h
 *	  storage manager switch public interface declarations.
 *
 *
<<<<<<< HEAD
 * Portions Copyright (c) 2006-2008, Greenplum inc
 * Portions Copyright (c) 2012-Present Pivotal Software, Inc.
 * Portions Copyright (c) 1996-2016, PostgreSQL Global Development Group
=======
 * Portions Copyright (c) 1996-2019, PostgreSQL Global Development Group
>>>>>>> 9e1c9f95
 * Portions Copyright (c) 1994, Regents of the University of California
 *
 * src/include/storage/smgr.h
 *
 *-------------------------------------------------------------------------
 */
#ifndef SMGR_H
#define SMGR_H

#include "lib/ilist.h"
#include "storage/block.h"
#include "storage/relfilenode.h"
#include "storage/dbdirnode.h"

/*
 * smgr.c maintains a table of SMgrRelation objects, which are essentially
 * cached file handles.  An SMgrRelation is created (if not already present)
 * by smgropen(), and destroyed by smgrclose().  Note that neither of these
 * operations imply I/O, they just create or destroy a hashtable entry.
 * (But smgrclose() may release associated resources, such as OS-level file
 * descriptors.)
 *
 * An SMgrRelation may have an "owner", which is just a pointer to it from
 * somewhere else; smgr.c will clear this pointer if the SMgrRelation is
 * closed.  We use this to avoid dangling pointers from relcache to smgr
 * without having to make the smgr explicitly aware of relcache.  There
 * can't be more than one "owner" pointer per SMgrRelation, but that's
 * all we need.
 *
 * SMgrRelations that do not have an "owner" are considered to be transient,
 * and are deleted at end of transaction.
 */
typedef struct SMgrRelationData
{
	/* rnode is the hashtable lookup key, so it must be first! */
	RelFileNodeBackend smgr_rnode;	/* relation physical identifier */

	/* pointer to owning pointer, or NULL if none */
	struct SMgrRelationData **smgr_owner;

	/*
	 * These next three fields are not actually used or manipulated by smgr,
	 * except that they are reset to InvalidBlockNumber upon a cache flush
	 * event (in particular, upon truncation of the relation).  Higher levels
	 * store cached state here so that it will be reset when truncation
	 * happens.  In all three cases, InvalidBlockNumber means "unknown".
	 */
	BlockNumber smgr_targblock; /* current insertion target block */
	BlockNumber smgr_fsm_nblocks;	/* last known size of fsm fork */
	BlockNumber smgr_vm_nblocks;	/* last known size of vm fork */

	/* additional public fields may someday exist here */

	/*
	 * Fields below here are intended to be private to smgr.c and its
	 * submodules.  Do not touch them from elsewhere.
	 */
	int			smgr_which;		/* storage manager selector */

	/*
	 * for md.c; per-fork arrays of the number of open segments
	 * (md_num_open_segs) and the segments themselves (md_seg_fds).
	 */
	int			md_num_open_segs[MAX_FORKNUM + 1];
	struct _MdfdVec *md_seg_fds[MAX_FORKNUM + 1];

	/* if unowned, list link in list of all unowned SMgrRelations */
	dlist_node	node;
} SMgrRelationData;

typedef SMgrRelationData *SMgrRelation;

#define SmgrIsTemp(smgr) \
	RelFileNodeBackendIsTemp((smgr)->smgr_rnode)

extern void smgrinit(void);
extern SMgrRelation smgropen(RelFileNode rnode, BackendId backend);
extern bool smgrexists(SMgrRelation reln, ForkNumber forknum);
extern void smgrsetowner(SMgrRelation *owner, SMgrRelation reln);
extern void smgrclearowner(SMgrRelation *owner, SMgrRelation reln);
extern void smgrclose(SMgrRelation reln);
extern void smgrcloseall(void);
extern void smgrclosenode(RelFileNodeBackend rnode);
extern void smgrcreate(SMgrRelation reln, ForkNumber forknum, bool isRedo);
extern void smgrcreate_ao(RelFileNodeBackend rnode, int32 segmentFileNum, bool isRedo);
extern void smgrdounlink(SMgrRelation reln, bool isRedo, char relstorage);
extern void smgrdounlinkall(SMgrRelation *rels, int nrels, bool isRedo, char *relstorages);
extern void smgrextend(SMgrRelation reln, ForkNumber forknum,
					   BlockNumber blocknum, char *buffer, bool skipFsync);
extern void smgrprefetch(SMgrRelation reln, ForkNumber forknum,
						 BlockNumber blocknum);
extern void smgrread(SMgrRelation reln, ForkNumber forknum,
					 BlockNumber blocknum, char *buffer);
extern void smgrwrite(SMgrRelation reln, ForkNumber forknum,
					  BlockNumber blocknum, char *buffer, bool skipFsync);
extern void smgrwriteback(SMgrRelation reln, ForkNumber forknum,
						  BlockNumber blocknum, BlockNumber nblocks);
extern BlockNumber smgrnblocks(SMgrRelation reln, ForkNumber forknum);
extern void smgrtruncate(SMgrRelation reln, ForkNumber forknum,
						 BlockNumber nblocks);
extern void smgrimmedsync(SMgrRelation reln, ForkNumber forknum);
extern void AtEOXact_SMgr(void);

<<<<<<< HEAD

/* internals: move me elsewhere -- ay 7/94 */

/* in md.c */
extern void mdinit(void);
extern void mdclose(SMgrRelation reln, ForkNumber forknum);
extern void mdcreate(SMgrRelation reln, ForkNumber forknum, bool isRedo);
extern void mdcreate_ao(RelFileNodeBackend rnode, int32 segmentFileNum, bool isRedo);
extern bool mdexists(SMgrRelation reln, ForkNumber forknum);
extern void mdunlink(RelFileNodeBackend rnode, ForkNumber forknum, bool isRedo, char relstorage);
extern void mdextend(SMgrRelation reln, ForkNumber forknum,
		 BlockNumber blocknum, char *buffer, bool skipFsync);
extern void mdprefetch(SMgrRelation reln, ForkNumber forknum,
		   BlockNumber blocknum);
extern void mdread(SMgrRelation reln, ForkNumber forknum, BlockNumber blocknum,
	   char *buffer);
extern void mdwrite(SMgrRelation reln, ForkNumber forknum,
		BlockNumber blocknum, char *buffer, bool skipFsync);
extern void mdwriteback(SMgrRelation reln, ForkNumber forknum,
			BlockNumber blocknum, BlockNumber nblocks);
extern BlockNumber mdnblocks(SMgrRelation reln, ForkNumber forknum);
extern void mdtruncate(SMgrRelation reln, ForkNumber forknum,
					   BlockNumber nblocks);
extern void mdimmedsync(SMgrRelation reln, ForkNumber forknum);
extern void mdpreckpt(void);
extern void mdsync(void);
extern void mdpostckpt(void);

extern void SetForwardFsyncRequests(void);
extern void RememberFsyncRequest(RelFileNode rnode, ForkNumber forknum,
					 BlockNumber segno, bool is_ao_segno);
extern void ForgetRelationFsyncRequests(RelFileNode rnode, ForkNumber forknum);
extern void ForgetDatabaseFsyncRequests(Oid dbid);
extern void DropRelationFiles(RelFileNodePendingDelete *delrels, int ndelrels, bool isRedo);

/* smgrtype.c */
extern Datum smgrout(PG_FUNCTION_ARGS);
extern Datum smgrin(PG_FUNCTION_ARGS);
extern Datum smgreq(PG_FUNCTION_ARGS);
extern Datum smgrne(PG_FUNCTION_ARGS);

/*
 * Hook for plugins to collect statistics from storage functions
 * For example, disk quota extension will use these hooks to
 * detect active tables.
 */
typedef void (*file_create_hook_type)(RelFileNodeBackend rnode);
extern PGDLLIMPORT file_create_hook_type file_create_hook;

typedef void (*file_extend_hook_type)(RelFileNodeBackend rnode);
extern PGDLLIMPORT file_extend_hook_type file_extend_hook;

typedef void (*file_truncate_hook_type)(RelFileNodeBackend rnode);
extern PGDLLIMPORT file_truncate_hook_type file_truncate_hook;

typedef void (*file_unlink_hook_type)(RelFileNodeBackend rnode);
extern PGDLLIMPORT file_unlink_hook_type file_unlink_hook;

#endif   /* SMGR_H */
=======
#endif							/* SMGR_H */
>>>>>>> 9e1c9f95
<|MERGE_RESOLUTION|>--- conflicted
+++ resolved
@@ -4,13 +4,9 @@
  *	  storage manager switch public interface declarations.
  *
  *
-<<<<<<< HEAD
  * Portions Copyright (c) 2006-2008, Greenplum inc
  * Portions Copyright (c) 2012-Present Pivotal Software, Inc.
- * Portions Copyright (c) 1996-2016, PostgreSQL Global Development Group
-=======
  * Portions Copyright (c) 1996-2019, PostgreSQL Global Development Group
->>>>>>> 9e1c9f95
  * Portions Copyright (c) 1994, Regents of the University of California
  *
  * src/include/storage/smgr.h
@@ -24,6 +20,12 @@
 #include "storage/block.h"
 #include "storage/relfilenode.h"
 #include "storage/dbdirnode.h"
+
+typedef enum SMgrImplementation
+{
+	SMGR_MD = 0,
+	SMGR_AO = 1
+} SMgrImpl;
 
 /*
  * smgr.c maintains a table of SMgrRelation objects, which are essentially
@@ -68,7 +70,7 @@
 	 * Fields below here are intended to be private to smgr.c and its
 	 * submodules.  Do not touch them from elsewhere.
 	 */
-	int			smgr_which;		/* storage manager selector */
+	SMgrImpl	smgr_which;		/* storage manager selector */
 
 	/*
 	 * for md.c; per-fork arrays of the number of open segments
@@ -87,7 +89,8 @@
 	RelFileNodeBackendIsTemp((smgr)->smgr_rnode)
 
 extern void smgrinit(void);
-extern SMgrRelation smgropen(RelFileNode rnode, BackendId backend);
+extern SMgrRelation smgropen(RelFileNode rnode, BackendId backend,
+							 SMgrImpl smgr_which);
 extern bool smgrexists(SMgrRelation reln, ForkNumber forknum);
 extern void smgrsetowner(SMgrRelation *owner, SMgrRelation reln);
 extern void smgrclearowner(SMgrRelation *owner, SMgrRelation reln);
@@ -96,8 +99,9 @@
 extern void smgrclosenode(RelFileNodeBackend rnode);
 extern void smgrcreate(SMgrRelation reln, ForkNumber forknum, bool isRedo);
 extern void smgrcreate_ao(RelFileNodeBackend rnode, int32 segmentFileNum, bool isRedo);
-extern void smgrdounlink(SMgrRelation reln, bool isRedo, char relstorage);
-extern void smgrdounlinkall(SMgrRelation *rels, int nrels, bool isRedo, char *relstorages);
+extern void smgrdounlink(SMgrRelation reln, bool isRedo);
+extern void smgrdounlinkall(SMgrRelation *rels, int nrels, bool isRedo);
+extern void smgrdounlinkfork(SMgrRelation reln, ForkNumber forknum, bool isRedo);
 extern void smgrextend(SMgrRelation reln, ForkNumber forknum,
 					   BlockNumber blocknum, char *buffer, bool skipFsync);
 extern void smgrprefetch(SMgrRelation reln, ForkNumber forknum,
@@ -114,47 +118,6 @@
 extern void smgrimmedsync(SMgrRelation reln, ForkNumber forknum);
 extern void AtEOXact_SMgr(void);
 
-<<<<<<< HEAD
-
-/* internals: move me elsewhere -- ay 7/94 */
-
-/* in md.c */
-extern void mdinit(void);
-extern void mdclose(SMgrRelation reln, ForkNumber forknum);
-extern void mdcreate(SMgrRelation reln, ForkNumber forknum, bool isRedo);
-extern void mdcreate_ao(RelFileNodeBackend rnode, int32 segmentFileNum, bool isRedo);
-extern bool mdexists(SMgrRelation reln, ForkNumber forknum);
-extern void mdunlink(RelFileNodeBackend rnode, ForkNumber forknum, bool isRedo, char relstorage);
-extern void mdextend(SMgrRelation reln, ForkNumber forknum,
-		 BlockNumber blocknum, char *buffer, bool skipFsync);
-extern void mdprefetch(SMgrRelation reln, ForkNumber forknum,
-		   BlockNumber blocknum);
-extern void mdread(SMgrRelation reln, ForkNumber forknum, BlockNumber blocknum,
-	   char *buffer);
-extern void mdwrite(SMgrRelation reln, ForkNumber forknum,
-		BlockNumber blocknum, char *buffer, bool skipFsync);
-extern void mdwriteback(SMgrRelation reln, ForkNumber forknum,
-			BlockNumber blocknum, BlockNumber nblocks);
-extern BlockNumber mdnblocks(SMgrRelation reln, ForkNumber forknum);
-extern void mdtruncate(SMgrRelation reln, ForkNumber forknum,
-					   BlockNumber nblocks);
-extern void mdimmedsync(SMgrRelation reln, ForkNumber forknum);
-extern void mdpreckpt(void);
-extern void mdsync(void);
-extern void mdpostckpt(void);
-
-extern void SetForwardFsyncRequests(void);
-extern void RememberFsyncRequest(RelFileNode rnode, ForkNumber forknum,
-					 BlockNumber segno, bool is_ao_segno);
-extern void ForgetRelationFsyncRequests(RelFileNode rnode, ForkNumber forknum);
-extern void ForgetDatabaseFsyncRequests(Oid dbid);
-extern void DropRelationFiles(RelFileNodePendingDelete *delrels, int ndelrels, bool isRedo);
-
-/* smgrtype.c */
-extern Datum smgrout(PG_FUNCTION_ARGS);
-extern Datum smgrin(PG_FUNCTION_ARGS);
-extern Datum smgreq(PG_FUNCTION_ARGS);
-extern Datum smgrne(PG_FUNCTION_ARGS);
 
 /*
  * Hook for plugins to collect statistics from storage functions
@@ -173,7 +136,4 @@
 typedef void (*file_unlink_hook_type)(RelFileNodeBackend rnode);
 extern PGDLLIMPORT file_unlink_hook_type file_unlink_hook;
 
-#endif   /* SMGR_H */
-=======
-#endif							/* SMGR_H */
->>>>>>> 9e1c9f95
+#endif							/* SMGR_H */