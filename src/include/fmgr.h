--- conflicted
+++ resolved
@@ -282,11 +282,6 @@
 /* and this if you can handle 1-byte-header datums: */
 #define PG_GETARG_VARLENA_PP(n) PG_DETOAST_DATUM_PACKED(PG_GETARG_DATUM(n))
 /* DatumGetFoo macros for varlena types will typically look like this: */
-<<<<<<< HEAD
-#define PG_GETARG_TID(n)	 (*((ItemPointer) DatumGetPointer(PG_GETARG_DATUM(n))))
-#define DatumGetByteaP(X)			((bytea *) PG_DETOAST_DATUM(X))
-=======
->>>>>>> 9e1c9f95
 #define DatumGetByteaPP(X)			((bytea *) PG_DETOAST_DATUM_PACKED(X))
 #define DatumGetTextPP(X)			((text *) PG_DETOAST_DATUM_PACKED(X))
 #define DatumGetBpCharPP(X)			((BpChar *) PG_DETOAST_DATUM_PACKED(X))
@@ -362,11 +357,7 @@
 #define PG_RETURN_FLOAT4(x)  return Float4GetDatum(x)
 #define PG_RETURN_FLOAT8(x)  return Float8GetDatum(x)
 #define PG_RETURN_INT64(x)	 return Int64GetDatum(x)
-<<<<<<< HEAD
-#define PG_RETURN_UINT64(x)	 return UInt64GetDatum(x)
-=======
 #define PG_RETURN_UINT64(x)  return UInt64GetDatum(x)
->>>>>>> 9e1c9f95
 /* RETURN macros for other pass-by-ref types will typically look like this: */
 #define PG_RETURN_BYTEA_P(x)   PG_RETURN_POINTER(x)
 #define PG_RETURN_TEXT_P(x)    PG_RETURN_POINTER(x)
@@ -461,7 +452,6 @@
 	int			float4byval;	/* FLOAT4PASSBYVAL */
 	int			float8byval;	/* FLOAT8PASSBYVAL */
 	int         product;        /* magic product code */
-	int         headerversion;/* header version number to force recompilation of libraries */
 } Pg_magic_struct;
 
 /*
@@ -477,9 +467,6 @@
 	PgMagicProductPostgres	   = 1,
 	PgMagicProductGreenplum	   = 2180,     /* 'GPDB' cast to an integer */
 } Pg_magic_product_code;
-
-/* The header version to force recompilation of third party libraries */
-#define GP_HEADER_VERSION_NUM 1
 
 /* The actual data block contents */
 #define PG_MODULE_MAGIC_DATA \
@@ -491,8 +478,7 @@
 	NAMEDATALEN, \
 	FLOAT4PASSBYVAL, \
 	FLOAT8PASSBYVAL, \
-	PgMagicProductGreenplum, \
-	GP_HEADER_VERSION_NUM, \
+	PgMagicProductGreenplum \
 }
 
 #ifndef FLOAT4PASSBYVAL
@@ -761,13 +747,8 @@
  */
 
 /* AggCheckCallContext can return one of the following codes, or 0: */
-<<<<<<< HEAD
-#define AGG_CONTEXT_AGGREGATE   1       /* regular aggregate */
-#define AGG_CONTEXT_WINDOW      2       /* window function */
-=======
 #define AGG_CONTEXT_AGGREGATE	1	/* regular aggregate */
 #define AGG_CONTEXT_WINDOW		2	/* window function */
->>>>>>> 9e1c9f95
 
 extern int	AggCheckCallContext(FunctionCallInfo fcinfo,
 								MemoryContext *aggcontext);
@@ -805,8 +786,4 @@
 #define FmgrHookIsNeeded(fn_oid)							\
 	(!needs_fmgr_hook ? false : (*needs_fmgr_hook)(fn_oid))
 
-<<<<<<< HEAD
-#endif   /* FMGR_H */
-=======
-#endif							/* FMGR_H */
->>>>>>> 9e1c9f95
+#endif							/* FMGR_H */