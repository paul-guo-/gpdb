--- conflicted
+++ resolved
@@ -13,13 +13,9 @@
  * fact that a particular page needs to be visited.
  *
  *
-<<<<<<< HEAD
  * Portions Copyright (c) 2007-2008, Greenplum inc
  * Portions Copyright (c) 2012-Present Pivotal Software, Inc.
- * Copyright (c) 2003-2016, PostgreSQL Global Development Group
-=======
  * Copyright (c) 2003-2019, PostgreSQL Global Development Group
->>>>>>> 9e1c9f95
  *
  * src/include/nodes/tidbitmap.h
  *
@@ -29,13 +25,12 @@
 #define TIDBITMAP_H
 
 #include "c.h"
+#include "access/appendonlytid.h"
 #include "access/htup.h"
 #include "nodes/nodes.h"
 #include "nodes/pg_list.h"
 #include "storage/itemptr.h"
-<<<<<<< HEAD
-#include "storage/bufpage.h"
-#include "access/appendonlytid.h"
+#include "utils/dsa.h"
 
 struct Instrumentation;                 /* #include "executor/instrument.h" */
 
@@ -59,12 +54,12 @@
  * for that page in the page table.
  *
  * We actually store both exact pages and lossy chunks in the same hash
- * table, using identical data structures.	(This is because dynahash.c's
- * memory management doesn't allow space to be transferred easily from one
- * hashtable to another.)  Therefore it's best if PAGES_PER_CHUNK is the
- * same as MAX_TUPLES_PER_PAGE, or at least not too different.	But we
- * also want PAGES_PER_CHUNK to be a power of 2 to avoid expensive integer
- * remainder operations.  So, define it like this:
+ * table, using identical data structures.  (This is because the memory
+ * management for hashtables doesn't easily/efficiently allow space to be
+ * transferred easily from one hashtable to another.)  Therefore it's best
+ * if PAGES_PER_CHUNK is the same as MAX_TUPLES_PER_PAGE, or at least not
+ * too different.  But we also want PAGES_PER_CHUNK to be a power of 2 to
+ * avoid expensive integer remainder operations.  So, define it like this:
  */
 #define PAGES_PER_CHUNK  (BLCKSZ / 32)
 
@@ -72,6 +67,11 @@
 #define BITMAP_IS_LOSSY -1
 
 /* The bitmap unit size can be adjusted by changing these declarations: */
+/*
+ * GPDB_12_MERGE_FIXME The bitmapword type in bitmapset.h can now be 64-bit
+ * wide.  Does it make sense to remove this Greenplum specific type to better
+ * align with upstream?
+ */
 #define TBM_BITS_PER_BITMAPWORD 64
 typedef uint64 tbm_bitmapword;		/* must be an unsigned type */
 
@@ -90,9 +90,6 @@
     BMS_AND,        /* AND together input streams */
     BMS_OR         /* OR together input streams */
 } StreamType;
-=======
-#include "utils/dsa.h"
->>>>>>> 9e1c9f95
 
 
 /*
@@ -108,6 +105,7 @@
 typedef struct PagetableEntry
 {
 	BlockNumber blockno;		/* page number (hashtable key) */
+	char		status;			/* hash entry status */
 	bool		ischunk;		/* T = lossy storage, F = exact */
 	bool		recheck;		/* should the tuples be rechecked? */
 	tbm_bitmapword	words[Max(WORDS_PER_PAGE, WORDS_PER_CHUNK)];
@@ -189,7 +187,6 @@
 	BlockNumber			nextblock;	/* block number we're up to */
 	PagetableEntry		entry;		/* storage for a page of tids in this stream bitmap */
 
-<<<<<<< HEAD
 	bool    	      (*pull)(struct StreamBMIterator *self, PagetableEntry *e);
 	void			  (*end_iterate)(struct StreamBMIterator *self);
 
@@ -197,10 +194,8 @@
 };
 
 /* function prototypes in nodes/tidbitmap.c */
-extern TIDBitmap *tbm_create(long maxbytes);
-=======
+
 extern TIDBitmap *tbm_create(long maxbytes, dsa_area *dsa);
->>>>>>> 9e1c9f95
 extern void tbm_free(TIDBitmap *tbm);
 extern void tbm_free_shared_area(dsa_area *dsa, dsa_pointer dp);
 
@@ -222,7 +217,6 @@
 													dsa_pointer dp);
 extern long tbm_calculate_entries(double maxbytes);
 
-<<<<<<< HEAD
 extern void stream_move_node(StreamBitmap *strm, StreamBitmap *other, StreamType kind);
 extern void stream_add_node(StreamBitmap *strm, StreamNode *node, StreamType kind);
 extern StreamNode *tbm_create_stream_node(TIDBitmap *tbm);
@@ -237,8 +231,4 @@
 
 extern void tbm_convert_appendonly_tid_out(ItemPointer psudeoHeapTid, AOTupleId *aoTid);
 
-
-#endif   /* TIDBITMAP_H */
-=======
-#endif							/* TIDBITMAP_H */
->>>>>>> 9e1c9f95
+#endif							/* TIDBITMAP_H */