--- conflicted
+++ resolved
@@ -69,8 +69,7 @@
 	Oid			relid;			/* relation Oid */
 	Oid			serverid;		/* server Oid */
 	List	   *options;		/* ftoptions as DefElem list */
-<<<<<<< HEAD
-	char		exec_location;  /* execute on MASTER, ANY or ALL SEGMENTS, Greenplum MPP specific */
+	char		exec_location;  /* execute on COORDINATOR, ANY or ALL SEGMENTS, Greenplum MPP specific */
 	int32		mpp_size;	/* nodes number of the foreign cluster */
 } ForeignTable;
 
@@ -79,16 +78,13 @@
 	char		exec_location;  /* execute on MASTER, ANY or ALL SEGMENTS, Greenplum MPP specific */
 	int32		mpp_size;		/* nodes number of the foreign cluster */
 } CustomForeignOptions;
-=======
-	char		exec_location;  /* execute on COORDINATOR, ANY or ALL SEGMENTS, Greenplum MPP specific */
-} ForeignTable;
 
 /* Flags for GetForeignServerExtended */
 #define FSV_MISSING_OK	0x01
 
 /* Flags for GetForeignDataWrapperExtended */
 #define FDW_MISSING_OK	0x01
->>>>>>> ee8bea5d
+
 
 
 extern CustomForeignOptions SeparateOutCustomForeignOptions(List **options);
