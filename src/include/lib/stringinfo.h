/*-------------------------------------------------------------------------
 *
 * stringinfo.h
 *	  Declarations/definitions for "StringInfo" functions.
 *
 * StringInfo provides an extensible string data type (currently limited to a
 * length of 1GB).  It can be used to buffer either ordinary C strings
 * (null-terminated text) or arbitrary binary data.  All storage is allocated
 * with palloc() (falling back to malloc in frontend code).
 *
 * Portions Copyright (c) 1996-2019, PostgreSQL Global Development Group
 * Portions Copyright (c) 1994, Regents of the University of California
 *
 * src/include/lib/stringinfo.h
 *
 *-------------------------------------------------------------------------
 */
#ifndef STRINGINFO_H
#define STRINGINFO_H

/*-------------------------
 * StringInfoData holds information about an extensible string.
 *		data	is the current buffer for the string (allocated with palloc).
 *		len		is the current string length.  There is guaranteed to be
 *				a terminating '\0' at data[len], although this is not very
 *				useful when the string holds binary data rather than text.
 *		maxlen	is the allocated size in bytes of 'data', i.e. the maximum
 *				string size (including the terminating '\0' char) that we can
 *				currently store in 'data' without having to reallocate
 *				more space.  We must always have maxlen > len.
 *		cursor	is initialized to zero by makeStringInfo or initStringInfo,
 *				but is not otherwise touched by the stringinfo.c routines.
 *				Some routines use it to scan through a StringInfo.
 *-------------------------
 */
typedef struct StringInfoData
{
	char	   *data;
	int			len;
	int			maxlen;
	int			cursor;
} StringInfoData;

typedef StringInfoData *StringInfo;


/*------------------------
 * There are two ways to create a StringInfo object initially:
 *
 * StringInfo stringptr = makeStringInfo();
 *		Both the StringInfoData and the data buffer are palloc'd.
 *
 * StringInfoData string;
 * initStringInfo(&string);
 *		The data buffer is palloc'd but the StringInfoData is just local.
 *		This is the easiest approach for a StringInfo object that will
 *		only live as long as the current routine.
 *
 * To destroy a StringInfo, pfree() the data buffer, and then pfree() the
 * StringInfoData if it was palloc'd.  There's no special support for this.
 *
 * NOTE: some routines build up a string using StringInfo, and then
 * release the StringInfoData but return the data string itself to their
 * caller.  At that point the data string looks like a plain palloc'd
 * string.
 *-------------------------
 */

/*------------------------
 * makeStringInfo
 * Create an empty 'StringInfoData' & return a pointer to it.
 */
extern StringInfo makeStringInfo(void);

/*------------------------
 * initStringInfo
 * Initialize a StringInfoData struct (with previously undefined contents)
 * to describe an empty string.
 */
extern void initStringInfo(StringInfo str);

extern void initStringInfoOfSize(StringInfo str, int bufsize);

/*------------------------
 * resetStringInfo
 * Clears the current content of the StringInfo, if any. The
 * StringInfo remains valid.
 */
extern void resetStringInfo(StringInfo str);

/*------------------------
 * appendStringInfo
 * Format text data under the control of fmt (an sprintf-style format string)
 * and append it to whatever is already in str.  More space is allocated
 * to str if necessary.  This is sort of like a combination of sprintf and
 * strcat.
 */
extern void appendStringInfo(StringInfo str, const char *fmt,...) pg_attribute_printf(2, 3);

/*------------------------
 * appendStringInfoVA
 * Attempt to format text data under the control of fmt (an sprintf-style
 * format string) and append it to whatever is already in str.  If successful
 * return zero; if not (because there's not enough space), return an estimate
 * of the space needed, without modifying str.  Typically the caller should
 * pass the return value to enlargeStringInfo() before trying again; see
 * appendStringInfo for standard usage pattern.
 */
extern int	appendStringInfoVA(StringInfo str, const char *fmt, va_list args) pg_attribute_printf(2, 0);

/*------------------------
 * appendStringInfoString
 * Append a null-terminated string to str.
 * Like appendStringInfo(str, "%s", s) but faster.
 */
extern void appendStringInfoString(StringInfo str, const char *s);

/*------------------------
 * appendStringInfoChar
 * Append a single byte to str.
 * Like appendStringInfo(str, "%c", ch) but much faster.
 */
extern void appendStringInfoChar(StringInfo str, char ch);

/*------------------------
 * appendStringInfoCharMacro
 * As above, but a macro for even more speed where it matters.
 * Caution: str argument will be evaluated multiple times.
 */
#define appendStringInfoCharMacro(str,ch) \
	(((str)->len + 1 >= (str)->maxlen) ? \
	 appendStringInfoChar(str, ch) : \
	 (void)((str)->data[(str)->len] = (ch), (str)->data[++(str)->len] = '\0'))

/*------------------------
 * appendStringInfoSpaces
 * Append a given number of spaces to str.
 */
extern void appendStringInfoSpaces(StringInfo str, int count);

/*------------------------
 * appendBinaryStringInfo
 * Append arbitrary binary data to a StringInfo, allocating more space
 * if necessary.
 */
extern void appendBinaryStringInfo(StringInfo str,
<<<<<<< HEAD
					   const void *data, int datalen);

/*------------------------
 * appendStringInfoLiteral
 * Wrap a string literal and send to appendBinaryStringInfo, sort of
 * the way appendStringInfoString() would do, except without having
 * to call strlen() on something for which we already know the length 
 *
 * NOTE: sizeof() returns full size, including NULL.
 */
#define appendStringInfoLiteral(str, lit) (appendBinaryStringInfo(str, (lit), sizeof((lit)) - 1))
=======
								   const char *data, int datalen);

/*------------------------
 * appendBinaryStringInfoNT
 * Append arbitrary binary data to a StringInfo, allocating more space
 * if necessary. Does not ensure a trailing null-byte exists.
 */
extern void appendBinaryStringInfoNT(StringInfo str,
									 const char *data, int datalen);
>>>>>>> 9e1c9f95

/*------------------------
 * enlargeStringInfo
 * Make sure a StringInfo's buffer can hold at least 'needed' more bytes.
 */
extern void enlargeStringInfo(StringInfo str, int needed);

<<<<<<< HEAD
/*------------------------
 * replaceStringInfoString
 * Replace all occurrences of a string in a StringInfo with a different string.
 */

extern void replaceStringInfoString(StringInfo str, char *replace, char *replacement);

#endif   /* STRINGINFO_H */
=======
#endif							/* STRINGINFO_H */
>>>>>>> 9e1c9f95
<|MERGE_RESOLUTION|>--- conflicted
+++ resolved
@@ -144,8 +144,7 @@
  * if necessary.
  */
 extern void appendBinaryStringInfo(StringInfo str,
-<<<<<<< HEAD
-					   const void *data, int datalen);
+								   const char *data, int datalen);
 
 /*------------------------
  * appendStringInfoLiteral
@@ -156,8 +155,6 @@
  * NOTE: sizeof() returns full size, including NULL.
  */
 #define appendStringInfoLiteral(str, lit) (appendBinaryStringInfo(str, (lit), sizeof((lit)) - 1))
-=======
-								   const char *data, int datalen);
 
 /*------------------------
  * appendBinaryStringInfoNT
@@ -166,7 +163,6 @@
  */
 extern void appendBinaryStringInfoNT(StringInfo str,
 									 const char *data, int datalen);
->>>>>>> 9e1c9f95
 
 /*------------------------
  * enlargeStringInfo
@@ -174,7 +170,6 @@
  */
 extern void enlargeStringInfo(StringInfo str, int needed);
 
-<<<<<<< HEAD
 /*------------------------
  * replaceStringInfoString
  * Replace all occurrences of a string in a StringInfo with a different string.
@@ -182,7 +177,4 @@
 
 extern void replaceStringInfoString(StringInfo str, char *replace, char *replacement);
 
-#endif   /* STRINGINFO_H */
-=======
-#endif							/* STRINGINFO_H */
->>>>>>> 9e1c9f95
+#endif							/* STRINGINFO_H */