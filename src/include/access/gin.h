--- conflicted
+++ resolved
@@ -74,17 +74,4 @@
 extern void ginUpdateStats(Relation index, const GinStatsData *stats,
 						   bool is_build);
 
-<<<<<<< HEAD
-/* ginxlog.c */
-extern void gin_redo(XLogReaderState *record);
-extern void gin_desc(StringInfo buf, XLogReaderState *record);
-extern const char *gin_identify(uint8 info);
-extern void gin_xlog_startup(void);
-extern void gin_xlog_cleanup(void);
-
-extern void gin_mask(char *pagedata, BlockNumber blkno);
-
-#endif   /* GIN_H */
-=======
-#endif							/* GIN_H */
->>>>>>> 9e1c9f95
+#endif							/* GIN_H */