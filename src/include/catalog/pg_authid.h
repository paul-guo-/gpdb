--- conflicted
+++ resolved
@@ -7,13 +7,9 @@
  *	  pg_shadow and pg_group are now publicly accessible views on pg_authid.
  *
  *
-<<<<<<< HEAD
  * Portions Copyright (c) 2006-2010, Greenplum inc.
  * Portions Copyright (c) 2012-Present Pivotal Software, Inc.
- * Portions Copyright (c) 1996-2015, PostgreSQL Global Development Group
-=======
  * Portions Copyright (c) 1996-2016, PostgreSQL Global Development Group
->>>>>>> b5bce6c1
  * Portions Copyright (c) 1994, Regents of the University of California
  *
  * src/include/catalog/pg_authid.h
@@ -117,22 +113,17 @@
  * The uppercase quantities will be replaced at initdb time with
  * user choices.
  *
-<<<<<<< HEAD
+ * If adding new default roles or changing the OIDs below, be sure to add or
+ * update the #defines which follow as appropriate.
+ *
  * add default queue DEFAULTRESQUEUE_OID 6055
  * add default group ADMINRESGROUP_OID 6438
  * ----------------
  */
 DATA(insert OID = 10 ( "POSTGRES" t t t t t t t -1 _null_ _null_ 6055 t t t 6438 ));
-=======
- * If adding new default roles or changing the OIDs below, be sure to add or
- * update the #defines which follow as appropriate.
- * ----------------
- */
-DATA(insert OID = 10 ( "POSTGRES" t t t t t t t -1 _null_ _null_));
-DATA(insert OID = 4200 ( "pg_signal_backend" f t f f f f f -1 _null_ _null_));
+DATA(insert OID = 4200 ( "pg_signal_backend" f t f f f f f -1 _null_ _null_ 6055 t t t 6438 ));
 
 #define BOOTSTRAP_SUPERUSERID			10
->>>>>>> b5bce6c1
 
 #define DEFAULT_ROLE_SIGNAL_BACKENDID	4200
 
