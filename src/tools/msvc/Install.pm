--- conflicted
+++ resolved
@@ -105,10 +105,7 @@
 	CopyFiles(
 		'Import libraries',
 		$target . '/lib/',
-<<<<<<< HEAD
-		"$conf\\",
-		"libpq\\libpq.lib",
-		"libpgcommon\\libpgcommon.lib",
+		"$conf\\", "libpq\\libpq.lib", "libpgcommon\\libpgcommon.lib",
 		"libpgport\\libpgport.lib");
 
 	if ($insttype ne "client")
@@ -123,10 +120,6 @@
 			"libecpg_compat\\libecpg_compat.lib");
 	}
 
-=======
-		"$conf\\", "postgres\\postgres.lib", "libpgcommon\\libpgcommon.lib",
-		"libpgport\\libpgport.lib");
->>>>>>> ab93f90c
 	CopyContribFiles($config, $target);
 	CopyIncludeFiles($target);
 
@@ -395,16 +388,10 @@
 	my $target = shift;
 	my $conf   = shift;
 	my $mf     = read_file("src/timezone/Makefile");
-<<<<<<< HEAD
-	$mf =~ s{\\\s*[\r\n]+}{}mg;
+	$mf =~ s{\\\r?\n}{}g;
 
 	$mf =~ /^TZDATAFILES\s*:?=\s*(.*)$/m
 	  || die "Could not find TZDATAFILES line in timezone makefile\n";
-=======
-	$mf =~ s{\\\r?\n}{}g;
-	$mf =~ /^TZDATA\s*:?=\s*(.*)$/m
-	  || die "Could not find TZDATA row in timezone makefile\n";
->>>>>>> ab93f90c
 	my @tzfiles = split /\s+/, $1;
 
 	$mf =~ /^POSIXRULES\s*:?=\s*(.*)$/m
