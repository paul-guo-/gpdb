--- conflicted
+++ resolved
@@ -11,11 +11,7 @@
 #
 #
 # IDENTIFICATION
-<<<<<<< HEAD
 #    $PostgreSQL: pgsql/src/backend/catalog/genbki.sh,v 1.46 2009/01/01 17:23:36 momjian Exp $
-=======
-#    $PostgreSQL: pgsql/src/backend/catalog/genbki.sh,v 1.42 2007/02/06 09:16:08 petere Exp $
->>>>>>> 869585cc
 #
 # NOTES
 #    non-essential whitespace is removed from the generated file.
@@ -63,11 +59,7 @@
             echo "  $CMDNAME [ -I dir ] --set-version=VERSION -o prefix files..."
             echo
             echo "Options:"
-<<<<<<< HEAD
             echo "  -I  path to include files"
-=======
-            echo "  -I  path to pg_config_manual.h file"
->>>>>>> 869585cc
             echo "  -o  prefix of output files"
             echo "  --set-version  PostgreSQL version number for initdb cross-check"
             echo
@@ -114,17 +106,13 @@
 trap "rm -f $TMPFILE ${OUTPUT_PREFIX}.bki.$$ ${OUTPUT_PREFIX}.description.$$ ${OUTPUT_PREFIX}.shdescription.$$" 0 1 2 3 15
 
 
-<<<<<<< HEAD
 # CAUTION: be wary about what symbols you substitute into the .bki file here!
 # It's okay to substitute things that are expected to be really constant
 # within a given Postgres release, such as fixed OIDs.  Do not substitute
 # anything that could depend on platform or configuration.  (The right place
 # to handle those sorts of things is in initdb.c's bootstrap_template1().)
 
-# Get NAMEDATALEN from postgres_ext.h
-=======
 # Get NAMEDATALEN from pg_config_manual.h
->>>>>>> 869585cc
 for dir in $INCLUDE_DIRS; do
     if [ -f "$dir/pg_config_manual.h" ]; then
         NAMEDATALEN=`grep '^#define[ 	]*NAMEDATALEN' $dir/pg_config_manual.h | $AWK '{ print $3 }'`
