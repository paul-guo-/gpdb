--- conflicted
+++ resolved
@@ -440,16 +440,14 @@
 CREATE VIEW pg_timezone_names AS
     SELECT * FROM pg_timezone_names();
 
-<<<<<<< HEAD
+CREATE VIEW pg_config AS
+    SELECT * FROM pg_config();
+
+REVOKE ALL on pg_config FROM PUBLIC;
+REVOKE EXECUTE ON FUNCTION pg_config() FROM PUBLIC;
+
 CREATE VIEW gp_endpoints AS
     SELECT * FROM gp_endpoints_info(false);
-=======
-CREATE VIEW pg_config AS
-    SELECT * FROM pg_config();
-
-REVOKE ALL on pg_config FROM PUBLIC;
-REVOKE EXECUTE ON FUNCTION pg_config() FROM PUBLIC;
->>>>>>> d5254740
 
 -- Statistics views
 
