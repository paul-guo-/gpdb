/*-------------------------------------------------------------------------
 *
 * aclchk.c
 *	  Routines to check access control permissions.
 *
 * Portions Copyright (c) 1996-2013, PostgreSQL Global Development Group
 * Portions Copyright (c) 1994, Regents of the University of California
 *
 *
 * IDENTIFICATION
 *	  src/backend/catalog/aclchk.c
 *
 * NOTES
 *	  See acl.h.
 *
 *-------------------------------------------------------------------------
 */
#include "postgres.h"

#include "access/genam.h"
#include "access/heapam.h"
#include "access/htup_details.h"
#include "access/sysattr.h"
#include "access/xact.h"
#include "catalog/catalog.h"
#include "catalog/dependency.h"
#include "catalog/heap.h"
#include "catalog/indexing.h"
#include "catalog/objectaccess.h"
#include "catalog/pg_authid.h"
#include "catalog/pg_collation.h"
#include "catalog/pg_conversion.h"
#include "catalog/pg_database.h"
#include "catalog/pg_default_acl.h"
#include "catalog/pg_event_trigger.h"
#include "catalog/pg_extension.h"
#include "catalog/pg_extprotocol.h"
#include "catalog/pg_foreign_data_wrapper.h"
#include "catalog/pg_foreign_server.h"
#include "catalog/pg_language.h"
#include "catalog/pg_largeobject.h"
#include "catalog/pg_largeobject_metadata.h"
#include "catalog/pg_namespace.h"
#include "catalog/pg_opclass.h"
#include "catalog/pg_operator.h"
#include "catalog/pg_opfamily.h"
#include "catalog/pg_proc.h"
#include "catalog/pg_tablespace.h"
#include "catalog/pg_type.h"
#include "catalog/pg_ts_config.h"
#include "catalog/pg_ts_dict.h"
#include "commands/dbcommands.h"
#include "commands/proclang.h"
#include "commands/tablecmds.h"
#include "commands/tablespace.h"
#include "foreign/foreign.h"
#include "miscadmin.h"
#include "nodes/makefuncs.h"
#include "parser/parse_func.h"
#include "parser/parse_type.h"
#include "utils/acl.h"
#include "utils/builtins.h"
#include "utils/fmgroids.h"
#include "utils/lsyscache.h"
#include "utils/rel.h"
#include "utils/syscache.h"
#include "utils/tqual.h"

#include "catalog/pg_inherits_fn.h"
#include "cdb/cdbdisp_query.h"
#include "cdb/cdbpartition.h"
#include "cdb/cdbvars.h"

/*
 * Flag used during REVOKE processing, to keep track of whether it did
 * anything.
 */
bool		revoked_something = false;

/*
 * The information about one Grant/Revoke statement, in internal format: object
 * and grantees names have been turned into Oids, the privilege list is an
 * AclMode bitmask.  If 'privileges' is ACL_NO_RIGHTS (the 0 value) and
 * all_privs is true, 'privileges' will be internally set to the right kind of
 * ACL_ALL_RIGHTS_*, depending on the object type (NB - this will modify the
 * InternalGrant struct!)
 *
 * Note: 'all_privs' and 'privileges' represent object-level privileges only.
 * There might also be column-level privilege specifications, which are
 * represented in col_privs (this is a list of untransformed AccessPriv nodes).
 * Column privileges are only valid for objtype ACL_OBJECT_RELATION.
 */
typedef struct
{
	bool		is_grant;
	GrantObjectType objtype;
	List	   *objects;
	bool		all_privs;
	AclMode		privileges;
	List	   *col_privs;
	List	   *grantees;
	bool		grant_option;
	DropBehavior behavior;
} InternalGrant;

/*
 * Internal format used by ALTER DEFAULT PRIVILEGES.
 */
typedef struct
{
	Oid			roleid;			/* owning role */
	Oid			nspid;			/* namespace, or InvalidOid if none */
	/* remaining fields are same as in InternalGrant: */
	bool		is_grant;
	GrantObjectType objtype;
	bool		all_privs;
	AclMode		privileges;
	List	   *grantees;
	bool		grant_option;
	DropBehavior behavior;
} InternalDefaultACL;


static void ExecGrantStmt_oids(InternalGrant *istmt);
static void ExecGrant_Relation(InternalGrant *grantStmt);
static void ExecGrant_Database(InternalGrant *grantStmt);
static void ExecGrant_Fdw(InternalGrant *grantStmt);
static void ExecGrant_ForeignServer(InternalGrant *grantStmt);
static void ExecGrant_Function(InternalGrant *grantStmt);
static void ExecGrant_Language(InternalGrant *grantStmt);
static void ExecGrant_Largeobject(InternalGrant *grantStmt);
static void ExecGrant_Namespace(InternalGrant *grantStmt);
static void ExecGrant_Tablespace(InternalGrant *grantStmt);
static void ExecGrant_ExtProtocol(InternalGrant *grantstmt);
static void ExecGrant_Type(InternalGrant *grantStmt);

static void SetDefaultACLsInSchemas(InternalDefaultACL *iacls, List *nspnames);
static void SetDefaultACL(InternalDefaultACL *iacls);

static List *objectNamesToOids(GrantObjectType objtype, List *objnames);
static List *objectsInSchemaToOids(GrantObjectType objtype, List *nspnames);
static List *getRelationsInNamespace(Oid namespaceId, char relkind);
static void expand_col_privileges(List *colnames, Oid table_oid,
					  AclMode this_privileges,
					  AclMode *col_privileges,
					  int num_col_privileges);
static void expand_all_col_privileges(Oid table_oid, Form_pg_class classForm,
						  AclMode this_privileges,
						  AclMode *col_privileges,
						  int num_col_privileges);
static AclMode string_to_privilege(const char *privname);
static const char *privilege_to_string(AclMode privilege);
static AclMode restrict_and_check_grant(bool is_grant, AclMode avail_goptions,
						 bool all_privs, AclMode privileges,
						 Oid objectId, Oid grantorId,
						 AclObjectKind objkind, const char *objname,
						 AttrNumber att_number, const char *colname);
static AclMode pg_aclmask(AclObjectKind objkind, Oid table_oid, AttrNumber attnum,
		   Oid roleid, AclMode mask, AclMaskHow how);


#ifdef ACLDEBUG
static void
dumpacl(Acl *acl)
{
	int			i;
	AclItem    *aip;

	elog(DEBUG2, "acl size = %d, # acls = %d",
		 ACL_SIZE(acl), ACL_NUM(acl));
	aip = ACL_DAT(acl);
	for (i = 0; i < ACL_NUM(acl); ++i)
		elog(DEBUG2, "	acl[%d]: %s", i,
			 DatumGetCString(DirectFunctionCall1(aclitemout,
												 PointerGetDatum(aip + i))));
}
#endif   /* ACLDEBUG */


/*
 * If is_grant is true, adds the given privileges for the list of
 * grantees to the existing old_acl.  If is_grant is false, the
 * privileges for the given grantees are removed from old_acl.
 *
 * NB: the original old_acl is pfree'd.
 */
static Acl *
merge_acl_with_grant(Acl *old_acl, bool is_grant,
					 bool grant_option, DropBehavior behavior,
					 List *grantees, AclMode privileges,
					 Oid grantorId, Oid ownerId)
{
	unsigned	modechg;
	ListCell   *j;
	Acl		   *new_acl;

	modechg = is_grant ? ACL_MODECHG_ADD : ACL_MODECHG_DEL;

#ifdef ACLDEBUG
	dumpacl(old_acl);
#endif
	new_acl = old_acl;

	foreach(j, grantees)
	{
		AclItem		aclitem;
		Acl		   *newer_acl;

		aclitem.ai_grantee = lfirst_oid(j);

		/*
		 * Grant options can only be granted to individual roles, not PUBLIC.
		 * The reason is that if a user would re-grant a privilege that he
		 * held through PUBLIC, and later the user is removed, the situation
		 * is impossible to clean up.
		 */
		if (is_grant && grant_option && aclitem.ai_grantee == ACL_ID_PUBLIC)
			ereport(ERROR,
					(errcode(ERRCODE_INVALID_GRANT_OPERATION),
					 errmsg("grant options can only be granted to roles")));

		aclitem.ai_grantor = grantorId;

		/*
		 * The asymmetry in the conditions here comes from the spec.  In
		 * GRANT, the grant_option flag signals WITH GRANT OPTION, which means
		 * to grant both the basic privilege and its grant option. But in
		 * REVOKE, plain revoke revokes both the basic privilege and its grant
		 * option, while REVOKE GRANT OPTION revokes only the option.
		 */
		ACLITEM_SET_PRIVS_GOPTIONS(aclitem,
					(is_grant || !grant_option) ? privileges : ACL_NO_RIGHTS,
				   (!is_grant || grant_option) ? privileges : ACL_NO_RIGHTS);

		newer_acl = aclupdate(new_acl, &aclitem, modechg, ownerId, behavior);

		/* avoid memory leak when there are many grantees */
		pfree(new_acl);
		new_acl = newer_acl;

#ifdef ACLDEBUG
		dumpacl(new_acl);
#endif
	}

	return new_acl;
}

/*
 * Restrict the privileges to what we can actually grant, and emit
 * the standards-mandated warning and error messages.
 */
static AclMode
restrict_and_check_grant(bool is_grant, AclMode avail_goptions, bool all_privs,
						 AclMode privileges, Oid objectId, Oid grantorId,
						 AclObjectKind objkind, const char *objname,
						 AttrNumber att_number, const char *colname)
{
	AclMode		this_privileges;
	AclMode		whole_mask;

	switch (objkind)
	{
		case ACL_KIND_COLUMN:
			whole_mask = ACL_ALL_RIGHTS_COLUMN;
			break;
		case ACL_KIND_CLASS:
			whole_mask = ACL_ALL_RIGHTS_RELATION;
			break;
		case ACL_KIND_SEQUENCE:
			whole_mask = ACL_ALL_RIGHTS_SEQUENCE;
			break;
		case ACL_KIND_DATABASE:
			whole_mask = ACL_ALL_RIGHTS_DATABASE;
			break;
		case ACL_KIND_PROC:
			whole_mask = ACL_ALL_RIGHTS_FUNCTION;
			break;
		case ACL_KIND_LANGUAGE:
			whole_mask = ACL_ALL_RIGHTS_LANGUAGE;
			break;
		case ACL_KIND_LARGEOBJECT:
			whole_mask = ACL_ALL_RIGHTS_LARGEOBJECT;
			break;
		case ACL_KIND_NAMESPACE:
			whole_mask = ACL_ALL_RIGHTS_NAMESPACE;
			break;
		case ACL_KIND_TABLESPACE:
			whole_mask = ACL_ALL_RIGHTS_TABLESPACE;
			break;
		case ACL_KIND_FDW:
			whole_mask = ACL_ALL_RIGHTS_FDW;
			break;
		case ACL_KIND_FOREIGN_SERVER:
			whole_mask = ACL_ALL_RIGHTS_FOREIGN_SERVER;
			break;
<<<<<<< HEAD
		case ACL_KIND_EXTPROTOCOL:
			whole_mask = ACL_ALL_RIGHTS_EXTPROTOCOL;
			break;
=======
		case ACL_KIND_EVENT_TRIGGER:
			elog(ERROR, "grantable rights not supported for event triggers");
			/* not reached, but keep compiler quiet */
			return ACL_NO_RIGHTS;
>>>>>>> e472b921
		case ACL_KIND_TYPE:
			whole_mask = ACL_ALL_RIGHTS_TYPE;
			break;
		default:
			elog(ERROR, "unrecognized object kind: %d", objkind);
			/* not reached, but keep compiler quiet */
			return ACL_NO_RIGHTS;
	}

	/*
	 * If we found no grant options, consider whether to issue a hard error.
	 * Per spec, having any privilege at all on the object will get you by
	 * here.
	 */
	if (avail_goptions == ACL_NO_RIGHTS)
	{
		if (pg_aclmask(objkind, objectId, att_number, grantorId,
					   whole_mask | ACL_GRANT_OPTION_FOR(whole_mask),
					   ACLMASK_ANY) == ACL_NO_RIGHTS)
		{
			if (objkind == ACL_KIND_COLUMN && colname)
				aclcheck_error_col(ACLCHECK_NO_PRIV, objkind, objname, colname);
			else
				aclcheck_error(ACLCHECK_NO_PRIV, objkind, objname);
		}
	}

	/*
	 * Restrict the operation to what we can actually grant or revoke, and
	 * issue a warning if appropriate.	(For REVOKE this isn't quite what the
	 * spec says to do: the spec seems to want a warning only if no privilege
	 * bits actually change in the ACL. In practice that behavior seems much
	 * too noisy, as well as inconsistent with the GRANT case.)
	 */
	this_privileges = privileges & ACL_OPTION_TO_PRIVS(avail_goptions);
	
	 /*
	 * GPDB: don't do this if we're an execute node. Let the QD handle the
	 * WARNING.
	 */
	if (Gp_role == GP_ROLE_EXECUTE)
		return this_privileges;

	if (is_grant)
	{
		if (this_privileges == 0)
		{
			if (objkind == ACL_KIND_COLUMN && colname)
				ereport(WARNING,
						(errcode(ERRCODE_WARNING_PRIVILEGE_NOT_GRANTED),
						 errmsg("no privileges were granted for column \"%s\" of relation \"%s\"",
								colname, objname)));
			else
				ereport(WARNING,
						(errcode(ERRCODE_WARNING_PRIVILEGE_NOT_GRANTED),
						 errmsg("no privileges were granted for \"%s\"",
								objname)));
		}
		else if (!all_privs && this_privileges != privileges)
		{
			if (objkind == ACL_KIND_COLUMN && colname)
				ereport(WARNING,
						(errcode(ERRCODE_WARNING_PRIVILEGE_NOT_GRANTED),
						 errmsg("not all privileges were granted for column \"%s\" of relation \"%s\"",
								colname, objname)));
			else
				ereport(WARNING,
						(errcode(ERRCODE_WARNING_PRIVILEGE_NOT_GRANTED),
						 errmsg("not all privileges were granted for \"%s\"",
								objname)));
		}
	}
	else
	{
		if (this_privileges == 0)
		{
			if (objkind == ACL_KIND_COLUMN && colname)
				ereport(WARNING,
						(errcode(ERRCODE_WARNING_PRIVILEGE_NOT_REVOKED),
						 errmsg("no privileges could be revoked for column \"%s\" of relation \"%s\"",
								colname, objname)));
			else
				ereport(WARNING,
						(errcode(ERRCODE_WARNING_PRIVILEGE_NOT_REVOKED),
						 errmsg("no privileges could be revoked for \"%s\"",
								objname)));
		}
		else if (!all_privs && this_privileges != privileges)
		{
			if (objkind == ACL_KIND_COLUMN && colname)
				ereport(WARNING,
						(errcode(ERRCODE_WARNING_PRIVILEGE_NOT_REVOKED),
						 errmsg("not all privileges could be revoked for column \"%s\" of relation \"%s\"",
								colname, objname)));
			else
				ereport(WARNING,
						(errcode(ERRCODE_WARNING_PRIVILEGE_NOT_REVOKED),
					 errmsg("not all privileges could be revoked for \"%s\"",
							objname)));
		}
	}

	return this_privileges;
}

/*
 * Called to execute the utility commands GRANT and REVOKE
 */
void
ExecuteGrantStmt(GrantStmt *stmt)
{
	InternalGrant istmt;
	ListCell   *cell;
	const char *errormsg;
	AclMode		all_privileges;
	List	   *objs = NIL;
	bool		added_objs = false;

	/*
	 * Turn the regular GrantStmt into the InternalGrant form.
	 */
	istmt.is_grant = stmt->is_grant;
	istmt.objtype = stmt->objtype;

	/* Collect the OIDs of the target objects */
	switch (stmt->targtype)
	{
		case ACL_TARGET_OBJECT:
			istmt.objects = objectNamesToOids(stmt->objtype, stmt->objects);
			break;
		case ACL_TARGET_ALL_IN_SCHEMA:
			istmt.objects = objectsInSchemaToOids(stmt->objtype, stmt->objects);
			break;
			/* ACL_TARGET_DEFAULTS should not be seen here */
		default:
			elog(ERROR, "unrecognized GrantStmt.targtype: %d",
				 (int) stmt->targtype);
	}

	/* all_privs to be filled below */
	/* privileges to be filled below */
	istmt.col_privs = NIL;		/* may get filled below */
	istmt.grantees = NIL;		/* filled below */
	istmt.grant_option = stmt->grant_option;
	istmt.behavior = stmt->behavior;

	/* If this is a GRANT/REVOKE on a table, expand partition references */
	if (istmt.objtype == ACL_OBJECT_RELATION)
	{
		foreach(cell, istmt.objects)
		{
			Oid relid = lfirst_oid(cell);
			Relation rel = heap_open(relid, AccessShareLock);
			bool add_self = true;

			if (Gp_role == GP_ROLE_DISPATCH)
			{
				List *a;
				if (rel_is_partitioned(relid))
				{
					PartitionNode *pn = RelationBuildPartitionDesc(rel, false);

					a = all_partition_relids(pn);
					if (a)
						added_objs = true;

					objs = list_concat(objs, a);
				}
				else if (rel_is_child_partition(relid))
				{
					/* get my children */
					a = find_all_inheritors(relid, NoLock, NULL);
					if (a)
						added_objs = true;

					objs = list_concat(objs, a);

					/* find_all_inheritors() adds me, don't do it twice */
					add_self = false;
				}
			}

			heap_close(rel, NoLock);

			if (add_self)
				objs = lappend_oid(objs, relid);
		}
		istmt.objects = objs;
	}

	/* If we're dispatching, put the objects back in into the parse tree */
	if (Gp_role == GP_ROLE_DISPATCH && added_objs)
	{
		List *n = NIL;

		foreach(cell, istmt.objects)
		{
			Oid rid = lfirst_oid(cell);
			RangeVar *rv;
			char *nspname = get_namespace_name(get_rel_namespace(rid));
			char *relname = get_rel_name(rid);

			rv = makeRangeVar(nspname, relname, -1);
			n = lappend(n, rv);
		}

		stmt->objects = n;
	}

	/*
	 * Convert the PrivGrantee list into an Oid list.  Note that at this point
	 * we insert an ACL_ID_PUBLIC into the list if an empty role name is
	 * detected (which is what the grammar uses if PUBLIC is found), so
	 * downstream there shouldn't be any additional work needed to support
	 * this case.
	 */
	foreach(cell, stmt->grantees)
	{
		PrivGrantee *grantee = (PrivGrantee *) lfirst(cell);

		if (grantee->rolname == NULL)
			istmt.grantees = lappend_oid(istmt.grantees, ACL_ID_PUBLIC);
		else
			istmt.grantees =
				lappend_oid(istmt.grantees,
							get_role_oid(grantee->rolname, false));
	}

	/*
	 * Convert stmt->privileges, a list of AccessPriv nodes, into an AclMode
	 * bitmask.  Note: objtype can't be ACL_OBJECT_COLUMN.
	 */
	switch (stmt->objtype)
	{
			/*
			 * Because this might be a sequence, we test both relation and
			 * sequence bits, and later do a more limited test when we know
			 * the object type.
			 */
		case ACL_OBJECT_RELATION:
			all_privileges = ACL_ALL_RIGHTS_RELATION | ACL_ALL_RIGHTS_SEQUENCE;
			errormsg = gettext_noop("invalid privilege type %s for relation");
			break;
		case ACL_OBJECT_SEQUENCE:
			all_privileges = ACL_ALL_RIGHTS_SEQUENCE;
			errormsg = gettext_noop("invalid privilege type %s for sequence");
			break;
		case ACL_OBJECT_DATABASE:
			all_privileges = ACL_ALL_RIGHTS_DATABASE;
			errormsg = gettext_noop("invalid privilege type %s for database");
			break;
		case ACL_OBJECT_DOMAIN:
			all_privileges = ACL_ALL_RIGHTS_TYPE;
			errormsg = gettext_noop("invalid privilege type %s for domain");
			break;
		case ACL_OBJECT_FUNCTION:
			all_privileges = ACL_ALL_RIGHTS_FUNCTION;
			errormsg = gettext_noop("invalid privilege type %s for function");
			break;
		case ACL_OBJECT_LANGUAGE:
			all_privileges = ACL_ALL_RIGHTS_LANGUAGE;
			errormsg = gettext_noop("invalid privilege type %s for language");
			break;
		case ACL_OBJECT_LARGEOBJECT:
			all_privileges = ACL_ALL_RIGHTS_LARGEOBJECT;
			errormsg = gettext_noop("invalid privilege type %s for large object");
			break;
		case ACL_OBJECT_NAMESPACE:
			all_privileges = ACL_ALL_RIGHTS_NAMESPACE;
			errormsg = gettext_noop("invalid privilege type %s for schema");
			break;
		case ACL_OBJECT_TABLESPACE:
			all_privileges = ACL_ALL_RIGHTS_TABLESPACE;
			errormsg = gettext_noop("invalid privilege type %s for tablespace");
			break;
		case ACL_OBJECT_TYPE:
			all_privileges = ACL_ALL_RIGHTS_TYPE;
			errormsg = gettext_noop("invalid privilege type %s for type");
			break;
		case ACL_OBJECT_FDW:
			all_privileges = ACL_ALL_RIGHTS_FDW;
			errormsg = gettext_noop("invalid privilege type %s for foreign-data wrapper");
			break;
		case ACL_OBJECT_FOREIGN_SERVER:
			all_privileges = ACL_ALL_RIGHTS_FOREIGN_SERVER;
			errormsg = gettext_noop("invalid privilege type %s for foreign server");
			break;
		case ACL_OBJECT_EXTPROTOCOL:
			all_privileges = ACL_ALL_RIGHTS_EXTPROTOCOL;
			errormsg = gettext_noop("invalid privilege type %s for external protocol");
			break;
		default:
			elog(ERROR, "unrecognized GrantStmt.objtype: %d",
				 (int) stmt->objtype);
			/* keep compiler quiet */
			all_privileges = ACL_NO_RIGHTS;
			errormsg = NULL;
	}

	if (stmt->privileges == NIL)
	{
		istmt.all_privs = true;

		/*
		 * will be turned into ACL_ALL_RIGHTS_* by the internal routines
		 * depending on the object type
		 */
		istmt.privileges = ACL_NO_RIGHTS;
	}
	else
	{
		istmt.all_privs = false;
		istmt.privileges = ACL_NO_RIGHTS;

		foreach(cell, stmt->privileges)
		{
			AccessPriv *privnode = (AccessPriv *) lfirst(cell);
			AclMode		priv;

			/*
			 * If it's a column-level specification, we just set it aside in
			 * col_privs for the moment; but insist it's for a relation.
			 */
			if (privnode->cols)
			{
				if (stmt->objtype != ACL_OBJECT_RELATION)
					ereport(ERROR,
							(errcode(ERRCODE_INVALID_GRANT_OPERATION),
							 errmsg("column privileges are only valid for relations")));
				istmt.col_privs = lappend(istmt.col_privs, privnode);
				continue;
			}

			if (privnode->priv_name == NULL)	/* parser mistake? */
				elog(ERROR, "AccessPriv node must specify privilege or columns");
			priv = string_to_privilege(privnode->priv_name);

			if (priv & ~((AclMode) all_privileges))
				ereport(ERROR,
						(errcode(ERRCODE_INVALID_GRANT_OPERATION),
						 errmsg(errormsg, privilege_to_string(priv))));

			istmt.privileges |= priv;
		}
	}

	/* reset flag before processing the command; see below */
	revoked_something = false;

	ExecGrantStmt_oids(&istmt);

	/*
	 * If a REVOKE doesn't find any permissions to REVOKE, it's a no-op.
	 * Users find that confusing, e.g. when an object has a permission
	 * that's granted by a different user with GRANT OPTION, and you try
	 * to REVOKE the permission as a different user. It will do nothing,
	 * because there is no permission granted by the current user.
	 *
	 * See discussion on this in the upstream:
	 *
	 * https://www.postgresql.org/message-id/flat/CA%2BTgmoZ%2B79wnTCt56YBnbPw-%3D0FPF-CzgL%3DNjnQip0MtORp2NQ%40mail.gmail.com
	 *
	 * The case mentioned there is if you try to deny a user from
	 * connecting with "REVOKE CONNECT ON DATABASE foo FROM someuser;".
	 * If there's a GRANT on PUBLIC to connect, rather than on the specific
	 * user, then it will do nothing.
	 *
	 * To make that a little bit less confusing, emit a NOTICE, when
	 * REVOKE find no permissions to remove.
	 */
	if (!revoked_something && !stmt->is_grant && Gp_role == GP_ROLE_DISPATCH)
	{
		ereport(NOTICE,
				(errcode(ERRCODE_WARNING_PRIVILEGE_NOT_REVOKED),
				 errmsg("no privileges could be revoked")));
	}

	if (Gp_role == GP_ROLE_DISPATCH)
	{
		CdbDispatchUtilityStatement((Node *) stmt,
									DF_CANCEL_ON_ERROR|
									DF_WITH_SNAPSHOT|
									DF_NEED_TWO_PHASE,
									NIL,
									NULL);
	}
}

/*
 * ExecGrantStmt_oids
 *
 * Internal entry point for granting and revoking privileges.
 */
static void
ExecGrantStmt_oids(InternalGrant *istmt)
{
	switch (istmt->objtype)
	{
		case ACL_OBJECT_RELATION:
		case ACL_OBJECT_SEQUENCE:
			ExecGrant_Relation(istmt);
			break;
		case ACL_OBJECT_DATABASE:
			ExecGrant_Database(istmt);
			break;
		case ACL_OBJECT_DOMAIN:
		case ACL_OBJECT_TYPE:
			ExecGrant_Type(istmt);
			break;
		case ACL_OBJECT_FDW:
			ExecGrant_Fdw(istmt);
			break;
		case ACL_OBJECT_FOREIGN_SERVER:
			ExecGrant_ForeignServer(istmt);
			break;
		case ACL_OBJECT_FUNCTION:
			ExecGrant_Function(istmt);
			break;
		case ACL_OBJECT_LANGUAGE:
			ExecGrant_Language(istmt);
			break;
		case ACL_OBJECT_LARGEOBJECT:
			ExecGrant_Largeobject(istmt);
			break;
		case ACL_OBJECT_NAMESPACE:
			ExecGrant_Namespace(istmt);
			break;
		case ACL_OBJECT_TABLESPACE:
			ExecGrant_Tablespace(istmt);
			break;
		case ACL_OBJECT_EXTPROTOCOL:
			ExecGrant_ExtProtocol(istmt);
			break;
		default:
			elog(ERROR, "unrecognized GrantStmt.objtype: %d",
				 (int) istmt->objtype);
	}
}

/*
 * objectNamesToOids
 *
 * Turn a list of object names of a given type into an Oid list.
 *
 * XXX: This function doesn't take any sort of locks on the objects whose
 * names it looks up.  In the face of concurrent DDL, we might easily latch
 * onto an old version of an object, causing the GRANT or REVOKE statement
 * to fail.
 */
static List *
objectNamesToOids(GrantObjectType objtype, List *objnames)
{
	List	   *objects = NIL;
	ListCell   *cell;

	Assert(objnames != NIL);

	switch (objtype)
	{
		case ACL_OBJECT_RELATION:
		case ACL_OBJECT_SEQUENCE:
			foreach(cell, objnames)
			{
				RangeVar   *relvar = (RangeVar *) lfirst(cell);
				Oid			relOid;

				relOid = RangeVarGetRelid(relvar, NoLock, false);
				objects = lappend_oid(objects, relOid);
			}
			break;
		case ACL_OBJECT_DATABASE:
			foreach(cell, objnames)
			{
				char	   *dbname = strVal(lfirst(cell));
				Oid			dbid;

				dbid = get_database_oid(dbname, false);
				objects = lappend_oid(objects, dbid);
			}
			break;
		case ACL_OBJECT_DOMAIN:
		case ACL_OBJECT_TYPE:
			foreach(cell, objnames)
			{
				List	   *typname = (List *) lfirst(cell);
				Oid			oid;

				oid = typenameTypeId(NULL, makeTypeNameFromNameList(typname));
				objects = lappend_oid(objects, oid);
			}
			break;
		case ACL_OBJECT_FUNCTION:
			foreach(cell, objnames)
			{
				FuncWithArgs *func = (FuncWithArgs *) lfirst(cell);
				Oid			funcid;

				funcid = LookupFuncNameTypeNames(func->funcname,
												 func->funcargs, false);
				objects = lappend_oid(objects, funcid);
			}
			break;
		case ACL_OBJECT_LANGUAGE:
			foreach(cell, objnames)
			{
				char	   *langname = strVal(lfirst(cell));
				Oid			oid;

				oid = get_language_oid(langname, false);
				objects = lappend_oid(objects, oid);
			}
			break;
		case ACL_OBJECT_LARGEOBJECT:
			ereport(ERROR,
				(errcode(ERRCODE_FEATURE_NOT_SUPPORTED),
				 errmsg("large objects are not supported")));

			if (Gp_role == GP_ROLE_EXECUTE)
				break;
			foreach(cell, objnames)
			{
				Oid			lobjOid = oidparse(lfirst(cell));

				if (!LargeObjectExists(lobjOid))
					ereport(ERROR,
							(errcode(ERRCODE_UNDEFINED_OBJECT),
							 errmsg("large object %u does not exist",
									lobjOid)));

				objects = lappend_oid(objects, lobjOid);
			}
			break;
		case ACL_OBJECT_NAMESPACE:
			foreach(cell, objnames)
			{
				char	   *nspname = strVal(lfirst(cell));
				Oid			oid;

				oid = get_namespace_oid(nspname, false);
				objects = lappend_oid(objects, oid);
			}
			break;
		case ACL_OBJECT_TABLESPACE:
			foreach(cell, objnames)
			{
				char	   *spcname = strVal(lfirst(cell));
				Oid			spcoid;

				spcoid = get_tablespace_oid(spcname, false);
				objects = lappend_oid(objects, spcoid);
			}
			break;
		case ACL_OBJECT_FDW:
			foreach(cell, objnames)
			{
				char	   *fdwname = strVal(lfirst(cell));
				Oid			fdwid = get_foreign_data_wrapper_oid(fdwname, false);

				objects = lappend_oid(objects, fdwid);
			}
			break;
		case ACL_OBJECT_FOREIGN_SERVER:
			foreach(cell, objnames)
			{
				char	   *srvname = strVal(lfirst(cell));
				Oid			srvid = get_foreign_server_oid(srvname, false);

				objects = lappend_oid(objects, srvid);
			}
			break;
		case ACL_OBJECT_EXTPROTOCOL:
			foreach(cell, objnames)
			{
				char	   *ptcname = strVal(lfirst(cell));
				Oid			ptcid = get_extprotocol_oid(ptcname, false);

				objects = lappend_oid(objects, ptcid);
			}
			break;
		default:
			elog(ERROR, "unrecognized GrantStmt.objtype: %d",
				 (int) objtype);
	}

	return objects;
}

/*
 * objectsInSchemaToOids
 *
 * Find all objects of a given type in specified schemas, and make a list
 * of their Oids.  We check USAGE privilege on the schemas, but there is
 * no privilege checking on the individual objects here.
 */
static List *
objectsInSchemaToOids(GrantObjectType objtype, List *nspnames)
{
	List	   *objects = NIL;
	ListCell   *cell;

	foreach(cell, nspnames)
	{
		char	   *nspname = strVal(lfirst(cell));
		Oid			namespaceId;
		List	   *objs;

		namespaceId = LookupExplicitNamespace(nspname, false);

		switch (objtype)
		{
			case ACL_OBJECT_RELATION:
				/* Process regular tables, views and foreign tables */
				objs = getRelationsInNamespace(namespaceId, RELKIND_RELATION);
				objects = list_concat(objects, objs);
				objs = getRelationsInNamespace(namespaceId, RELKIND_VIEW);
				objects = list_concat(objects, objs);
				objs = getRelationsInNamespace(namespaceId, RELKIND_MATVIEW);
				objects = list_concat(objects, objs);
				objs = getRelationsInNamespace(namespaceId, RELKIND_FOREIGN_TABLE);
				objects = list_concat(objects, objs);
				break;
			case ACL_OBJECT_SEQUENCE:
				objs = getRelationsInNamespace(namespaceId, RELKIND_SEQUENCE);
				objects = list_concat(objects, objs);
				break;
			case ACL_OBJECT_FUNCTION:
				{
					ScanKeyData key[1];
					Relation	rel;
					HeapScanDesc scan;
					HeapTuple	tuple;

					ScanKeyInit(&key[0],
								Anum_pg_proc_pronamespace,
								BTEqualStrategyNumber, F_OIDEQ,
								ObjectIdGetDatum(namespaceId));

					rel = heap_open(ProcedureRelationId, AccessShareLock);
					scan = heap_beginscan(rel, SnapshotNow, 1, key);

					while ((tuple = heap_getnext(scan, ForwardScanDirection)) != NULL)
					{
						objects = lappend_oid(objects, HeapTupleGetOid(tuple));
					}

					heap_endscan(scan);
					heap_close(rel, AccessShareLock);
				}
				break;
			default:
				/* should not happen */
				elog(ERROR, "unrecognized GrantStmt.objtype: %d",
					 (int) objtype);
		}
	}

	return objects;
}

/*
 * getRelationsInNamespace
 *
 * Return Oid list of relations in given namespace filtered by relation kind
 */
static List *
getRelationsInNamespace(Oid namespaceId, char relkind)
{
	List	   *relations = NIL;
	ScanKeyData key[2];
	Relation	rel;
	HeapScanDesc scan;
	HeapTuple	tuple;

	ScanKeyInit(&key[0],
				Anum_pg_class_relnamespace,
				BTEqualStrategyNumber, F_OIDEQ,
				ObjectIdGetDatum(namespaceId));
	ScanKeyInit(&key[1],
				Anum_pg_class_relkind,
				BTEqualStrategyNumber, F_CHAREQ,
				CharGetDatum(relkind));

	rel = heap_open(RelationRelationId, AccessShareLock);
	scan = heap_beginscan(rel, SnapshotNow, 2, key);

	while ((tuple = heap_getnext(scan, ForwardScanDirection)) != NULL)
	{
		relations = lappend_oid(relations, HeapTupleGetOid(tuple));
	}

	heap_endscan(scan);
	heap_close(rel, AccessShareLock);

	return relations;
}


/*
 * ALTER DEFAULT PRIVILEGES statement
 */
void
ExecAlterDefaultPrivilegesStmt(AlterDefaultPrivilegesStmt *stmt)
{
	GrantStmt  *action = stmt->action;
	InternalDefaultACL iacls;
	ListCell   *cell;
	List	   *rolenames = NIL;
	List	   *nspnames = NIL;
	DefElem    *drolenames = NULL;
	DefElem    *dnspnames = NULL;
	AclMode		all_privileges;
	const char *errormsg;

	/* Deconstruct the "options" part of the statement */
	foreach(cell, stmt->options)
	{
		DefElem    *defel = (DefElem *) lfirst(cell);

		if (strcmp(defel->defname, "schemas") == 0)
		{
			if (dnspnames)
				ereport(ERROR,
						(errcode(ERRCODE_SYNTAX_ERROR),
						 errmsg("conflicting or redundant options")));
			dnspnames = defel;
		}
		else if (strcmp(defel->defname, "roles") == 0)
		{
			if (drolenames)
				ereport(ERROR,
						(errcode(ERRCODE_SYNTAX_ERROR),
						 errmsg("conflicting or redundant options")));
			drolenames = defel;
		}
		else
			elog(ERROR, "option \"%s\" not recognized", defel->defname);
	}

	if (dnspnames)
		nspnames = (List *) dnspnames->arg;
	if (drolenames)
		rolenames = (List *) drolenames->arg;

	/* Prepare the InternalDefaultACL representation of the statement */
	/* roleid to be filled below */
	/* nspid to be filled in SetDefaultACLsInSchemas */
	iacls.is_grant = action->is_grant;
	iacls.objtype = action->objtype;
	/* all_privs to be filled below */
	/* privileges to be filled below */
	iacls.grantees = NIL;		/* filled below */
	iacls.grant_option = action->grant_option;
	iacls.behavior = action->behavior;

	/*
	 * Convert the PrivGrantee list into an Oid list.  Note that at this point
	 * we insert an ACL_ID_PUBLIC into the list if an empty role name is
	 * detected (which is what the grammar uses if PUBLIC is found), so
	 * downstream there shouldn't be any additional work needed to support
	 * this case.
	 */
	foreach(cell, action->grantees)
	{
		PrivGrantee *grantee = (PrivGrantee *) lfirst(cell);

		if (grantee->rolname == NULL)
			iacls.grantees = lappend_oid(iacls.grantees, ACL_ID_PUBLIC);
		else
			iacls.grantees =
				lappend_oid(iacls.grantees,
							get_role_oid(grantee->rolname, false));
	}

	/*
	 * Convert action->privileges, a list of privilege strings, into an
	 * AclMode bitmask.
	 */
	switch (action->objtype)
	{
		case ACL_OBJECT_RELATION:
			all_privileges = ACL_ALL_RIGHTS_RELATION;
			errormsg = gettext_noop("invalid privilege type %s for relation");
			break;
		case ACL_OBJECT_SEQUENCE:
			all_privileges = ACL_ALL_RIGHTS_SEQUENCE;
			errormsg = gettext_noop("invalid privilege type %s for sequence");
			break;
		case ACL_OBJECT_FUNCTION:
			all_privileges = ACL_ALL_RIGHTS_FUNCTION;
			errormsg = gettext_noop("invalid privilege type %s for function");
			break;
		case ACL_OBJECT_TYPE:
			all_privileges = ACL_ALL_RIGHTS_TYPE;
			errormsg = gettext_noop("invalid privilege type %s for type");
			break;
		default:
			elog(ERROR, "unrecognized GrantStmt.objtype: %d",
				 (int) action->objtype);
			/* keep compiler quiet */
			all_privileges = ACL_NO_RIGHTS;
			errormsg = NULL;
	}

	if (action->privileges == NIL)
	{
		iacls.all_privs = true;

		/*
		 * will be turned into ACL_ALL_RIGHTS_* by the internal routines
		 * depending on the object type
		 */
		iacls.privileges = ACL_NO_RIGHTS;
	}
	else
	{
		iacls.all_privs = false;
		iacls.privileges = ACL_NO_RIGHTS;

		foreach(cell, action->privileges)
		{
			AccessPriv *privnode = (AccessPriv *) lfirst(cell);
			AclMode		priv;

			if (privnode->cols)
				ereport(ERROR,
						(errcode(ERRCODE_INVALID_GRANT_OPERATION),
					errmsg("default privileges cannot be set for columns")));

			if (privnode->priv_name == NULL)	/* parser mistake? */
				elog(ERROR, "AccessPriv node must specify privilege");
			priv = string_to_privilege(privnode->priv_name);

			if (priv & ~((AclMode) all_privileges))
				ereport(ERROR,
						(errcode(ERRCODE_INVALID_GRANT_OPERATION),
						 errmsg(errormsg, privilege_to_string(priv))));

			iacls.privileges |= priv;
		}
	}

	if (rolenames == NIL)
	{
		/* Set permissions for myself */
		iacls.roleid = GetUserId();

		SetDefaultACLsInSchemas(&iacls, nspnames);
	}
	else
	{
		/* Look up the role OIDs and do permissions checks */
		ListCell   *rolecell;

		foreach(rolecell, rolenames)
		{
			char	   *rolename = strVal(lfirst(rolecell));

			iacls.roleid = get_role_oid(rolename, false);

			/*
			 * We insist that calling user be a member of each target role. If
			 * he has that, he could become that role anyway via SET ROLE, so
			 * FOR ROLE is just a syntactic convenience and doesn't give any
			 * special privileges.
			 */
			check_is_member_of_role(GetUserId(), iacls.roleid);

			SetDefaultACLsInSchemas(&iacls, nspnames);
		}
	}

	if (Gp_role == GP_ROLE_DISPATCH)
	{
		CdbDispatchUtilityStatement((Node *) stmt,
									DF_CANCEL_ON_ERROR|
									DF_WITH_SNAPSHOT|
									DF_NEED_TWO_PHASE,
									GetAssignedOidsForDispatch(),
									NULL);
	}
}

/*
 * Process ALTER DEFAULT PRIVILEGES for a list of target schemas
 *
 * All fields of *iacls except nspid were filled already
 */
static void
SetDefaultACLsInSchemas(InternalDefaultACL *iacls, List *nspnames)
{
	if (nspnames == NIL)
	{
		/* Set database-wide permissions if no schema was specified */
		iacls->nspid = InvalidOid;

		SetDefaultACL(iacls);
	}
	else
	{
		/* Look up the schema OIDs and set permissions for each one */
		ListCell   *nspcell;

		foreach(nspcell, nspnames)
		{
			char	   *nspname = strVal(lfirst(nspcell));

			iacls->nspid = get_namespace_oid(nspname, false);

			/*
			 * We used to insist that the target role have CREATE privileges
			 * on the schema, since without that it wouldn't be able to create
			 * an object for which these default privileges would apply.
			 * However, this check proved to be more confusing than helpful,
			 * and it also caused certain database states to not be
			 * dumpable/restorable, since revoking CREATE doesn't cause
			 * default privileges for the schema to go away.  So now, we just
			 * allow the ALTER; if the user lacks CREATE he'll find out when
			 * he tries to create an object.
			 */

			SetDefaultACL(iacls);
		}
	}
}


/*
 * Create or update a pg_default_acl entry
 */
static void
SetDefaultACL(InternalDefaultACL *iacls)
{
	AclMode		this_privileges = iacls->privileges;
	char		objtype;
	Relation	rel;
	HeapTuple	tuple;
	bool		isNew;
	Acl		   *def_acl;
	Acl		   *old_acl;
	Acl		   *new_acl;
	HeapTuple	newtuple;
	Datum		values[Natts_pg_default_acl];
	bool		nulls[Natts_pg_default_acl];
	bool		replaces[Natts_pg_default_acl];
	int			noldmembers;
	int			nnewmembers;
	Oid		   *oldmembers;
	Oid		   *newmembers;

	rel = heap_open(DefaultAclRelationId, RowExclusiveLock);

	/*
	 * The default for a global entry is the hard-wired default ACL for the
	 * particular object type.	The default for non-global entries is an empty
	 * ACL.  This must be so because global entries replace the hard-wired
	 * defaults, while others are added on.
	 */
	if (!OidIsValid(iacls->nspid))
		def_acl = acldefault(iacls->objtype, iacls->roleid);
	else
		def_acl = make_empty_acl();

	/*
	 * Convert ACL object type to pg_default_acl object type and handle
	 * all_privs option
	 */
	switch (iacls->objtype)
	{
		case ACL_OBJECT_RELATION:
			objtype = DEFACLOBJ_RELATION;
			if (iacls->all_privs && this_privileges == ACL_NO_RIGHTS)
				this_privileges = ACL_ALL_RIGHTS_RELATION;
			break;

		case ACL_OBJECT_SEQUENCE:
			objtype = DEFACLOBJ_SEQUENCE;
			if (iacls->all_privs && this_privileges == ACL_NO_RIGHTS)
				this_privileges = ACL_ALL_RIGHTS_SEQUENCE;
			break;

		case ACL_OBJECT_FUNCTION:
			objtype = DEFACLOBJ_FUNCTION;
			if (iacls->all_privs && this_privileges == ACL_NO_RIGHTS)
				this_privileges = ACL_ALL_RIGHTS_FUNCTION;
			break;

		case ACL_OBJECT_TYPE:
			objtype = DEFACLOBJ_TYPE;
			if (iacls->all_privs && this_privileges == ACL_NO_RIGHTS)
				this_privileges = ACL_ALL_RIGHTS_TYPE;
			break;

		default:
			elog(ERROR, "unrecognized objtype: %d",
				 (int) iacls->objtype);
			objtype = 0;		/* keep compiler quiet */
			break;
	}

	/* Search for existing row for this object type in catalog */
	tuple = SearchSysCache3(DEFACLROLENSPOBJ,
							ObjectIdGetDatum(iacls->roleid),
							ObjectIdGetDatum(iacls->nspid),
							CharGetDatum(objtype));

	if (HeapTupleIsValid(tuple))
	{
		Datum		aclDatum;
		bool		isNull;

		aclDatum = SysCacheGetAttr(DEFACLROLENSPOBJ, tuple,
								   Anum_pg_default_acl_defaclacl,
								   &isNull);
		if (!isNull)
			old_acl = DatumGetAclPCopy(aclDatum);
		else
			old_acl = NULL;		/* this case shouldn't happen, probably */
		isNew = false;
	}
	else
	{
		old_acl = NULL;
		isNew = true;
	}

	if (old_acl != NULL)
	{
		/*
		 * We need the members of both old and new ACLs so we can correct the
		 * shared dependency information.  Collect data before
		 * merge_acl_with_grant throws away old_acl.
		 */
		noldmembers = aclmembers(old_acl, &oldmembers);
	}
	else
	{
		/* If no or null entry, start with the default ACL value */
		old_acl = aclcopy(def_acl);
		/* There are no old member roles according to the catalogs */
		noldmembers = 0;
		oldmembers = NULL;
	}

	/*
	 * Generate new ACL.  Grantor of rights is always the same as the target
	 * role.
	 */
	new_acl = merge_acl_with_grant(old_acl,
								   iacls->is_grant,
								   iacls->grant_option,
								   iacls->behavior,
								   iacls->grantees,
								   this_privileges,
								   iacls->roleid,
								   iacls->roleid);

	/*
	 * If the result is the same as the default value, we do not need an
	 * explicit pg_default_acl entry, and should in fact remove the entry if
	 * it exists.  Must sort both arrays to compare properly.
	 */
	aclitemsort(new_acl);
	aclitemsort(def_acl);
	if (aclequal(new_acl, def_acl))
	{
		/* delete old entry, if indeed there is one */
		if (!isNew)
		{
			ObjectAddress myself;

			/*
			 * The dependency machinery will take care of removing all
			 * associated dependency entries.  We use DROP_RESTRICT since
			 * there shouldn't be anything depending on this entry.
			 */
			myself.classId = DefaultAclRelationId;
			myself.objectId = HeapTupleGetOid(tuple);
			myself.objectSubId = 0;

			performDeletion(&myself, DROP_RESTRICT, 0);
		}
	}
	else
	{
		/* Prepare to insert or update pg_default_acl entry */
		MemSet(values, 0, sizeof(values));
		MemSet(nulls, false, sizeof(nulls));
		MemSet(replaces, false, sizeof(replaces));

		if (isNew)
		{
			/* insert new entry */
			values[Anum_pg_default_acl_defaclrole - 1] = ObjectIdGetDatum(iacls->roleid);
			values[Anum_pg_default_acl_defaclnamespace - 1] = ObjectIdGetDatum(iacls->nspid);
			values[Anum_pg_default_acl_defaclobjtype - 1] = CharGetDatum(objtype);
			values[Anum_pg_default_acl_defaclacl - 1] = PointerGetDatum(new_acl);

			newtuple = heap_form_tuple(RelationGetDescr(rel), values, nulls);
			simple_heap_insert(rel, newtuple);
		}
		else
		{
			/* update existing entry */
			values[Anum_pg_default_acl_defaclacl - 1] = PointerGetDatum(new_acl);
			replaces[Anum_pg_default_acl_defaclacl - 1] = true;

			newtuple = heap_modify_tuple(tuple, RelationGetDescr(rel),
										 values, nulls, replaces);
			simple_heap_update(rel, &newtuple->t_self, newtuple);
		}

		/* keep the catalog indexes up to date */
		CatalogUpdateIndexes(rel, newtuple);

		/* these dependencies don't change in an update */
		if (isNew)
		{
			/* dependency on role */
			recordDependencyOnOwner(DefaultAclRelationId,
									HeapTupleGetOid(newtuple),
									iacls->roleid);

			/* dependency on namespace */
			if (OidIsValid(iacls->nspid))
			{
				ObjectAddress myself,
							referenced;

				myself.classId = DefaultAclRelationId;
				myself.objectId = HeapTupleGetOid(newtuple);
				myself.objectSubId = 0;

				referenced.classId = NamespaceRelationId;
				referenced.objectId = iacls->nspid;
				referenced.objectSubId = 0;

				recordDependencyOn(&myself, &referenced, DEPENDENCY_AUTO);
			}
		}

		/*
		 * Update the shared dependency ACL info
		 */
		nnewmembers = aclmembers(new_acl, &newmembers);

		updateAclDependencies(DefaultAclRelationId,
							  HeapTupleGetOid(newtuple), 0,
							  iacls->roleid,
							  noldmembers, oldmembers,
							  nnewmembers, newmembers);

		if (isNew)
			InvokeObjectPostCreateHook(DefaultAclRelationId,
									   HeapTupleGetOid(newtuple), 0);
		else
			InvokeObjectPostAlterHook(DefaultAclRelationId,
									  HeapTupleGetOid(newtuple), 0);
	}

	if (HeapTupleIsValid(tuple))
		ReleaseSysCache(tuple);

	heap_close(rel, RowExclusiveLock);
}


/*
 * RemoveRoleFromObjectACL
 *
 * Used by shdepDropOwned to remove mentions of a role in ACLs
 */
void
RemoveRoleFromObjectACL(Oid roleid, Oid classid, Oid objid)
{
	if (classid == DefaultAclRelationId)
	{
		InternalDefaultACL iacls;
		Form_pg_default_acl pg_default_acl_tuple;
		Relation	rel;
		ScanKeyData skey[1];
		SysScanDesc scan;
		HeapTuple	tuple;

		/* first fetch info needed by SetDefaultACL */
		rel = heap_open(DefaultAclRelationId, AccessShareLock);

		ScanKeyInit(&skey[0],
					ObjectIdAttributeNumber,
					BTEqualStrategyNumber, F_OIDEQ,
					ObjectIdGetDatum(objid));

		scan = systable_beginscan(rel, DefaultAclOidIndexId, true,
								  SnapshotNow, 1, skey);

		tuple = systable_getnext(scan);

		if (!HeapTupleIsValid(tuple))
			elog(ERROR, "could not find tuple for default ACL %u", objid);

		pg_default_acl_tuple = (Form_pg_default_acl) GETSTRUCT(tuple);

		iacls.roleid = pg_default_acl_tuple->defaclrole;
		iacls.nspid = pg_default_acl_tuple->defaclnamespace;

		switch (pg_default_acl_tuple->defaclobjtype)
		{
			case DEFACLOBJ_RELATION:
				iacls.objtype = ACL_OBJECT_RELATION;
				break;
			case DEFACLOBJ_SEQUENCE:
				iacls.objtype = ACL_OBJECT_SEQUENCE;
				break;
			case DEFACLOBJ_FUNCTION:
				iacls.objtype = ACL_OBJECT_FUNCTION;
				break;
			case DEFACLOBJ_TYPE:
				iacls.objtype = ACL_OBJECT_TYPE;
				break;
			default:
				/* Shouldn't get here */
				elog(ERROR, "unexpected default ACL type: %d",
					 (int) pg_default_acl_tuple->defaclobjtype);
				break;
		}

		systable_endscan(scan);
		heap_close(rel, AccessShareLock);

		iacls.is_grant = false;
		iacls.all_privs = true;
		iacls.privileges = ACL_NO_RIGHTS;
		iacls.grantees = list_make1_oid(roleid);
		iacls.grant_option = false;
		iacls.behavior = DROP_CASCADE;

		/* Do it */
		SetDefaultACL(&iacls);
	}
	else
	{
		InternalGrant istmt;

		switch (classid)
		{
			case RelationRelationId:
				/* it's OK to use RELATION for a sequence */
				istmt.objtype = ACL_OBJECT_RELATION;
				break;
			case DatabaseRelationId:
				istmt.objtype = ACL_OBJECT_DATABASE;
				break;
			case TypeRelationId:
				istmt.objtype = ACL_OBJECT_TYPE;
				break;
			case ProcedureRelationId:
				istmt.objtype = ACL_OBJECT_FUNCTION;
				break;
			case LanguageRelationId:
				istmt.objtype = ACL_OBJECT_LANGUAGE;
				break;
			case LargeObjectRelationId:
				istmt.objtype = ACL_OBJECT_LARGEOBJECT;
				break;
			case NamespaceRelationId:
				istmt.objtype = ACL_OBJECT_NAMESPACE;
				break;
			case TableSpaceRelationId:
				istmt.objtype = ACL_OBJECT_TABLESPACE;
				break;
			case ForeignServerRelationId:
				istmt.objtype = ACL_OBJECT_FOREIGN_SERVER;
				break;
			case ForeignDataWrapperRelationId:
				istmt.objtype = ACL_OBJECT_FDW;
				break;
			default:
				elog(ERROR, "unexpected object class %u", classid);
				break;
		}
		istmt.is_grant = false;
		istmt.objects = list_make1_oid(objid);
		istmt.all_privs = true;
		istmt.privileges = ACL_NO_RIGHTS;
		istmt.col_privs = NIL;
		istmt.grantees = list_make1_oid(roleid);
		istmt.grant_option = false;
		istmt.behavior = DROP_CASCADE;

		ExecGrantStmt_oids(&istmt);
	}
}


/*
 * Remove a pg_default_acl entry
 */
void
RemoveDefaultACLById(Oid defaclOid)
{
	Relation	rel;
	ScanKeyData skey[1];
	SysScanDesc scan;
	HeapTuple	tuple;

	rel = heap_open(DefaultAclRelationId, RowExclusiveLock);

	ScanKeyInit(&skey[0],
				ObjectIdAttributeNumber,
				BTEqualStrategyNumber, F_OIDEQ,
				ObjectIdGetDatum(defaclOid));

	scan = systable_beginscan(rel, DefaultAclOidIndexId, true,
							  SnapshotNow, 1, skey);

	tuple = systable_getnext(scan);

	if (!HeapTupleIsValid(tuple))
		elog(ERROR, "could not find tuple for default ACL %u", defaclOid);

	simple_heap_delete(rel, &tuple->t_self);

	systable_endscan(scan);
	heap_close(rel, RowExclusiveLock);
}


/*
 * expand_col_privileges
 *
 * OR the specified privilege(s) into per-column array entries for each
 * specified attribute.  The per-column array is indexed starting at
 * FirstLowInvalidHeapAttributeNumber, up to relation's last attribute.
 */
static void
expand_col_privileges(List *colnames, Oid table_oid,
					  AclMode this_privileges,
					  AclMode *col_privileges,
					  int num_col_privileges)
{
	ListCell   *cell;

	foreach(cell, colnames)
	{
		char	   *colname = strVal(lfirst(cell));
		AttrNumber	attnum;

		attnum = get_attnum(table_oid, colname);
		if (attnum == InvalidAttrNumber)
			ereport(ERROR,
					(errcode(ERRCODE_UNDEFINED_COLUMN),
					 errmsg("column \"%s\" of relation \"%s\" does not exist",
							colname, get_rel_name(table_oid))));
		attnum -= FirstLowInvalidHeapAttributeNumber;
		if (attnum <= 0 || attnum >= num_col_privileges)
			elog(ERROR, "column number out of range");	/* safety check */
		col_privileges[attnum] |= this_privileges;
	}
}

/*
 * expand_all_col_privileges
 *
 * OR the specified privilege(s) into per-column array entries for each valid
 * attribute of a relation.  The per-column array is indexed starting at
 * FirstLowInvalidHeapAttributeNumber, up to relation's last attribute.
 */
static void
expand_all_col_privileges(Oid table_oid, Form_pg_class classForm,
						  AclMode this_privileges,
						  AclMode *col_privileges,
						  int num_col_privileges)
{
	AttrNumber	curr_att;

	Assert(classForm->relnatts - FirstLowInvalidHeapAttributeNumber < num_col_privileges);
	for (curr_att = FirstLowInvalidHeapAttributeNumber + 1;
		 curr_att <= classForm->relnatts;
		 curr_att++)
	{
		HeapTuple	attTuple;
		bool		isdropped;

		if (curr_att == InvalidAttrNumber)
			continue;

		/* Skip OID column if it doesn't exist */
		if (curr_att == ObjectIdAttributeNumber && !classForm->relhasoids)
			continue;

		/* Views don't have any system columns at all */
		if (classForm->relkind == RELKIND_VIEW && curr_att < 0)
			continue;

		attTuple = SearchSysCache2(ATTNUM,
								   ObjectIdGetDatum(table_oid),
								   Int16GetDatum(curr_att));
		if (!HeapTupleIsValid(attTuple))
			elog(ERROR, "cache lookup failed for attribute %d of relation %u",
				 curr_att, table_oid);

		isdropped = ((Form_pg_attribute) GETSTRUCT(attTuple))->attisdropped;

		ReleaseSysCache(attTuple);

		/* ignore dropped columns */
		if (isdropped)
			continue;

		col_privileges[curr_att - FirstLowInvalidHeapAttributeNumber] |= this_privileges;
	}
}

/*
 *	This processes attributes, but expects to be called from
 *	ExecGrant_Relation, not directly from ExecGrantStmt.
 */
static void
ExecGrant_Attribute(InternalGrant *istmt, Oid relOid, const char *relname,
					AttrNumber attnum, Oid ownerId, AclMode col_privileges,
					Relation attRelation, const Acl *old_rel_acl)
{
	HeapTuple	attr_tuple;
	Form_pg_attribute pg_attribute_tuple;
	Acl		   *old_acl;
	Acl		   *new_acl;
	Acl		   *merged_acl;
	Datum		aclDatum;
	bool		isNull;
	Oid			grantorId;
	AclMode		avail_goptions;
	bool		need_update;
	HeapTuple	newtuple;
	Datum		values[Natts_pg_attribute];
	bool		nulls[Natts_pg_attribute];
	bool		replaces[Natts_pg_attribute];
	int			noldmembers;
	int			nnewmembers;
	Oid		   *oldmembers;
	Oid		   *newmembers;

	attr_tuple = SearchSysCache2(ATTNUM,
								 ObjectIdGetDatum(relOid),
								 Int16GetDatum(attnum));
	if (!HeapTupleIsValid(attr_tuple))
		elog(ERROR, "cache lookup failed for attribute %d of relation %u",
			 attnum, relOid);
	pg_attribute_tuple = (Form_pg_attribute) GETSTRUCT(attr_tuple);

	/*
	 * Get working copy of existing ACL. If there's no ACL, substitute the
	 * proper default.
	 */
	aclDatum = SysCacheGetAttr(ATTNUM, attr_tuple, Anum_pg_attribute_attacl,
							   &isNull);
	if (isNull)
	{
		old_acl = acldefault(ACL_OBJECT_COLUMN, ownerId);
		/* There are no old member roles according to the catalogs */
		noldmembers = 0;
		oldmembers = NULL;
	}
	else
	{
		old_acl = DatumGetAclPCopy(aclDatum);
		/* Get the roles mentioned in the existing ACL */
		noldmembers = aclmembers(old_acl, &oldmembers);
	}

	/*
	 * In select_best_grantor we should consider existing table-level ACL bits
	 * as well as the per-column ACL.  Build a new ACL that is their
	 * concatenation.  (This is a bit cheap and dirty compared to merging them
	 * properly with no duplications, but it's all we need here.)
	 */
	merged_acl = aclconcat(old_rel_acl, old_acl);

	/* Determine ID to do the grant as, and available grant options */
	select_best_grantor(GetUserId(), col_privileges,
						merged_acl, ownerId,
						&grantorId, &avail_goptions);

	pfree(merged_acl);

	/*
	 * Restrict the privileges to what we can actually grant, and emit the
	 * standards-mandated warning and error messages.  Note: we don't track
	 * whether the user actually used the ALL PRIVILEGES(columns) syntax for
	 * each column; we just approximate it by whether all the possible
	 * privileges are specified now.  Since the all_privs flag only determines
	 * whether a warning is issued, this seems close enough.
	 */
	col_privileges =
		restrict_and_check_grant(istmt->is_grant, avail_goptions,
								 (col_privileges == ACL_ALL_RIGHTS_COLUMN),
								 col_privileges,
								 relOid, grantorId, ACL_KIND_COLUMN,
								 relname, attnum,
								 NameStr(pg_attribute_tuple->attname));

	/*
	 * Generate new ACL.
	 */
	new_acl = merge_acl_with_grant(old_acl, istmt->is_grant,
								   istmt->grant_option,
								   istmt->behavior, istmt->grantees,
								   col_privileges, grantorId,
								   ownerId);

	/*
	 * We need the members of both old and new ACLs so we can correct the
	 * shared dependency information.
	 */
	nnewmembers = aclmembers(new_acl, &newmembers);

	/* finished building new ACL value, now insert it */
	MemSet(values, 0, sizeof(values));
	MemSet(nulls, false, sizeof(nulls));
	MemSet(replaces, false, sizeof(replaces));

	/*
	 * If the updated ACL is empty, we can set attacl to null, and maybe even
	 * avoid an update of the pg_attribute row.  This is worth testing because
	 * we'll come through here multiple times for any relation-level REVOKE,
	 * even if there were never any column GRANTs.	Note we are assuming that
	 * the "default" ACL state for columns is empty.
	 */
	if (ACL_NUM(new_acl) > 0)
	{
		values[Anum_pg_attribute_attacl - 1] = PointerGetDatum(new_acl);
		need_update = true;
	}
	else
	{
		nulls[Anum_pg_attribute_attacl - 1] = true;
		need_update = !isNull;
	}
	replaces[Anum_pg_attribute_attacl - 1] = true;

	if (need_update)
	{
		newtuple = heap_modify_tuple(attr_tuple, RelationGetDescr(attRelation),
									 values, nulls, replaces);

		simple_heap_update(attRelation, &newtuple->t_self, newtuple);

		/* keep the catalog indexes up to date */
		CatalogUpdateIndexes(attRelation, newtuple);

		/* Update the shared dependency ACL info */
		updateAclDependencies(RelationRelationId, relOid, attnum,
							  ownerId,
							  noldmembers, oldmembers,
							  nnewmembers, newmembers);
	}

	pfree(new_acl);

	ReleaseSysCache(attr_tuple);
}

/*
 *	This processes both sequences and non-sequences.
 */
static void
ExecGrant_Relation(InternalGrant *istmt)
{
	Relation	relation;
	Relation	attRelation;
	ListCell   *cell;

	relation = heap_open(RelationRelationId, RowExclusiveLock);
	attRelation = heap_open(AttributeRelationId, RowExclusiveLock);

	foreach(cell, istmt->objects)
	{
		Oid			relOid = lfirst_oid(cell);
		Datum		aclDatum;
		Form_pg_class pg_class_tuple;
		bool		isNull;
		AclMode		this_privileges;
		AclMode    *col_privileges;
		int			num_col_privileges;
		bool		have_col_privileges;
		Acl		   *old_acl;
		Acl		   *old_rel_acl;
		int			noldmembers;
		Oid		   *oldmembers;
		Oid			ownerId;
		HeapTuple	tuple;
		ListCell   *cell_colprivs;

		tuple = SearchSysCache1(RELOID, ObjectIdGetDatum(relOid));
		if (!HeapTupleIsValid(tuple))
			elog(ERROR, "cache lookup failed for relation %u", relOid);
		pg_class_tuple = (Form_pg_class) GETSTRUCT(tuple);

		/* Not sensible to grant on an index */
		if (pg_class_tuple->relkind == RELKIND_INDEX)
			ereport(ERROR,
					(errcode(ERRCODE_WRONG_OBJECT_TYPE),
					 errmsg("\"%s\" is an index",
							NameStr(pg_class_tuple->relname))));

		/* Composite types aren't tables either */
		if (pg_class_tuple->relkind == RELKIND_COMPOSITE_TYPE)
			ereport(ERROR,
					(errcode(ERRCODE_WRONG_OBJECT_TYPE),
					 errmsg("\"%s\" is a composite type",
							NameStr(pg_class_tuple->relname))));

		/* Used GRANT SEQUENCE on a non-sequence? */
		if (istmt->objtype == ACL_OBJECT_SEQUENCE &&
			pg_class_tuple->relkind != RELKIND_SEQUENCE)
			ereport(ERROR,
					(errcode(ERRCODE_WRONG_OBJECT_TYPE),
					 errmsg("\"%s\" is not a sequence",
							NameStr(pg_class_tuple->relname))));

		/* Adjust the default permissions based on object type */
		if (istmt->all_privs && istmt->privileges == ACL_NO_RIGHTS)
		{
			if (pg_class_tuple->relkind == RELKIND_SEQUENCE)
				this_privileges = ACL_ALL_RIGHTS_SEQUENCE;
			else
				this_privileges = ACL_ALL_RIGHTS_RELATION;
		}
		else
			this_privileges = istmt->privileges;

		/*
		 * The GRANT TABLE syntax can be used for sequences and non-sequences,
		 * so we have to look at the relkind to determine the supported
		 * permissions.  The OR of table and sequence permissions were already
		 * checked.
		 */
		if (istmt->objtype == ACL_OBJECT_RELATION)
		{
			if (pg_class_tuple->relkind == RELKIND_SEQUENCE)
			{
				/*
				 * For backward compatibility, just throw a warning for
				 * invalid sequence permissions when using the non-sequence
				 * GRANT syntax.
				 */
				if (this_privileges & ~((AclMode) ACL_ALL_RIGHTS_SEQUENCE))
				{
					/*
					 * Mention the object name because the user needs to know
					 * which operations succeeded.  This is required because
					 * WARNING allows the command to continue.
					 */
					ereport(WARNING,
							(errcode(ERRCODE_INVALID_GRANT_OPERATION),
							 errmsg("sequence \"%s\" only supports USAGE, SELECT, and UPDATE privileges",
									NameStr(pg_class_tuple->relname))));
					this_privileges &= (AclMode) ACL_ALL_RIGHTS_SEQUENCE;
				}
			}
			else
			{
				if (this_privileges & ~((AclMode) ACL_ALL_RIGHTS_RELATION))
				{
					/*
					 * USAGE is the only permission supported by sequences but
					 * not by non-sequences.  Don't mention the object name
					 * because we didn't in the combined TABLE | SEQUENCE
					 * check.
					 */
					ereport(ERROR,
							(errcode(ERRCODE_INVALID_GRANT_OPERATION),
						  errmsg("invalid privilege type USAGE for table")));
				}
			}
		}

		/*
		 * Set up array in which we'll accumulate any column privilege bits
		 * that need modification.	The array is indexed such that entry [0]
		 * corresponds to FirstLowInvalidHeapAttributeNumber.
		 */
		num_col_privileges = pg_class_tuple->relnatts - FirstLowInvalidHeapAttributeNumber + 1;
		col_privileges = (AclMode *) palloc0(num_col_privileges * sizeof(AclMode));
		have_col_privileges = false;

		/*
		 * If we are revoking relation privileges that are also column
		 * privileges, we must implicitly revoke them from each column too,
		 * per SQL spec.  (We don't need to implicitly add column privileges
		 * during GRANT because the permissions-checking code always checks
		 * both relation and per-column privileges.)
		 */
		if (!istmt->is_grant &&
			(this_privileges & ACL_ALL_RIGHTS_COLUMN) != 0)
		{
			expand_all_col_privileges(relOid, pg_class_tuple,
									  this_privileges & ACL_ALL_RIGHTS_COLUMN,
									  col_privileges,
									  num_col_privileges);
			have_col_privileges = true;
		}

		/*
		 * Get owner ID and working copy of existing ACL. If there's no ACL,
		 * substitute the proper default.
		 */
		ownerId = pg_class_tuple->relowner;
		aclDatum = SysCacheGetAttr(RELOID, tuple, Anum_pg_class_relacl,
								   &isNull);
		if (isNull)
		{
			switch (pg_class_tuple->relkind)
			{
				case RELKIND_SEQUENCE:
					old_acl = acldefault(ACL_OBJECT_SEQUENCE, ownerId);
					break;
				default:
					old_acl = acldefault(ACL_OBJECT_RELATION, ownerId);
					break;
			}
			/* There are no old member roles according to the catalogs */
			noldmembers = 0;
			oldmembers = NULL;
		}
		else
		{
			old_acl = DatumGetAclPCopy(aclDatum);
			/* Get the roles mentioned in the existing ACL */
			noldmembers = aclmembers(old_acl, &oldmembers);
		}

		/* Need an extra copy of original rel ACL for column handling */
		old_rel_acl = aclcopy(old_acl);

		/*
		 * Handle relation-level privileges, if any were specified
		 */
		if (this_privileges != ACL_NO_RIGHTS)
		{
			AclMode		avail_goptions;
			Acl		   *new_acl;
			Oid			grantorId;
			HeapTuple	newtuple;
			Datum		values[Natts_pg_class];
			bool		nulls[Natts_pg_class];
			bool		replaces[Natts_pg_class];
			int			nnewmembers;
			Oid		   *newmembers;
			AclObjectKind aclkind;

			/* Determine ID to do the grant as, and available grant options */
			select_best_grantor(GetUserId(), this_privileges,
								old_acl, ownerId,
								&grantorId, &avail_goptions);

			switch (pg_class_tuple->relkind)
			{
				case RELKIND_SEQUENCE:
					aclkind = ACL_KIND_SEQUENCE;
					break;
				default:
					aclkind = ACL_KIND_CLASS;
					break;
			}

			/*
			 * Restrict the privileges to what we can actually grant, and emit
			 * the standards-mandated warning and error messages.
			 */
			this_privileges =
				restrict_and_check_grant(istmt->is_grant, avail_goptions,
										 istmt->all_privs, this_privileges,
										 relOid, grantorId, aclkind,
										 NameStr(pg_class_tuple->relname),
										 0, NULL);

			/*
			 * Generate new ACL.
			 */
			new_acl = merge_acl_with_grant(old_acl,
										   istmt->is_grant,
										   istmt->grant_option,
										   istmt->behavior,
										   istmt->grantees,
										   this_privileges,
										   grantorId,
										   ownerId);

			/*
			 * We need the members of both old and new ACLs so we can correct
			 * the shared dependency information.
			 */
			nnewmembers = aclmembers(new_acl, &newmembers);

			/* finished building new ACL value, now insert it */
			MemSet(values, 0, sizeof(values));
			MemSet(nulls, false, sizeof(nulls));
			MemSet(replaces, false, sizeof(replaces));

			replaces[Anum_pg_class_relacl - 1] = true;
			values[Anum_pg_class_relacl - 1] = PointerGetDatum(new_acl);

			newtuple = heap_modify_tuple(tuple, RelationGetDescr(relation),
										 values, nulls, replaces);

			simple_heap_update(relation, &newtuple->t_self, newtuple);

			/* keep the catalog indexes up to date */
			CatalogUpdateIndexes(relation, newtuple);

			/* Update the shared dependency ACL info */
			updateAclDependencies(RelationRelationId, relOid, 0,
								  ownerId,
								  noldmembers, oldmembers,
								  nnewmembers, newmembers);

			pfree(new_acl);
		}

		/*
		 * Handle column-level privileges, if any were specified or implied.
		 * We first expand the user-specified column privileges into the
		 * array, and then iterate over all nonempty array entries.
		 */
		foreach(cell_colprivs, istmt->col_privs)
		{
			AccessPriv *col_privs = (AccessPriv *) lfirst(cell_colprivs);

			if (col_privs->priv_name == NULL)
				this_privileges = ACL_ALL_RIGHTS_COLUMN;
			else
				this_privileges = string_to_privilege(col_privs->priv_name);

			if (this_privileges & ~((AclMode) ACL_ALL_RIGHTS_COLUMN))
				ereport(ERROR,
						(errcode(ERRCODE_INVALID_GRANT_OPERATION),
						 errmsg("invalid privilege type %s for column",
								privilege_to_string(this_privileges))));

			if (pg_class_tuple->relkind == RELKIND_SEQUENCE &&
				this_privileges & ~((AclMode) ACL_SELECT))
			{
				/*
				 * The only column privilege allowed on sequences is SELECT.
				 * This is a warning not error because we do it that way for
				 * relation-level privileges.
				 */
				ereport(WARNING,
						(errcode(ERRCODE_INVALID_GRANT_OPERATION),
						 errmsg("sequence \"%s\" only supports SELECT column privileges",
								NameStr(pg_class_tuple->relname))));

				this_privileges &= (AclMode) ACL_SELECT;
			}

			expand_col_privileges(col_privs->cols, relOid,
								  this_privileges,
								  col_privileges,
								  num_col_privileges);
			have_col_privileges = true;
		}

		if (have_col_privileges)
		{
			AttrNumber	i;

			for (i = 0; i < num_col_privileges; i++)
			{
				if (col_privileges[i] == ACL_NO_RIGHTS)
					continue;
				ExecGrant_Attribute(istmt,
									relOid,
									NameStr(pg_class_tuple->relname),
									i + FirstLowInvalidHeapAttributeNumber,
									ownerId,
									col_privileges[i],
									attRelation,
									old_rel_acl);
			}
		}

		/* MPP-7572: Don't track metadata if table in any
		 * temporary namespace
		 */
		if (Gp_role == GP_ROLE_DISPATCH)
		{
			bool		bTemp = isAnyTempNamespace(pg_class_tuple->relnamespace);

			/* MPP-6929: metadata tracking */
			if (!bTemp
				&& ((pg_class_tuple->relkind == RELKIND_INDEX) ||
					(pg_class_tuple->relkind == RELKIND_RELATION) ||
					(pg_class_tuple->relkind == RELKIND_SEQUENCE) ||
					(pg_class_tuple->relkind == RELKIND_VIEW)))
				MetaTrackUpdObject(RelationRelationId,
								   relOid,
								   GetUserId(), /* not grantorId, */
								   "PRIVILEGE",
								   (istmt->is_grant) ? "GRANT" : "REVOKE"
					);
		}

		pfree(old_rel_acl);
		pfree(col_privileges);

		ReleaseSysCache(tuple);

		/* prevent error when processing duplicate objects */
		CommandCounterIncrement();
	}

	heap_close(attRelation, RowExclusiveLock);
	heap_close(relation, RowExclusiveLock);
}

/*
 * Copy ACL info from one relation to another.
 *
 * This is currently used by ADD PARTITION, to copy the ACLs of the parent
 * to the new partition.
 */
void
CopyRelationAcls(Oid srcId, Oid destId)
{
	Relation	pg_class_rel;
	Relation	pg_attribute_rel;
	Datum		aclDatum;
	bool		isNull;
	Acl		   *acl;
	Form_pg_class pg_class_tuple;
	HeapTuple	srcTuple;
	HeapTuple	destTuple;
	HeapTuple	newTuple;
	Datum		values[Natts_pg_class];
	bool		nulls[Natts_pg_class];
	bool		replaces[Natts_pg_class];
	int			nnewmembers;
	Oid		   *newmembers;
	Oid			ownerId;
	CatCList   *attlist;
	int			i;

	pg_class_rel = heap_open(RelationRelationId, RowExclusiveLock);
	pg_attribute_rel = heap_open(AttributeRelationId, RowExclusiveLock);

	/* Look up the ACL on the source relation. */
	srcTuple = SearchSysCache1(RELOID, ObjectIdGetDatum(srcId));
	if (!HeapTupleIsValid(srcTuple))
		elog(ERROR, "cache lookup failed for relation %u", srcId);
	aclDatum = SysCacheGetAttr(RELOID, srcTuple, Anum_pg_class_relacl,
							   &isNull);
	if (isNull)
		acl = NULL;
	else
		acl = DatumGetAclPCopy(aclDatum);

	/* Open the pg_class row of the dest relation */
	destTuple = SearchSysCache1(RELOID, ObjectIdGetDatum(destId));
	if (!HeapTupleIsValid(destTuple))
		elog(ERROR, "cache lookup failed for relation %u", destId);
	pg_class_tuple = (Form_pg_class) GETSTRUCT(destTuple);

	if (pg_class_tuple->relkind != RELKIND_RELATION)
		elog(ERROR, "unexpected relkind %c",  pg_class_tuple->relkind);

	/*
	 * Check that the target ACL is NULL. Overwriting a non-NULL would require
	 * removing the old dependencies first, and we're not preprared to do
	 * that. In the current use of this function, there should be no previous
	 * privileges.
	 */
	(void) SysCacheGetAttr(RELOID, destTuple, Anum_pg_class_relacl,
						   &isNull);
	if (!isNull)
		elog(ERROR, "cannot copy ACL from parent, because there is an existing ACL");

	/* Replace the ACL value */
	MemSet(values, 0, sizeof(values));
	MemSet(nulls, false, sizeof(nulls));
	MemSet(replaces, false, sizeof(replaces));

	replaces[Anum_pg_class_relacl - 1] = true;
	if (acl)
	{
		values[Anum_pg_class_relacl - 1] = PointerGetDatum(acl);
		nulls[Anum_pg_class_relacl - 1] = false;
	}
	else
	{
		values[Anum_pg_class_relacl - 1] = (Datum) 0;
		nulls[Anum_pg_class_relacl - 1] = true;
	}
	newTuple = heap_modify_tuple(destTuple, RelationGetDescr(pg_class_rel),
								 values, nulls, replaces);

	simple_heap_update(pg_class_rel, &newTuple->t_self, newTuple);

	/* keep the catalog indexes up to date */
	CatalogUpdateIndexes(pg_class_rel, newTuple);

	/* Update the shared dependency ACL info */
	ownerId = pg_class_tuple->relowner;
	nnewmembers = aclmembers(acl, &newmembers);

	updateAclDependencies(RelationRelationId, destId, 0,
						  ownerId,
						  0, NULL,
						  nnewmembers, newmembers);

	/*
	 * Now copy column-level privileges.
	 */
	attlist = SearchSysCacheList1(ATTNUM, srcId);
	for (i = 0; i < attlist->n_members; i++)
	{
		HeapTuple	attSrcTuple = &attlist->members[i]->tuple;
		Form_pg_attribute attSrcForm = (Form_pg_attribute) GETSTRUCT(attSrcTuple);
		AttrNumber	attnum = attSrcForm->attnum;
		HeapTuple	attDestTuple;
		Datum		values[Natts_pg_attribute];
		bool		nulls[Natts_pg_attribute];
		bool		replaces[Natts_pg_attribute];

		aclDatum = SysCacheGetAttr(ATTNUM, attSrcTuple, Anum_pg_attribute_attacl,
								   &isNull);
		if (isNull)
			continue;
		acl = DatumGetAclPCopy(aclDatum);

		attDestTuple = SearchSysCache2(ATTNUM, destId, attnum);

		(void) SysCacheGetAttr(ATTNUM, attDestTuple, Anum_pg_attribute_attacl,
								   &isNull);
		if (!isNull)
			elog(ERROR, "cannot copy ACL from parent, because there is an existing ACL");

		MemSet(values, 0, sizeof(values));
		MemSet(nulls, false, sizeof(nulls));
		MemSet(replaces, false, sizeof(replaces));

		replaces[Anum_pg_attribute_attacl - 1] = true;
		if (acl)
		{
			values[Anum_pg_attribute_attacl - 1] = PointerGetDatum(acl);
			nulls[Anum_pg_attribute_attacl - 1] = false;
		}
		else
		{
			values[Anum_pg_attribute_attacl - 1] = (Datum) 0;
			nulls[Anum_pg_attribute_attacl - 1] = true;
		}
		newTuple = heap_modify_tuple(attDestTuple, RelationGetDescr(pg_attribute_rel),
									 values, nulls, replaces);

		simple_heap_update(pg_attribute_rel, &newTuple->t_self, newTuple);

		/* keep the catalog indexes up to date */
		CatalogUpdateIndexes(pg_attribute_rel, newTuple);

		/* Update the shared dependency ACL info */
		ownerId = pg_class_tuple->relowner;
		nnewmembers = aclmembers(acl, &newmembers);

		updateAclDependencies(RelationRelationId, destId, attnum,
							  ownerId,
							  0, NULL,
							  nnewmembers, newmembers);

		ReleaseSysCache(attDestTuple);
	}
	ReleaseSysCacheList(attlist);

	ReleaseSysCache(srcTuple);
	ReleaseSysCache(destTuple);
	heap_close(pg_class_rel, RowExclusiveLock);
	heap_close(pg_attribute_rel, RowExclusiveLock);
}

static void
ExecGrant_Database(InternalGrant *istmt)
{
	Relation	relation;
	ListCell   *cell;

	if (istmt->all_privs && istmt->privileges == ACL_NO_RIGHTS)
		istmt->privileges = ACL_ALL_RIGHTS_DATABASE;

	relation = heap_open(DatabaseRelationId, RowExclusiveLock);

	foreach(cell, istmt->objects)
	{
		Oid			datId = lfirst_oid(cell);
		Form_pg_database pg_database_tuple;
		Datum		aclDatum;
		bool		isNull;
		AclMode		avail_goptions;
		AclMode		this_privileges;
		Acl		   *old_acl;
		Acl		   *new_acl;
		Oid			grantorId;
		Oid			ownerId;
		HeapTuple	newtuple;
		Datum		values[Natts_pg_database];
		bool		nulls[Natts_pg_database];
		bool		replaces[Natts_pg_database];
		int			noldmembers;
		int			nnewmembers;
		Oid		   *oldmembers;
		Oid		   *newmembers;
		HeapTuple	tuple;

		tuple = SearchSysCache1(DATABASEOID, ObjectIdGetDatum(datId));
		if (!HeapTupleIsValid(tuple))
			elog(ERROR, "cache lookup failed for database %u", datId);

		pg_database_tuple = (Form_pg_database) GETSTRUCT(tuple);

		/*
		 * Get owner ID and working copy of existing ACL. If there's no ACL,
		 * substitute the proper default.
		 */
		ownerId = pg_database_tuple->datdba;
		aclDatum = heap_getattr(tuple, Anum_pg_database_datacl,
								RelationGetDescr(relation), &isNull);
		if (isNull)
		{
			old_acl = acldefault(ACL_OBJECT_DATABASE, ownerId);
			/* There are no old member roles according to the catalogs */
			noldmembers = 0;
			oldmembers = NULL;
		}
		else
		{
			old_acl = DatumGetAclPCopy(aclDatum);
			/* Get the roles mentioned in the existing ACL */
			noldmembers = aclmembers(old_acl, &oldmembers);
		}

		/* Determine ID to do the grant as, and available grant options */
		select_best_grantor(GetUserId(), istmt->privileges,
							old_acl, ownerId,
							&grantorId, &avail_goptions);

		/*
		 * Restrict the privileges to what we can actually grant, and emit the
		 * standards-mandated warning and error messages.
		 */
		this_privileges =
			restrict_and_check_grant(istmt->is_grant, avail_goptions,
									 istmt->all_privs, istmt->privileges,
									 datId, grantorId, ACL_KIND_DATABASE,
									 NameStr(pg_database_tuple->datname),
									 0, NULL);

		/*
		 * Generate new ACL.
		 */
		new_acl = merge_acl_with_grant(old_acl, istmt->is_grant,
									   istmt->grant_option, istmt->behavior,
									   istmt->grantees, this_privileges,
									   grantorId, ownerId);

		/*
		 * We need the members of both old and new ACLs so we can correct the
		 * shared dependency information.
		 */
		nnewmembers = aclmembers(new_acl, &newmembers);

		/* finished building new ACL value, now insert it */
		MemSet(values, 0, sizeof(values));
		MemSet(nulls, false, sizeof(nulls));
		MemSet(replaces, false, sizeof(replaces));

		replaces[Anum_pg_database_datacl - 1] = true;
		values[Anum_pg_database_datacl - 1] = PointerGetDatum(new_acl);

		newtuple = heap_modify_tuple(tuple, RelationGetDescr(relation), values,
									 nulls, replaces);

		simple_heap_update(relation, &newtuple->t_self, newtuple);

		/* keep the catalog indexes up to date */
		CatalogUpdateIndexes(relation, newtuple);

		/* MPP-6929: metadata tracking */
		if (Gp_role == GP_ROLE_DISPATCH)
			MetaTrackUpdObject(DatabaseRelationId,
							   datId,
							   GetUserId(), /* not grantorId, */
							   "PRIVILEGE", 
							   (istmt->is_grant) ? "GRANT" : "REVOKE"
					);

		/* Update the shared dependency ACL info */
		updateAclDependencies(DatabaseRelationId, HeapTupleGetOid(tuple), 0,
							  ownerId,
							  noldmembers, oldmembers,
							  nnewmembers, newmembers);

		ReleaseSysCache(tuple);

		pfree(new_acl);

		/* prevent error when processing duplicate objects */
		CommandCounterIncrement();
	}

	heap_close(relation, RowExclusiveLock);
}

static void
ExecGrant_Fdw(InternalGrant *istmt)
{
	Relation	relation;
	ListCell   *cell;

	if (istmt->all_privs && istmt->privileges == ACL_NO_RIGHTS)
		istmt->privileges = ACL_ALL_RIGHTS_FDW;

	relation = heap_open(ForeignDataWrapperRelationId, RowExclusiveLock);

	foreach(cell, istmt->objects)
	{
		Oid			fdwid = lfirst_oid(cell);
		Form_pg_foreign_data_wrapper pg_fdw_tuple;
		Datum		aclDatum;
		bool		isNull;
		AclMode		avail_goptions;
		AclMode		this_privileges;
		Acl		   *old_acl;
		Acl		   *new_acl;
		Oid			grantorId;
		Oid			ownerId;
		HeapTuple	tuple;
		HeapTuple	newtuple;
		Datum		values[Natts_pg_foreign_data_wrapper];
		bool		nulls[Natts_pg_foreign_data_wrapper];
		bool		replaces[Natts_pg_foreign_data_wrapper];
		int			noldmembers;
		int			nnewmembers;
		Oid		   *oldmembers;
		Oid		   *newmembers;

		tuple = SearchSysCache1(FOREIGNDATAWRAPPEROID,
								ObjectIdGetDatum(fdwid));
		if (!HeapTupleIsValid(tuple))
			elog(ERROR, "cache lookup failed for foreign-data wrapper %u", fdwid);

		pg_fdw_tuple = (Form_pg_foreign_data_wrapper) GETSTRUCT(tuple);

		/*
		 * Get owner ID and working copy of existing ACL. If there's no ACL,
		 * substitute the proper default.
		 */
		ownerId = pg_fdw_tuple->fdwowner;
		aclDatum = SysCacheGetAttr(FOREIGNDATAWRAPPEROID, tuple,
								   Anum_pg_foreign_data_wrapper_fdwacl,
								   &isNull);
		if (isNull)
		{
			old_acl = acldefault(ACL_OBJECT_FDW, ownerId);
			/* There are no old member roles according to the catalogs */
			noldmembers = 0;
			oldmembers = NULL;
		}
		else
		{
			old_acl = DatumGetAclPCopy(aclDatum);
			/* Get the roles mentioned in the existing ACL */
			noldmembers = aclmembers(old_acl, &oldmembers);
		}

		/* Determine ID to do the grant as, and available grant options */
		select_best_grantor(GetUserId(), istmt->privileges,
							old_acl, ownerId,
							&grantorId, &avail_goptions);

		/*
		 * Restrict the privileges to what we can actually grant, and emit the
		 * standards-mandated warning and error messages.
		 */
		this_privileges =
			restrict_and_check_grant(istmt->is_grant, avail_goptions,
									 istmt->all_privs, istmt->privileges,
									 fdwid, grantorId, ACL_KIND_FDW,
									 NameStr(pg_fdw_tuple->fdwname),
									 0, NULL);

		/*
		 * Generate new ACL.
		 */
		new_acl = merge_acl_with_grant(old_acl, istmt->is_grant,
									   istmt->grant_option, istmt->behavior,
									   istmt->grantees, this_privileges,
									   grantorId, ownerId);

		/*
		 * We need the members of both old and new ACLs so we can correct the
		 * shared dependency information.
		 */
		nnewmembers = aclmembers(new_acl, &newmembers);

		/* finished building new ACL value, now insert it */
		MemSet(values, 0, sizeof(values));
		MemSet(nulls, false, sizeof(nulls));
		MemSet(replaces, false, sizeof(replaces));

		replaces[Anum_pg_foreign_data_wrapper_fdwacl - 1] = true;
		values[Anum_pg_foreign_data_wrapper_fdwacl - 1] = PointerGetDatum(new_acl);

		newtuple = heap_modify_tuple(tuple, RelationGetDescr(relation), values,
									 nulls, replaces);

		simple_heap_update(relation, &newtuple->t_self, newtuple);

		/* keep the catalog indexes up to date */
		CatalogUpdateIndexes(relation, newtuple);

		/* Update the shared dependency ACL info */
		updateAclDependencies(ForeignDataWrapperRelationId,
							  HeapTupleGetOid(tuple), 0,
							  ownerId,
							  noldmembers, oldmembers,
							  nnewmembers, newmembers);

		ReleaseSysCache(tuple);

		pfree(new_acl);

		/* prevent error when processing duplicate objects */
		CommandCounterIncrement();
	}

	heap_close(relation, RowExclusiveLock);
}

static void
ExecGrant_ForeignServer(InternalGrant *istmt)
{
	Relation	relation;
	ListCell   *cell;

	if (istmt->all_privs && istmt->privileges == ACL_NO_RIGHTS)
		istmt->privileges = ACL_ALL_RIGHTS_FOREIGN_SERVER;

	relation = heap_open(ForeignServerRelationId, RowExclusiveLock);

	foreach(cell, istmt->objects)
	{
		Oid			srvid = lfirst_oid(cell);
		Form_pg_foreign_server pg_server_tuple;
		Datum		aclDatum;
		bool		isNull;
		AclMode		avail_goptions;
		AclMode		this_privileges;
		Acl		   *old_acl;
		Acl		   *new_acl;
		Oid			grantorId;
		Oid			ownerId;
		HeapTuple	tuple;
		HeapTuple	newtuple;
		Datum		values[Natts_pg_foreign_server];
		bool		nulls[Natts_pg_foreign_server];
		bool		replaces[Natts_pg_foreign_server];
		int			noldmembers;
		int			nnewmembers;
		Oid		   *oldmembers;
		Oid		   *newmembers;

		tuple = SearchSysCache1(FOREIGNSERVEROID, ObjectIdGetDatum(srvid));
		if (!HeapTupleIsValid(tuple))
			elog(ERROR, "cache lookup failed for foreign server %u", srvid);

		pg_server_tuple = (Form_pg_foreign_server) GETSTRUCT(tuple);

		/*
		 * Get owner ID and working copy of existing ACL. If there's no ACL,
		 * substitute the proper default.
		 */
		ownerId = pg_server_tuple->srvowner;
		aclDatum = SysCacheGetAttr(FOREIGNSERVEROID, tuple,
								   Anum_pg_foreign_server_srvacl,
								   &isNull);
		if (isNull)
		{
			old_acl = acldefault(ACL_OBJECT_FOREIGN_SERVER, ownerId);
			/* There are no old member roles according to the catalogs */
			noldmembers = 0;
			oldmembers = NULL;
		}
		else
		{
			old_acl = DatumGetAclPCopy(aclDatum);
			/* Get the roles mentioned in the existing ACL */
			noldmembers = aclmembers(old_acl, &oldmembers);
		}

		/* Determine ID to do the grant as, and available grant options */
		select_best_grantor(GetUserId(), istmt->privileges,
							old_acl, ownerId,
							&grantorId, &avail_goptions);

		/*
		 * Restrict the privileges to what we can actually grant, and emit the
		 * standards-mandated warning and error messages.
		 */
		this_privileges =
			restrict_and_check_grant(istmt->is_grant, avail_goptions,
									 istmt->all_privs, istmt->privileges,
								   srvid, grantorId, ACL_KIND_FOREIGN_SERVER,
									 NameStr(pg_server_tuple->srvname),
									 0, NULL);

		/*
		 * Generate new ACL.
		 */
		new_acl = merge_acl_with_grant(old_acl, istmt->is_grant,
									   istmt->grant_option, istmt->behavior,
									   istmt->grantees, this_privileges,
									   grantorId, ownerId);

		/*
		 * We need the members of both old and new ACLs so we can correct the
		 * shared dependency information.
		 */
		nnewmembers = aclmembers(new_acl, &newmembers);

		/* finished building new ACL value, now insert it */
		MemSet(values, 0, sizeof(values));
		MemSet(nulls, false, sizeof(nulls));
		MemSet(replaces, false, sizeof(replaces));

		replaces[Anum_pg_foreign_server_srvacl - 1] = true;
		values[Anum_pg_foreign_server_srvacl - 1] = PointerGetDatum(new_acl);

		newtuple = heap_modify_tuple(tuple, RelationGetDescr(relation), values,
									 nulls, replaces);

		simple_heap_update(relation, &newtuple->t_self, newtuple);

		/* keep the catalog indexes up to date */
		CatalogUpdateIndexes(relation, newtuple);

		/* Update the shared dependency ACL info */
		updateAclDependencies(ForeignServerRelationId,
							  HeapTupleGetOid(tuple), 0,
							  ownerId,
							  noldmembers, oldmembers,
							  nnewmembers, newmembers);

		ReleaseSysCache(tuple);

		pfree(new_acl);

		/* prevent error when processing duplicate objects */
		CommandCounterIncrement();
	}

	heap_close(relation, RowExclusiveLock);
}

static void
ExecGrant_Function(InternalGrant *istmt)
{
	Relation	relation;
	ListCell   *cell;

	if (istmt->all_privs && istmt->privileges == ACL_NO_RIGHTS)
		istmt->privileges = ACL_ALL_RIGHTS_FUNCTION;

	relation = heap_open(ProcedureRelationId, RowExclusiveLock);

	foreach(cell, istmt->objects)
	{
		Oid			funcId = lfirst_oid(cell);
		Form_pg_proc pg_proc_tuple;
		Datum		aclDatum;
		bool		isNull;
		AclMode		avail_goptions;
		AclMode		this_privileges;
		Acl		   *old_acl;
		Acl		   *new_acl;
		Oid			grantorId;
		Oid			ownerId;
		HeapTuple	tuple;
		HeapTuple	newtuple;
		Datum		values[Natts_pg_proc];
		bool		nulls[Natts_pg_proc];
		bool		replaces[Natts_pg_proc];
		int			noldmembers;
		int			nnewmembers;
		Oid		   *oldmembers;
		Oid		   *newmembers;

		tuple = SearchSysCache1(PROCOID, ObjectIdGetDatum(funcId));
		if (!HeapTupleIsValid(tuple))
			elog(ERROR, "cache lookup failed for function %u", funcId);

		pg_proc_tuple = (Form_pg_proc) GETSTRUCT(tuple);

		/*
		 * Get owner ID and working copy of existing ACL. If there's no ACL,
		 * substitute the proper default.
		 */
		ownerId = pg_proc_tuple->proowner;
		aclDatum = SysCacheGetAttr(PROCOID, tuple, Anum_pg_proc_proacl,
								   &isNull);
		if (isNull)
		{
			old_acl = acldefault(ACL_OBJECT_FUNCTION, ownerId);
			/* There are no old member roles according to the catalogs */
			noldmembers = 0;
			oldmembers = NULL;
		}
		else
		{
			old_acl = DatumGetAclPCopy(aclDatum);
			/* Get the roles mentioned in the existing ACL */
			noldmembers = aclmembers(old_acl, &oldmembers);
		}

		/* Determine ID to do the grant as, and available grant options */
		select_best_grantor(GetUserId(), istmt->privileges,
							old_acl, ownerId,
							&grantorId, &avail_goptions);

		/*
		 * Restrict the privileges to what we can actually grant, and emit the
		 * standards-mandated warning and error messages.
		 */
		this_privileges =
			restrict_and_check_grant(istmt->is_grant, avail_goptions,
									 istmt->all_privs, istmt->privileges,
									 funcId, grantorId, ACL_KIND_PROC,
									 NameStr(pg_proc_tuple->proname),
									 0, NULL);

		/*
		 * Generate new ACL.
		 */
		new_acl = merge_acl_with_grant(old_acl, istmt->is_grant,
									   istmt->grant_option, istmt->behavior,
									   istmt->grantees, this_privileges,
									   grantorId, ownerId);

		/*
		 * We need the members of both old and new ACLs so we can correct the
		 * shared dependency information.
		 */
		nnewmembers = aclmembers(new_acl, &newmembers);

		/* finished building new ACL value, now insert it */
		MemSet(values, 0, sizeof(values));
		MemSet(nulls, false, sizeof(nulls));
		MemSet(replaces, false, sizeof(replaces));

		replaces[Anum_pg_proc_proacl - 1] = true;
		values[Anum_pg_proc_proacl - 1] = PointerGetDatum(new_acl);

		newtuple = heap_modify_tuple(tuple, RelationGetDescr(relation), values,
									 nulls, replaces);

		simple_heap_update(relation, &newtuple->t_self, newtuple);

		/* keep the catalog indexes up to date */
		CatalogUpdateIndexes(relation, newtuple);

		/* Update the shared dependency ACL info */
		updateAclDependencies(ProcedureRelationId, funcId, 0,
							  ownerId,
							  noldmembers, oldmembers,
							  nnewmembers, newmembers);

		ReleaseSysCache(tuple);

		pfree(new_acl);

		/* prevent error when processing duplicate objects */
		CommandCounterIncrement();
	}

	heap_close(relation, RowExclusiveLock);
}

static void
ExecGrant_Language(InternalGrant *istmt)
{
	Relation	relation;
	ListCell   *cell;

	if (istmt->all_privs && istmt->privileges == ACL_NO_RIGHTS)
		istmt->privileges = ACL_ALL_RIGHTS_LANGUAGE;

	relation = heap_open(LanguageRelationId, RowExclusiveLock);

	foreach(cell, istmt->objects)
	{
		Oid			langId = lfirst_oid(cell);
		Form_pg_language pg_language_tuple;
		Datum		aclDatum;
		bool		isNull;
		AclMode		avail_goptions;
		AclMode		this_privileges;
		Acl		   *old_acl;
		Acl		   *new_acl;
		Oid			grantorId;
		Oid			ownerId;
		HeapTuple	tuple;
		HeapTuple	newtuple;
		Datum		values[Natts_pg_language];
		bool		nulls[Natts_pg_language];
		bool		replaces[Natts_pg_language];
		int			noldmembers;
		int			nnewmembers;
		Oid		   *oldmembers;
		Oid		   *newmembers;

		tuple = SearchSysCache1(LANGOID, ObjectIdGetDatum(langId));
		if (!HeapTupleIsValid(tuple))
			elog(ERROR, "cache lookup failed for language %u", langId);

		pg_language_tuple = (Form_pg_language) GETSTRUCT(tuple);

		if (!pg_language_tuple->lanpltrusted)
			ereport(ERROR,
					(errcode(ERRCODE_WRONG_OBJECT_TYPE),
					 errmsg("language \"%s\" is not trusted",
							NameStr(pg_language_tuple->lanname)),
				   errhint("Only superusers can use untrusted languages.")));

		/*
		 * Get owner ID and working copy of existing ACL. If there's no ACL,
		 * substitute the proper default.
		 */
		ownerId = pg_language_tuple->lanowner;
		aclDatum = SysCacheGetAttr(LANGNAME, tuple, Anum_pg_language_lanacl,
								   &isNull);
		if (isNull)
		{
			old_acl = acldefault(ACL_OBJECT_LANGUAGE, ownerId);
			/* There are no old member roles according to the catalogs */
			noldmembers = 0;
			oldmembers = NULL;
		}
		else
		{
			old_acl = DatumGetAclPCopy(aclDatum);
			/* Get the roles mentioned in the existing ACL */
			noldmembers = aclmembers(old_acl, &oldmembers);
		}

		/* Determine ID to do the grant as, and available grant options */
		select_best_grantor(GetUserId(), istmt->privileges,
							old_acl, ownerId,
							&grantorId, &avail_goptions);

		/*
		 * Restrict the privileges to what we can actually grant, and emit the
		 * standards-mandated warning and error messages.
		 */
		this_privileges =
			restrict_and_check_grant(istmt->is_grant, avail_goptions,
									 istmt->all_privs, istmt->privileges,
									 langId, grantorId, ACL_KIND_LANGUAGE,
									 NameStr(pg_language_tuple->lanname),
									 0, NULL);

		/*
		 * Generate new ACL.
		 */
		new_acl = merge_acl_with_grant(old_acl, istmt->is_grant,
									   istmt->grant_option, istmt->behavior,
									   istmt->grantees, this_privileges,
									   grantorId, ownerId);

		/*
		 * We need the members of both old and new ACLs so we can correct the
		 * shared dependency information.
		 */
		nnewmembers = aclmembers(new_acl, &newmembers);

		/* finished building new ACL value, now insert it */
		MemSet(values, 0, sizeof(values));
		MemSet(nulls, false, sizeof(nulls));
		MemSet(replaces, false, sizeof(replaces));

		replaces[Anum_pg_language_lanacl - 1] = true;
		values[Anum_pg_language_lanacl - 1] = PointerGetDatum(new_acl);

		newtuple = heap_modify_tuple(tuple, RelationGetDescr(relation), values,
									 nulls, replaces);

		simple_heap_update(relation, &newtuple->t_self, newtuple);

		/* keep the catalog indexes up to date */
		CatalogUpdateIndexes(relation, newtuple);

		/* Update the shared dependency ACL info */
		updateAclDependencies(LanguageRelationId, HeapTupleGetOid(tuple), 0,
							  ownerId,
							  noldmembers, oldmembers,
							  nnewmembers, newmembers);

		ReleaseSysCache(tuple);

		pfree(new_acl);

		/* prevent error when processing duplicate objects */
		CommandCounterIncrement();
	}

	heap_close(relation, RowExclusiveLock);
}

static void
ExecGrant_Largeobject(InternalGrant *istmt)
{
	Relation	relation;
	ListCell   *cell;

	if (istmt->all_privs && istmt->privileges == ACL_NO_RIGHTS)
		istmt->privileges = ACL_ALL_RIGHTS_LARGEOBJECT;

	relation = heap_open(LargeObjectMetadataRelationId,
						 RowExclusiveLock);

	foreach(cell, istmt->objects)
	{
		Oid			loid = lfirst_oid(cell);
		Form_pg_largeobject_metadata form_lo_meta;
		char		loname[NAMEDATALEN];
		Datum		aclDatum;
		bool		isNull;
		AclMode		avail_goptions;
		AclMode		this_privileges;
		Acl		   *old_acl;
		Acl		   *new_acl;
		Oid			grantorId;
		Oid			ownerId;
		HeapTuple	newtuple;
		Datum		values[Natts_pg_largeobject_metadata];
		bool		nulls[Natts_pg_largeobject_metadata];
		bool		replaces[Natts_pg_largeobject_metadata];
		int			noldmembers;
		int			nnewmembers;
		Oid		   *oldmembers;
		Oid		   *newmembers;
		ScanKeyData entry[1];
		SysScanDesc scan;
		HeapTuple	tuple;

		/* There's no syscache for pg_largeobject_metadata */
		ScanKeyInit(&entry[0],
					ObjectIdAttributeNumber,
					BTEqualStrategyNumber, F_OIDEQ,
					ObjectIdGetDatum(loid));

		scan = systable_beginscan(relation,
								  LargeObjectMetadataOidIndexId, true,
								  SnapshotNow, 1, entry);

		tuple = systable_getnext(scan);
		if (!HeapTupleIsValid(tuple))
			elog(ERROR, "cache lookup failed for large object %u", loid);

		form_lo_meta = (Form_pg_largeobject_metadata) GETSTRUCT(tuple);

		/*
		 * Get owner ID and working copy of existing ACL. If there's no ACL,
		 * substitute the proper default.
		 */
		ownerId = form_lo_meta->lomowner;
		aclDatum = heap_getattr(tuple,
								Anum_pg_largeobject_metadata_lomacl,
								RelationGetDescr(relation), &isNull);
		if (isNull)
		{
			old_acl = acldefault(ACL_OBJECT_LARGEOBJECT, ownerId);
			/* There are no old member roles according to the catalogs */
			noldmembers = 0;
			oldmembers = NULL;
		}
		else
		{
			old_acl = DatumGetAclPCopy(aclDatum);
			/* Get the roles mentioned in the existing ACL */
			noldmembers = aclmembers(old_acl, &oldmembers);
		}

		/* Determine ID to do the grant as, and available grant options */
		select_best_grantor(GetUserId(), istmt->privileges,
							old_acl, ownerId,
							&grantorId, &avail_goptions);

		/*
		 * Restrict the privileges to what we can actually grant, and emit the
		 * standards-mandated warning and error messages.
		 */
		snprintf(loname, sizeof(loname), "large object %u", loid);
		this_privileges =
			restrict_and_check_grant(istmt->is_grant, avail_goptions,
									 istmt->all_privs, istmt->privileges,
									 loid, grantorId, ACL_KIND_LARGEOBJECT,
									 loname, 0, NULL);

		/*
		 * Generate new ACL.
		 */
		new_acl = merge_acl_with_grant(old_acl, istmt->is_grant,
									   istmt->grant_option, istmt->behavior,
									   istmt->grantees, this_privileges,
									   grantorId, ownerId);

		/*
		 * We need the members of both old and new ACLs so we can correct the
		 * shared dependency information.
		 */
		nnewmembers = aclmembers(new_acl, &newmembers);

		/* finished building new ACL value, now insert it */
		MemSet(values, 0, sizeof(values));
		MemSet(nulls, false, sizeof(nulls));
		MemSet(replaces, false, sizeof(replaces));

		replaces[Anum_pg_largeobject_metadata_lomacl - 1] = true;
		values[Anum_pg_largeobject_metadata_lomacl - 1]
			= PointerGetDatum(new_acl);

		newtuple = heap_modify_tuple(tuple, RelationGetDescr(relation),
									 values, nulls, replaces);

		simple_heap_update(relation, &newtuple->t_self, newtuple);

		/* keep the catalog indexes up to date */
		CatalogUpdateIndexes(relation, newtuple);

		/* Update the shared dependency ACL info */
		updateAclDependencies(LargeObjectRelationId,
							  HeapTupleGetOid(tuple), 0,
							  ownerId,
							  noldmembers, oldmembers,
							  nnewmembers, newmembers);

		systable_endscan(scan);

		pfree(new_acl);

		/* prevent error when processing duplicate objects */
		CommandCounterIncrement();
	}

	heap_close(relation, RowExclusiveLock);
}

static void
ExecGrant_Namespace(InternalGrant *istmt)
{
	Relation	relation;
	ListCell   *cell;

	if (istmt->all_privs && istmt->privileges == ACL_NO_RIGHTS)
		istmt->privileges = ACL_ALL_RIGHTS_NAMESPACE;

	relation = heap_open(NamespaceRelationId, RowExclusiveLock);

	foreach(cell, istmt->objects)
	{
		Oid			nspid = lfirst_oid(cell);
		Form_pg_namespace pg_namespace_tuple;
		Datum		aclDatum;
		bool		isNull;
		AclMode		avail_goptions;
		AclMode		this_privileges;
		Acl		   *old_acl;
		Acl		   *new_acl;
		Oid			grantorId;
		Oid			ownerId;
		HeapTuple	tuple;
		HeapTuple	newtuple;
		Datum		values[Natts_pg_namespace];
		bool		nulls[Natts_pg_namespace];
		bool		replaces[Natts_pg_namespace];
		int			noldmembers;
		int			nnewmembers;
		Oid		   *oldmembers;
		Oid		   *newmembers;

		tuple = SearchSysCache1(NAMESPACEOID, ObjectIdGetDatum(nspid));
		if (!HeapTupleIsValid(tuple))
			elog(ERROR, "cache lookup failed for namespace %u", nspid);

		pg_namespace_tuple = (Form_pg_namespace) GETSTRUCT(tuple);

		/*
		 * Get owner ID and working copy of existing ACL. If there's no ACL,
		 * substitute the proper default.
		 */
		ownerId = pg_namespace_tuple->nspowner;
		aclDatum = SysCacheGetAttr(NAMESPACENAME, tuple,
								   Anum_pg_namespace_nspacl,
								   &isNull);
		if (isNull)
		{
			old_acl = acldefault(ACL_OBJECT_NAMESPACE, ownerId);
			/* There are no old member roles according to the catalogs */
			noldmembers = 0;
			oldmembers = NULL;
		}
		else
		{
			old_acl = DatumGetAclPCopy(aclDatum);
			/* Get the roles mentioned in the existing ACL */
			noldmembers = aclmembers(old_acl, &oldmembers);
		}

		/* Determine ID to do the grant as, and available grant options */
		select_best_grantor(GetUserId(), istmt->privileges,
							old_acl, ownerId,
							&grantorId, &avail_goptions);

		/*
		 * Restrict the privileges to what we can actually grant, and emit the
		 * standards-mandated warning and error messages.
		 */
		this_privileges =
			restrict_and_check_grant(istmt->is_grant, avail_goptions,
									 istmt->all_privs, istmt->privileges,
									 nspid, grantorId, ACL_KIND_NAMESPACE,
									 NameStr(pg_namespace_tuple->nspname),
									 0, NULL);

		/*
		 * Generate new ACL.
		 */
		new_acl = merge_acl_with_grant(old_acl, istmt->is_grant,
									   istmt->grant_option, istmt->behavior,
									   istmt->grantees, this_privileges,
									   grantorId, ownerId);

		/*
		 * We need the members of both old and new ACLs so we can correct the
		 * shared dependency information.
		 */
		nnewmembers = aclmembers(new_acl, &newmembers);

		/* finished building new ACL value, now insert it */
		MemSet(values, 0, sizeof(values));
		MemSet(nulls, false, sizeof(nulls));
		MemSet(replaces, false, sizeof(replaces));

		replaces[Anum_pg_namespace_nspacl - 1] = true;
		values[Anum_pg_namespace_nspacl - 1] = PointerGetDatum(new_acl);

		newtuple = heap_modify_tuple(tuple, RelationGetDescr(relation), values,
									 nulls, replaces);

		simple_heap_update(relation, &newtuple->t_self, newtuple);

		/* keep the catalog indexes up to date */
		CatalogUpdateIndexes(relation, newtuple);

		/* MPP-6929: metadata tracking */
		if (Gp_role == GP_ROLE_DISPATCH)
			MetaTrackUpdObject(NamespaceRelationId,
							   nspid,
							   GetUserId(), /* not grantorId, */
							   "PRIVILEGE", 
							   (istmt->is_grant) ? "GRANT" : "REVOKE"
					);

		/* Update the shared dependency ACL info */
		updateAclDependencies(NamespaceRelationId, HeapTupleGetOid(tuple), 0,
							  ownerId,
							  noldmembers, oldmembers,
							  nnewmembers, newmembers);

		ReleaseSysCache(tuple);

		pfree(new_acl);

		/* prevent error when processing duplicate objects */
		CommandCounterIncrement();
	}

	heap_close(relation, RowExclusiveLock);
}

static void
ExecGrant_Tablespace(InternalGrant *istmt)
{
	Relation	relation;
	ListCell   *cell;

	if (istmt->all_privs && istmt->privileges == ACL_NO_RIGHTS)
		istmt->privileges = ACL_ALL_RIGHTS_TABLESPACE;

	relation = heap_open(TableSpaceRelationId, RowExclusiveLock);

	foreach(cell, istmt->objects)
	{
		Oid			tblId = lfirst_oid(cell);
		Form_pg_tablespace pg_tablespace_tuple;
		Datum		aclDatum;
		bool		isNull;
		AclMode		avail_goptions;
		AclMode		this_privileges;
		Acl		   *old_acl;
		Acl		   *new_acl;
		Oid			grantorId;
		Oid			ownerId;
		HeapTuple	newtuple;
		Datum		values[Natts_pg_tablespace];
		bool		nulls[Natts_pg_tablespace];
		bool		replaces[Natts_pg_tablespace];
		int			noldmembers;
		int			nnewmembers;
		Oid		   *oldmembers;
		Oid		   *newmembers;
		HeapTuple	tuple;

		/* Search syscache for pg_tablespace */
		tuple = SearchSysCache1(TABLESPACEOID, ObjectIdGetDatum(tblId));
		if (!HeapTupleIsValid(tuple))
			elog(ERROR, "cache lookup failed for tablespace %u", tblId);

		pg_tablespace_tuple = (Form_pg_tablespace) GETSTRUCT(tuple);

		/*
		 * Get owner ID and working copy of existing ACL. If there's no ACL,
		 * substitute the proper default.
		 */
		ownerId = pg_tablespace_tuple->spcowner;
		aclDatum = heap_getattr(tuple, Anum_pg_tablespace_spcacl,
								RelationGetDescr(relation), &isNull);
		if (isNull)
		{
			old_acl = acldefault(ACL_OBJECT_TABLESPACE, ownerId);
			/* There are no old member roles according to the catalogs */
			noldmembers = 0;
			oldmembers = NULL;
		}
		else
		{
			old_acl = DatumGetAclPCopy(aclDatum);
			/* Get the roles mentioned in the existing ACL */
			noldmembers = aclmembers(old_acl, &oldmembers);
		}

		/* Determine ID to do the grant as, and available grant options */
		select_best_grantor(GetUserId(), istmt->privileges,
							old_acl, ownerId,
							&grantorId, &avail_goptions);

		/*
		 * Restrict the privileges to what we can actually grant, and emit the
		 * standards-mandated warning and error messages.
		 */
		this_privileges =
			restrict_and_check_grant(istmt->is_grant, avail_goptions,
									 istmt->all_privs, istmt->privileges,
									 tblId, grantorId, ACL_KIND_TABLESPACE,
									 NameStr(pg_tablespace_tuple->spcname),
									 0, NULL);

		/*
		 * Generate new ACL.
		 */
		new_acl = merge_acl_with_grant(old_acl, istmt->is_grant,
									   istmt->grant_option, istmt->behavior,
									   istmt->grantees, this_privileges,
									   grantorId, ownerId);

		/*
		 * We need the members of both old and new ACLs so we can correct the
		 * shared dependency information.
		 */
		nnewmembers = aclmembers(new_acl, &newmembers);

		/* finished building new ACL value, now insert it */
		MemSet(values, 0, sizeof(values));
		MemSet(nulls, false, sizeof(nulls));
		MemSet(replaces, false, sizeof(replaces));

		replaces[Anum_pg_tablespace_spcacl - 1] = true;
		values[Anum_pg_tablespace_spcacl - 1] = PointerGetDatum(new_acl);

		newtuple = heap_modify_tuple(tuple, RelationGetDescr(relation), values,
									 nulls, replaces);

		simple_heap_update(relation, &newtuple->t_self, newtuple);

		/* keep the catalog indexes up to date */
		CatalogUpdateIndexes(relation, newtuple);

		/* MPP-6929: metadata tracking */
		if (Gp_role == GP_ROLE_DISPATCH)
			MetaTrackUpdObject(TableSpaceRelationId,
							   tblId,
							   GetUserId(), /* not grantorId, */
							   "PRIVILEGE", 
							   (istmt->is_grant) ? "GRANT" : "REVOKE"
					);

		/* Update the shared dependency ACL info */
		updateAclDependencies(TableSpaceRelationId, tblId, 0,
							  ownerId,
							  noldmembers, oldmembers,
							  nnewmembers, newmembers);

		ReleaseSysCache(tuple);
		pfree(new_acl);

		/* prevent error when processing duplicate objects */
		CommandCounterIncrement();
	}

	heap_close(relation, RowExclusiveLock);
}


static void
ExecGrant_Type(InternalGrant *istmt)
{
    Relation	relation;
    ListCell   *cell;

    if (istmt->all_privs && istmt->privileges == ACL_NO_RIGHTS)
        istmt->privileges = ACL_ALL_RIGHTS_TYPE;

    relation = heap_open(TypeRelationId, RowExclusiveLock);

    foreach(cell, istmt->objects)
    {
        Oid			typId = lfirst_oid(cell);
        Form_pg_type pg_type_tuple;
        Datum		aclDatum;
        bool		isNull;
        AclMode		avail_goptions;
        AclMode		this_privileges;
        Acl		   *old_acl;
        Acl		   *new_acl;
        Oid			grantorId;
        Oid			ownerId;
        HeapTuple	newtuple;
        Datum		values[Natts_pg_type];
        bool		nulls[Natts_pg_type];
        bool		replaces[Natts_pg_type];
        int			noldmembers;
        int			nnewmembers;
        Oid		   *oldmembers;
        Oid		   *newmembers;
        HeapTuple	tuple;

        /* Search syscache for pg_type */
        tuple = SearchSysCache1(TYPEOID, ObjectIdGetDatum(typId));
        if (!HeapTupleIsValid(tuple))
            elog(ERROR, "cache lookup failed for type %u", typId);

        pg_type_tuple = (Form_pg_type) GETSTRUCT(tuple);

        if (pg_type_tuple->typelem != 0 && pg_type_tuple->typlen == -1)
            ereport(ERROR,
                    (errcode(ERRCODE_INVALID_GRANT_OPERATION),
                            errmsg("cannot set privileges of array types"),
                            errhint("Set the privileges of the element type instead.")));

        /* Used GRANT DOMAIN on a non-domain? */
        if (istmt->objtype == ACL_OBJECT_DOMAIN &&
            pg_type_tuple->typtype != TYPTYPE_DOMAIN)
            ereport(ERROR,
                    (errcode(ERRCODE_WRONG_OBJECT_TYPE),
                            errmsg("\"%s\" is not a domain",
                                   NameStr(pg_type_tuple->typname))));

        /*
         * Get owner ID and working copy of existing ACL. If there's no ACL,
         * substitute the proper default.
         */
        ownerId = pg_type_tuple->typowner;
        aclDatum = heap_getattr(tuple, Anum_pg_type_typacl,
                                RelationGetDescr(relation), &isNull);
        if (isNull)
        {
            old_acl = acldefault(istmt->objtype, ownerId);
            /* There are no old member roles according to the catalogs */
            noldmembers = 0;
            oldmembers = NULL;
        }
        else
        {
            old_acl = DatumGetAclPCopy(aclDatum);
            /* Get the roles mentioned in the existing ACL */
            noldmembers = aclmembers(old_acl, &oldmembers);
        }

        /* Determine ID to do the grant as, and available grant options */
        select_best_grantor(GetUserId(), istmt->privileges,
                            old_acl, ownerId,
                            &grantorId, &avail_goptions);

        /*
         * Restrict the privileges to what we can actually grant, and emit the
         * standards-mandated warning and error messages.
         */
        this_privileges =
                restrict_and_check_grant(istmt->is_grant, avail_goptions,
                                         istmt->all_privs, istmt->privileges,
                                         typId, grantorId, ACL_KIND_TYPE,
                                         NameStr(pg_type_tuple->typname),
                                         0, NULL);

        /*
         * Generate new ACL.
         */
        new_acl = merge_acl_with_grant(old_acl, istmt->is_grant,
                                       istmt->grant_option, istmt->behavior,
                                       istmt->grantees, this_privileges,
                                       grantorId, ownerId);

        /*
         * We need the members of both old and new ACLs so we can correct the
         * shared dependency information.
         */
        nnewmembers = aclmembers(new_acl, &newmembers);

        /* finished building new ACL value, now insert it */
        MemSet(values, 0, sizeof(values));
        MemSet(nulls, false, sizeof(nulls));
        MemSet(replaces, false, sizeof(replaces));

        replaces[Anum_pg_type_typacl - 1] = true;
        values[Anum_pg_type_typacl - 1] = PointerGetDatum(new_acl);

        newtuple = heap_modify_tuple(tuple, RelationGetDescr(relation), values,
                                     nulls, replaces);

        simple_heap_update(relation, &newtuple->t_self, newtuple);

        /* keep the catalog indexes up to date */
        CatalogUpdateIndexes(relation, newtuple);

        /* Update the shared dependency ACL info */
        updateAclDependencies(TypeRelationId, typId, 0,
                              ownerId,
                              noldmembers, oldmembers,
                              nnewmembers, newmembers);

        ReleaseSysCache(tuple);
        pfree(new_acl);

        /* prevent error when processing duplicate objects */
        CommandCounterIncrement();
    }

    heap_close(relation, RowExclusiveLock);
}

static void
ExecGrant_ExtProtocol(InternalGrant *istmt)
{
    Relation	relation;
    ListCell   *cell;

    if (istmt->all_privs && istmt->privileges == ACL_NO_RIGHTS)
        istmt->privileges = ACL_ALL_RIGHTS_EXTPROTOCOL;

    relation = heap_open(ExtprotocolRelationId, RowExclusiveLock);

    foreach(cell, istmt->objects)
    {
        Oid			ptcid = lfirst_oid(cell);
        bool		isNull;
        bool		isTrusted;
        AclMode		avail_goptions;
        AclMode		this_privileges;
        Acl		   *old_acl;
        Acl		   *new_acl;
        Oid			grantorId;
        Oid			ownerId;
        Name	    ptcname;
        HeapTuple	tuple;
        HeapTuple	newtuple;
        Datum		values[Natts_pg_extprotocol];
        bool		nulls[Natts_pg_extprotocol];
        bool		replaces[Natts_pg_extprotocol];
        int			noldmembers;
        int			nnewmembers;
        Oid		   *oldmembers;
        Oid		   *newmembers;
        Datum		ownerDatum;
        Datum		aclDatum;
        Datum		trustedDatum;
        Datum		ptcnameDatum;
        ScanKeyData entry[1];
        SysScanDesc scan;
        TupleDesc	reldsc = RelationGetDescr(relation);

        /* There's no syscache for pg_extprotocol, so must look the hard way */
        ScanKeyInit(&entry[0],
                    ObjectIdAttributeNumber,
                    BTEqualStrategyNumber, F_OIDEQ,
                    ObjectIdGetDatum(ptcid));
        scan = systable_beginscan(relation, ExtprotocolOidIndexId, true,
                                  SnapshotNow, 1, entry);
        tuple = systable_getnext(scan);
        if (!HeapTupleIsValid(tuple))
            elog(ERROR, "lookup failed for external protocol %u", ptcid);

        ownerDatum = heap_getattr(tuple,
                                  Anum_pg_extprotocol_ptcowner,
                                  reldsc,
                                  &isNull);

        if(isNull)
            ereport(ERROR,
                    (errcode(ERRCODE_UNDEFINED_OBJECT),
                            errmsg("protocol '%u' has no owner defined",
                                   ptcid)));

        /*
         * Get owner ID and working copy of existing ACL. If there's no ACL,
         * substitute the proper default.
         */
        ownerId = DatumGetObjectId(ownerDatum);

        aclDatum = heap_getattr(tuple,
                                Anum_pg_extprotocol_ptcacl,
                                reldsc,
                                &isNull);

        if (isNull)
            old_acl = acldefault(ACL_OBJECT_EXTPROTOCOL, ownerId);
        else
            old_acl = DatumGetAclPCopy(aclDatum);

        ptcnameDatum = heap_getattr(tuple,
                                    Anum_pg_extprotocol_ptcname,
                                    reldsc,
                                    &isNull);

        ptcname = DatumGetName(ptcnameDatum);

        if(isNull)
            ereport(ERROR,
                    (errcode(ERRCODE_UNDEFINED_OBJECT),
                            errmsg("internal error: protocol '%u' has no name defined",
                                   ptcid)));

        trustedDatum = heap_getattr(tuple,
                                    Anum_pg_extprotocol_ptctrusted,
                                    reldsc,
                                    &isNull);

        isTrusted = DatumGetBool(trustedDatum);

        if (!isTrusted)
            ereport(ERROR,
                    (errcode(ERRCODE_WRONG_OBJECT_TYPE),
                            errmsg("protocol \"%s\" is not trusted",
                                   NameStr(*ptcname)),
                            errhint("Only superusers may use untrusted protocols.")));

        /* Determine ID to do the grant as, and available grant options */
        select_best_grantor(GetUserId(), istmt->privileges,
                            old_acl, ownerId,
                            &grantorId, &avail_goptions);

        /*
         * Restrict the privileges to what we can actually grant, and emit the
         * standards-mandated warning and error messages.
         */
        this_privileges =
                restrict_and_check_grant(istmt->is_grant, avail_goptions,
                                         istmt->all_privs, istmt->privileges,
                                         ptcid, grantorId, ACL_KIND_EXTPROTOCOL,
                                         NameStr(*ptcname),
                                         0, NULL);

        /*
         * Generate new ACL.
         *
         * We need the members of both old and new ACLs so we can correct the
         * shared dependency information.
         */
        noldmembers = aclmembers(old_acl, &oldmembers);

        new_acl = merge_acl_with_grant(old_acl, istmt->is_grant,
                                       istmt->grant_option, istmt->behavior,
                                       istmt->grantees, this_privileges,
                                       grantorId, ownerId);

        nnewmembers = aclmembers(new_acl, &newmembers);

        /* finished building new ACL value, now insert it */
        MemSet(values, 0, sizeof(values));
        MemSet(nulls, false, sizeof(nulls));
        MemSet(replaces, false, sizeof(replaces));

        replaces[Anum_pg_extprotocol_ptcacl - 1] = true;
        values[Anum_pg_extprotocol_ptcacl - 1] = PointerGetDatum(new_acl);

        newtuple = heap_modify_tuple(tuple, RelationGetDescr(relation), values,
                                     nulls, replaces);

        simple_heap_update(relation, &newtuple->t_self, newtuple);

        /* keep the catalog indexes up to date */
        CatalogUpdateIndexes(relation, newtuple);

        /* Update the shared dependency ACL info */
        updateAclDependencies(ExtprotocolRelationId,
                              HeapTupleGetOid(tuple), 0,
                              ownerId,
                              noldmembers, oldmembers,
                              nnewmembers, newmembers);

        systable_endscan(scan);

        pfree(new_acl);

        /* prevent error when processing duplicate objects */
        CommandCounterIncrement();
    }

    heap_close(relation, RowExclusiveLock);
}

static AclMode
string_to_privilege(const char *privname)
{
	if (strcmp(privname, "insert") == 0)
		return ACL_INSERT;
	if (strcmp(privname, "select") == 0)
		return ACL_SELECT;
	if (strcmp(privname, "update") == 0)
		return ACL_UPDATE;
	if (strcmp(privname, "delete") == 0)
		return ACL_DELETE;
	if (strcmp(privname, "truncate") == 0)
		return ACL_TRUNCATE;
	if (strcmp(privname, "references") == 0)
		return ACL_REFERENCES;
	if (strcmp(privname, "trigger") == 0)
		return ACL_TRIGGER;
	if (strcmp(privname, "execute") == 0)
		return ACL_EXECUTE;
	if (strcmp(privname, "usage") == 0)
		return ACL_USAGE;
	if (strcmp(privname, "create") == 0)
		return ACL_CREATE;
	if (strcmp(privname, "temporary") == 0)
		return ACL_CREATE_TEMP;
	if (strcmp(privname, "temp") == 0)
		return ACL_CREATE_TEMP;
	if (strcmp(privname, "connect") == 0)
		return ACL_CONNECT;
	if (strcmp(privname, "rule") == 0)
		return 0;				/* ignore old RULE privileges */
	ereport(ERROR,
			(errcode(ERRCODE_SYNTAX_ERROR),
			 errmsg("unrecognized privilege type \"%s\"", privname)));
	return 0;					/* appease compiler */
}

static const char *
privilege_to_string(AclMode privilege)
{
	switch (privilege)
	{
		case ACL_INSERT:
			return "INSERT";
		case ACL_SELECT:
			return "SELECT";
		case ACL_UPDATE:
			return "UPDATE";
		case ACL_DELETE:
			return "DELETE";
		case ACL_TRUNCATE:
			return "TRUNCATE";
		case ACL_REFERENCES:
			return "REFERENCES";
		case ACL_TRIGGER:
			return "TRIGGER";
		case ACL_EXECUTE:
			return "EXECUTE";
		case ACL_USAGE:
			return "USAGE";
		case ACL_CREATE:
			return "CREATE";
		case ACL_CREATE_TEMP:
			return "TEMP";
		case ACL_CONNECT:
			return "CONNECT";
		default:
			elog(ERROR, "unrecognized privilege: %d", (int) privilege);
	}
	return NULL;				/* appease compiler */
}

/*
 * Standardized reporting of aclcheck permissions failures.
 *
 * Note: we do not double-quote the %s's below, because many callers
 * supply strings that might be already quoted.
 */

static const char *const no_priv_msg[MAX_ACL_KIND] =
{
	/* ACL_KIND_COLUMN */
	gettext_noop("permission denied for column %s"),
	/* ACL_KIND_CLASS */
	gettext_noop("permission denied for relation %s"),
	/* ACL_KIND_SEQUENCE */
	gettext_noop("permission denied for sequence %s"),
	/* ACL_KIND_DATABASE */
	gettext_noop("permission denied for database %s"),
	/* ACL_KIND_PROC */
	gettext_noop("permission denied for function %s"),
	/* ACL_KIND_OPER */
	gettext_noop("permission denied for operator %s"),
	/* ACL_KIND_TYPE */
	gettext_noop("permission denied for type %s"),
	/* ACL_KIND_LANGUAGE */
	gettext_noop("permission denied for language %s"),
	/* ACL_KIND_LARGEOBJECT */
	gettext_noop("permission denied for large object %s"),
	/* ACL_KIND_NAMESPACE */
	gettext_noop("permission denied for schema %s"),
	/* ACL_KIND_OPCLASS */
	gettext_noop("permission denied for operator class %s"),
	/* ACL_KIND_OPFAMILY */
	gettext_noop("permission denied for operator family %s"),
	/* ACL_KIND_COLLATION */
	gettext_noop("permission denied for collation %s"),
	/* ACL_KIND_CONVERSION */
	gettext_noop("permission denied for conversion %s"),
	/* ACL_KIND_TABLESPACE */
	gettext_noop("permission denied for tablespace %s"),
	/* ACL_KIND_TSDICTIONARY */
	gettext_noop("permission denied for text search dictionary %s"),
	/* ACL_KIND_TSCONFIGURATION */
	gettext_noop("permission denied for text search configuration %s"),
	/* ACL_KIND_FDW */
	gettext_noop("permission denied for foreign-data wrapper %s"),
	/* ACL_KIND_FOREIGN_SERVER */
	gettext_noop("permission denied for foreign server %s"),
	/* ACL_KIND_EVENT_TRIGGER */
	gettext_noop("permission denied for event trigger %s"),
	/* ACL_KIND_EXTENSION */
	gettext_noop("permission denied for extension %s"),
	/* ACL_KIND_EXTPROTOCOL */
	gettext_noop("permission denied for external protocol %s")	
};

static const char *const not_owner_msg[MAX_ACL_KIND] =
{
	/* ACL_KIND_COLUMN */
	gettext_noop("must be owner of relation %s"),
	/* ACL_KIND_CLASS */
	gettext_noop("must be owner of relation %s"),
	/* ACL_KIND_SEQUENCE */
	gettext_noop("must be owner of sequence %s"),
	/* ACL_KIND_DATABASE */
	gettext_noop("must be owner of database %s"),
	/* ACL_KIND_PROC */
	gettext_noop("must be owner of function %s"),
	/* ACL_KIND_OPER */
	gettext_noop("must be owner of operator %s"),
	/* ACL_KIND_TYPE */
	gettext_noop("must be owner of type %s"),
	/* ACL_KIND_LANGUAGE */
	gettext_noop("must be owner of language %s"),
	/* ACL_KIND_LARGEOBJECT */
	gettext_noop("must be owner of large object %s"),
	/* ACL_KIND_NAMESPACE */
	gettext_noop("must be owner of schema %s"),
	/* ACL_KIND_OPCLASS */
	gettext_noop("must be owner of operator class %s"),
	/* ACL_KIND_OPFAMILY */
	gettext_noop("must be owner of operator family %s"),
	/* ACL_KIND_COLLATION */
	gettext_noop("must be owner of collation %s"),
	/* ACL_KIND_CONVERSION */
	gettext_noop("must be owner of conversion %s"),
	/* ACL_KIND_TABLESPACE */
	gettext_noop("must be owner of tablespace %s"),
	/* ACL_KIND_TSDICTIONARY */
	gettext_noop("must be owner of text search dictionary %s"),
	/* ACL_KIND_TSCONFIGURATION */
	gettext_noop("must be owner of text search configuration %s"),
	/* ACL_KIND_FDW */
	gettext_noop("must be owner of foreign-data wrapper %s"),
	/* ACL_KIND_FOREIGN_SERVER */
	gettext_noop("must be owner of foreign server %s"),
	/* ACL_KIND_EVENT_TRIGGER */
	gettext_noop("must be owner of event trigger %s"),
	/* ACL_KIND_EXTENSION */
	gettext_noop("must be owner of extension %s"),
	/* ACL_KIND_EXTPROTOCOL */
	gettext_noop("must be owner of external protocol %s")
};


void
aclcheck_error(AclResult aclerr, AclObjectKind objectkind,
			   const char *objectname)
{
	switch (aclerr)
	{
		case ACLCHECK_OK:
			/* no error, so return to caller */
			break;
		case ACLCHECK_NO_PRIV:
			ereport(ERROR,
					(errcode(ERRCODE_INSUFFICIENT_PRIVILEGE),
					 errmsg(no_priv_msg[objectkind], objectname)));
			break;
		case ACLCHECK_NOT_OWNER:
			ereport(ERROR,
					(errcode(ERRCODE_INSUFFICIENT_PRIVILEGE),
					 errmsg(not_owner_msg[objectkind], objectname)));
			break;
		default:
			elog(ERROR, "unrecognized AclResult: %d", (int) aclerr);
			break;
	}
}


void
aclcheck_error_col(AclResult aclerr, AclObjectKind objectkind,
				   const char *objectname, const char *colname)
{
	switch (aclerr)
	{
		case ACLCHECK_OK:
			/* no error, so return to caller */
			break;
		case ACLCHECK_NO_PRIV:
			ereport(ERROR,
					(errcode(ERRCODE_INSUFFICIENT_PRIVILEGE),
			 errmsg("permission denied for column \"%s\" of relation \"%s\"",
					colname, objectname)));
			break;
		case ACLCHECK_NOT_OWNER:
			/* relation msg is OK since columns don't have separate owners */
			ereport(ERROR,
					(errcode(ERRCODE_INSUFFICIENT_PRIVILEGE),
					 errmsg(not_owner_msg[objectkind], objectname)));
			break;
		default:
			elog(ERROR, "unrecognized AclResult: %d", (int) aclerr);
			break;
	}
}


/*
 * Special common handling for types: use element type instead of array type,
 * and format nicely
 */
void
aclcheck_error_type(AclResult aclerr, Oid typeOid)
{
	Oid			element_type = get_element_type(typeOid);

	aclcheck_error(aclerr, ACL_KIND_TYPE, format_type_be(element_type ? element_type : typeOid));
}


/* Check if given user has rolcatupdate privilege according to pg_authid */
static bool
has_rolcatupdate(Oid roleid)
{
	bool		rolcatupdate;
	HeapTuple	tuple;

	tuple = SearchSysCache1(AUTHOID, ObjectIdGetDatum(roleid));
	if (!HeapTupleIsValid(tuple))
		ereport(ERROR,
				(errcode(ERRCODE_UNDEFINED_OBJECT),
				 errmsg("role with OID %u does not exist", roleid)));

	rolcatupdate = ((Form_pg_authid) GETSTRUCT(tuple))->rolcatupdate;

	ReleaseSysCache(tuple);

	return rolcatupdate;
}

/*
 * Relay for the various pg_*_mask routines depending on object kind
 */
static AclMode
pg_aclmask(AclObjectKind objkind, Oid table_oid, AttrNumber attnum, Oid roleid,
		   AclMode mask, AclMaskHow how)
{
	switch (objkind)
	{
		case ACL_KIND_COLUMN:
			return
				pg_class_aclmask(table_oid, roleid, mask, how) |
				pg_attribute_aclmask(table_oid, attnum, roleid, mask, how);
		case ACL_KIND_CLASS:
		case ACL_KIND_SEQUENCE:
			return pg_class_aclmask(table_oid, roleid, mask, how);
		case ACL_KIND_DATABASE:
			return pg_database_aclmask(table_oid, roleid, mask, how);
		case ACL_KIND_PROC:
			return pg_proc_aclmask(table_oid, roleid, mask, how);
		case ACL_KIND_LANGUAGE:
			return pg_language_aclmask(table_oid, roleid, mask, how);
		case ACL_KIND_LARGEOBJECT:
			return pg_largeobject_aclmask_snapshot(table_oid, roleid,
												   mask, how, SnapshotNow);
		case ACL_KIND_NAMESPACE:
			return pg_namespace_aclmask(table_oid, roleid, mask, how);
		case ACL_KIND_TABLESPACE:
			return pg_tablespace_aclmask(table_oid, roleid, mask, how);
		case ACL_KIND_FDW:
			return pg_foreign_data_wrapper_aclmask(table_oid, roleid, mask, how);
		case ACL_KIND_FOREIGN_SERVER:
			return pg_foreign_server_aclmask(table_oid, roleid, mask, how);
<<<<<<< HEAD
		case ACL_KIND_EXTPROTOCOL:
			return pg_extprotocol_aclmask(table_oid, roleid, mask, how);
=======
		case ACL_KIND_EVENT_TRIGGER:
			elog(ERROR, "grantable rights not supported for event triggers");
			/* not reached, but keep compiler quiet */
			return ACL_NO_RIGHTS;
>>>>>>> e472b921
		case ACL_KIND_TYPE:
			return pg_type_aclmask(table_oid, roleid, mask, how);
		default:
			elog(ERROR, "unrecognized objkind: %d",
				 (int) objkind);
			/* not reached, but keep compiler quiet */
			return ACL_NO_RIGHTS;
	}
}


/* ****************************************************************
 * Exported routines for examining a user's privileges for various objects
 *
 * See aclmask() for a description of the common API for these functions.
 *
 * Note: we give lookup failure the full ereport treatment because the
 * has_xxx_privilege() family of functions allow users to pass any random
 * OID to these functions.
 * ****************************************************************
 */

/*
 * Exported routine for examining a user's privileges for a column
 *
 * Note: this considers only privileges granted specifically on the column.
 * It is caller's responsibility to take relation-level privileges into account
 * as appropriate.	(For the same reason, we have no special case for
 * superuser-ness here.)
 */
AclMode
pg_attribute_aclmask(Oid table_oid, AttrNumber attnum, Oid roleid,
					 AclMode mask, AclMaskHow how)
{
	AclMode		result;
	HeapTuple	classTuple;
	HeapTuple	attTuple;
	Form_pg_class classForm;
	Form_pg_attribute attributeForm;
	Datum		aclDatum;
	bool		isNull;
	Acl		   *acl;
	Oid			ownerId;

	/*
	 * First, get the column's ACL from its pg_attribute entry
	 */
	attTuple = SearchSysCache2(ATTNUM,
							   ObjectIdGetDatum(table_oid),
							   Int16GetDatum(attnum));
	if (!HeapTupleIsValid(attTuple))
		ereport(ERROR,
				(errcode(ERRCODE_UNDEFINED_COLUMN),
				 errmsg("attribute %d of relation with OID %u does not exist",
						attnum, table_oid)));
	attributeForm = (Form_pg_attribute) GETSTRUCT(attTuple);

	/* Throw error on dropped columns, too */
	if (attributeForm->attisdropped)
		ereport(ERROR,
				(errcode(ERRCODE_UNDEFINED_COLUMN),
				 errmsg("attribute %d of relation with OID %u does not exist",
						attnum, table_oid)));

	aclDatum = SysCacheGetAttr(ATTNUM, attTuple, Anum_pg_attribute_attacl,
							   &isNull);

	/*
	 * Here we hard-wire knowledge that the default ACL for a column grants no
	 * privileges, so that we can fall out quickly in the very common case
	 * where attacl is null.
	 */
	if (isNull)
	{
		ReleaseSysCache(attTuple);
		return 0;
	}

	/*
	 * Must get the relation's ownerId from pg_class.  Since we already found
	 * a pg_attribute entry, the only likely reason for this to fail is that a
	 * concurrent DROP of the relation committed since then (which could only
	 * happen if we don't have lock on the relation).  We prefer to report "no
	 * privileges" rather than failing in such a case, so as to avoid unwanted
	 * failures in has_column_privilege() tests.
	 */
	classTuple = SearchSysCache1(RELOID, ObjectIdGetDatum(table_oid));
	if (!HeapTupleIsValid(classTuple))
	{
		ReleaseSysCache(attTuple);
		return 0;
	}
	classForm = (Form_pg_class) GETSTRUCT(classTuple);

	ownerId = classForm->relowner;

	ReleaseSysCache(classTuple);

	/* detoast column's ACL if necessary */
	acl = DatumGetAclP(aclDatum);

	result = aclmask(acl, roleid, ownerId, mask, how);

	/* if we have a detoasted copy, free it */
	if (acl && (Pointer) acl != DatumGetPointer(aclDatum))
		pfree(acl);

	ReleaseSysCache(attTuple);

	return result;
}

/*
 * Exported routine for examining a user's privileges for a table
 */
AclMode
pg_class_aclmask(Oid table_oid, Oid roleid,
				 AclMode mask, AclMaskHow how)
{
	AclMode		result;
	HeapTuple	tuple;
	Form_pg_class classForm;
	Datum		aclDatum;
	bool		isNull;
	Acl		   *acl;
	Oid			ownerId;

	/*
	 * Must get the relation's tuple from pg_class
	 */
	tuple = SearchSysCache1(RELOID, ObjectIdGetDatum(table_oid));
	if (!HeapTupleIsValid(tuple))
		ereport(ERROR,
				(errcode(ERRCODE_UNDEFINED_TABLE),
				 errmsg("relation with OID %u does not exist",
						table_oid)));
	classForm = (Form_pg_class) GETSTRUCT(tuple);

	/*
	 * Deny anyone permission to update a system catalog unless
	 * pg_authid.rolcatupdate is set.	(This is to let superusers protect
	 * themselves from themselves.)  Also allow it if allowSystemTableMods.
	 *
	 * As of 7.4 we have some updatable system views; those shouldn't be
	 * protected in this way.  Assume the view rules can take care of
	 * themselves.	ACL_USAGE is if we ever have system sequences.
	 */
	if (mask & (ACL_INSERT | ACL_UPDATE | ACL_DELETE | ACL_TRUNCATE | ACL_USAGE))
	{
		if (IsSystemClass(classForm) &&
			classForm->relkind != RELKIND_VIEW &&
			!has_rolcatupdate(roleid) &&
			!allowSystemTableMods)
		{
#ifdef ACLDEBUG
			elog(DEBUG2, "permission denied for system catalog update");
#endif
			mask &= ~(ACL_INSERT | ACL_UPDATE | ACL_DELETE | ACL_TRUNCATE | ACL_USAGE);
		}
	}

	/*
	 * Otherwise, superusers bypass all permission-checking.
	 */
	if (superuser_arg(roleid))
	{
#ifdef ACLDEBUG
		elog(DEBUG2, "OID %u is superuser, home free", roleid);
#endif
		ReleaseSysCache(tuple);
		return mask;
	}

	/*
	 * Normal case: get the relation's ACL from pg_class
	 */
	ownerId = classForm->relowner;

	aclDatum = SysCacheGetAttr(RELOID, tuple, Anum_pg_class_relacl,
							   &isNull);
	if (isNull)
	{
		/* No ACL, so build default ACL */
		switch (classForm->relkind)
		{
			case RELKIND_SEQUENCE:
				acl = acldefault(ACL_OBJECT_SEQUENCE, ownerId);
				break;
			default:
				acl = acldefault(ACL_OBJECT_RELATION, ownerId);
				break;
		}
		aclDatum = (Datum) 0;
	}
	else
	{
		/* detoast rel's ACL if necessary */
		acl = DatumGetAclP(aclDatum);
	}

	result = aclmask(acl, roleid, ownerId, mask, how);

	/* if we have a detoasted copy, free it */
	if (acl && (Pointer) acl != DatumGetPointer(aclDatum))
		pfree(acl);

	ReleaseSysCache(tuple);

	return result;
}

/*
 * Exported routine for examining a user's privileges for a database
 */
AclMode
pg_database_aclmask(Oid db_oid, Oid roleid,
					AclMode mask, AclMaskHow how)
{
	AclMode		result;
	HeapTuple	tuple;
	Datum		aclDatum;
	bool		isNull;
	Acl		   *acl;
	Oid			ownerId;

	/* Superusers bypass all permission checking. */
	if (superuser_arg(roleid))
		return mask;

	/*
	 * Get the database's ACL from pg_database
	 */
	tuple = SearchSysCache1(DATABASEOID, ObjectIdGetDatum(db_oid));
	if (!HeapTupleIsValid(tuple))
		ereport(ERROR,
				(errcode(ERRCODE_UNDEFINED_DATABASE),
				 errmsg("database with OID %u does not exist", db_oid)));

	ownerId = ((Form_pg_database) GETSTRUCT(tuple))->datdba;

	aclDatum = SysCacheGetAttr(DATABASEOID, tuple, Anum_pg_database_datacl,
							   &isNull);
	if (isNull)
	{
		/* No ACL, so build default ACL */
		acl = acldefault(ACL_OBJECT_DATABASE, ownerId);
		aclDatum = (Datum) 0;
	}
	else
	{
		/* detoast ACL if necessary */
		acl = DatumGetAclP(aclDatum);
	}

	result = aclmask(acl, roleid, ownerId, mask, how);

	/* if we have a detoasted copy, free it */
	if (acl && (Pointer) acl != DatumGetPointer(aclDatum))
		pfree(acl);

	ReleaseSysCache(tuple);

	return result;
}

/*
 * Exported routine for examining a user's privileges for a function
 */
AclMode
pg_proc_aclmask(Oid proc_oid, Oid roleid,
				AclMode mask, AclMaskHow how)
{
	AclMode		result;
	HeapTuple	tuple;
	Datum		aclDatum;
	bool		isNull;
	Acl		   *acl;
	Oid			ownerId;

	/* Superusers bypass all permission checking. */
	if (superuser_arg(roleid))
		return mask;

	/*
	 * Get the function's ACL from pg_proc
	 */
	tuple = SearchSysCache1(PROCOID, ObjectIdGetDatum(proc_oid));
	if (!HeapTupleIsValid(tuple))
		ereport(ERROR,
				(errcode(ERRCODE_UNDEFINED_FUNCTION),
				 errmsg("function with OID %u does not exist", proc_oid)));

	ownerId = ((Form_pg_proc) GETSTRUCT(tuple))->proowner;

	aclDatum = SysCacheGetAttr(PROCOID, tuple, Anum_pg_proc_proacl,
							   &isNull);
	if (isNull)
	{
		/* No ACL, so build default ACL */
		acl = acldefault(ACL_OBJECT_FUNCTION, ownerId);
		aclDatum = (Datum) 0;
	}
	else
	{
		/* detoast ACL if necessary */
		acl = DatumGetAclP(aclDatum);
	}

	result = aclmask(acl, roleid, ownerId, mask, how);

	/* if we have a detoasted copy, free it */
	if (acl && (Pointer) acl != DatumGetPointer(aclDatum))
		pfree(acl);

	ReleaseSysCache(tuple);

	return result;
}

/*
 * Exported routine for examining a user's privileges for a language
 */
AclMode
pg_language_aclmask(Oid lang_oid, Oid roleid,
					AclMode mask, AclMaskHow how)
{
	AclMode		result;
	HeapTuple	tuple;
	Datum		aclDatum;
	bool		isNull;
	Acl		   *acl;
	Oid			ownerId;

	/* Superusers bypass all permission checking. */
	if (superuser_arg(roleid))
		return mask;

	/*
	 * Get the language's ACL from pg_language
	 */
	tuple = SearchSysCache1(LANGOID, ObjectIdGetDatum(lang_oid));
	if (!HeapTupleIsValid(tuple))
		ereport(ERROR,
				(errcode(ERRCODE_UNDEFINED_OBJECT),
				 errmsg("language with OID %u does not exist", lang_oid)));

	ownerId = ((Form_pg_language) GETSTRUCT(tuple))->lanowner;

	aclDatum = SysCacheGetAttr(LANGOID, tuple, Anum_pg_language_lanacl,
							   &isNull);
	if (isNull)
	{
		/* No ACL, so build default ACL */
		acl = acldefault(ACL_OBJECT_LANGUAGE, ownerId);
		aclDatum = (Datum) 0;
	}
	else
	{
		/* detoast ACL if necessary */
		acl = DatumGetAclP(aclDatum);
	}

	result = aclmask(acl, roleid, ownerId, mask, how);

	/* if we have a detoasted copy, free it */
	if (acl && (Pointer) acl != DatumGetPointer(aclDatum))
		pfree(acl);

	ReleaseSysCache(tuple);

	return result;
}

/*
 * Exported routine for examining a user's privileges for a largeobject
 *
 * When a large object is opened for reading, it is opened relative to the
 * caller's snapshot, but when it is opened for writing, it is always relative
 * to SnapshotNow, as documented in doc/src/sgml/lobj.sgml.  This function
 * takes a snapshot argument so that the permissions check can be made relative
 * to the same snapshot that will be used to read the underlying data.
 */
AclMode
pg_largeobject_aclmask_snapshot(Oid lobj_oid, Oid roleid,
								AclMode mask, AclMaskHow how,
								Snapshot snapshot)
{
	AclMode		result;
	Relation	pg_lo_meta;
	ScanKeyData entry[1];
	SysScanDesc scan;
	HeapTuple	tuple;
	Datum		aclDatum;
	bool		isNull;
	Acl		   *acl;
	Oid			ownerId;

	/* Superusers bypass all permission checking. */
	if (superuser_arg(roleid))
		return mask;

	/*
	 * Get the largeobject's ACL from pg_language_metadata
	 */
	pg_lo_meta = heap_open(LargeObjectMetadataRelationId,
						   AccessShareLock);

	ScanKeyInit(&entry[0],
				ObjectIdAttributeNumber,
				BTEqualStrategyNumber, F_OIDEQ,
				ObjectIdGetDatum(lobj_oid));

	scan = systable_beginscan(pg_lo_meta,
							  LargeObjectMetadataOidIndexId, true,
							  snapshot, 1, entry);

	tuple = systable_getnext(scan);
	if (!HeapTupleIsValid(tuple))
		ereport(ERROR,
				(errcode(ERRCODE_UNDEFINED_OBJECT),
				 errmsg("large object %u does not exist", lobj_oid)));

	ownerId = ((Form_pg_largeobject_metadata) GETSTRUCT(tuple))->lomowner;

	aclDatum = heap_getattr(tuple, Anum_pg_largeobject_metadata_lomacl,
							RelationGetDescr(pg_lo_meta), &isNull);

	if (isNull)
	{
		/* No ACL, so build default ACL */
		acl = acldefault(ACL_OBJECT_LARGEOBJECT, ownerId);
		aclDatum = (Datum) 0;
	}
	else
	{
		/* detoast ACL if necessary */
		acl = DatumGetAclP(aclDatum);
	}

	result = aclmask(acl, roleid, ownerId, mask, how);

	/* if we have a detoasted copy, free it */
	if (acl && (Pointer) acl != DatumGetPointer(aclDatum))
		pfree(acl);

	systable_endscan(scan);

	heap_close(pg_lo_meta, AccessShareLock);

	return result;
}

/*
 * Exported routine for examining a user's privileges for a namespace
 */
AclMode
pg_namespace_aclmask(Oid nsp_oid, Oid roleid,
					 AclMode mask, AclMaskHow how)
{
	AclMode		result;
	HeapTuple	tuple;
	Datum		aclDatum;
	bool		isNull;
	Acl		   *acl;
	Oid			ownerId;

	/* Superusers bypass all permission checking. */
	if (superuser_arg(roleid))
		return mask;

	/*
	 * If we have been assigned this namespace as a temp namespace, check to
	 * make sure we have CREATE TEMP permission on the database, and if so act
	 * as though we have all standard (but not GRANT OPTION) permissions on
	 * the namespace.  If we don't have CREATE TEMP, act as though we have
	 * only USAGE (and not CREATE) rights.
	 *
	 * This may seem redundant given the check in InitTempTableNamespace, but
	 * it really isn't since current user ID may have changed since then. The
	 * upshot of this behavior is that a SECURITY DEFINER function can create
	 * temp tables that can then be accessed (if permission is granted) by
	 * code in the same session that doesn't have permissions to create temp
	 * tables.
	 *
	 * XXX Would it be safe to ereport a special error message as
	 * InitTempTableNamespace does?  Returning zero here means we'll get a
	 * generic "permission denied for schema pg_temp_N" message, which is not
	 * remarkably user-friendly.
	 */
	if (isTempNamespace(nsp_oid))
	{
		if (pg_database_aclcheck(MyDatabaseId, roleid,
								 ACL_CREATE_TEMP) == ACLCHECK_OK)
			return mask & ACL_ALL_RIGHTS_NAMESPACE;
		else
			return mask & ACL_USAGE;
	}

	/*
	 * Get the schema's ACL from pg_namespace
	 */
	tuple = SearchSysCache1(NAMESPACEOID, ObjectIdGetDatum(nsp_oid));
	if (!HeapTupleIsValid(tuple))
		ereport(ERROR,
				(errcode(ERRCODE_UNDEFINED_SCHEMA),
				 errmsg("schema with OID %u does not exist", nsp_oid)));

	ownerId = ((Form_pg_namespace) GETSTRUCT(tuple))->nspowner;

	aclDatum = SysCacheGetAttr(NAMESPACEOID, tuple, Anum_pg_namespace_nspacl,
							   &isNull);
	if (isNull)
	{
		/* No ACL, so build default ACL */
		acl = acldefault(ACL_OBJECT_NAMESPACE, ownerId);
		aclDatum = (Datum) 0;
	}
	else
	{
		/* detoast ACL if necessary */
		acl = DatumGetAclP(aclDatum);
	}

	result = aclmask(acl, roleid, ownerId, mask, how);

	/* if we have a detoasted copy, free it */
	if (acl && (Pointer) acl != DatumGetPointer(aclDatum))
		pfree(acl);

	ReleaseSysCache(tuple);

	return result;
}

/*
 * Exported routine for examining a user's privileges for a tablespace
 */
AclMode
pg_tablespace_aclmask(Oid spc_oid, Oid roleid,
					  AclMode mask, AclMaskHow how)
{
	AclMode		result;
	HeapTuple	tuple;
	Datum		aclDatum;
	bool		isNull;
	Acl		   *acl;
	Oid			ownerId;

	/* Superusers bypass all permission checking. */
	if (superuser_arg(roleid))
		return mask;

	/*
	 * Get the tablespace's ACL from pg_tablespace
	 */
	tuple = SearchSysCache1(TABLESPACEOID, ObjectIdGetDatum(spc_oid));
	if (!HeapTupleIsValid(tuple))
		ereport(ERROR,
				(errcode(ERRCODE_UNDEFINED_OBJECT),
				 errmsg("tablespace with OID %u does not exist", spc_oid)));

	ownerId = ((Form_pg_tablespace) GETSTRUCT(tuple))->spcowner;

	aclDatum = SysCacheGetAttr(TABLESPACEOID, tuple,
							   Anum_pg_tablespace_spcacl,
							   &isNull);

	if (isNull)
	{
		/* No ACL, so build default ACL */
		acl = acldefault(ACL_OBJECT_TABLESPACE, ownerId);
		aclDatum = (Datum) 0;
	}
	else
	{
		/* detoast ACL if necessary */
		acl = DatumGetAclP(aclDatum);
	}

	result = aclmask(acl, roleid, ownerId, mask, how);

	/* if we have a detoasted copy, free it */
	if (acl && (Pointer) acl != DatumGetPointer(aclDatum))
		pfree(acl);

	ReleaseSysCache(tuple);

	return result;
}

/*
 * Exported routine for examining a user's privileges for a foreign
 * data wrapper
 */
AclMode
pg_foreign_data_wrapper_aclmask(Oid fdw_oid, Oid roleid,
								AclMode mask, AclMaskHow how)
{
	AclMode		result;
	HeapTuple	tuple;
	Datum		aclDatum;
	bool		isNull;
	Acl		   *acl;
	Oid			ownerId;

	Form_pg_foreign_data_wrapper fdwForm;

	/* Bypass permission checks for superusers */
	if (superuser_arg(roleid))
		return mask;

	/*
	 * Must get the FDW's tuple from pg_foreign_data_wrapper
	 */
	tuple = SearchSysCache1(FOREIGNDATAWRAPPEROID, ObjectIdGetDatum(fdw_oid));
	if (!HeapTupleIsValid(tuple))
		ereport(ERROR,
				(errmsg("foreign-data wrapper with OID %u does not exist",
						fdw_oid)));
	fdwForm = (Form_pg_foreign_data_wrapper) GETSTRUCT(tuple);

	/*
	 * Normal case: get the FDW's ACL from pg_foreign_data_wrapper
	 */
	ownerId = fdwForm->fdwowner;

	aclDatum = SysCacheGetAttr(FOREIGNDATAWRAPPEROID, tuple,
							   Anum_pg_foreign_data_wrapper_fdwacl, &isNull);
	if (isNull)
	{
		/* No ACL, so build default ACL */
		acl = acldefault(ACL_OBJECT_FDW, ownerId);
		aclDatum = (Datum) 0;
	}
	else
	{
		/* detoast rel's ACL if necessary */
		acl = DatumGetAclP(aclDatum);
	}

	result = aclmask(acl, roleid, ownerId, mask, how);

	/* if we have a detoasted copy, free it */
	if (acl && (Pointer) acl != DatumGetPointer(aclDatum))
		pfree(acl);

	ReleaseSysCache(tuple);

	return result;
}

/*
 * Exported routine for examining a user's privileges for a foreign
 * server.
 */
AclMode
pg_foreign_server_aclmask(Oid srv_oid, Oid roleid,
						  AclMode mask, AclMaskHow how)
{
	AclMode		result;
	HeapTuple	tuple;
	Datum		aclDatum;
	bool		isNull;
	Acl		   *acl;
	Oid			ownerId;

	Form_pg_foreign_server srvForm;

	/* Bypass permission checks for superusers */
	if (superuser_arg(roleid))
		return mask;

	/*
	 * Must get the FDW's tuple from pg_foreign_data_wrapper
	 */
	tuple = SearchSysCache1(FOREIGNSERVEROID, ObjectIdGetDatum(srv_oid));
	if (!HeapTupleIsValid(tuple))
		ereport(ERROR,
				(errmsg("foreign server with OID %u does not exist",
						srv_oid)));
	srvForm = (Form_pg_foreign_server) GETSTRUCT(tuple);

	/*
	 * Normal case: get the foreign server's ACL from pg_foreign_server
	 */
	ownerId = srvForm->srvowner;

	aclDatum = SysCacheGetAttr(FOREIGNSERVEROID, tuple,
							   Anum_pg_foreign_server_srvacl, &isNull);
	if (isNull)
	{
		/* No ACL, so build default ACL */
		acl = acldefault(ACL_OBJECT_FOREIGN_SERVER, ownerId);
		aclDatum = (Datum) 0;
	}
	else
	{
		/* detoast rel's ACL if necessary */
		acl = DatumGetAclP(aclDatum);
	}

	result = aclmask(acl, roleid, ownerId, mask, how);

	/* if we have a detoasted copy, free it */
	if (acl && (Pointer) acl != DatumGetPointer(aclDatum))
		pfree(acl);

	ReleaseSysCache(tuple);

	return result;
}

/*
 * Exported routine for examining a user's privileges for a type.
 */
AclMode
pg_type_aclmask(Oid type_oid, Oid roleid, AclMode mask, AclMaskHow how)
{
    AclMode		result;
    HeapTuple	tuple;
    Datum		aclDatum;
    bool		isNull;
    Acl		   *acl;
    Oid			ownerId;

    Form_pg_type typeForm;

    /* Bypass permission checks for superusers */
    if (superuser_arg(roleid))
        return mask;

    /*
     * Must get the type's tuple from pg_type
     */
    tuple = SearchSysCache1(TYPEOID, ObjectIdGetDatum(type_oid));
    if (!HeapTupleIsValid(tuple))
        ereport(ERROR,
                (errmsg("type with OID %u does not exist",
                        type_oid)));
    typeForm = (Form_pg_type) GETSTRUCT(tuple);

    /* "True" array types don't manage permissions of their own */
    if (typeForm->typelem != 0 && typeForm->typlen == -1)
    {
        Oid			elttype_oid = typeForm->typelem;

        ReleaseSysCache(tuple);

        tuple = SearchSysCache1(TYPEOID, ObjectIdGetDatum(elttype_oid));
        if (!HeapTupleIsValid(tuple))
            ereport(ERROR,
                    (errmsg("type with OID %u does not exist",
                            type_oid)));
        typeForm = (Form_pg_type) GETSTRUCT(tuple);
    }

    /*
     * Normal case: get the type's ACL from pg_type
     */
    ownerId = typeForm->typowner;

    aclDatum = SysCacheGetAttr(TYPEOID, tuple,
                               Anum_pg_type_typacl, &isNull);
    if (isNull)
    {
        /* No ACL, so build default ACL */
        acl = acldefault(ACL_OBJECT_TYPE, ownerId);
        aclDatum = (Datum) 0;
    }
    else
    {
        /* detoast rel's ACL if necessary */
        acl = DatumGetAclP(aclDatum);
    }

    result = aclmask(acl, roleid, ownerId, mask, how);

    /* if we have a detoasted copy, free it */
    if (acl && (Pointer) acl != DatumGetPointer(aclDatum))
        pfree(acl);

    ReleaseSysCache(tuple);

    return result;
}

/*
 * Exported routine for examining a user's privileges for an external
 * protocol.
 */
AclMode
pg_extprotocol_aclmask(Oid ptcOid, Oid roleid,
                       AclMode mask, AclMaskHow how)
{
    AclMode		result;
    HeapTuple	tuple;
    Datum		aclDatum;
    Datum		ownerDatum;
    bool		isNull;
    Acl		   *acl;
    Oid			ownerId;
    Relation	rel;
    ScanKeyData scankey;
    SysScanDesc sscan;

    /* Bypass permission checks for superusers */
    if (superuser_arg(roleid))
        return mask;

    rel = heap_open(ExtprotocolRelationId, AccessShareLock);

    ScanKeyInit(&scankey, ObjectIdAttributeNumber,
                BTEqualStrategyNumber, F_OIDEQ,
                ObjectIdGetDatum(ptcOid));
    sscan = systable_beginscan(rel, ExtprotocolOidIndexId, true,
                               SnapshotNow, 1, &scankey);
    tuple = systable_getnext(sscan);

    /* We assume that there can be at most one matching tuple */
    if (!HeapTupleIsValid(tuple))
        elog(ERROR, "protocol %u could not be found", ptcOid);

    ownerDatum = heap_getattr(tuple,
                              Anum_pg_extprotocol_ptcowner,
                              RelationGetDescr(rel),
                              &isNull);

    if(isNull)
        ereport(ERROR,
                (errcode(ERRCODE_UNDEFINED_OBJECT),
                        errmsg("got invalid extprotocol owner value: NULL")));

    ownerId = DatumGetObjectId(ownerDatum);

    aclDatum = heap_getattr(tuple,
                            Anum_pg_extprotocol_ptcacl,
                            RelationGetDescr(rel),
                            &isNull);

    if (isNull)
    {
        /* No ACL, so build default ACL */
        acl = acldefault(ACL_OBJECT_EXTPROTOCOL, ownerId);
        aclDatum = (Datum) 0;
    }
    else
    {
        /* detoast rel's ACL if necessary */
        acl = DatumGetAclP(aclDatum);
    }

    result = aclmask(acl, roleid, ownerId, mask, how);

    /* if we have a detoasted copy, free it */
    if (acl && (Pointer) acl != DatumGetPointer(aclDatum))
        pfree(acl);

    /* Finish up scan and close pg_extprotocol catalog. */
    systable_endscan(sscan);
    heap_close(rel, AccessShareLock);

    return result;
}

/*
 * Exported routine for checking a user's access privileges to a column
 *
 * Returns ACLCHECK_OK if the user has any of the privileges identified by
 * 'mode'; otherwise returns a suitable error code (in practice, always
 * ACLCHECK_NO_PRIV).
 *
 * As with pg_attribute_aclmask, only privileges granted directly on the
 * column are considered here.
 */
AclResult
pg_attribute_aclcheck(Oid table_oid, AttrNumber attnum,
					  Oid roleid, AclMode mode)
{
	if (pg_attribute_aclmask(table_oid, attnum, roleid, mode, ACLMASK_ANY) != 0)
		return ACLCHECK_OK;
	else
		return ACLCHECK_NO_PRIV;
}

/*
 * Exported routine for checking a user's access privileges to any/all columns
 *
 * If 'how' is ACLMASK_ANY, then returns ACLCHECK_OK if user has any of the
 * privileges identified by 'mode' on any non-dropped column in the relation;
 * otherwise returns a suitable error code (in practice, always
 * ACLCHECK_NO_PRIV).
 *
 * If 'how' is ACLMASK_ALL, then returns ACLCHECK_OK if user has any of the
 * privileges identified by 'mode' on each non-dropped column in the relation
 * (and there must be at least one such column); otherwise returns a suitable
 * error code (in practice, always ACLCHECK_NO_PRIV).
 *
 * As with pg_attribute_aclmask, only privileges granted directly on the
 * column(s) are considered here.
 *
 * Note: system columns are not considered here; there are cases where that
 * might be appropriate but there are also cases where it wouldn't.
 */
AclResult
pg_attribute_aclcheck_all(Oid table_oid, Oid roleid, AclMode mode,
						  AclMaskHow how)
{
	AclResult	result;
	HeapTuple	classTuple;
	Form_pg_class classForm;
	AttrNumber	nattrs;
	AttrNumber	curr_att;

	/*
	 * Must fetch pg_class row to check number of attributes.  As in
	 * pg_attribute_aclmask, we prefer to return "no privileges" instead of
	 * throwing an error if we get any unexpected lookup errors.
	 */
	classTuple = SearchSysCache1(RELOID, ObjectIdGetDatum(table_oid));
	if (!HeapTupleIsValid(classTuple))
		return ACLCHECK_NO_PRIV;
	classForm = (Form_pg_class) GETSTRUCT(classTuple);

	nattrs = classForm->relnatts;

	ReleaseSysCache(classTuple);

	/*
	 * Initialize result in case there are no non-dropped columns.	We want to
	 * report failure in such cases for either value of 'how'.
	 */
	result = ACLCHECK_NO_PRIV;

	for (curr_att = 1; curr_att <= nattrs; curr_att++)
	{
		HeapTuple	attTuple;
		AclMode		attmask;

		attTuple = SearchSysCache2(ATTNUM,
								   ObjectIdGetDatum(table_oid),
								   Int16GetDatum(curr_att));
		if (!HeapTupleIsValid(attTuple))
			continue;

		/* ignore dropped columns */
		if (((Form_pg_attribute) GETSTRUCT(attTuple))->attisdropped)
		{
			ReleaseSysCache(attTuple);
			continue;
		}

		/*
		 * Here we hard-wire knowledge that the default ACL for a column
		 * grants no privileges, so that we can fall out quickly in the very
		 * common case where attacl is null.
		 */
		if (heap_attisnull(attTuple, Anum_pg_attribute_attacl))
			attmask = 0;
		else
			attmask = pg_attribute_aclmask(table_oid, curr_att, roleid,
										   mode, ACLMASK_ANY);

		ReleaseSysCache(attTuple);

		if (attmask != 0)
		{
			result = ACLCHECK_OK;
			if (how == ACLMASK_ANY)
				break;			/* succeed on any success */
		}
		else
		{
			result = ACLCHECK_NO_PRIV;
			if (how == ACLMASK_ALL)
				break;			/* fail on any failure */
		}
	}

	return result;
}

/*
 * Exported routine for checking a user's access privileges to a table
 *
 * Returns ACLCHECK_OK if the user has any of the privileges identified by
 * 'mode'; otherwise returns a suitable error code (in practice, always
 * ACLCHECK_NO_PRIV).
 */
AclResult
pg_class_aclcheck(Oid table_oid, Oid roleid, AclMode mode)
{
	if (pg_class_aclmask(table_oid, roleid, mode, ACLMASK_ANY) != 0)
		return ACLCHECK_OK;
	else
		return ACLCHECK_NO_PRIV;
}

/*
 * Exported routine for checking a user's access privileges to a database
 */
AclResult
pg_database_aclcheck(Oid db_oid, Oid roleid, AclMode mode)
{
	if (pg_database_aclmask(db_oid, roleid, mode, ACLMASK_ANY) != 0)
		return ACLCHECK_OK;
	else
		return ACLCHECK_NO_PRIV;
}

/*
 * Exported routine for checking a user's access privileges to a function
 */
AclResult
pg_proc_aclcheck(Oid proc_oid, Oid roleid, AclMode mode)
{
	if (pg_proc_aclmask(proc_oid, roleid, mode, ACLMASK_ANY) != 0)
		return ACLCHECK_OK;
	else
		return ACLCHECK_NO_PRIV;
}

/*
 * Exported routine for checking a user's access privileges to a language
 */
AclResult
pg_language_aclcheck(Oid lang_oid, Oid roleid, AclMode mode)
{
	if (pg_language_aclmask(lang_oid, roleid, mode, ACLMASK_ANY) != 0)
		return ACLCHECK_OK;
	else
		return ACLCHECK_NO_PRIV;
}

/*
 * Exported routine for checking a user's access privileges to a largeobject
 */
AclResult
pg_largeobject_aclcheck_snapshot(Oid lobj_oid, Oid roleid, AclMode mode,
								 Snapshot snapshot)
{
	if (pg_largeobject_aclmask_snapshot(lobj_oid, roleid, mode,
										ACLMASK_ANY, snapshot) != 0)
		return ACLCHECK_OK;
	else
		return ACLCHECK_NO_PRIV;
}

/*
 * Exported routine for checking a user's access privileges to a namespace
 */
AclResult
pg_namespace_aclcheck(Oid nsp_oid, Oid roleid, AclMode mode)
{
	if (pg_namespace_aclmask(nsp_oid, roleid, mode, ACLMASK_ANY) != 0)
		return ACLCHECK_OK;
	else
		return ACLCHECK_NO_PRIV;
}

/*
 * Exported routine for checking a user's access privileges to a tablespace
 */
AclResult
pg_tablespace_aclcheck(Oid spc_oid, Oid roleid, AclMode mode)
{
	if (pg_tablespace_aclmask(spc_oid, roleid, mode, ACLMASK_ANY) != 0)
		return ACLCHECK_OK;
	else
		return ACLCHECK_NO_PRIV;
}

/*
 * Exported routine for checking a user's access privileges to a foreign
 * data wrapper
 */
AclResult
pg_foreign_data_wrapper_aclcheck(Oid fdw_oid, Oid roleid, AclMode mode)
{
	if (pg_foreign_data_wrapper_aclmask(fdw_oid, roleid, mode, ACLMASK_ANY) != 0)
		return ACLCHECK_OK;
	else
		return ACLCHECK_NO_PRIV;
}

/*
 * Exported routine for checking a user's access privileges to a foreign
 * server
 */
AclResult
pg_foreign_server_aclcheck(Oid srv_oid, Oid roleid, AclMode mode)
{
	if (pg_foreign_server_aclmask(srv_oid, roleid, mode, ACLMASK_ANY) != 0)
		return ACLCHECK_OK;
	else
		return ACLCHECK_NO_PRIV;
}

/*
 * Exported routine for checking a user's access privileges to a type
 */
AclResult
pg_type_aclcheck(Oid type_oid, Oid roleid, AclMode mode)
{
    if (pg_type_aclmask(type_oid, roleid, mode, ACLMASK_ANY) != 0)
        return ACLCHECK_OK;
    else
        return ACLCHECK_NO_PRIV;
}

/*
 * Exported routine for checking a user's access privileges to an
 * external protocol
 */
AclResult
pg_extprotocol_aclcheck(Oid ptcid, Oid roleid, AclMode mode)
{
    if (pg_extprotocol_aclmask(ptcid, roleid, mode, ACLMASK_ANY) != 0)
        return ACLCHECK_OK;
    else
        return ACLCHECK_NO_PRIV;
}

/*
 * Ownership check for a relation (specified by OID).
 */
bool
pg_class_ownercheck(Oid class_oid, Oid roleid)
{
	HeapTuple	tuple;
	Oid			ownerId;

	/* Superusers bypass all permission checking. */
	if (superuser_arg(roleid))
		return true;

	tuple = SearchSysCache1(RELOID, ObjectIdGetDatum(class_oid));
	if (!HeapTupleIsValid(tuple))
		ereport(ERROR,
				(errcode(ERRCODE_UNDEFINED_TABLE),
				 errmsg("relation with OID %u does not exist", class_oid)));

	ownerId = ((Form_pg_class) GETSTRUCT(tuple))->relowner;

	ReleaseSysCache(tuple);

	return has_privs_of_role(roleid, ownerId);
}

/*
 * Ownership check for a type (specified by OID).
 */
bool
pg_type_ownercheck(Oid type_oid, Oid roleid)
{
	HeapTuple	tuple;
	Oid			ownerId;

	/* Superusers bypass all permission checking. */
	if (superuser_arg(roleid))
		return true;

	tuple = SearchSysCache1(TYPEOID, ObjectIdGetDatum(type_oid));
	if (!HeapTupleIsValid(tuple))
		ereport(ERROR,
				(errcode(ERRCODE_UNDEFINED_OBJECT),
				 errmsg("type with OID %u does not exist", type_oid)));

	ownerId = ((Form_pg_type) GETSTRUCT(tuple))->typowner;

	ReleaseSysCache(tuple);

	return has_privs_of_role(roleid, ownerId);
}

/*
 * Ownership check for an operator (specified by OID).
 */
bool
pg_oper_ownercheck(Oid oper_oid, Oid roleid)
{
	HeapTuple	tuple;
	Oid			ownerId;

	/* Superusers bypass all permission checking. */
	if (superuser_arg(roleid))
		return true;

	tuple = SearchSysCache1(OPEROID, ObjectIdGetDatum(oper_oid));
	if (!HeapTupleIsValid(tuple))
		ereport(ERROR,
				(errcode(ERRCODE_UNDEFINED_FUNCTION),
				 errmsg("operator with OID %u does not exist", oper_oid)));

	ownerId = ((Form_pg_operator) GETSTRUCT(tuple))->oprowner;

	ReleaseSysCache(tuple);

	return has_privs_of_role(roleid, ownerId);
}

/*
 * Ownership check for a function (specified by OID).
 */
bool
pg_proc_ownercheck(Oid proc_oid, Oid roleid)
{
	HeapTuple	tuple;
	Oid			ownerId;

	/* Superusers bypass all permission checking. */
	if (superuser_arg(roleid))
		return true;

	tuple = SearchSysCache1(PROCOID, ObjectIdGetDatum(proc_oid));
	if (!HeapTupleIsValid(tuple))
		ereport(ERROR,
				(errcode(ERRCODE_UNDEFINED_FUNCTION),
				 errmsg("function with OID %u does not exist", proc_oid)));

	ownerId = ((Form_pg_proc) GETSTRUCT(tuple))->proowner;

	ReleaseSysCache(tuple);

	return has_privs_of_role(roleid, ownerId);
}

/*
 * Ownership check for a procedural language (specified by OID)
 */
bool
pg_language_ownercheck(Oid lan_oid, Oid roleid)
{
	HeapTuple	tuple;
	Oid			ownerId;

	/* Superusers bypass all permission checking. */
	if (superuser_arg(roleid))
		return true;

	tuple = SearchSysCache1(LANGOID, ObjectIdGetDatum(lan_oid));
	if (!HeapTupleIsValid(tuple))
		ereport(ERROR,
				(errcode(ERRCODE_UNDEFINED_FUNCTION),
				 errmsg("language with OID %u does not exist", lan_oid)));

	ownerId = ((Form_pg_language) GETSTRUCT(tuple))->lanowner;

	ReleaseSysCache(tuple);

	return has_privs_of_role(roleid, ownerId);
}

/*
 * Ownership check for a largeobject (specified by OID)
 *
 * This is only used for operations like ALTER LARGE OBJECT that are always
 * relative to SnapshotNow.
 */
bool
pg_largeobject_ownercheck(Oid lobj_oid, Oid roleid)
{
	Relation	pg_lo_meta;
	ScanKeyData entry[1];
	SysScanDesc scan;
	HeapTuple	tuple;
	Oid			ownerId;

	/* Superusers bypass all permission checking. */
	if (superuser_arg(roleid))
		return true;

	/* There's no syscache for pg_largeobject_metadata */
	pg_lo_meta = heap_open(LargeObjectMetadataRelationId,
						   AccessShareLock);

	ScanKeyInit(&entry[0],
				ObjectIdAttributeNumber,
				BTEqualStrategyNumber, F_OIDEQ,
				ObjectIdGetDatum(lobj_oid));

	scan = systable_beginscan(pg_lo_meta,
							  LargeObjectMetadataOidIndexId, true,
							  SnapshotNow, 1, entry);

	tuple = systable_getnext(scan);
	if (!HeapTupleIsValid(tuple))
		ereport(ERROR,
				(errcode(ERRCODE_UNDEFINED_OBJECT),
				 errmsg("large object %u does not exist", lobj_oid)));

	ownerId = ((Form_pg_largeobject_metadata) GETSTRUCT(tuple))->lomowner;

	systable_endscan(scan);
	heap_close(pg_lo_meta, AccessShareLock);

	return has_privs_of_role(roleid, ownerId);
}

/*
 * Ownership check for a namespace (specified by OID).
 */
bool
pg_namespace_ownercheck(Oid nsp_oid, Oid roleid)
{
	HeapTuple	tuple;
	Oid			ownerId;

	/* Superusers bypass all permission checking. */
	if (superuser_arg(roleid))
		return true;

	tuple = SearchSysCache1(NAMESPACEOID, ObjectIdGetDatum(nsp_oid));
	if (!HeapTupleIsValid(tuple))
		ereport(ERROR,
				(errcode(ERRCODE_UNDEFINED_SCHEMA),
				 errmsg("schema with OID %u does not exist", nsp_oid)));

	ownerId = ((Form_pg_namespace) GETSTRUCT(tuple))->nspowner;

	ReleaseSysCache(tuple);

	return has_privs_of_role(roleid, ownerId);
}

/*
 * Ownership check for a tablespace (specified by OID).
 */
bool
pg_tablespace_ownercheck(Oid spc_oid, Oid roleid)
{
	HeapTuple	spctuple;
	Oid			spcowner;

	/* Superusers bypass all permission checking. */
	if (superuser_arg(roleid))
		return true;

	/* Search syscache for pg_tablespace */
	spctuple = SearchSysCache1(TABLESPACEOID, ObjectIdGetDatum(spc_oid));
	if (!HeapTupleIsValid(spctuple))
		ereport(ERROR,
				(errcode(ERRCODE_UNDEFINED_OBJECT),
				 errmsg("tablespace with OID %u does not exist", spc_oid)));

	spcowner = ((Form_pg_tablespace) GETSTRUCT(spctuple))->spcowner;

	ReleaseSysCache(spctuple);

	return has_privs_of_role(roleid, spcowner);
}


/*
 * Ownership check for an operator class (specified by OID).
 */
bool
pg_opclass_ownercheck(Oid opc_oid, Oid roleid)
{
	HeapTuple	tuple;
	Oid			ownerId;

	/* Superusers bypass all permission checking. */
	if (superuser_arg(roleid))
		return true;

	tuple = SearchSysCache1(CLAOID, ObjectIdGetDatum(opc_oid));
	if (!HeapTupleIsValid(tuple))
		ereport(ERROR,
				(errcode(ERRCODE_UNDEFINED_OBJECT),
				 errmsg("operator class with OID %u does not exist",
						opc_oid)));

	ownerId = ((Form_pg_opclass) GETSTRUCT(tuple))->opcowner;

	ReleaseSysCache(tuple);

	return has_privs_of_role(roleid, ownerId);
}

/*
 * Ownership check for an operator family (specified by OID).
 */
bool
pg_opfamily_ownercheck(Oid opf_oid, Oid roleid)
{
	HeapTuple	tuple;
	Oid			ownerId;

	/* Superusers bypass all permission checking. */
	if (superuser_arg(roleid))
		return true;

	tuple = SearchSysCache1(OPFAMILYOID, ObjectIdGetDatum(opf_oid));
	if (!HeapTupleIsValid(tuple))
		ereport(ERROR,
				(errcode(ERRCODE_UNDEFINED_OBJECT),
				 errmsg("operator family with OID %u does not exist",
						opf_oid)));

	ownerId = ((Form_pg_opfamily) GETSTRUCT(tuple))->opfowner;

	ReleaseSysCache(tuple);

	return has_privs_of_role(roleid, ownerId);
}

/*
 * Ownership check for a text search dictionary (specified by OID).
 */
bool
pg_ts_dict_ownercheck(Oid dict_oid, Oid roleid)
{
	HeapTuple	tuple;
	Oid			ownerId;

	/* Superusers bypass all permission checking. */
	if (superuser_arg(roleid))
		return true;

	tuple = SearchSysCache1(TSDICTOID, ObjectIdGetDatum(dict_oid));
	if (!HeapTupleIsValid(tuple))
		ereport(ERROR,
				(errcode(ERRCODE_UNDEFINED_OBJECT),
				 errmsg("text search dictionary with OID %u does not exist",
						dict_oid)));

	ownerId = ((Form_pg_ts_dict) GETSTRUCT(tuple))->dictowner;

	ReleaseSysCache(tuple);

	return has_privs_of_role(roleid, ownerId);
}

/*
 * Ownership check for a text search configuration (specified by OID).
 */
bool
pg_ts_config_ownercheck(Oid cfg_oid, Oid roleid)
{
	HeapTuple	tuple;
	Oid			ownerId;

	/* Superusers bypass all permission checking. */
	if (superuser_arg(roleid))
		return true;

	tuple = SearchSysCache1(TSCONFIGOID, ObjectIdGetDatum(cfg_oid));
	if (!HeapTupleIsValid(tuple))
		ereport(ERROR,
				(errcode(ERRCODE_UNDEFINED_OBJECT),
			   errmsg("text search configuration with OID %u does not exist",
					  cfg_oid)));

	ownerId = ((Form_pg_ts_config) GETSTRUCT(tuple))->cfgowner;

	ReleaseSysCache(tuple);

	return has_privs_of_role(roleid, ownerId);
}

/*
 * Ownership check for a foreign-data wrapper (specified by OID).
 */
bool
pg_foreign_data_wrapper_ownercheck(Oid srv_oid, Oid roleid)
{
	HeapTuple	tuple;
	Oid			ownerId;

	/* Superusers bypass all permission checking. */
	if (superuser_arg(roleid))
		return true;

	tuple = SearchSysCache1(FOREIGNDATAWRAPPEROID, ObjectIdGetDatum(srv_oid));
	if (!HeapTupleIsValid(tuple))
		ereport(ERROR,
				(errcode(ERRCODE_UNDEFINED_OBJECT),
				 errmsg("foreign-data wrapper with OID %u does not exist",
						srv_oid)));

	ownerId = ((Form_pg_foreign_data_wrapper) GETSTRUCT(tuple))->fdwowner;

	ReleaseSysCache(tuple);

	return has_privs_of_role(roleid, ownerId);
}

/*
 * Ownership check for a foreign server (specified by OID).
 */
bool
pg_foreign_server_ownercheck(Oid srv_oid, Oid roleid)
{
	HeapTuple	tuple;
	Oid			ownerId;

	/* Superusers bypass all permission checking. */
	if (superuser_arg(roleid))
		return true;

	tuple = SearchSysCache1(FOREIGNSERVEROID, ObjectIdGetDatum(srv_oid));
	if (!HeapTupleIsValid(tuple))
		ereport(ERROR,
				(errcode(ERRCODE_UNDEFINED_OBJECT),
				 errmsg("foreign server with OID %u does not exist",
						srv_oid)));

	ownerId = ((Form_pg_foreign_server) GETSTRUCT(tuple))->srvowner;

	ReleaseSysCache(tuple);

	return has_privs_of_role(roleid, ownerId);
}

/*
 * Ownership check for an event trigger (specified by OID).
 */
bool
pg_event_trigger_ownercheck(Oid et_oid, Oid roleid)
{
	HeapTuple	tuple;
	Oid			ownerId;

	/* Superusers bypass all permission checking. */
	if (superuser_arg(roleid))
		return true;

	tuple = SearchSysCache1(EVENTTRIGGEROID, ObjectIdGetDatum(et_oid));
	if (!HeapTupleIsValid(tuple))
		ereport(ERROR,
				(errcode(ERRCODE_UNDEFINED_OBJECT),
				 errmsg("event trigger with OID %u does not exist",
						et_oid)));

	ownerId = ((Form_pg_event_trigger) GETSTRUCT(tuple))->evtowner;

	ReleaseSysCache(tuple);

	return has_privs_of_role(roleid, ownerId);
}

/*
 * Ownership check for a database (specified by OID).
 */
bool
pg_database_ownercheck(Oid db_oid, Oid roleid)
{
	HeapTuple	tuple;
	Oid			dba;

	/* Superusers bypass all permission checking. */
	if (superuser_arg(roleid))
		return true;

	tuple = SearchSysCache1(DATABASEOID, ObjectIdGetDatum(db_oid));
	if (!HeapTupleIsValid(tuple))
		ereport(ERROR,
				(errcode(ERRCODE_UNDEFINED_DATABASE),
				 errmsg("database with OID %u does not exist", db_oid)));

	dba = ((Form_pg_database) GETSTRUCT(tuple))->datdba;

	ReleaseSysCache(tuple);

	return has_privs_of_role(roleid, dba);
}

/*
 * Ownership check for a collation (specified by OID).
 */
bool
pg_collation_ownercheck(Oid coll_oid, Oid roleid)
{
	HeapTuple	tuple;
	Oid			ownerId;

	/* Superusers bypass all permission checking. */
	if (superuser_arg(roleid))
		return true;

	tuple = SearchSysCache1(COLLOID, ObjectIdGetDatum(coll_oid));
	if (!HeapTupleIsValid(tuple))
		ereport(ERROR,
				(errcode(ERRCODE_UNDEFINED_OBJECT),
				 errmsg("collation with OID %u does not exist", coll_oid)));

	ownerId = ((Form_pg_collation) GETSTRUCT(tuple))->collowner;

	ReleaseSysCache(tuple);

	return has_privs_of_role(roleid, ownerId);
}

/*
 * Ownership check for a conversion (specified by OID).
 */
bool
pg_conversion_ownercheck(Oid conv_oid, Oid roleid)
{
	HeapTuple	tuple;
	Oid			ownerId;

	/* Superusers bypass all permission checking. */
	if (superuser_arg(roleid))
		return true;

	tuple = SearchSysCache1(CONVOID, ObjectIdGetDatum(conv_oid));
	if (!HeapTupleIsValid(tuple))
		ereport(ERROR,
				(errcode(ERRCODE_UNDEFINED_OBJECT),
				 errmsg("conversion with OID %u does not exist", conv_oid)));

	ownerId = ((Form_pg_conversion) GETSTRUCT(tuple))->conowner;

	ReleaseSysCache(tuple);

	return has_privs_of_role(roleid, ownerId);
}

/*
 * Ownership check for an extension (specified by OID).
 */
bool
pg_extension_ownercheck(Oid ext_oid, Oid roleid)
{
	Relation	pg_extension;
	ScanKeyData entry[1];
	SysScanDesc scan;
	HeapTuple	tuple;
	Oid			ownerId;

	/* Superusers bypass all permission checking. */
	if (superuser_arg(roleid))
		return true;

	/* There's no syscache for pg_extension, so do it the hard way */
	pg_extension = heap_open(ExtensionRelationId, AccessShareLock);

	ScanKeyInit(&entry[0],
				ObjectIdAttributeNumber,
				BTEqualStrategyNumber, F_OIDEQ,
				ObjectIdGetDatum(ext_oid));

	scan = systable_beginscan(pg_extension,
							  ExtensionOidIndexId, true,
							  SnapshotNow, 1, entry);

	tuple = systable_getnext(scan);
	if (!HeapTupleIsValid(tuple))
		ereport(ERROR,
				(errcode(ERRCODE_UNDEFINED_OBJECT),
				 errmsg("extension with OID %u does not exist", ext_oid)));

	ownerId = ((Form_pg_extension) GETSTRUCT(tuple))->extowner;

	systable_endscan(scan);
	heap_close(pg_extension, AccessShareLock);

	return has_privs_of_role(roleid, ownerId);
}

/*
 * Ownership check for an external protocol (specified by OID).
 */
bool
pg_extprotocol_ownercheck(Oid protOid, Oid roleid)
{
	Relation	pg_extprotocol;
	ScanKeyData entry[1];
	SysScanDesc scan;
	HeapTuple	eptuple;
	Oid			ownerId;

	/* Superusers bypass all permission checking. */
	if (superuser_arg(roleid))
		return true;

	/* There's no syscache on pg_extprotocol, so must look the hard way */
	pg_extprotocol = heap_open(ExtprotocolRelationId, AccessShareLock);
	ScanKeyInit(&entry[0],
				ObjectIdAttributeNumber,
				BTEqualStrategyNumber, F_OIDEQ,
				ObjectIdGetDatum(protOid));
	scan = systable_beginscan(pg_extprotocol, ExtprotocolOidIndexId, true,
							  SnapshotNow, 1, entry);

	eptuple = systable_getnext(scan);

	if (!HeapTupleIsValid(eptuple))
		ereport(ERROR,
				(errcode(ERRCODE_UNDEFINED_OBJECT),
				 errmsg("external protocol with OID %u does not exist", protOid)));

	ownerId = ((Form_pg_extprotocol) GETSTRUCT(eptuple))->ptcowner;

	systable_endscan(scan);
	heap_close(pg_extprotocol, AccessShareLock);

	return has_privs_of_role(roleid, ownerId);
}

/*
 * Check whether specified role has CREATEROLE privilege (or is a superuser)
 *
 * Note: roles do not have owners per se; instead we use this test in
 * places where an ownership-like permissions test is needed for a role.
 * Be sure to apply it to the role trying to do the operation, not the
 * role being operated on!	Also note that this generally should not be
 * considered enough privilege if the target role is a superuser.
 * (We don't handle that consideration here because we want to give a
 * separate error message for such cases, so the caller has to deal with it.)
 */
bool
has_createrole_privilege(Oid roleid)
{
	bool		result = false;
	HeapTuple	utup;

	/* Superusers bypass all permission checking. */
	if (superuser_arg(roleid))
		return true;

	utup = SearchSysCache1(AUTHOID, ObjectIdGetDatum(roleid));
	if (HeapTupleIsValid(utup))
	{
		result = ((Form_pg_authid) GETSTRUCT(utup))->rolcreaterole;
		ReleaseSysCache(utup);
	}
	return result;
}

/*
 * Fetch pg_default_acl entry for given role, namespace and object type
 * (object type must be given in pg_default_acl's encoding).
 * Returns NULL if no such entry.
 */
static Acl *
get_default_acl_internal(Oid roleId, Oid nsp_oid, char objtype)
{
	Acl		   *result = NULL;
	HeapTuple	tuple;

	tuple = SearchSysCache3(DEFACLROLENSPOBJ,
							ObjectIdGetDatum(roleId),
							ObjectIdGetDatum(nsp_oid),
							CharGetDatum(objtype));

	if (HeapTupleIsValid(tuple))
	{
		Datum		aclDatum;
		bool		isNull;

		aclDatum = SysCacheGetAttr(DEFACLROLENSPOBJ, tuple,
								   Anum_pg_default_acl_defaclacl,
								   &isNull);
		if (!isNull)
			result = DatumGetAclPCopy(aclDatum);
		ReleaseSysCache(tuple);
	}

	return result;
}

/*
 * Get default permissions for newly created object within given schema
 *
 * Returns NULL if built-in system defaults should be used
 */
Acl *
get_user_default_acl(GrantObjectType objtype, Oid ownerId, Oid nsp_oid)
{
	Acl		   *result;
	Acl		   *glob_acl;
	Acl		   *schema_acl;
	Acl		   *def_acl;
	char		defaclobjtype;

	/*
	 * Use NULL during bootstrap, since pg_default_acl probably isn't there
	 * yet.
	 */
	if (IsBootstrapProcessingMode())
		return NULL;

	/* Check if object type is supported in pg_default_acl */
	switch (objtype)
	{
		case ACL_OBJECT_RELATION:
			defaclobjtype = DEFACLOBJ_RELATION;
			break;

		case ACL_OBJECT_SEQUENCE:
			defaclobjtype = DEFACLOBJ_SEQUENCE;
			break;

		case ACL_OBJECT_FUNCTION:
			defaclobjtype = DEFACLOBJ_FUNCTION;
			break;

		case ACL_OBJECT_TYPE:
			defaclobjtype = DEFACLOBJ_TYPE;
			break;

		default:
			return NULL;
	}

	/* Look up the relevant pg_default_acl entries */
	glob_acl = get_default_acl_internal(ownerId, InvalidOid, defaclobjtype);
	schema_acl = get_default_acl_internal(ownerId, nsp_oid, defaclobjtype);

	/* Quick out if neither entry exists */
	if (glob_acl == NULL && schema_acl == NULL)
		return NULL;

	/* We need to know the hard-wired default value, too */
	def_acl = acldefault(objtype, ownerId);

	/* If there's no global entry, substitute the hard-wired default */
	if (glob_acl == NULL)
		glob_acl = def_acl;

	/* Merge in any per-schema privileges */
	result = aclmerge(glob_acl, schema_acl, ownerId);

	/*
	 * For efficiency, we want to return NULL if the result equals default.
	 * This requires sorting both arrays to get an accurate comparison.
	 */
	aclitemsort(result);
	aclitemsort(def_acl);
	if (aclequal(result, def_acl))
		result = NULL;

	return result;
}<|MERGE_RESOLUTION|>--- conflicted
+++ resolved
@@ -27,6 +27,7 @@
 #include "catalog/heap.h"
 #include "catalog/indexing.h"
 #include "catalog/objectaccess.h"
+#include "catalog/oid_dispatch.h"
 #include "catalog/pg_authid.h"
 #include "catalog/pg_collation.h"
 #include "catalog/pg_conversion.h"
@@ -60,6 +61,7 @@
 #include "parser/parse_type.h"
 #include "utils/acl.h"
 #include "utils/builtins.h"
+#include "utils/catcache.h"
 #include "utils/fmgroids.h"
 #include "utils/lsyscache.h"
 #include "utils/rel.h"
@@ -294,16 +296,13 @@
 		case ACL_KIND_FOREIGN_SERVER:
 			whole_mask = ACL_ALL_RIGHTS_FOREIGN_SERVER;
 			break;
-<<<<<<< HEAD
 		case ACL_KIND_EXTPROTOCOL:
 			whole_mask = ACL_ALL_RIGHTS_EXTPROTOCOL;
 			break;
-=======
 		case ACL_KIND_EVENT_TRIGGER:
 			elog(ERROR, "grantable rights not supported for event triggers");
 			/* not reached, but keep compiler quiet */
 			return ACL_NO_RIGHTS;
->>>>>>> e472b921
 		case ACL_KIND_TYPE:
 			whole_mask = ACL_ALL_RIGHTS_TYPE;
 			break;
@@ -4026,15 +4025,12 @@
 			return pg_foreign_data_wrapper_aclmask(table_oid, roleid, mask, how);
 		case ACL_KIND_FOREIGN_SERVER:
 			return pg_foreign_server_aclmask(table_oid, roleid, mask, how);
-<<<<<<< HEAD
 		case ACL_KIND_EXTPROTOCOL:
 			return pg_extprotocol_aclmask(table_oid, roleid, mask, how);
-=======
 		case ACL_KIND_EVENT_TRIGGER:
 			elog(ERROR, "grantable rights not supported for event triggers");
 			/* not reached, but keep compiler quiet */
 			return ACL_NO_RIGHTS;
->>>>>>> e472b921
 		case ACL_KIND_TYPE:
 			return pg_type_aclmask(table_oid, roleid, mask, how);
 		default:
