--- conflicted
+++ resolved
@@ -2,11 +2,7 @@
 #
 # Makefile for backend/catalog
 #
-<<<<<<< HEAD
 # src/backend/catalog/Makefile
-=======
-# $PostgreSQL: pgsql/src/backend/catalog/Makefile,v 1.66 2008/02/19 10:30:07 petere Exp $
->>>>>>> 0f855d62
 #
 #-------------------------------------------------------------------------
 
@@ -116,11 +112,7 @@
 
 # postgres_bki_srcs is in the distribution tarball, so it is not cleaned here.
 clean:
-<<<<<<< HEAD
-	rm -f SUBSYS.o $(OBJS) $(BKIFILES)
+	rm -f $(BKIFILES)
 
 maintainer-clean: clean
-	rm -f postgres_bki_srcs
-=======
-	rm -f $(BKIFILES)
->>>>>>> 0f855d62
+	rm -f postgres_bki_srcs