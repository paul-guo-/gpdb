--- conflicted
+++ resolved
@@ -52,8 +52,7 @@
 	pg_ts_parser.h pg_ts_template.h pg_extension.h \
 	pg_foreign_data_wrapper.h pg_foreign_server.h pg_user_mapping.h \
 	pg_foreign_table.h \
-<<<<<<< HEAD
-	pg_default_acl.h pg_seclabel.h pg_collation.h \
+	pg_default_acl.h pg_seclabel.h pg_shseclabel.h pg_collation.h pg_range.h \
 	pg_resqueue.h pg_resqueuecapability.h pg_resourcetype.h \
 	pg_resgroup.h pg_resgroupcapability.h \
 	gp_configuration_history.h gp_id.h gp_policy.h gp_version.h \
@@ -68,9 +67,6 @@
 	pg_partition_encoding.h \
 	pg_type_encoding.h \
 	pg_stat_last_operation.h pg_stat_last_shoperation.h \
-=======
-	pg_default_acl.h pg_seclabel.h pg_shseclabel.h pg_collation.h pg_range.h \
->>>>>>> 80edfd76
 	toasting.h indexing.h \
     )
 
@@ -90,7 +86,6 @@
 
 schemapg.h: postgres.bki ;
 
-<<<<<<< HEAD
 # In Greenplum, contents of the pg_proc catalog is in two files, pg_proc.h
 # and pg_proc_gp.h. Combine them into a single file, so that genbki.pl can
 # process it.
@@ -100,17 +95,13 @@
 $(CATALOG_JSON): process_foreign_keys.pl $(POSTGRES_BKI_SRCS) $(top_srcdir)/src/include/catalog/catversion.h
 	cat $(POSTGRES_BKI_SRCS) $(top_srcdir)/src/include/catalog/catversion.h | $(PERL) process_foreign_keys.pl > $@
 
-postgres.bki: genbki.pl Catalog.pm $(POSTGRES_BKI_SRCS)
-	$(PERL) -I $(catalogdir) $< $(pg_includes) --set-version=$(PG_MAJORVERSION) $(POSTGRES_BKI_SRCS)
-=======
 # Technically, this should depend on Makefile.global, but then
 # postgres.bki would need to be rebuilt after every configure run,
 # even in distribution tarballs.  So this is cheating a bit, but it
 # will achieve the goal of updating the version number when it
 # changes.
 postgres.bki: genbki.pl Catalog.pm $(POSTGRES_BKI_SRCS) $(top_srcdir)/configure
-	$(PERL) -I $(catalogdir) $< $(pg_includes) --set-version=$(MAJORVERSION) $(POSTGRES_BKI_SRCS)
->>>>>>> 80edfd76
+	$(PERL) -I $(catalogdir) $< $(pg_includes) --set-version=$(PG_MAJORVERSION) $(POSTGRES_BKI_SRCS)
 
 .PHONY: install-data
 install-data: $(BKIFILES) installdirs
