/*-------------------------------------------------------------------------
 *
 * storage.c
 *	  code to create and destroy physical storage for relations
 *
 * Portions Copyright (c) 1996-2011, PostgreSQL Global Development Group
 * Portions Copyright (c) 1994, Regents of the University of California
 *
 *
 * IDENTIFICATION
 *	  src/backend/catalog/storage.c
 *
 * NOTES
 *	  Some of this code used to be in storage/smgr/smgr.c, and the
 *	  function names still reflect that.
 *
 *-------------------------------------------------------------------------
 */

#include "postgres.h"

#include "access/visibilitymap.h"
#include "access/xact.h"
#include "access/xlogutils.h"
#include "catalog/catalog.h"
#include "catalog/storage.h"
#include "storage/freespace.h"
#include "storage/smgr.h"
#include "utils/memutils.h"
#include "utils/rel.h"

/*
 * We keep a list of all relations (represented as RelFileNode values)
 * that have been created or deleted in the current transaction.  When
 * a relation is created, we create the physical file immediately, but
 * remember it so that we can delete the file again if the current
 * transaction is aborted.  Conversely, a deletion request is NOT
 * executed immediately, but is just entered in the list.  When and if
 * the transaction commits, we can delete the physical file.
 *
 * To handle subtransactions, every entry is marked with its transaction
 * nesting level.  At subtransaction commit, we reassign the subtransaction's
 * entries to the parent nesting level.  At subtransaction abort, we can
 * immediately execute the abort-time actions for all entries of the current
 * nesting level.
 *
 * NOTE: the list is kept in TopMemoryContext to be sure it won't disappear
 * unbetimes.  It'd probably be OK to keep it in TopTransactionContext,
 * but I'm being paranoid.
 */

typedef struct PendingRelDelete
{
	RelFileNode relnode;		/* relation that may need to be deleted */
<<<<<<< HEAD
	bool		isLocalBuf;		/* is it a temporary relation, in local buffers? */
=======
	BackendId	backend;		/* InvalidBackendId if not a temp rel */
>>>>>>> a4bebdd9
	bool		atCommit;		/* T=delete at commit; F=delete at abort */
	int			nestLevel;		/* xact nesting level of request */
	struct PendingRelDelete *next;		/* linked-list link */
} PendingRelDelete;

static PendingRelDelete *pendingDeletes = NULL; /* head of linked list */

/*
 * Declarations for smgr-related XLOG records
 *
 * Note: we log file creation and truncation here, but logging of deletion
 * actions is handled by xact.c, because it is part of transaction commit.
 */

/* XLOG gives us high 4 bits */
#define XLOG_SMGR_CREATE	0x10
#define XLOG_SMGR_TRUNCATE	0x20

typedef struct xl_smgr_create
{
	RelFileNode rnode;
	ForkNumber	forkNum;
} xl_smgr_create;

typedef struct xl_smgr_truncate
{
	BlockNumber blkno;
	RelFileNode rnode;
} xl_smgr_truncate;


/*
 * RelationCreateStorage
 *		Create physical storage for a relation.
 *
 * Create the underlying disk file storage for the relation. This only
 * creates the main fork; additional forks are created lazily by the
 * modules that need them.
 *
 * This function is transactional. The creation is WAL-logged, and if the
 * transaction aborts later on, the storage will be destroyed.
 */
void
<<<<<<< HEAD
RelationCreateStorage(RelFileNode rnode, bool isLocalBuf)
=======
RelationCreateStorage(RelFileNode rnode, char relpersistence)
>>>>>>> a4bebdd9
{
	PendingRelDelete *pending;
	SMgrRelation srel;
	BackendId	backend;
	bool		needs_wal;

<<<<<<< HEAD
	srel = smgropen(rnode);
	smgrcreate(srel, MAIN_FORKNUM, false);

	if (!isLocalBuf)
=======
	switch (relpersistence)
>>>>>>> a4bebdd9
	{
		case RELPERSISTENCE_TEMP:
			backend = MyBackendId;
			needs_wal = false;
			break;
		case RELPERSISTENCE_UNLOGGED:
			backend = InvalidBackendId;
			needs_wal = false;
			break;
		case RELPERSISTENCE_PERMANENT:
			backend = InvalidBackendId;
			needs_wal = true;
			break;
		default:
			elog(ERROR, "invalid relpersistence: %c", relpersistence);
			return;				/* placate compiler */
	}

	srel = smgropen(rnode, backend);
	smgrcreate(srel, MAIN_FORKNUM, false);

	if (needs_wal)
		log_smgrcreate(&srel->smgr_rnode.node, MAIN_FORKNUM);

	/* Add the relation to the list of stuff to delete at abort */
	pending = (PendingRelDelete *)
		MemoryContextAlloc(TopMemoryContext, sizeof(PendingRelDelete));
	pending->relnode = rnode;
<<<<<<< HEAD
	pending->isLocalBuf = isLocalBuf;
=======
	pending->backend = backend;
>>>>>>> a4bebdd9
	pending->atCommit = false;	/* delete if abort */
	pending->nestLevel = GetCurrentTransactionNestLevel();
	pending->next = pendingDeletes;
	pendingDeletes = pending;
}

/*
 * Perform XLogInsert of a XLOG_SMGR_CREATE record to WAL.
 */
void
log_smgrcreate(RelFileNode *rnode, ForkNumber forkNum)
{
	xl_smgr_create xlrec;
	XLogRecData rdata;

	/*
	 * Make an XLOG entry reporting the file creation.
	 */
	xlrec.rnode = *rnode;
	xlrec.forkNum = forkNum;

	rdata.data = (char *) &xlrec;
	rdata.len = sizeof(xlrec);
	rdata.buffer = InvalidBuffer;
	rdata.next = NULL;

	XLogInsert(RM_SMGR_ID, XLOG_SMGR_CREATE, &rdata);
}

/*
 * RelationDropStorage
 *		Schedule unlinking of physical storage at transaction commit.
 */
void
RelationDropStorage(Relation rel)
{
	PendingRelDelete *pending;

	/* Add the relation to the list of stuff to delete at commit */
	pending = (PendingRelDelete *)
		MemoryContextAlloc(TopMemoryContext, sizeof(PendingRelDelete));
	pending->relnode = rel->rd_node;
<<<<<<< HEAD
	pending->isLocalBuf = rel->rd_isLocalBuf;
=======
	pending->backend = rel->rd_backend;
>>>>>>> a4bebdd9
	pending->atCommit = true;	/* delete if commit */
	pending->nestLevel = GetCurrentTransactionNestLevel();
	pending->next = pendingDeletes;
	pendingDeletes = pending;

	/*
	 * NOTE: if the relation was created in this transaction, it will now be
	 * present in the pending-delete list twice, once with atCommit true and
	 * once with atCommit false.  Hence, it will be physically deleted at end
	 * of xact in either case (and the other entry will be ignored by
	 * smgrDoPendingDeletes, so no error will occur).  We could instead remove
	 * the existing list entry and delete the physical file immediately, but
	 * for now I'll keep the logic simple.
	 */

	RelationCloseSmgr(rel);
}

/*
 * RelationPreserveStorage
 *		Mark a relation as not to be deleted after all.
 *
 * We need this function because relation mapping changes are committed
 * separately from commit of the whole transaction, so it's still possible
 * for the transaction to abort after the mapping update is done.
 * When a new physical relation is installed in the map, it would be
 * scheduled for delete-on-abort, so we'd delete it, and be in trouble.
 * The relation mapper fixes this by telling us to not delete such relations
 * after all as part of its commit.
 *
 * No-op if the relation is not among those scheduled for deletion.
 */
void
RelationPreserveStorage(RelFileNode rnode)
{
	PendingRelDelete *pending;
	PendingRelDelete *prev;
	PendingRelDelete *next;

	prev = NULL;
	for (pending = pendingDeletes; pending != NULL; pending = next)
	{
		next = pending->next;
		if (RelFileNodeEquals(rnode, pending->relnode))
		{
			/* we should only find delete-on-abort entries, else trouble */
			if (pending->atCommit)
				elog(ERROR, "cannot preserve a delete-on-commit relation");
			/* unlink and delete list entry */
			if (prev)
				prev->next = next;
			else
				pendingDeletes = next;
			pfree(pending);
			/* prev does not change */
		}
		else
		{
			/* unrelated entry, don't touch it */
			prev = pending;
		}
	}
}

/*
 * RelationTruncate
 *		Physically truncate a relation to the specified number of blocks.
 *
 * This includes getting rid of any buffers for the blocks that are to be
 * dropped.
 */
void
RelationTruncate(Relation rel, BlockNumber nblocks)
{
	bool		fsm;
	bool		vm;

	/* Open it at the smgr level if not already done */
	RelationOpenSmgr(rel);

	/*
	 * Make sure smgr_targblock etc aren't pointing somewhere past new end
	 */
	rel->rd_smgr->smgr_targblock = InvalidBlockNumber;
	rel->rd_smgr->smgr_fsm_nblocks = InvalidBlockNumber;
	rel->rd_smgr->smgr_vm_nblocks = InvalidBlockNumber;

	/* Truncate the FSM first if it exists */
	fsm = smgrexists(rel->rd_smgr, FSM_FORKNUM);
	if (fsm)
		FreeSpaceMapTruncateRel(rel, nblocks);

	/* Truncate the visibility map too if it exists. */
	vm = smgrexists(rel->rd_smgr, VISIBILITYMAP_FORKNUM);
	if (vm)
		visibilitymap_truncate(rel, nblocks);

	/*
	 * We WAL-log the truncation before actually truncating, which means
	 * trouble if the truncation fails. If we then crash, the WAL replay
	 * likely isn't going to succeed in the truncation either, and cause a
	 * PANIC. It's tempting to put a critical section here, but that cure
	 * would be worse than the disease. It would turn a usually harmless
	 * failure to truncate, that might spell trouble at WAL replay, into a
	 * certain PANIC.
	 */
	if (RelationNeedsWAL(rel))
	{
		/*
		 * Make an XLOG entry reporting the file truncation.
		 */
		XLogRecPtr	lsn;
		XLogRecData rdata;
		xl_smgr_truncate xlrec;

		xlrec.blkno = nblocks;
		xlrec.rnode = rel->rd_node;

		rdata.data = (char *) &xlrec;
		rdata.len = sizeof(xlrec);
		rdata.buffer = InvalidBuffer;
		rdata.next = NULL;

		lsn = XLogInsert(RM_SMGR_ID, XLOG_SMGR_TRUNCATE, &rdata);

		/*
		 * Flush, because otherwise the truncation of the main relation might
		 * hit the disk before the WAL record, and the truncation of the FSM
		 * or visibility map. If we crashed during that window, we'd be left
		 * with a truncated heap, but the FSM or visibility map would still
		 * contain entries for the non-existent heap pages.
		 */
		if (fsm || vm)
			XLogFlush(lsn);
	}

	/* Do the real work */
<<<<<<< HEAD
	smgrtruncate(rel->rd_smgr, MAIN_FORKNUM, nblocks, rel->rd_isLocalBuf);
=======
	smgrtruncate(rel->rd_smgr, MAIN_FORKNUM, nblocks);
>>>>>>> a4bebdd9
}

/*
 *	smgrDoPendingDeletes() -- Take care of relation deletes at end of xact.
 *
 * This also runs when aborting a subxact; we want to clean up a failed
 * subxact immediately.
 *
 * Note: It's possible that we're being asked to remove a relation that has
 * no physical storage in any fork. In particular, it's possible that we're
 * cleaning up an old temporary relation for which RemovePgTempFiles has
 * already recovered the physical storage.
 */
void
smgrDoPendingDeletes(bool isCommit)
{
	int			nestLevel = GetCurrentTransactionNestLevel();
	PendingRelDelete *pending;
	PendingRelDelete *prev;
	PendingRelDelete *next;

	prev = NULL;
	for (pending = pendingDeletes; pending != NULL; pending = next)
	{
		next = pending->next;
		if (pending->nestLevel < nestLevel)
		{
			/* outer-level entries should not be processed yet */
			prev = pending;
		}
		else
		{
			/* unlink list entry first, so we don't retry on failure */
			if (prev)
				prev->next = next;
			else
				pendingDeletes = next;
			/* do deletion if called for */
			if (pending->atCommit == isCommit)
			{
				SMgrRelation srel;
				int			i;

				srel = smgropen(pending->relnode, pending->backend);
				for (i = 0; i <= MAX_FORKNUM; i++)
				{
<<<<<<< HEAD
					smgrdounlink(srel,
								 i,
								 pending->isLocalBuf,
								 false);
=======
					if (smgrexists(srel, i))
						smgrdounlink(srel, i, false);
>>>>>>> a4bebdd9
				}
				smgrclose(srel);
			}
			/* must explicitly free the list entry */
			pfree(pending);
			/* prev does not change */
		}
	}
}

/*
 * smgrGetPendingDeletes() -- Get a list of non-temp relations to be deleted.
 *
 * The return value is the number of relations scheduled for termination.
 * *ptr is set to point to a freshly-palloc'd array of RelFileNodes.
 * If there are no relations to be deleted, *ptr is set to NULL.
 *
 * Only non-temporary relations are included in the returned list.	This is OK
 * because the list is used only in contexts where temporary relations don't
 * matter: we're either writing to the two-phase state file (and transactions
 * that have touched temp tables can't be prepared) or we're writing to xlog
 * (and all temporary files will be zapped if we restart anyway, so no need
 * for redo to do it also).
 *
 * Note that the list does not include anything scheduled for termination
 * by upper-level transactions.
 */
int
smgrGetPendingDeletes(bool forCommit, RelFileNode **ptr)
{
	int			nestLevel = GetCurrentTransactionNestLevel();
	int			nrels;
	RelFileNode *rptr;
	PendingRelDelete *pending;

	nrels = 0;
	for (pending = pendingDeletes; pending != NULL; pending = pending->next)
	{
		if (pending->nestLevel >= nestLevel && pending->atCommit == forCommit
			&& pending->backend == InvalidBackendId)
			nrels++;
	}
	if (nrels == 0)
	{
		*ptr = NULL;
		return 0;
	}
	rptr = (RelFileNode *) palloc(nrels * sizeof(RelFileNode));
	*ptr = rptr;
	for (pending = pendingDeletes; pending != NULL; pending = pending->next)
	{
		if (pending->nestLevel >= nestLevel && pending->atCommit == forCommit
			&& pending->backend == InvalidBackendId)
		{
			*rptr = pending->relnode;
			rptr++;
		}
<<<<<<< HEAD
		if (haveNonTemp && !pending->isLocalBuf)
			*haveNonTemp = true;
=======
>>>>>>> a4bebdd9
	}
	return nrels;
}

/*
 *	PostPrepare_smgr -- Clean up after a successful PREPARE
 *
 * What we have to do here is throw away the in-memory state about pending
 * relation deletes.  It's all been recorded in the 2PC state file and
 * it's no longer smgr's job to worry about it.
 */
void
PostPrepare_smgr(void)
{
	PendingRelDelete *pending;
	PendingRelDelete *next;

	for (pending = pendingDeletes; pending != NULL; pending = next)
	{
		next = pending->next;
		pendingDeletes = next;
		/* must explicitly free the list entry */
		pfree(pending);
	}
}


/*
 * AtSubCommit_smgr() --- Take care of subtransaction commit.
 *
 * Reassign all items in the pending-deletes list to the parent transaction.
 */
void
AtSubCommit_smgr(void)
{
	int			nestLevel = GetCurrentTransactionNestLevel();
	PendingRelDelete *pending;

	for (pending = pendingDeletes; pending != NULL; pending = pending->next)
	{
		if (pending->nestLevel >= nestLevel)
			pending->nestLevel = nestLevel - 1;
	}
}

/*
 * AtSubAbort_smgr() --- Take care of subtransaction abort.
 *
 * Delete created relations and forget about deleted relations.
 * We can execute these operations immediately because we know this
 * subtransaction will not commit.
 */
void
AtSubAbort_smgr(void)
{
	smgrDoPendingDeletes(false);
}

void
smgr_redo(XLogRecPtr beginLoc, XLogRecPtr lsn, XLogRecord *record)
{
	uint8		info = record->xl_info & ~XLR_INFO_MASK;

	/* Backup blocks are not used in smgr records */
	Assert(!(record->xl_info & XLR_BKP_BLOCK_MASK));

	if (info == XLOG_SMGR_CREATE)
	{
		xl_smgr_create *xlrec = (xl_smgr_create *) XLogRecGetData(record);
		SMgrRelation reln;

		reln = smgropen(xlrec->rnode, InvalidBackendId);
		smgrcreate(reln, xlrec->forkNum, true);
	}
	else if (info == XLOG_SMGR_TRUNCATE)
	{
		xl_smgr_truncate *xlrec = (xl_smgr_truncate *) XLogRecGetData(record);
		SMgrRelation reln;
		Relation	rel;

		reln = smgropen(xlrec->rnode, InvalidBackendId);

		/*
		 * Forcibly create relation if it doesn't exist (which suggests that
		 * it was dropped somewhere later in the WAL sequence).  As in
		 * XLogOpenRelation, we prefer to recreate the rel and replay the log
		 * as best we can until the drop is seen.
		 */
		smgrcreate(reln, MAIN_FORKNUM, true);

<<<<<<< HEAD
		/*
		 * Before we perform the truncation, update minimum recovery point
		 * to cover this WAL record. Once the relation is truncated, there's
		 * no going back. The buffer manager enforces the WAL-first rule
		 * for normal updates to relation files, so that the minimum recovery
		 * point is always updated before the corresponding change in the
		 * data file is flushed to disk. We have to do the same manually
		 * here.
		 *
		 * Doing this before the truncation means that if the truncation fails
		 * for some reason, you cannot start up the system even after restart,
		 * until you fix the underlying situation so that the truncation will
		 * succeed. Alternatively, we could update the minimum recovery point
		 * after truncation, but that would leave a small window where the
		 * WAL-first rule could be violated.
		 */
		XLogFlush(lsn);

		smgrtruncate(reln, MAIN_FORKNUM, xlrec->blkno, false);
=======
		smgrtruncate(reln, MAIN_FORKNUM, xlrec->blkno);
>>>>>>> a4bebdd9

		/* Also tell xlogutils.c about it */
		XLogTruncateRelation(xlrec->rnode, MAIN_FORKNUM, xlrec->blkno);

		/* Truncate FSM and VM too */
		rel = CreateFakeRelcacheEntry(xlrec->rnode);

		if (smgrexists(reln, FSM_FORKNUM))
			FreeSpaceMapTruncateRel(rel, xlrec->blkno);
		if (smgrexists(reln, VISIBILITYMAP_FORKNUM))
			visibilitymap_truncate(rel, xlrec->blkno);

		FreeFakeRelcacheEntry(rel);
	}
	else
		elog(PANIC, "smgr_redo: unknown op code %u", info);
}

void
smgr_desc(StringInfo buf, XLogRecPtr beginLoc, XLogRecord *record)
{
	uint8           info = record->xl_info & ~XLR_INFO_MASK;
	char            *rec = XLogRecGetData(record);

	if (info == XLOG_SMGR_CREATE)
	{
		xl_smgr_create *xlrec = (xl_smgr_create *) rec;
		char	   *path = relpathperm(xlrec->rnode, xlrec->forkNum);

		appendStringInfo(buf, "file create: %s", path);
		pfree(path);
	}
	else if (info == XLOG_SMGR_TRUNCATE)
	{
		xl_smgr_truncate *xlrec = (xl_smgr_truncate *) rec;
		char	   *path = relpathperm(xlrec->rnode, MAIN_FORKNUM);

		appendStringInfo(buf, "file truncate: %s to %u blocks", path,
						 xlrec->blkno);
		pfree(path);
	}
	else
		appendStringInfo(buf, "UNKNOWN");
}<|MERGE_RESOLUTION|>--- conflicted
+++ resolved
@@ -52,11 +52,7 @@
 typedef struct PendingRelDelete
 {
 	RelFileNode relnode;		/* relation that may need to be deleted */
-<<<<<<< HEAD
-	bool		isLocalBuf;		/* is it a temporary relation, in local buffers? */
-=======
 	BackendId	backend;		/* InvalidBackendId if not a temp rel */
->>>>>>> a4bebdd9
 	bool		atCommit;		/* T=delete at commit; F=delete at abort */
 	int			nestLevel;		/* xact nesting level of request */
 	struct PendingRelDelete *next;		/* linked-list link */
@@ -100,28 +96,17 @@
  * transaction aborts later on, the storage will be destroyed.
  */
 void
-<<<<<<< HEAD
-RelationCreateStorage(RelFileNode rnode, bool isLocalBuf)
-=======
 RelationCreateStorage(RelFileNode rnode, char relpersistence)
->>>>>>> a4bebdd9
 {
 	PendingRelDelete *pending;
 	SMgrRelation srel;
 	BackendId	backend;
 	bool		needs_wal;
 
-<<<<<<< HEAD
-	srel = smgropen(rnode);
-	smgrcreate(srel, MAIN_FORKNUM, false);
-
-	if (!isLocalBuf)
-=======
 	switch (relpersistence)
->>>>>>> a4bebdd9
 	{
 		case RELPERSISTENCE_TEMP:
-			backend = MyBackendId;
+			backend = TempRelBackendId;
 			needs_wal = false;
 			break;
 		case RELPERSISTENCE_UNLOGGED:
@@ -147,11 +132,7 @@
 	pending = (PendingRelDelete *)
 		MemoryContextAlloc(TopMemoryContext, sizeof(PendingRelDelete));
 	pending->relnode = rnode;
-<<<<<<< HEAD
-	pending->isLocalBuf = isLocalBuf;
-=======
 	pending->backend = backend;
->>>>>>> a4bebdd9
 	pending->atCommit = false;	/* delete if abort */
 	pending->nestLevel = GetCurrentTransactionNestLevel();
 	pending->next = pendingDeletes;
@@ -194,11 +175,7 @@
 	pending = (PendingRelDelete *)
 		MemoryContextAlloc(TopMemoryContext, sizeof(PendingRelDelete));
 	pending->relnode = rel->rd_node;
-<<<<<<< HEAD
-	pending->isLocalBuf = rel->rd_isLocalBuf;
-=======
 	pending->backend = rel->rd_backend;
->>>>>>> a4bebdd9
 	pending->atCommit = true;	/* delete if commit */
 	pending->nestLevel = GetCurrentTransactionNestLevel();
 	pending->next = pendingDeletes;
@@ -336,11 +313,7 @@
 	}
 
 	/* Do the real work */
-<<<<<<< HEAD
-	smgrtruncate(rel->rd_smgr, MAIN_FORKNUM, nblocks, rel->rd_isLocalBuf);
-=======
 	smgrtruncate(rel->rd_smgr, MAIN_FORKNUM, nblocks);
->>>>>>> a4bebdd9
 }
 
 /*
@@ -387,15 +360,7 @@
 				srel = smgropen(pending->relnode, pending->backend);
 				for (i = 0; i <= MAX_FORKNUM; i++)
 				{
-<<<<<<< HEAD
-					smgrdounlink(srel,
-								 i,
-								 pending->isLocalBuf,
-								 false);
-=======
-					if (smgrexists(srel, i))
-						smgrdounlink(srel, i, false);
->>>>>>> a4bebdd9
+					smgrdounlink(srel, i, false);
 				}
 				smgrclose(srel);
 			}
@@ -422,6 +387,16 @@
  *
  * Note that the list does not include anything scheduled for termination
  * by upper-level transactions.
+ *
+ * Greenplum-specific notes: We *do* include temporary relations in the returned
+ * list. Because unlike in Upstream Postgres, Greenplum two-phase commits can
+ * involve temporary tables, which necessitates including the temporary
+ * relations in the two-phase state files. Otherwise the relation files won't
+ * get unlink(2)'d, or the shared buffers won't be dropped.
+ *
+ * GPDB_91_MERGE_FIXME: do we bother to skip xlog'ging dropping temp relations?
+ * Note that it seems a big undertaking to exclude temporary relations from the
+ * two-phase state file.
  */
 int
 smgrGetPendingDeletes(bool forCommit, RelFileNode **ptr)
@@ -435,7 +410,11 @@
 	for (pending = pendingDeletes; pending != NULL; pending = pending->next)
 	{
 		if (pending->nestLevel >= nestLevel && pending->atCommit == forCommit
-			&& pending->backend == InvalidBackendId)
+			/*
+			 * Greenplum uses shared buffer for temp tables
+			 */
+			/* && pending->backend == InvalidBackendId) */
+				)
 			nrels++;
 	}
 	if (nrels == 0)
@@ -448,16 +427,15 @@
 	for (pending = pendingDeletes; pending != NULL; pending = pending->next)
 	{
 		if (pending->nestLevel >= nestLevel && pending->atCommit == forCommit
-			&& pending->backend == InvalidBackendId)
+			/*
+			 * Keep this loop condition identical to above
+			 */
+			/* && pending->backend == InvalidBackendId) */
+				)
 		{
 			*rptr = pending->relnode;
 			rptr++;
 		}
-<<<<<<< HEAD
-		if (haveNonTemp && !pending->isLocalBuf)
-			*haveNonTemp = true;
-=======
->>>>>>> a4bebdd9
 	}
 	return nrels;
 }
@@ -548,7 +526,6 @@
 		 */
 		smgrcreate(reln, MAIN_FORKNUM, true);
 
-<<<<<<< HEAD
 		/*
 		 * Before we perform the truncation, update minimum recovery point
 		 * to cover this WAL record. Once the relation is truncated, there's
@@ -567,10 +544,7 @@
 		 */
 		XLogFlush(lsn);
 
-		smgrtruncate(reln, MAIN_FORKNUM, xlrec->blkno, false);
-=======
 		smgrtruncate(reln, MAIN_FORKNUM, xlrec->blkno);
->>>>>>> a4bebdd9
 
 		/* Also tell xlogutils.c about it */
 		XLogTruncateRelation(xlrec->rnode, MAIN_FORKNUM, xlrec->blkno);
