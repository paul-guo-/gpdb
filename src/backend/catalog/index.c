--- conflicted
+++ resolved
@@ -9,11 +9,7 @@
  *
  *
  * IDENTIFICATION
-<<<<<<< HEAD
  *	  $PostgreSQL: pgsql/src/backend/catalog/index.c,v 1.282 2007/03/29 00:15:37 tgl Exp $
-=======
- *	  $PostgreSQL: pgsql/src/backend/catalog/index.c,v 1.279 2007/02/14 01:58:56 tgl Exp $
->>>>>>> 5c63829f
  *
  *
  * INTERFACE ROUTINES
@@ -816,7 +812,6 @@
 			if (indexInfo->ii_Expressions)
 				elog(ERROR, "constraints cannot have index expressions");
 
-<<<<<<< HEAD
 			Insist(constrOid != NULL);
 			*constrOid = CreateConstraintEntry(constraintName,
 											   *constrOid,
@@ -830,6 +825,9 @@
 											   InvalidOid,	/* no domain */
 											   InvalidOid,	/* no foreign key */
 											   NULL,
+											   NULL,
+											   NULL,
+											   NULL,
 											   0,
 											   ' ',
 											   ' ',
@@ -838,30 +836,6 @@
 											   NULL,		/* no check constraint */
 											   NULL,
 											   NULL);
-=======
-			conOid = CreateConstraintEntry(indexRelationName,
-										   namespaceId,
-										   constraintType,
-										   false,		/* isDeferrable */
-										   false,		/* isDeferred */
-										   heapRelationId,
-										   indexInfo->ii_KeyAttrNumbers,
-										   indexInfo->ii_NumIndexAttrs,
-										   InvalidOid,	/* no domain */
-										   InvalidOid,	/* no foreign key */
-										   NULL,
-										   NULL,
-										   NULL,
-										   NULL,
-										   0,
-										   ' ',
-										   ' ',
-										   ' ',
-										   InvalidOid,	/* no associated index */
-										   NULL,		/* no check constraint */
-										   NULL,
-										   NULL);
->>>>>>> 5c63829f
 
 			referenced.classId = ConstraintRelationId;
 			referenced.objectId = *constrOid;
