/*-------------------------------------------------------------------------
 *
 * pg_aggregate.c
 *	  routines to support manipulation of the pg_aggregate relation
 *
 * Portions Copyright (c) 1996-2009, PostgreSQL Global Development Group
 * Portions Copyright (c) 1994, Regents of the University of California
 *
 *
 * IDENTIFICATION
 *	  $PostgreSQL: pgsql/src/backend/catalog/pg_aggregate.c,v 1.102 2009/06/11 14:48:55 momjian Exp $
 *
 *-------------------------------------------------------------------------
 */
#include "postgres.h"

#include "access/heapam.h"
#include "catalog/dependency.h"
#include "catalog/indexing.h"
#include "catalog/pg_aggregate.h"
#include "catalog/pg_language.h"
#include "catalog/pg_operator.h"
#include "catalog/pg_proc.h"
#include "catalog/pg_proc_fn.h"
#include "catalog/pg_type.h"
#include "cdb/cdbvars.h"
#include "miscadmin.h"
#include "parser/parse_coerce.h"
#include "parser/parse_func.h"
#include "parser/parse_oper.h"
#include "utils/acl.h"
#include "utils/builtins.h"
#include "utils/lsyscache.h"
#include "utils/rel.h"
#include "utils/syscache.h"


static Oid lookup_agg_function(List *fnName, int nargs, Oid *input_types,
					Oid variadicArgType,
					Oid *rettype);


/*
 * AggregateCreate
 */
void
AggregateCreate(const char *aggName,
				Oid aggNamespace,
				char aggKind,
				int numArgs,
				int numDirectArgs,
				oidvector *parameterTypes,
				Datum allParameterTypes,
				Datum parameterModes,
				Datum parameterNames,
				List *parameterDefaults,
				Oid variadicArgType,
				List *aggtransfnName,
				List *aggprelimfnName,
				List *aggfinalfnName,
				bool finalfnExtraArgs,
				List *aggsortopName,
				Oid aggTransType,
				const char *agginitval)
{
	Relation	aggdesc;
	HeapTuple	tup;
	bool		nulls[Natts_pg_aggregate];
	Datum		values[Natts_pg_aggregate];
	Form_pg_proc proc;
	Oid			transfn;
	Oid			invtransfn = InvalidOid; /* MPP windowing optimization */
	Oid			prelimfn = InvalidOid;	/* if omitted, disables MPP 2-stage for this aggregate */
	Oid			invprelimfn = InvalidOid; /* MPP windowing optimization */
	Oid			finalfn = InvalidOid;	/* can be omitted */
	Oid			sortop = InvalidOid;	/* can be omitted */
	Oid		   *aggArgTypes = parameterTypes->values;
	bool		hasPolyArg;
	bool		hasInternalArg;
	Oid			rettype;
	Oid			finaltype;
	Oid			prelimrettype;
	Oid			fnArgs[FUNC_MAX_ARGS];
	int			nargs_transfn;
	int			nargs_finalfn;
	Oid			procOid;
	TupleDesc	tupDesc;
	int			i;
	ObjectAddress myself,
				referenced;

	/* sanity checks (caller should have caught these) */
	if (!aggName)
		elog(ERROR, "no aggregate name supplied");

	if (!aggtransfnName)
		elog(ERROR, "aggregate must have a transition function");

	if (numDirectArgs < 0 || numDirectArgs > numArgs)
		elog(ERROR, "incorrect number of direct args for aggregate");

	/*
	 * Aggregates can have at most FUNC_MAX_ARGS-1 args, else the transfn
	 * and/or finalfn will be unrepresentable in pg_proc.  We must check now
	 * to protect fixed-size arrays here and possibly in called functions.
	 */
	if (numArgs < 0 || numArgs > FUNC_MAX_ARGS - 1)
		ereport(ERROR,
				(errcode(ERRCODE_TOO_MANY_ARGUMENTS),
				 errmsg_plural("aggregates cannot have more than %d argument",
							 "aggregates cannot have more than %d arguments",
							   FUNC_MAX_ARGS - 1,
							   FUNC_MAX_ARGS - 1)));

	/* check for polymorphic and INTERNAL arguments */
	hasPolyArg = false;
	hasInternalArg = false;
	for (i = 0; i < numArgs; i++)
	{
		if (IsPolymorphicType(aggArgTypes[i]))
			hasPolyArg = true;
		else if (aggArgTypes[i] == INTERNALOID)
			hasInternalArg = true;
	}

	/*
	 * If transtype is polymorphic, must have polymorphic argument also; else
	 * we will have no way to deduce the actual transtype.
	 */
	if (IsPolymorphicType(aggTransType) && !hasPolyArg)
		ereport(ERROR,
				(errcode(ERRCODE_INVALID_FUNCTION_DEFINITION),
				 errmsg("cannot determine transition data type"),
				 errdetail("An aggregate using a polymorphic transition type must have at least one polymorphic argument.")));

	/*
	 * An ordered-set aggregate that is VARIADIC must be VARIADIC ANY.	In
	 * principle we could support regular variadic types, but it would make
	 * things much more complicated because we'd have to assemble the correct
	 * subsets of arguments into array values.	Since no standard aggregates
	 * have use for such a case, we aren't bothering for now.
	 */
	if (AGGKIND_IS_ORDERED_SET(aggKind) && OidIsValid(variadicArgType) &&
		variadicArgType != ANYOID)
		ereport(ERROR,
				(errcode(ERRCODE_FEATURE_NOT_SUPPORTED),
				 errmsg("a variadic ordered-set aggregate must use VARIADIC type ANY")));

	/*
	 * If it's a hypothetical-set aggregate, there must be at least as many
	 * direct arguments as aggregated ones, and the last N direct arguments
	 * must match the aggregated ones in type.	(We have to check this again
	 * when the aggregate is called, in case ANY is involved, but it makes
	 * sense to reject the aggregate definition now if the declared arg types
	 * don't match up.)  It's unconditionally OK if numDirectArgs == numArgs,
	 * indicating that the grammar merged identical VARIADIC entries from both
	 * lists.  Otherwise, if the agg is VARIADIC, then we had VARIADIC only on
	 * the aggregated side, which is not OK.  Otherwise, insist on the last N
	 * parameter types on each side matching exactly.
	 */
	if (aggKind == AGGKIND_HYPOTHETICAL &&
		numDirectArgs < numArgs)
	{
		int			numAggregatedArgs = numArgs - numDirectArgs;

		if (OidIsValid(variadicArgType) ||
			numDirectArgs < numAggregatedArgs ||
			memcmp(aggArgTypes + (numDirectArgs - numAggregatedArgs),
				   aggArgTypes + numDirectArgs,
				   numAggregatedArgs * sizeof(Oid)) != 0)
			ereport(ERROR,
					(errcode(ERRCODE_INVALID_FUNCTION_DEFINITION),
					 errmsg("a hypothetical-set aggregate must have direct arguments matching its aggregated arguments")));
	}

	/*
	 * Find the transfn.  For ordinary aggs, it takes the transtype plus all
	 * aggregate arguments.  For ordered-set aggs, it takes the transtype plus
	 * all aggregated args, but not direct args.  However, we have to treat
	 * specially the case where a trailing VARIADIC item is considered to
	 * cover both direct and aggregated args.
	 */
	if (AGGKIND_IS_ORDERED_SET(aggKind))
	{
		if (numDirectArgs < numArgs)
			nargs_transfn = numArgs - numDirectArgs + 1;
		else
		{
			/* special case with VARIADIC last arg */
			Assert(variadicArgType != InvalidOid);
			nargs_transfn = 2;
		}
		fnArgs[0] = aggTransType;
		memcpy(fnArgs + 1, aggArgTypes + (numArgs - (nargs_transfn - 1)),
			   (nargs_transfn - 1) * sizeof(Oid));
	}
	else
	{
		nargs_transfn = numArgs + 1;
		fnArgs[0] = aggTransType;
		memcpy(fnArgs + 1, aggArgTypes, numArgs * sizeof(Oid));
	}
	transfn = lookup_agg_function(aggtransfnName, nargs_transfn,
								  fnArgs, variadicArgType,
								  &rettype);

	/*
	 * Return type of transfn (possibly after refinement by
	 * enforce_generic_type_consistency, if transtype isn't polymorphic) must
	 * exactly match declared transtype.
	 *
	 * In the non-polymorphic-transtype case, it might be okay to allow a
	 * rettype that's binary-coercible to transtype, but I'm not quite
	 * convinced that it's either safe or useful.  When transtype is
	 * polymorphic we *must* demand exact equality.
	 */
	if (rettype != aggTransType)
		ereport(ERROR,
				(errcode(ERRCODE_DATATYPE_MISMATCH),
				 errmsg("return type of transition function %s is not %s",
						NameListToString(aggtransfnName),
						format_type_be(aggTransType))));

	tup = SearchSysCache(PROCOID,
						 ObjectIdGetDatum(transfn),
						 0, 0, 0);
	if (!HeapTupleIsValid(tup))
		elog(ERROR, "cache lookup failed for function %u", transfn);
	proc = (Form_pg_proc) GETSTRUCT(tup);

	/*
	 * If the transfn is strict and the initval is NULL, make sure first input
	 * type and transtype are the same (or at least binary-compatible), so
	 * that it's OK to use the first input value as the initial transValue.
	 */
	if (proc->proisstrict && agginitval == NULL)
	{
		if (numArgs < 1 ||
			!IsBinaryCoercible(aggArgTypes[0], aggTransType))
			ereport(ERROR,
					(errcode(ERRCODE_INVALID_FUNCTION_DEFINITION),
					 errmsg("must not omit initial value when transition function is strict and transition type is not compatible with input type")));
	}
	ReleaseSysCache(tup);
	
	/* handle prelimfn, if supplied */
	if (aggprelimfnName)
	{
		/* 
		 * The preliminary state function (pfunc) input arguments are the results of the 
		 * state transition function (sfunc) and therefore must be of the same types.
		 */
		fnArgs[0] = rettype;
		fnArgs[1] = rettype;
		
		/*
		 * Check that such a function name and prototype exists in the catalog.
		 */		
		prelimfn = lookup_agg_function(aggprelimfnName, 2,
									   fnArgs, variadicArgType,
									   &prelimrettype);
		
		elog(DEBUG5,"AggregateCreateWithOid: successfully located preliminary "
					"function %s with return type %d", 
					func_signature_string(aggprelimfnName, 2, fnArgs), 
					prelimrettype);
		
		Assert(OidIsValid(prelimrettype));
		
		/*
		 * The preliminary return type must be of the same type as the internal 
		 * state. (See similar error checking for transition types above)
		 */
		if (prelimrettype != rettype)
			ereport(ERROR,
					(errcode(ERRCODE_DATATYPE_MISMATCH),
					 errmsg("return type of preliminary function %s is not %s",
							NameListToString(aggprelimfnName),
							format_type_be(rettype))));		
	}

	/* handle finalfn, if supplied */
	if (aggfinalfnName)
	{
		/*
		 * If finalfnExtraArgs is specified, the transfn takes the transtype
		 * plus all args; otherwise, it just takes the transtype plus any
		 * direct args.  (Non-direct args are useless at runtime, and are
		 * actually passed as NULLs, but we may need them in the function
		 * signature to allow resolution of a polymorphic agg's result type.)
		 */
		Oid			ffnVariadicArgType = variadicArgType;

		fnArgs[0] = aggTransType;
		memcpy(fnArgs + 1, aggArgTypes, numArgs * sizeof(Oid));
		if (finalfnExtraArgs)
			nargs_finalfn = numArgs + 1;
		else
		{
			nargs_finalfn = numDirectArgs + 1;
			if (numDirectArgs < numArgs)
			{
				/* variadic argument doesn't affect finalfn */
				ffnVariadicArgType = InvalidOid;
			}
		}

		finalfn = lookup_agg_function(aggfinalfnName, nargs_finalfn,
									  fnArgs, ffnVariadicArgType,
									  &finaltype);

		/*
		 * When finalfnExtraArgs is specified, the finalfn will certainly be
		 * passed at least one null argument, so complain if it's strict.
		 * Nothing bad would happen at runtime (you'd just get a null result),
		 * but it's surely not what the user wants, so let's complain now.
		 */
		if (finalfnExtraArgs && func_strict(finalfn))
			ereport(ERROR,
					(errcode(ERRCODE_INVALID_FUNCTION_DEFINITION),
					 errmsg("final function with extra arguments must not be declared STRICT")));
	}
	else
	{
		/*
		 * If no finalfn, aggregate result type is type of the state value
		 */
		finaltype = aggTransType;
	}
	Assert(OidIsValid(finaltype));

	/*
	 * If finaltype (i.e. aggregate return type) is polymorphic, inputs must
	 * be polymorphic also, else parser will fail to deduce result type.
	 * (Note: given the previous test on transtype and inputs, this cannot
	 * happen, unless someone has snuck a finalfn definition into the catalogs
	 * that itself violates the rule against polymorphic result with no
	 * polymorphic input.)
	 */
	if (IsPolymorphicType(finaltype) && !hasPolyArg)
		ereport(ERROR,
				(errcode(ERRCODE_DATATYPE_MISMATCH),
				 errmsg("cannot determine result data type"),
				 errdetail("An aggregate returning a polymorphic type "
						   "must have at least one polymorphic argument.")));

	/*
	 * Also, the return type can't be INTERNAL unless there's at least one
	 * INTERNAL argument.  This is the same type-safety restriction we enforce
	 * for regular functions, but at the level of aggregates.  We must test
	 * this explicitly because we allow INTERNAL as the transtype.
	 */
	if (finaltype == INTERNALOID && !hasInternalArg)
		ereport(ERROR,
				(errcode(ERRCODE_INVALID_FUNCTION_DEFINITION),
				 errmsg("unsafe use of pseudo-type \"internal\""),
				 errdetail("A function returning \"internal\" must have at least one \"internal\" argument.")));

	/* handle sortop, if supplied */
	if (aggsortopName)
	{
		if (numArgs != 1)
			ereport(ERROR,
					(errcode(ERRCODE_INVALID_FUNCTION_DEFINITION),
					 errmsg("sort operator can only be specified for single-argument aggregates")));
		sortop = LookupOperName(NULL, aggsortopName,
								aggArgTypes[0], aggArgTypes[0],
								false, -1);
	}

	/*
	 * Everything looks okay.  Try to create the pg_proc entry for the
	 * aggregate.  (This could fail if there's already a conflicting entry.)
	 */

	procOid = ProcedureCreate(aggName,
							  aggNamespace,
							  false,	/* no replacement */
							  false,	/* doesn't return a set */
							  finaltype,		/* returnType */
							  INTERNALlanguageId,		/* languageObjectId */
							  InvalidOid,		/* no validator */
							  InvalidOid,		/* no describe function */
							  "aggregate_dummy",		/* placeholder proc */
							  NULL,		/* probin */
							  true,		/* isAgg */
							  false,	/* isWindowFunc */
							  false,	/* security invoker (currently not
										 * definable for agg) */
							  false,	/* isStrict (not needed for agg) */
							  PROVOLATILE_IMMUTABLE,	/* volatility (not
														 * needed for agg) */
<<<<<<< HEAD
							  parameterTypes,	/* paramTypes */
							  allParameterTypes,		/* allParamTypes */
							  parameterModes,	/* parameterModes */
							  parameterNames,	/* parameterNames */
							  parameterDefaults,		/* parameterDefaults */
=======
							  buildoidvector(aggArgTypes,
											 numArgs),	/* paramTypes */
							  PointerGetDatum(NULL),	/* allParamTypes */
							  PointerGetDatum(NULL),	/* parameterModes */
							  PointerGetDatum(NULL),	/* parameterNames */
							  NIL,		/* parameterDefaults */
>>>>>>> 4d53a2f9
							  PointerGetDatum(NULL),	/* proconfig */
							  1,				/* procost */
							  0,				/* prorows */
							  PRODATAACCESS_NONE,		/* prodataaccess */
							  PROEXECLOCATION_ANY);		/* proexeclocation */

	/*
	 * Okay to create the pg_aggregate entry.
	 */

	/* initialize nulls and values */
	for (i = 0; i < Natts_pg_aggregate; i++)
	{
		nulls[i] = false;
		values[i] = (Datum) NULL;
	}
	values[Anum_pg_aggregate_aggfnoid - 1] = ObjectIdGetDatum(procOid);
	values[Anum_pg_aggregate_aggkind - 1] = CharGetDatum(aggKind);
	values[Anum_pg_aggregate_aggnumdirectargs - 1] = Int16GetDatum(numDirectArgs);
	values[Anum_pg_aggregate_aggtransfn - 1] = ObjectIdGetDatum(transfn);
	values[Anum_pg_aggregate_agginvtransfn - 1] = ObjectIdGetDatum(invtransfn); 
	values[Anum_pg_aggregate_aggprelimfn - 1] = ObjectIdGetDatum(prelimfn);
	values[Anum_pg_aggregate_agginvprelimfn - 1] = ObjectIdGetDatum(invprelimfn);
	values[Anum_pg_aggregate_aggfinalfn - 1] = ObjectIdGetDatum(finalfn);
	values[Anum_pg_aggregate_aggfinalextra - 1] = BoolGetDatum(finalfnExtraArgs);
	values[Anum_pg_aggregate_aggsortop - 1] = ObjectIdGetDatum(sortop);
	values[Anum_pg_aggregate_aggtranstype - 1] = ObjectIdGetDatum(aggTransType);
	if (agginitval)
		values[Anum_pg_aggregate_agginitval - 1] = CStringGetTextDatum(agginitval);
	else
		nulls[Anum_pg_aggregate_agginitval - 1] = true;

	aggdesc = heap_open(AggregateRelationId, RowExclusiveLock);
	tupDesc = aggdesc->rd_att;

	tup = heap_form_tuple(tupDesc, values, nulls);
	simple_heap_insert(aggdesc, tup);

	CatalogUpdateIndexes(aggdesc, tup);

	heap_close(aggdesc, RowExclusiveLock);

	/*
	 * Create dependencies for the aggregate (above and beyond those already
	 * made by ProcedureCreate).  Note: we don't need an explicit dependency
	 * on aggTransType since we depend on it indirectly through transfn.
	 */
	myself.classId = ProcedureRelationId;
	myself.objectId = procOid;
	myself.objectSubId = 0;

	/* Depends on transition function */
	referenced.classId = ProcedureRelationId;
	referenced.objectId = transfn;
	referenced.objectSubId = 0;
	recordDependencyOn(&myself, &referenced, DEPENDENCY_NORMAL);

	/* Depends on inverse transition function, if any */
	if (OidIsValid(invtransfn))
	{
		referenced.classId = ProcedureRelationId;
		referenced.objectId = invtransfn;
		referenced.objectSubId = 0;
		recordDependencyOn(&myself, &referenced, DEPENDENCY_NORMAL);
	}

	/* Depends on preliminary aggregation function, if any */
	if (OidIsValid(prelimfn))
	{
		referenced.classId = ProcedureRelationId;
		referenced.objectId = prelimfn;
		referenced.objectSubId = 0;
		recordDependencyOn(&myself, &referenced, DEPENDENCY_NORMAL);
	}

	/* Depends on inverse preliminary aggregation function, if any */
	if (OidIsValid(invprelimfn))
	{
		referenced.classId = ProcedureRelationId;
		referenced.objectId = invprelimfn;
		referenced.objectSubId = 0;
		recordDependencyOn(&myself, &referenced, DEPENDENCY_NORMAL);
	}

	/* Depends on final function, if any */
	if (OidIsValid(finalfn))
	{
		referenced.classId = ProcedureRelationId;
		referenced.objectId = finalfn;
		referenced.objectSubId = 0;
		recordDependencyOn(&myself, &referenced, DEPENDENCY_NORMAL);
	}

	/* Depends on sort operator, if any */
	if (OidIsValid(sortop))
	{
		referenced.classId = OperatorRelationId;
		referenced.objectId = sortop;
		referenced.objectSubId = 0;
		recordDependencyOn(&myself, &referenced, DEPENDENCY_NORMAL);
	}
}

/*
 * lookup_agg_function -- common code for finding transfn, prelimfn and finalfn
 */
static Oid
lookup_agg_function(List *fnName,
					int nargs,
					Oid *input_types,
					Oid variadicArgType,
					Oid *rettype)
{
	Oid			fnOid;
	bool		retset;
	int			nvargs;
	Oid			vatype;
	Oid		   *true_oid_array;
	FuncDetailCode fdresult;
	AclResult	aclresult;
	int			i;

	/*
	 * func_get_detail looks up the function in the catalogs, does
	 * disambiguation for polymorphic functions, handles inheritance, and
	 * returns the funcid and type and set or singleton status of the
	 * function's return value.  it also returns the true argument types to
	 * the function.
	 */
	fdresult = func_get_detail(fnName, NIL, nargs, input_types, false, false,
							   &fnOid, rettype, &retset,
							   &nvargs, &vatype,
							   &true_oid_array, NULL);

	/* only valid case is a normal function not returning a set */
	if (fdresult != FUNCDETAIL_NORMAL || !OidIsValid(fnOid))
		ereport(ERROR,
				(errcode(ERRCODE_UNDEFINED_FUNCTION),
				 errmsg("function %s does not exist",
						func_signature_string(fnName, nargs, input_types))));
	if (retset)
		ereport(ERROR,
				(errcode(ERRCODE_DATATYPE_MISMATCH),
				 errmsg("function %s returns a set",
						func_signature_string(fnName, nargs, input_types))));

	/*
	 * If the agg is declared to take VARIADIC ANY, the underlying functions
	 * had better be declared that way too, else they may receive too many
	 * parameters; but func_get_detail would have been happy with plain ANY.
	 * (Probably nothing very bad would happen, but it wouldn't work as the
	 * user expects.)  Other combinations should work without any special
	 * pushups, given that we told func_get_detail not to expand VARIADIC.
	 */
	if (variadicArgType == ANYOID && vatype != ANYOID)
		ereport(ERROR,
				(errcode(ERRCODE_DATATYPE_MISMATCH),
				 errmsg("function %s must accept VARIADIC ANY to be used in this aggregate",
						func_signature_string(fnName, nargs,
											  input_types))));

	/*
	 * If there are any polymorphic types involved, enforce consistency, and
	 * possibly refine the result type.  It's OK if the result is still
	 * polymorphic at this point, though.
	 */
	*rettype = enforce_generic_type_consistency(input_types,
												true_oid_array,
												nargs,
												*rettype,
												true);

	/*
	 * func_get_detail will find functions requiring run-time argument type
	 * coercion, but nodeAgg.c isn't prepared to deal with that
	 */
	for (i = 0; i < nargs; i++)
	{
		if (!IsBinaryCoercible(input_types[i], true_oid_array[i]))
			ereport(ERROR,
					(errcode(ERRCODE_DATATYPE_MISMATCH),
					 errmsg("function %s requires run-time type coercion",
					 func_signature_string(fnName, nargs, true_oid_array))));
	}

	/* Check aggregate creator has permission to call the function */
	aclresult = pg_proc_aclcheck(fnOid, GetUserId(), ACL_EXECUTE);
	if (aclresult != ACLCHECK_OK)
		aclcheck_error(aclresult, ACL_KIND_PROC, get_func_name(fnOid));

	return fnOid;
}<|MERGE_RESOLUTION|>--- conflicted
+++ resolved
@@ -390,20 +390,11 @@
 							  false,	/* isStrict (not needed for agg) */
 							  PROVOLATILE_IMMUTABLE,	/* volatility (not
 														 * needed for agg) */
-<<<<<<< HEAD
 							  parameterTypes,	/* paramTypes */
 							  allParameterTypes,		/* allParamTypes */
 							  parameterModes,	/* parameterModes */
 							  parameterNames,	/* parameterNames */
 							  parameterDefaults,		/* parameterDefaults */
-=======
-							  buildoidvector(aggArgTypes,
-											 numArgs),	/* paramTypes */
-							  PointerGetDatum(NULL),	/* allParamTypes */
-							  PointerGetDatum(NULL),	/* parameterModes */
-							  PointerGetDatum(NULL),	/* parameterNames */
-							  NIL,		/* parameterDefaults */
->>>>>>> 4d53a2f9
 							  PointerGetDatum(NULL),	/* proconfig */
 							  1,				/* procost */
 							  0,				/* prorows */
