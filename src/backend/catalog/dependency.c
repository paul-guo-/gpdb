--- conflicted
+++ resolved
@@ -1161,17 +1161,13 @@
 		{
 			char	   *otherDesc = getObjectDescription(&extra->dependee);
 
-<<<<<<< HEAD
 			if (msglevel == NOTICE && Gp_role == GP_ROLE_EXECUTE)
 			{
 				ereport(DEBUG1,
 						(errmsg("%s depends on %s",
 								objDesc, otherDesc)));
 			}
-			else
-=======
-			if (otherDesc)
->>>>>>> 7cd0d523
+			else if (otherDesc)
 			{
 				if (numReportedClient < MAX_REPORTED_DEPS)
 				{
@@ -1191,11 +1187,8 @@
 								 objDesc, otherDesc);
 				pfree(otherDesc);
 			}
-<<<<<<< HEAD
-=======
 			else
 				numNotReportedClient++;
->>>>>>> 7cd0d523
 			ok = false;
 		}
 		else
@@ -2277,14 +2270,6 @@
 							   context->addrs);
 		}
 
-<<<<<<< HEAD
-		/* query_tree_walker ignores ORDER BY etc, but we need those opers */
-		find_expr_references_walker((Node *) query->sortClause, context);
-		find_expr_references_walker((Node *) query->groupClause, context);
-		find_expr_references_walker((Node *) query->distinctClause, context);
-
-=======
->>>>>>> 7cd0d523
 		/* Examine substructure of query */
 		context->rtables = lcons(query->rtable, context->rtables);
 		result = query_tree_walker(query,
