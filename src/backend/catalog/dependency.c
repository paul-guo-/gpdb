/*-------------------------------------------------------------------------
 *
 * dependency.c
 *	  Routines to support inter-object dependencies.
 *
 *
 * Portions Copyright (c) 1996-2008, PostgreSQL Global Development Group
 * Portions Copyright (c) 1994, Regents of the University of California
 *
 * IDENTIFICATION
 *	  $PostgreSQL: pgsql/src/backend/catalog/dependency.c,v 1.83 2008/12/19 16:25:17 petere Exp $
 *
 *-------------------------------------------------------------------------
 */
#include "postgres.h"

#include "access/genam.h"
#include "access/heapam.h"
#include "access/sysattr.h"
#include "access/xact.h"
#include "catalog/dependency.h"
#include "catalog/heap.h"
#include "catalog/index.h"
#include "catalog/indexing.h"
#include "catalog/namespace.h"
#include "catalog/pg_amop.h"
#include "catalog/pg_amproc.h"
#include "catalog/pg_attrdef.h"
#include "catalog/pg_attribute_encoding.h"
#include "catalog/pg_authid.h"
#include "catalog/pg_cast.h"
#include "catalog/pg_compression.h"
#include "catalog/pg_constraint.h"
#include "catalog/pg_conversion.h"
#include "catalog/pg_conversion_fn.h"
#include "catalog/pg_database.h"
#include "catalog/pg_depend.h"
<<<<<<< HEAD
#include "catalog/pg_extprotocol.h"
#include "catalog/pg_extension.h"
#include "catalog/pg_filespace.h"
=======
#include "catalog/pg_foreign_data_wrapper.h"
#include "catalog/pg_foreign_server.h"
>>>>>>> 38e93482
#include "catalog/pg_language.h"
#include "catalog/pg_namespace.h"
#include "catalog/pg_opclass.h"
#include "catalog/pg_operator.h"
#include "catalog/pg_opfamily.h"
#include "catalog/pg_partition_encoding.h"
#include "catalog/pg_proc.h"
#include "catalog/pg_rewrite.h"
#include "catalog/pg_tablespace.h"
#include "catalog/pg_trigger.h"
#include "catalog/pg_ts_config.h"
#include "catalog/pg_ts_dict.h"
#include "catalog/pg_ts_parser.h"
#include "catalog/pg_ts_template.h"
#include "catalog/pg_type.h"
<<<<<<< HEAD
#include "catalog/pg_type_encoding.h"
#include "cdb/cdbpartition.h"
=======
#include "catalog/pg_user_mapping.h"
>>>>>>> 38e93482
#include "commands/comment.h"
#include "commands/dbcommands.h"
#include "commands/defrem.h"
#include "commands/extension.h"
#include "commands/extprotocolcmds.h"
#include "commands/filespace.h"
#include "commands/proclang.h"
#include "commands/schemacmds.h"
#include "commands/tablespace.h"
#include "commands/trigger.h"
#include "commands/typecmds.h"
#include "foreign/foreign.h"
#include "miscadmin.h"
#include "nodes/nodeFuncs.h"
#include "parser/parsetree.h"
#include "rewrite/rewriteRemove.h"
#include "storage/lmgr.h"
#include "utils/builtins.h"
#include "utils/fmgroids.h"
#include "utils/guc.h"
#include "utils/lsyscache.h"
#include "utils/syscache.h"
#include "utils/tqual.h"

#include "cdb/cdbvars.h"
#include "commands/tablecmds.h"


/*
 * Deletion processing requires additional state for each ObjectAddress that
 * it's planning to delete.  For simplicity and code-sharing we make the
 * ObjectAddresses code support arrays with or without this extra state.
 */
typedef struct
{
	int			flags;			/* bitmask, see bit definitions below */
	ObjectAddress dependee;		/* object whose deletion forced this one */
} ObjectAddressExtra;

/* ObjectAddressExtra flag bits */
#define DEPFLAG_ORIGINAL	0x0001		/* an original deletion target */
#define DEPFLAG_NORMAL		0x0002		/* reached via normal dependency */
#define DEPFLAG_AUTO		0x0004		/* reached via auto dependency */
#define DEPFLAG_INTERNAL	0x0008		/* reached via internal dependency */
#define DEPFLAG_EXTENSION	0x0010		/* reached via extension dependency */


/* expansible list of ObjectAddresses */
struct ObjectAddresses
{
	ObjectAddress *refs;		/* => palloc'd array */
	ObjectAddressExtra *extras;	/* => palloc'd array, or NULL if not used */
	int			numrefs;		/* current number of references */
	int			maxrefs;		/* current size of palloc'd array(s) */
};

/* typedef ObjectAddresses appears in dependency.h */

/* threaded list of ObjectAddresses, for recursion detection */
typedef struct ObjectAddressStack
{
	const ObjectAddress *object; /* object being visited */
	int			flags;			/* its current flag bits */
	struct ObjectAddressStack *next; /* next outer stack level */
} ObjectAddressStack;

/* for find_expr_references_walker */
typedef struct
{
	ObjectAddresses *addrs;		/* addresses being accumulated */
	List	   *rtables;		/* list of rangetables to resolve Vars */
} find_expr_references_context;

/*
 * This constant table maps ObjectClasses to the corresponding catalog OIDs.
 * See also getObjectClass().
 */
static const Oid object_classes[MAX_OCLASS] = {
	RelationRelationId,			/* OCLASS_CLASS */
	ProcedureRelationId,		/* OCLASS_PROC */
	TypeRelationId,				/* OCLASS_TYPE */
	CastRelationId,				/* OCLASS_CAST */
	ConstraintRelationId,		/* OCLASS_CONSTRAINT */
	ConversionRelationId,		/* OCLASS_CONVERSION */
	AttrDefaultRelationId,		/* OCLASS_DEFAULT */
	LanguageRelationId,			/* OCLASS_LANGUAGE */
	OperatorRelationId,			/* OCLASS_OPERATOR */
	OperatorClassRelationId,	/* OCLASS_OPCLASS */
	OperatorFamilyRelationId,	/* OCLASS_OPFAMILY */
	AccessMethodOperatorRelationId,		/* OCLASS_AMOP */
	AccessMethodProcedureRelationId,	/* OCLASS_AMPROC */
	RewriteRelationId,			/* OCLASS_REWRITE */
	TriggerRelationId,			/* OCLASS_TRIGGER */
	NamespaceRelationId,		/* OCLASS_SCHEMA */
	TSParserRelationId,			/* OCLASS_TSPARSER */
	TSDictionaryRelationId,		/* OCLASS_TSDICT */
	TSTemplateRelationId,		/* OCLASS_TSTEMPLATE */
	TSConfigRelationId,			/* OCLASS_TSCONFIG */
	AuthIdRelationId,			/* OCLASS_ROLE */
	DatabaseRelationId,			/* OCLASS_DATABASE */
	TableSpaceRelationId,		/* OCLASS_TBLSPACE */
	FileSpaceRelationId,		/* OCLASS_FILESPACE */
	ExtprotocolRelationId,		/* OCLASS_EXTPROTOCOL */
	CompressionRelationId,		/* OCLASS_COMPRESSION */
	ExtensionRelationId			/* OCLASS_EXTENSION */
};


static void findDependentObjects(const ObjectAddress *object,
					 int flags,
					 ObjectAddressStack *stack,
					 ObjectAddresses *targetObjects,
					 const ObjectAddresses *pendingObjects,
					 Relation depRel);
static void reportDependentObjects(const ObjectAddresses *targetObjects,
					   DropBehavior behavior,
					   int msglevel,
					   const ObjectAddress *origObject);
static void deleteOneObject(const ObjectAddress *object, Relation depRel);
static void doDeletion(const ObjectAddress *object);
static void AcquireDeletionLock(const ObjectAddress *object);
static void ReleaseDeletionLock(const ObjectAddress *object);
static bool find_expr_references_walker(Node *node,
							find_expr_references_context *context);
static void eliminate_duplicate_dependencies(ObjectAddresses *addrs);
static int	object_address_comparator(const void *a, const void *b);
static void add_object_address(ObjectClass oclass, Oid objectId, int32 subId,
				   ObjectAddresses *addrs);
static void add_exact_object_address_extra(const ObjectAddress *object,
							   const ObjectAddressExtra *extra,
							   ObjectAddresses *addrs);
static bool object_address_present_add_flags(const ObjectAddress *object,
											 int flags,
											 ObjectAddresses *addrs);
static void getRelationDescription(StringInfo buffer, Oid relid);
static void getOpFamilyDescription(StringInfo buffer, Oid opfid);


/*
 * performDeletion: attempt to drop the specified object.  If CASCADE
 * behavior is specified, also drop any dependent objects (recursively).
 * If RESTRICT behavior is specified, error out if there are any dependent
 * objects, except for those that should be implicitly dropped anyway
 * according to the dependency type.
 *
 * This is the outer control routine for all forms of DROP that drop objects
 * that can participate in dependencies.  Note that the next two routines
 * are variants on the same theme; if you change anything here you'll likely
 * need to fix them too.
 */
void
performDeletion(const ObjectAddress *object,
				DropBehavior behavior)
{
	Relation	depRel;
	ObjectAddresses *targetObjects;
	int			i;

	/*
	 * We save some cycles by opening pg_depend just once and passing the
	 * Relation pointer down to all the recursive deletion steps.
	 */
	depRel = heap_open(DependRelationId, RowExclusiveLock);

	/*
	 * Acquire deletion lock on the target object.  (Ideally the caller has
	 * done this already, but many places are sloppy about it.)
	 */
	AcquireDeletionLock(object);

	/*
	 * Construct a list of objects to delete (ie, the given object plus
	 * everything directly or indirectly dependent on it).
	 */
	targetObjects = new_object_addresses();

	findDependentObjects(object,
						 DEPFLAG_ORIGINAL,
						 NULL,	/* empty stack */
						 targetObjects,
						 NULL,	/* no pendingObjects */
						 depRel);

	/*
	 * Check if deletion is allowed, and report about cascaded deletes.
	 */
	reportDependentObjects(targetObjects,
						   behavior,
						   NOTICE,
						   object);

	/*
	 * Delete all the objects in the proper order.
	 */
	for (i = 0; i < targetObjects->numrefs; i++)
	{
		ObjectAddress *thisobj = targetObjects->refs + i;

		deleteOneObject(thisobj, depRel);
	}

	/* And clean up */
	free_object_addresses(targetObjects);

	heap_close(depRel, RowExclusiveLock);
}

/*
 * performMultipleDeletions: Similar to performDeletion, but act on multiple
 * objects at once.
 *
 * The main difference from issuing multiple performDeletion calls is that the
 * list of objects that would be implicitly dropped, for each object to be
 * dropped, is the union of the implicit-object list for all objects.  This
 * makes each check be more relaxed.
 */
void
performMultipleDeletions(const ObjectAddresses *objects,
						 DropBehavior behavior)
{
	Relation	depRel;
	ObjectAddresses *targetObjects;
	int			i;

	/* No work if no objects... */
	if (objects->numrefs <= 0)
		return;

	/*
	 * We save some cycles by opening pg_depend just once and passing the
	 * Relation pointer down to all the recursive deletion steps.
	 */
	depRel = heap_open(DependRelationId, RowExclusiveLock);

	/*
	 * Construct a list of objects to delete (ie, the given objects plus
	 * everything directly or indirectly dependent on them).  Note that
	 * because we pass the whole objects list as pendingObjects context,
	 * we won't get a failure from trying to delete an object that is
	 * internally dependent on another one in the list; we'll just skip
	 * that object and delete it when we reach its owner.
	 */
	targetObjects = new_object_addresses();

	for (i = 0; i < objects->numrefs; i++)
	{
		const ObjectAddress *thisobj = objects->refs + i;

		/*
		 * Acquire deletion lock on each target object.  (Ideally the caller
		 * has done this already, but many places are sloppy about it.)
		 */
		AcquireDeletionLock(thisobj);

		findDependentObjects(thisobj,
							 DEPFLAG_ORIGINAL,
							 NULL,	/* empty stack */
							 targetObjects,
							 objects,
							 depRel);
	}

	/*
	 * Check if deletion is allowed, and report about cascaded deletes.
	 *
	 * If there's exactly one object being deleted, report it the same
	 * way as in performDeletion(), else we have to be vaguer.
	 */
	reportDependentObjects(targetObjects,
						   behavior,
						   NOTICE,
						   (objects->numrefs == 1 ? objects->refs : NULL));

	/*
	 * Delete all the objects in the proper order.
	 */
	for (i = 0; i < targetObjects->numrefs; i++)
	{
		ObjectAddress *thisobj = targetObjects->refs + i;

		deleteOneObject(thisobj, depRel);
	}

	/* And clean up */
	free_object_addresses(targetObjects);

	heap_close(depRel, RowExclusiveLock);
}

/*
 * deleteWhatDependsOn: attempt to drop everything that depends on the
 * specified object, though not the object itself.	Behavior is always
 * CASCADE.
 *
 * This is currently used only to clean out the contents of a schema
 * (namespace): the passed object is a namespace.  We normally want this
 * to be done silently, so there's an option to suppress NOTICE messages.
 */
void
deleteWhatDependsOn(const ObjectAddress *object,
					bool showNotices)
{
	Relation	depRel;
	ObjectAddresses *targetObjects;
	int			i;

	/*
	 * We save some cycles by opening pg_depend just once and passing the
	 * Relation pointer down to all the recursive deletion steps.
	 */
	depRel = heap_open(DependRelationId, RowExclusiveLock);

	/*
	 * Acquire deletion lock on the target object.  (Ideally the caller has
	 * done this already, but many places are sloppy about it.)
	 */
	AcquireDeletionLock(object);

	/*
	 * Construct a list of objects to delete (ie, the given object plus
	 * everything directly or indirectly dependent on it).
	 */
	targetObjects = new_object_addresses();

	findDependentObjects(object,
						 DEPFLAG_ORIGINAL,
						 NULL,	/* empty stack */
						 targetObjects,
						 NULL,	/* no pendingObjects */
						 depRel);

	/*
	 * Check if deletion is allowed, and report about cascaded deletes.
	 */
	reportDependentObjects(targetObjects,
						   DROP_CASCADE,
						   showNotices ? NOTICE : DEBUG2,
						   object);

	/*
	 * Delete all the objects in the proper order, except we skip the original
	 * object.
	 */
	for (i = 0; i < targetObjects->numrefs; i++)
	{
		ObjectAddress *thisobj = targetObjects->refs + i;
		ObjectAddressExtra *thisextra = targetObjects->extras + i;

		if (thisextra->flags & DEPFLAG_ORIGINAL)
			continue;

		deleteOneObject(thisobj, depRel);
	}

	/* And clean up */
	free_object_addresses(targetObjects);

	heap_close(depRel, RowExclusiveLock);
}

/*
 * findDependentObjects - find all objects that depend on 'object'
 *
 * For every object that depends on the starting object, acquire a deletion
 * lock on the object, add it to targetObjects (if not already there),
 * and recursively find objects that depend on it.  An object's dependencies
 * will be placed into targetObjects before the object itself; this means
 * that the finished list's order represents a safe deletion order.
 *
 * The caller must already have a deletion lock on 'object' itself,
 * but must not have added it to targetObjects.  (Note: there are corner
 * cases where we won't add the object either, and will also release the
 * caller-taken lock.  This is a bit ugly, but the API is set up this way
 * to allow easy rechecking of an object's liveness after we lock it.  See
 * notes within the function.)
 *
 * When dropping a whole object (subId = 0), we find dependencies for
 * its sub-objects too.
 *
 *	object: the object to add to targetObjects and find dependencies on
 *	flags: flags to be ORed into the object's targetObjects entry
 *	stack: list of objects being visited in current recursion; topmost item
 *			is the object that we recursed from (NULL for external callers)
 *	targetObjects: list of objects that are scheduled to be deleted
 *	pendingObjects: list of other objects slated for destruction, but
 *			not necessarily in targetObjects yet (can be NULL if none)
 *	depRel: already opened pg_depend relation
 */
static void
findDependentObjects(const ObjectAddress *object,
					 int flags,
					 ObjectAddressStack *stack,
					 ObjectAddresses *targetObjects,
					 const ObjectAddresses *pendingObjects,
					 Relation depRel)
{
	ScanKeyData key[3];
	int			nkeys;
	SysScanDesc scan;
	HeapTuple	tup;
	ObjectAddress otherObject;
	ObjectAddressStack mystack;
	ObjectAddressExtra extra;
	ObjectAddressStack *stackptr;

	/*
	 * If the target object is already being visited in an outer recursion
	 * level, just report the current flags back to that level and exit.
	 * This is needed to avoid infinite recursion in the face of circular
	 * dependencies.
	 *
	 * The stack check alone would result in dependency loops being broken at
	 * an arbitrary point, ie, the first member object of the loop to be
	 * visited is the last one to be deleted.  This is obviously unworkable.
	 * However, the check for internal dependency below guarantees that we
	 * will not break a loop at an internal dependency: if we enter the loop
	 * at an "owned" object we will switch and start at the "owning" object
	 * instead.  We could probably hack something up to avoid breaking at an
	 * auto dependency, too, if we had to.  However there are no known cases
	 * where that would be necessary.
	 */
	for (stackptr = stack; stackptr; stackptr = stackptr->next)
	{
		if (object->classId == stackptr->object->classId &&
			object->objectId == stackptr->object->objectId)
		{
			if (object->objectSubId == stackptr->object->objectSubId)
			{
				stackptr->flags |= flags;
				return;
			}
			/*
			 * Could visit column with whole table already on stack; this is
			 * the same case noted in object_address_present_add_flags().
			 * (It's not clear this can really happen, but we might as well
			 * check.)
			 */
			if (stackptr->object->objectSubId == 0)
				return;
		}
	}

	/*
	 * It's also possible that the target object has already been completely
	 * processed and put into targetObjects.  If so, again we just add the
	 * specified flags to its entry and return.
	 *
	 * (Note: in these early-exit cases we could release the caller-taken
	 * lock, since the object is presumably now locked multiple times;
	 * but it seems not worth the cycles.)
	 */
	if (object_address_present_add_flags(object, flags, targetObjects))
		return;

	/*
	 * The target object might be internally dependent on some other object
	 * (its "owner").  If so, and if we aren't recursing from the owning
	 * object, we have to transform this deletion request into a deletion
	 * request of the owning object.  (We'll eventually recurse back to this
	 * object, but the owning object has to be visited first so it will be
	 * deleted after.)  The way to find out about this is to scan the
	 * pg_depend entries that show what this object depends on.
	 */

	/*
	 * Step 1: find and remove pg_depend records that link from this object to
	 * others.	We have to do this anyway, and doing it first ensures that we
	 * avoid infinite recursion in the case of cycles. Also, some dependency
	 * types require extra processing here.
	 *
	 * When dropping a whole object (subId = 0), remove all pg_depend records
	 * for its sub-objects too.
	 */
	ScanKeyInit(&key[0],
				Anum_pg_depend_classid,
				BTEqualStrategyNumber, F_OIDEQ,
				ObjectIdGetDatum(object->classId));
	ScanKeyInit(&key[1],
				Anum_pg_depend_objid,
				BTEqualStrategyNumber, F_OIDEQ,
				ObjectIdGetDatum(object->objectId));
	if (object->objectSubId != 0)
	{
		ScanKeyInit(&key[2],
					Anum_pg_depend_objsubid,
					BTEqualStrategyNumber, F_INT4EQ,
					Int32GetDatum(object->objectSubId));
		nkeys = 3;
	}
	else
		nkeys = 2;

	scan = systable_beginscan(depRel, DependDependerIndexId, true,
							  SnapshotNow, nkeys, key);

	while (HeapTupleIsValid(tup = systable_getnext(scan)))
	{
		Form_pg_depend foundDep = (Form_pg_depend) GETSTRUCT(tup);

		otherObject.classId = foundDep->refclassid;
		otherObject.objectId = foundDep->refobjid;
		otherObject.objectSubId = foundDep->refobjsubid;

		switch (foundDep->deptype)
		{
			case DEPENDENCY_NORMAL:
			case DEPENDENCY_AUTO:
				/* no problem */
				break;
			case DEPENDENCY_INTERNAL:
			case DEPENDENCY_EXTENSION:

				/*
				 * This object is part of the internal implementation of
				 * another object.	We have three cases:
				 *
				 * 1. At the outermost recursion level, disallow the DROP. (We
				 * just ereport here, rather than proceeding, since no other
				 * dependencies are likely to be interesting.)  However, if
				 * the other object is listed in pendingObjects, just release
				 * the caller's lock and return; we'll eventually complete
				 * the DROP when we reach that entry in the pending list.
				 */
				if (stack == NULL)
				{
					char	   *otherObjDesc;

					if (object_address_present(&otherObject, pendingObjects))
					{
						systable_endscan(scan);
						/* need to release caller's lock; see notes below */
						ReleaseDeletionLock(object);
						return;
					}
					otherObjDesc = getObjectDescription(&otherObject);
					ereport(ERROR,
							(errcode(ERRCODE_DEPENDENT_OBJECTS_STILL_EXIST),
							 errmsg("cannot drop %s because %s requires it",
									getObjectDescription(object),
									otherObjDesc),
							 errhint("You can drop %s instead.",
									 otherObjDesc)));
				}

				/*
				 * 2. When recursing from the other end of this dependency,
				 * it's okay to continue with the deletion. This holds when
				 * recursing from a whole object that includes the nominal
				 * other end as a component, too.
				 */
				if (stack->object->classId == otherObject.classId &&
					stack->object->objectId == otherObject.objectId &&
					(stack->object->objectSubId == otherObject.objectSubId ||
					 stack->object->objectSubId == 0))
					break;

				/*
				 * 3. When recursing from anyplace else, transform this
				 * deletion request into a delete of the other object.
				 *
				 * First, release caller's lock on this object and get
				 * deletion lock on the other object.  (We must release
				 * caller's lock to avoid deadlock against a concurrent
				 * deletion of the other object.)
				 */
				ReleaseDeletionLock(object);
				AcquireDeletionLock(&otherObject);

				/*
				 * The other object might have been deleted while we waited
				 * to lock it; if so, neither it nor the current object are
				 * interesting anymore.  We test this by checking the
				 * pg_depend entry (see notes below).
				 */
				if (!systable_recheck_tuple(scan, tup))
				{
					systable_endscan(scan);
					ReleaseDeletionLock(&otherObject);
					return;
				}

				/*
				 * Okay, recurse to the other object instead of proceeding.
				 * We treat this exactly as if the original reference had
				 * linked to that object instead of this one; hence, pass
				 * through the same flags and stack.
				 */
				findDependentObjects(&otherObject,
									 flags,
									 stack,
									 targetObjects,
									 pendingObjects,
									 depRel);
				/* And we're done here. */
				systable_endscan(scan);
				return;
			case DEPENDENCY_PIN:

				/*
				 * Should not happen; PIN dependencies should have zeroes in
				 * the depender fields...
				 */
				elog(ERROR, "incorrect use of PIN dependency with %s",
					 getObjectDescription(object));
				break;
			default:
				elog(ERROR, "unrecognized dependency type '%c' for %s",
					 foundDep->deptype, getObjectDescription(object));
				break;
		}
	}

	systable_endscan(scan);

	/*
	 * Now recurse to any dependent objects.  We must visit them first
	 * since they have to be deleted before the current object.
	 */
	mystack.object = object;	/* set up a new stack level */
	mystack.flags = flags;
	mystack.next = stack;

	ScanKeyInit(&key[0],
				Anum_pg_depend_refclassid,
				BTEqualStrategyNumber, F_OIDEQ,
				ObjectIdGetDatum(object->classId));
	ScanKeyInit(&key[1],
				Anum_pg_depend_refobjid,
				BTEqualStrategyNumber, F_OIDEQ,
				ObjectIdGetDatum(object->objectId));
	if (object->objectSubId != 0)
	{
		ScanKeyInit(&key[2],
					Anum_pg_depend_refobjsubid,
					BTEqualStrategyNumber, F_INT4EQ,
					Int32GetDatum(object->objectSubId));
		nkeys = 3;
	}
	else
		nkeys = 2;

	scan = systable_beginscan(depRel, DependReferenceIndexId, true,
							  SnapshotNow, nkeys, key);

	while (HeapTupleIsValid(tup = systable_getnext(scan)))
	{
		Form_pg_depend foundDep = (Form_pg_depend) GETSTRUCT(tup);
		int		subflags;

		otherObject.classId = foundDep->classid;
		otherObject.objectId = foundDep->objid;
		otherObject.objectSubId = foundDep->objsubid;

		/*
		 * Must lock the dependent object before recursing to it.
		 */
		AcquireDeletionLock(&otherObject);

		/*
		 * The dependent object might have been deleted while we waited
		 * to lock it; if so, we don't need to do anything more with it.
		 * We can test this cheaply and independently of the object's type
		 * by seeing if the pg_depend tuple we are looking at is still live.
		 * (If the object got deleted, the tuple would have been deleted too.)
		 */
		if (!systable_recheck_tuple(scan, tup))
		{
			/* release the now-useless lock */
			ReleaseDeletionLock(&otherObject);
			/* and continue scanning for dependencies */
			continue;
		}

		/* Recurse, passing flags indicating the dependency type */
		switch (foundDep->deptype)
		{
			case DEPENDENCY_NORMAL:
				subflags = DEPFLAG_NORMAL;
				break;
			case DEPENDENCY_AUTO:
				subflags = DEPFLAG_AUTO;
				break;
			case DEPENDENCY_INTERNAL:
				subflags = DEPFLAG_INTERNAL;
				break;
			case DEPENDENCY_EXTENSION:
				subflags = DEPFLAG_EXTENSION;
				break;
			case DEPENDENCY_PIN:

				/*
				 * For a PIN dependency we just ereport immediately; there
				 * won't be any others to report.
				 */
				ereport(ERROR,
						(errcode(ERRCODE_DEPENDENT_OBJECTS_STILL_EXIST),
						 errmsg("cannot drop %s because it is required by the database system",
								getObjectDescription(object))));
				subflags = 0;	/* keep compiler quiet */
				break;
			default:
				elog(ERROR, "unrecognized dependency type '%c' for %s",
					 foundDep->deptype, getObjectDescription(object));
				subflags = 0;	/* keep compiler quiet */
				break;
		}

		findDependentObjects(&otherObject,
							 subflags,
							 &mystack,
							 targetObjects,
							 pendingObjects,
							 depRel);
	}

	systable_endscan(scan);

	/*
	 * Finally, we can add the target object to targetObjects.  Be careful
	 * to include any flags that were passed back down to us from inner
	 * recursion levels.
	 */
	extra.flags = mystack.flags;
	if (stack)
		extra.dependee = *stack->object;
	else
		memset(&extra.dependee, 0, sizeof(extra.dependee));
	add_exact_object_address_extra(object, &extra, targetObjects);
}

/*
 * reportDependentObjects - report about dependencies, and fail if RESTRICT
 *
 * Tell the user about dependent objects that we are going to delete
 * (or would need to delete, but are prevented by RESTRICT mode);
 * then error out if there are any and it's not CASCADE mode.
 *
 *	targetObjects: list of objects that are scheduled to be deleted
 *	behavior: RESTRICT or CASCADE
 *	msglevel: elog level for non-error report messages
 *	origObject: base object of deletion, or NULL if not available
 *		(the latter case occurs in DROP OWNED)
 */
static void
reportDependentObjects(const ObjectAddresses *targetObjects,
					   DropBehavior behavior,
					   int msglevel,
					   const ObjectAddress *origObject)
{
	bool		ok = true;
	StringInfoData clientdetail;
	StringInfoData logdetail;
	int			numReportedClient = 0;
	int			numNotReportedClient = 0;
	int			i;

	/*
	 * If no error is to be thrown, and the msglevel is too low to be shown
	 * to either client or server log, there's no need to do any of the work.
	 *
	 * Note: this code doesn't know all there is to be known about elog
	 * levels, but it works for NOTICE and DEBUG2, which are the only values
	 * msglevel can currently have.  We also assume we are running in a normal
	 * operating environment.
	 */
	if (behavior == DROP_CASCADE &&
		msglevel < client_min_messages &&
		(msglevel < log_min_messages || log_min_messages == LOG))
		return;

	/*
	 * We limit the number of dependencies reported to the client to
	 * MAX_REPORTED_DEPS, since client software may not deal well with
	 * enormous error strings.	The server log always gets a full report.
	 */
#define MAX_REPORTED_DEPS 100

	initStringInfo(&clientdetail);
	initStringInfo(&logdetail);

	/*
	 * We process the list back to front (ie, in dependency order not deletion
	 * order), since this makes for a more understandable display.
	 */
	for (i = targetObjects->numrefs - 1; i >= 0; i--)
	{
		const ObjectAddress *obj = &targetObjects->refs[i];
		const ObjectAddressExtra *extra = &targetObjects->extras[i];
		char	   *objDesc;

		/* Ignore the original deletion target(s) */
		if (extra->flags & DEPFLAG_ORIGINAL)
			continue;

		objDesc = getObjectDescription(obj);

		/*
		 * If, at any stage of the recursive search, we reached the object via
		 * an AUTO, INTERNAL, or EXTENSION dependency, then it's okay to
		 * delete it even in RESTRICT mode.
		 */
		if (extra->flags & (DEPFLAG_AUTO |
							DEPFLAG_INTERNAL |
							DEPFLAG_EXTENSION))
		{
			/*
			 * auto-cascades are reported at DEBUG2, not msglevel.  We
			 * don't try to combine them with the regular message because
			 * the results are too confusing when client_min_messages and
			 * log_min_messages are different.
			 */
			ereport(DEBUG2,
					(errmsg("drop auto-cascades to %s",
							objDesc)));
		}
		else if (behavior == DROP_RESTRICT)
		{
			char   *otherDesc = getObjectDescription(&extra->dependee);

			if (msglevel == NOTICE && Gp_role == GP_ROLE_EXECUTE)
			{
				ereport(DEBUG1,
						(errmsg("%s depends on %s",
								objDesc, otherDesc)));
			}
			else
			{
				if (numReportedClient < MAX_REPORTED_DEPS)
				{
					/* separate entries with a newline */
					if (clientdetail.len != 0)
						appendStringInfoChar(&clientdetail, '\n');
					appendStringInfo(&clientdetail, _("%s depends on %s"),
									 objDesc, otherDesc);
					numReportedClient++;
				}
				else
					numNotReportedClient++;
				/* separate entries with a newline */
				if (logdetail.len != 0)
					appendStringInfoChar(&logdetail, '\n');
				appendStringInfo(&logdetail, _("%s depends on %s"),
								 objDesc, otherDesc);
				pfree(otherDesc);
			}
			ok = false;
		}
		else
		{
			if (Gp_role == GP_ROLE_EXECUTE)
			{
				ereport(DEBUG1,
						(errmsg("drop cascades to %s",
								objDesc)));
			}
			else
			{
				if (numReportedClient < MAX_REPORTED_DEPS)
				{
					/* separate entries with a newline */
					if (clientdetail.len != 0)
						appendStringInfoChar(&clientdetail, '\n');
					appendStringInfo(&clientdetail, _("drop cascades to %s"),
									 objDesc);
					numReportedClient++;
				}
				else
					numNotReportedClient++;
				/* separate entries with a newline */
				if (logdetail.len != 0)
					appendStringInfoChar(&logdetail, '\n');
				appendStringInfo(&logdetail, _("drop cascades to %s"),
								 objDesc);
			}
		}

		pfree(objDesc);
	}

	if (numNotReportedClient > 0)
		appendStringInfo(&clientdetail, _("\nand %d other objects "
										  "(see server log for list)"),
						 numNotReportedClient);

	if (!ok)
	{
		if (origObject)
			ereport(ERROR,
					(errcode(ERRCODE_DEPENDENT_OBJECTS_STILL_EXIST),
					 errmsg("cannot drop %s because other objects depend on it",
							getObjectDescription(origObject)),
					 errdetail("%s", clientdetail.data),
					 errdetail_log("%s", logdetail.data),
					 errhint("Use DROP ... CASCADE to drop the dependent objects too.")));
		else
			ereport(ERROR,
					(errcode(ERRCODE_DEPENDENT_OBJECTS_STILL_EXIST),
					 errmsg("cannot drop desired object(s) because other objects depend on them"),
					 errdetail("%s", clientdetail.data),
					 errdetail_log("%s", logdetail.data),
					 errhint("Use DROP ... CASCADE to drop the dependent objects too.")));
	}
	else if (numReportedClient > 1)
	{
		ereport(msglevel,
				/* translator: %d always has a value larger than 1 */
				(errmsg("drop cascades to %d other objects",
						numReportedClient + numNotReportedClient),
				 errdetail("%s", clientdetail.data),
				 errdetail_log("%s", logdetail.data)));
	}
	else if (numReportedClient == 1)
	{
		/* we just use the single item as-is */
		ereport(msglevel,
				(errmsg_internal("%s", clientdetail.data)));
	}

	pfree(clientdetail.data);
	pfree(logdetail.data);
}

/*
 * deleteOneObject: delete a single object for performDeletion.
 *
 * depRel is the already-open pg_depend relation.
 */
static void
deleteOneObject(const ObjectAddress *object, Relation depRel)
{
	ScanKeyData key[3];
	int			nkeys;
	SysScanDesc scan;
	HeapTuple	tup;

	/*
	 * First remove any pg_depend records that link from this object to
	 * others.  (Any records linking to this object should be gone already.)
	 *
	 * When dropping a whole object (subId = 0), remove all pg_depend records
	 * for its sub-objects too.
	 */
	ScanKeyInit(&key[0],
				Anum_pg_depend_classid,
				BTEqualStrategyNumber, F_OIDEQ,
				ObjectIdGetDatum(object->classId));
	ScanKeyInit(&key[1],
				Anum_pg_depend_objid,
				BTEqualStrategyNumber, F_OIDEQ,
				ObjectIdGetDatum(object->objectId));
	if (object->objectSubId != 0)
	{
		ScanKeyInit(&key[2],
					Anum_pg_depend_objsubid,
					BTEqualStrategyNumber, F_INT4EQ,
					Int32GetDatum(object->objectSubId));
		nkeys = 3;
	}
	else
		nkeys = 2;

	scan = systable_beginscan(depRel, DependDependerIndexId, true,
							  SnapshotNow, nkeys, key);

	while (HeapTupleIsValid(tup = systable_getnext(scan)))
	{
		simple_heap_delete(depRel, &tup->t_self);
	}

	systable_endscan(scan);

	/*
	 * Now delete the object itself, in an object-type-dependent way.
	 */
	doDeletion(object);

	/*
	 * Delete any comments associated with this object.  (This is a convenient
	 * place to do it instead of having every object type know to do it.)
	 */
	DeleteComments(object->objectId, object->classId, object->objectSubId);

	/*
	 * Delete shared dependency references related to this object. Sub-objects
	 * (columns) don't have dependencies on global objects, so skip them.
	 */
	if (object->objectSubId == 0)
		deleteSharedDependencyRecordsFor(object->classId, object->objectId);

	/*
	 * CommandCounterIncrement here to ensure that preceding changes are all
	 * visible to the next deletion step.
	 */
	CommandCounterIncrement();

	/*
	 * And we're done!
	 */
}

/*
 * doDeletion: actually delete a single object
 */
static void
doDeletion(const ObjectAddress *object)
{
	switch (getObjectClass(object))
	{
		case OCLASS_CLASS:
			{
				char		relKind = get_rel_relkind(object->objectId);

				if (relKind == RELKIND_INDEX)
				{
					Assert(object->objectSubId == 0);
					index_drop(object->objectId);
				}
				else
				{
					if (object->objectSubId != 0)
						RemoveAttributeById(object->objectId,
											object->objectSubId);
					else
						heap_drop_with_catalog(object->objectId);
				}
				break;
			}

		case OCLASS_PROC:
			RemoveFunctionById(object->objectId);
			break;

		case OCLASS_TYPE:
			RemoveTypeById(object->objectId);
			break;

		case OCLASS_CAST:
			DropCastById(object->objectId);
			break;

		case OCLASS_CONSTRAINT:
			RemoveConstraintById(object->objectId);
			break;

		case OCLASS_CONVERSION:
			RemoveConversionById(object->objectId);
			break;

		case OCLASS_DEFAULT:
			RemoveAttrDefaultById(object->objectId);
			break;

		case OCLASS_LANGUAGE:
			DropProceduralLanguageById(object->objectId);
			break;

		case OCLASS_OPERATOR:
			RemoveOperatorById(object->objectId);
			break;

		case OCLASS_OPCLASS:
			RemoveOpClassById(object->objectId);
			break;

		case OCLASS_OPFAMILY:
			RemoveOpFamilyById(object->objectId);
			break;

		case OCLASS_AMOP:
			RemoveAmOpEntryById(object->objectId);
			break;

		case OCLASS_AMPROC:
			RemoveAmProcEntryById(object->objectId);
			break;

		case OCLASS_REWRITE:
			RemoveRewriteRuleById(object->objectId);
			break;

		case OCLASS_TRIGGER:
			RemoveTriggerById(object->objectId);
			break;

		case OCLASS_SCHEMA:
			RemoveSchemaById(object->objectId);
			break;

		case OCLASS_TSPARSER:
			RemoveTSParserById(object->objectId);
			break;

		case OCLASS_TSDICT:
			RemoveTSDictionaryById(object->objectId);
			break;

		case OCLASS_TSTEMPLATE:
			RemoveTSTemplateById(object->objectId);
			break;

		case OCLASS_TSCONFIG:
			RemoveTSConfigurationById(object->objectId);
			break;

<<<<<<< HEAD
		case OCLASS_EXTENSION:
			RemoveExtensionById(object->objectId);
			break;

		case OCLASS_FILESPACE:
			RemoveFileSpaceById(object->objectId);
			break;

		case OCLASS_EXTPROTOCOL:
			RemoveExtProtocolById(object->objectId);
			break;

		case OCLASS_COMPRESSION:
			elog(NOTICE, "dependency: not yet implemented!");
			break;

			/*
			 * OCLASS_ROLE, OCLASS_DATABASE, OCLASS_TBLSPACE intentionally
			 * not handled here
			 */
=======
		case OCLASS_USER_MAPPING:
			RemoveUserMappingById(object->objectId);
			break;

		case OCLASS_FOREIGN_SERVER:
			RemoveForeignServerById(object->objectId);
			break;

		case OCLASS_FDW:
			RemoveForeignDataWrapperById(object->objectId);
			break;

			/* OCLASS_ROLE, OCLASS_DATABASE, OCLASS_TBLSPACE not handled */
>>>>>>> 38e93482

		default:
			elog(ERROR, "unrecognized object class: %u",
				 object->classId);
	}
}

/*
 * AcquireDeletionLock - acquire a suitable lock for deleting an object
 *
 * We use LockRelation for relations, LockDatabaseObject for everything
 * else.  Note that dependency.c is not concerned with deleting any kind of
 * shared-across-databases object, so we have no need for LockSharedObject.
 */
static void
AcquireDeletionLock(const ObjectAddress *object)
{
	if (object->classId == RelationRelationId)
	{
		LockRelationOid(object->objectId, AccessExclusiveLock);

		/*
		 * GPDB: If this was a partition, or some other object for which
		 * we are careful to always lock the parent object, we don't need
		 * to keep the lock on the sub-object. This helps to keep the lock
		 * table size in check, if you e.g. drop a table with thousands
		 * of partitions. It would be unpleasent if you could not drop
		 * such a table because the lock table runs out of space.
		 *
		 * To provide at least some protection though, we still actuire
		 * the lock momentarily.
		 */
		if (!rel_needs_long_lock(object->objectId))
			UnlockRelationOid(object->objectId, AccessExclusiveLock);
	}
	else
		/* assume we should lock the whole object not a sub-object */
		LockDatabaseObject(object->classId, object->objectId, 0,
						   AccessExclusiveLock);
}

/*
 * ReleaseDeletionLock - release an object deletion lock
 */
static void
ReleaseDeletionLock(const ObjectAddress *object)
{
	if (object->classId == RelationRelationId)
	{
		/*
		 * GPDB: Since we might already have released the lock (see
		 * AcquireDeletionLock), we mustn't try to release it again.
		 */
		if (!rel_needs_long_lock(object->objectId))
			return;

		UnlockRelationOid(object->objectId, AccessExclusiveLock);
	}
	else
		/* assume we should lock the whole object not a sub-object */
		UnlockDatabaseObject(object->classId, object->objectId, 0,
							 AccessExclusiveLock);
}

/*
 * recordDependencyOnExpr - find expression dependencies
 *
 * This is used to find the dependencies of rules, constraint expressions,
 * etc.
 *
 * Given an expression or query in node-tree form, find all the objects
 * it refers to (tables, columns, operators, functions, etc).  Record
 * a dependency of the specified type from the given depender object
 * to each object mentioned in the expression.
 *
 * rtable is the rangetable to be used to interpret Vars with varlevelsup=0.
 * It can be NIL if no such variables are expected.
 */
void
recordDependencyOnExpr(const ObjectAddress *depender,
					   Node *expr, List *rtable,
					   DependencyType behavior)
{
	find_expr_references_context context;

	context.addrs = new_object_addresses();

	/* Set up interpretation for Vars at varlevelsup = 0 */
	context.rtables = list_make1(rtable);

	/* Scan the expression tree for referenceable objects */
	find_expr_references_walker(expr, &context);

	/* Remove any duplicates */
	eliminate_duplicate_dependencies(context.addrs);

	/* And record 'em */
	recordMultipleDependencies(depender,
							   context.addrs->refs, context.addrs->numrefs,
							   behavior);

	free_object_addresses(context.addrs);
}

/*
 * recordDependencyOnSingleRelExpr - find expression dependencies
 *
 * As above, but only one relation is expected to be referenced (with
 * varno = 1 and varlevelsup = 0).	Pass the relation OID instead of a
 * range table.  An additional frammish is that dependencies on that
 * relation (or its component columns) will be marked with 'self_behavior',
 * whereas 'behavior' is used for everything else.
 *
 * NOTE: the caller should ensure that a whole-table dependency on the
 * specified relation is created separately, if one is needed.  In particular,
 * a whole-row Var "relation.*" will not cause this routine to emit any
 * dependency item.  This is appropriate behavior for subexpressions of an
 * ordinary query, so other cases need to cope as necessary.
 */
void
recordDependencyOnSingleRelExpr(const ObjectAddress *depender,
								Node *expr, Oid relId,
								DependencyType behavior,
								DependencyType self_behavior)
{
	find_expr_references_context context;
	RangeTblEntry rte;

	context.addrs = new_object_addresses();

	/* We gin up a rather bogus rangetable list to handle Vars */
	MemSet(&rte, 0, sizeof(rte));
	rte.type = T_RangeTblEntry;
	rte.rtekind = RTE_RELATION;
	rte.relid = relId;

	context.rtables = list_make1(list_make1(&rte));

	/* Scan the expression tree for referenceable objects */
	find_expr_references_walker(expr, &context);

	/* Remove any duplicates */
	eliminate_duplicate_dependencies(context.addrs);

	/* Separate self-dependencies if necessary */
	if (behavior != self_behavior && context.addrs->numrefs > 0)
	{
		ObjectAddresses *self_addrs;
		ObjectAddress *outobj;
		int			oldref,
					outrefs;

		self_addrs = new_object_addresses();

		outobj = context.addrs->refs;
		outrefs = 0;
		for (oldref = 0; oldref < context.addrs->numrefs; oldref++)
		{
			ObjectAddress *thisobj = context.addrs->refs + oldref;

			if (thisobj->classId == RelationRelationId &&
				thisobj->objectId == relId)
			{
				/* Move this ref into self_addrs */
				add_exact_object_address(thisobj, self_addrs);
			}
			else
			{
				/* Keep it in context.addrs */
				*outobj = *thisobj;
				outobj++;
				outrefs++;
			}
		}
		context.addrs->numrefs = outrefs;

		/* Record the self-dependencies */
		recordMultipleDependencies(depender,
								   self_addrs->refs, self_addrs->numrefs,
								   self_behavior);

		free_object_addresses(self_addrs);
	}

	/* Record the external dependencies */
	recordMultipleDependencies(depender,
							   context.addrs->refs, context.addrs->numrefs,
							   behavior);

	free_object_addresses(context.addrs);
}

/*
 * Recursively search an expression tree for object references.
 *
 * Note: we avoid creating references to columns of tables that participate
 * in an SQL JOIN construct, but are not actually used anywhere in the query.
 * To do so, we do not scan the joinaliasvars list of a join RTE while
 * scanning the query rangetable, but instead scan each individual entry
 * of the alias list when we find a reference to it.
 *
 * Note: in many cases we do not need to create dependencies on the datatypes
 * involved in an expression, because we'll have an indirect dependency via
 * some other object.  For instance Var nodes depend on a column which depends
 * on the datatype, and OpExpr nodes depend on the operator which depends on
 * the datatype.  However we do need a type dependency if there is no such
 * indirect dependency, as for example in Const and CoerceToDomain nodes.
 */
static bool
find_expr_references_walker(Node *node,
							find_expr_references_context *context)
{
	if (node == NULL)
		return false;
	if (IsA(node, Var))
	{
		Var		   *var = (Var *) node;
		List	   *rtable;
		RangeTblEntry *rte;

		/* Find matching rtable entry, or complain if not found */
		if (var->varlevelsup >= list_length(context->rtables))
			elog(ERROR, "invalid varlevelsup %d", var->varlevelsup);
		rtable = (List *) list_nth(context->rtables, var->varlevelsup);
		if (var->varno <= 0 || var->varno > list_length(rtable))
			elog(ERROR, "invalid varno %d", var->varno);
		rte = rt_fetch(var->varno, rtable);

		/*
		 * A whole-row Var references no specific columns, so adds no new
		 * dependency.  (We assume that there is a whole-table dependency
		 * arising from each underlying rangetable entry.  While we could
		 * record such a dependency when finding a whole-row Var that
		 * references a relation directly, it's quite unclear how to extend
		 * that to whole-row Vars for JOINs, so it seems better to leave the
		 * responsibility with the range table.  Note that this poses some
		 * risks for identifying dependencies of stand-alone expressions:
		 * whole-table references may need to be created separately.)
		 */
		if (var->varattno == InvalidAttrNumber)
			return false;
		if (rte->rtekind == RTE_RELATION)
		{
			/* If it's a plain relation, reference this column */
			add_object_address(OCLASS_CLASS, rte->relid, var->varattno,
							   context->addrs);
		}
		else if (rte->rtekind == RTE_JOIN)
		{
			/* Scan join output column to add references to join inputs */
			List	   *save_rtables;

			/* We must make the context appropriate for join's level */
			save_rtables = context->rtables;
			context->rtables = list_copy_tail(context->rtables,
											  var->varlevelsup);
			if (var->varattno <= 0 ||
				var->varattno > list_length(rte->joinaliasvars))
				elog(ERROR, "invalid varattno %d", var->varattno);
			find_expr_references_walker((Node *) list_nth(rte->joinaliasvars,
														  var->varattno - 1),
										context);
			list_free(context->rtables);
			context->rtables = save_rtables;
		}
		return false;
	}
	else if (IsA(node, Const))
	{
		Const	   *con = (Const *) node;
		Oid			objoid;

		/* A constant must depend on the constant's datatype */
		add_object_address(OCLASS_TYPE, con->consttype, 0,
						   context->addrs);

		/*
		 * If it's a regclass or similar literal referring to an existing
		 * object, add a reference to that object.	(Currently, only the
		 * regclass and regconfig cases have any likely use, but we may as
		 * well handle all the OID-alias datatypes consistently.)
		 */
		if (!con->constisnull)
		{
			switch (con->consttype)
			{
				case REGPROCOID:
				case REGPROCEDUREOID:
					objoid = DatumGetObjectId(con->constvalue);
					if (SearchSysCacheExists(PROCOID,
											 ObjectIdGetDatum(objoid),
											 0, 0, 0))
						add_object_address(OCLASS_PROC, objoid, 0,
										   context->addrs);
					break;
				case REGOPEROID:
				case REGOPERATOROID:
					objoid = DatumGetObjectId(con->constvalue);
					if (SearchSysCacheExists(OPEROID,
											 ObjectIdGetDatum(objoid),
											 0, 0, 0))
						add_object_address(OCLASS_OPERATOR, objoid, 0,
										   context->addrs);
					break;
				case REGCLASSOID:
					objoid = DatumGetObjectId(con->constvalue);
					if (SearchSysCacheExists(RELOID,
											 ObjectIdGetDatum(objoid),
											 0, 0, 0))
						add_object_address(OCLASS_CLASS, objoid, 0,
										   context->addrs);
					break;
				case REGTYPEOID:
					objoid = DatumGetObjectId(con->constvalue);
					if (SearchSysCacheExists(TYPEOID,
											 ObjectIdGetDatum(objoid),
											 0, 0, 0))
						add_object_address(OCLASS_TYPE, objoid, 0,
										   context->addrs);
					break;
				case REGCONFIGOID:
					objoid = DatumGetObjectId(con->constvalue);
					if (SearchSysCacheExists(TSCONFIGOID,
											 ObjectIdGetDatum(objoid),
											 0, 0, 0))
						add_object_address(OCLASS_TSCONFIG, objoid, 0,
										   context->addrs);
					break;
				case REGDICTIONARYOID:
					objoid = DatumGetObjectId(con->constvalue);
					if (SearchSysCacheExists(TSDICTOID,
											 ObjectIdGetDatum(objoid),
											 0, 0, 0))
						add_object_address(OCLASS_TSDICT, objoid, 0,
										   context->addrs);
					break;
			}
		}
		return false;
	}
	else if (IsA(node, Param))
	{
		Param	   *param = (Param *) node;

		/* A parameter must depend on the parameter's datatype */
		add_object_address(OCLASS_TYPE, param->paramtype, 0,
						   context->addrs);
	}
	else if (IsA(node, FuncExpr))
	{
		FuncExpr   *funcexpr = (FuncExpr *) node;

		add_object_address(OCLASS_PROC, funcexpr->funcid, 0,
						   context->addrs);
		/* fall through to examine arguments */
	}
	else if (IsA(node, OpExpr))
	{
		OpExpr	   *opexpr = (OpExpr *) node;

		add_object_address(OCLASS_OPERATOR, opexpr->opno, 0,
						   context->addrs);
		/* fall through to examine arguments */
	}
	else if (IsA(node, DistinctExpr))
	{
		DistinctExpr *distinctexpr = (DistinctExpr *) node;

		add_object_address(OCLASS_OPERATOR, distinctexpr->opno, 0,
						   context->addrs);
		/* fall through to examine arguments */
	}
	else if (IsA(node, ScalarArrayOpExpr))
	{
		ScalarArrayOpExpr *opexpr = (ScalarArrayOpExpr *) node;

		add_object_address(OCLASS_OPERATOR, opexpr->opno, 0,
						   context->addrs);
		/* fall through to examine arguments */
	}
	else if (IsA(node, NullIfExpr))
	{
		NullIfExpr *nullifexpr = (NullIfExpr *) node;

		add_object_address(OCLASS_OPERATOR, nullifexpr->opno, 0,
						   context->addrs);
		/* fall through to examine arguments */
	}
	else if (IsA(node, Aggref))
	{
		Aggref	   *aggref = (Aggref *) node;

		add_object_address(OCLASS_PROC, aggref->aggfnoid, 0,
						   context->addrs);
		/* fall through to examine arguments */
	}
<<<<<<< HEAD
	else if (IsA(node, WindowFunc))
	{
		WindowFunc *wfunc = (WindowFunc *) node;

		add_object_address(OCLASS_PROC, wfunc->winfnoid, 0,
						   context->addrs);
		/* fall through to examine arguments */
	}
	if (IsA(node, SubPlan))
=======
	else if (IsA(node, SubPlan))
>>>>>>> 38e93482
	{
		/* Extra work needed here if we ever need this case */
		elog(ERROR, "already-planned subqueries not supported");
	}
	else if (IsA(node, RelabelType))
	{
		RelabelType *relab = (RelabelType *) node;

		/* since there is no function dependency, need to depend on type */
		add_object_address(OCLASS_TYPE, relab->resulttype, 0,
						   context->addrs);
	}
	else if (IsA(node, CoerceViaIO))
	{
		CoerceViaIO *iocoerce = (CoerceViaIO *) node;

		/* since there is no exposed function, need to depend on type */
		add_object_address(OCLASS_TYPE, iocoerce->resulttype, 0,
						   context->addrs);
	}
	else if (IsA(node, ArrayCoerceExpr))
	{
		ArrayCoerceExpr *acoerce = (ArrayCoerceExpr *) node;

		if (OidIsValid(acoerce->elemfuncid))
			add_object_address(OCLASS_PROC, acoerce->elemfuncid, 0,
							   context->addrs);
		add_object_address(OCLASS_TYPE, acoerce->resulttype, 0,
						   context->addrs);
		/* fall through to examine arguments */
	}
	else if (IsA(node, ConvertRowtypeExpr))
	{
		ConvertRowtypeExpr *cvt = (ConvertRowtypeExpr *) node;

		/* since there is no function dependency, need to depend on type */
		add_object_address(OCLASS_TYPE, cvt->resulttype, 0,
						   context->addrs);
	}
	else if (IsA(node, RowExpr))
	{
		RowExpr    *rowexpr = (RowExpr *) node;

		add_object_address(OCLASS_TYPE, rowexpr->row_typeid, 0,
						   context->addrs);
	}
	else if (IsA(node, RowCompareExpr))
	{
		RowCompareExpr *rcexpr = (RowCompareExpr *) node;
		ListCell   *l;

		foreach(l, rcexpr->opnos)
		{
			add_object_address(OCLASS_OPERATOR, lfirst_oid(l), 0,
							   context->addrs);
		}
		foreach(l, rcexpr->opfamilies)
		{
			add_object_address(OCLASS_OPFAMILY, lfirst_oid(l), 0,
							   context->addrs);
		}
		/* fall through to examine arguments */
	}
	else if (IsA(node, CoerceToDomain))
	{
		CoerceToDomain *cd = (CoerceToDomain *) node;

		add_object_address(OCLASS_TYPE, cd->resulttype, 0,
						   context->addrs);
	}
	else if (IsA(node, SortGroupClause))
	{
		SortGroupClause *sgc = (SortGroupClause *) node;

		add_object_address(OCLASS_OPERATOR, sgc->eqop, 0,
						   context->addrs);
		if (OidIsValid(sgc->sortop))
			add_object_address(OCLASS_OPERATOR, sgc->sortop, 0,
							   context->addrs);
		return false;
	}
	else if (IsA(node, Query))
	{
		/* Recurse into RTE subquery or not-yet-planned sublink subquery */
		Query	   *query = (Query *) node;
		ListCell   *rtable;
		bool		result;

		/*
		 * Add whole-relation refs for each plain relation mentioned in the
		 * subquery's rtable, as well as datatype refs for any datatypes used
		 * as a RECORD function's output.  (Note: query_tree_walker takes care
		 * of recursing into RTE_FUNCTION RTEs, subqueries, etc, so no need to
		 * do that here.  But keep it from looking at join alias lists.)
		 */
		foreach(rtable, query->rtable)
		{
			RangeTblEntry *rte = (RangeTblEntry *) lfirst(rtable);
			ListCell   *ct;

			switch (rte->rtekind)
			{
				case RTE_RELATION:
					add_object_address(OCLASS_CLASS, rte->relid, 0,
									   context->addrs);
					break;
				case RTE_TABLEFUNCTION:
				case RTE_FUNCTION:
					foreach(ct, rte->funccoltypes)
					{
						add_object_address(OCLASS_TYPE, lfirst_oid(ct), 0,
										   context->addrs);
					}
					break;
				default:
					break;
			}
		}

		/* query_tree_walker ignores ORDER BY etc, but we need those opers */
		find_expr_references_walker((Node *) query->sortClause, context);
		find_expr_references_walker((Node *) query->groupClause, context);
		find_expr_references_walker((Node *) query->distinctClause, context);

		/* Examine substructure of query */
		context->rtables = lcons(query->rtable, context->rtables);
		result = query_tree_walker(query,
								   find_expr_references_walker,
								   (void *) context,
								   QTW_IGNORE_JOINALIASES);
		context->rtables = list_delete_first(context->rtables);
		return result;
	}
	else if (IsA(node, SetOperationStmt))
	{
		SetOperationStmt *setop = (SetOperationStmt *) node;

		/* we need to look at the groupClauses for operator references */
		find_expr_references_walker((Node *) setop->groupClauses, context);
		/* fall through to examine child nodes */
	}

	return expression_tree_walker(node, find_expr_references_walker,
								  (void *) context);
}

/*
 * Given an array of dependency references, eliminate any duplicates.
 */
static void
eliminate_duplicate_dependencies(ObjectAddresses *addrs)
{
	ObjectAddress *priorobj;
	int			oldref,
				newrefs;

	/*
	 * We can't sort if the array has "extra" data, because there's no way
	 * to keep it in sync.  Fortunately that combination of features is
	 * not needed.
	 */
	Assert(!addrs->extras);

	if (addrs->numrefs <= 1)
		return;					/* nothing to do */

	/* Sort the refs so that duplicates are adjacent */
	qsort((void *) addrs->refs, addrs->numrefs, sizeof(ObjectAddress),
		  object_address_comparator);

	/* Remove dups */
	priorobj = addrs->refs;
	newrefs = 1;
	for (oldref = 1; oldref < addrs->numrefs; oldref++)
	{
		ObjectAddress *thisobj = addrs->refs + oldref;

		if (priorobj->classId == thisobj->classId &&
			priorobj->objectId == thisobj->objectId)
		{
			if (priorobj->objectSubId == thisobj->objectSubId)
				continue;		/* identical, so drop thisobj */

			/*
			 * If we have a whole-object reference and a reference to a part
			 * of the same object, we don't need the whole-object reference
			 * (for example, we don't need to reference both table foo and
			 * column foo.bar).  The whole-object reference will always appear
			 * first in the sorted list.
			 */
			if (priorobj->objectSubId == 0)
			{
				/* replace whole ref with partial */
				priorobj->objectSubId = thisobj->objectSubId;
				continue;
			}
		}
		/* Not identical, so add thisobj to output set */
		priorobj++;
		*priorobj = *thisobj;
		newrefs++;
	}

	addrs->numrefs = newrefs;
}

/*
 * qsort comparator for ObjectAddress items
 */
static int
object_address_comparator(const void *a, const void *b)
{
	const ObjectAddress *obja = (const ObjectAddress *) a;
	const ObjectAddress *objb = (const ObjectAddress *) b;

	if (obja->classId < objb->classId)
		return -1;
	if (obja->classId > objb->classId)
		return 1;
	if (obja->objectId < objb->objectId)
		return -1;
	if (obja->objectId > objb->objectId)
		return 1;

	/*
	 * We sort the subId as an unsigned int so that 0 will come first. See
	 * logic in eliminate_duplicate_dependencies.
	 */
	if ((unsigned int) obja->objectSubId < (unsigned int) objb->objectSubId)
		return -1;
	if ((unsigned int) obja->objectSubId > (unsigned int) objb->objectSubId)
		return 1;
	return 0;
}

/*
 * Routines for handling an expansible array of ObjectAddress items.
 *
 * new_object_addresses: create a new ObjectAddresses array.
 */
ObjectAddresses *
new_object_addresses(void)
{
	ObjectAddresses *addrs;

	addrs = palloc(sizeof(ObjectAddresses));

	addrs->numrefs = 0;
	addrs->maxrefs = 32;
	addrs->refs = (ObjectAddress *)
		palloc(addrs->maxrefs * sizeof(ObjectAddress));
	addrs->extras = NULL;		/* until/unless needed */

	return addrs;
}

/*
 * Add an entry to an ObjectAddresses array.
 *
 * It is convenient to specify the class by ObjectClass rather than directly
 * by catalog OID.
 */
static void
add_object_address(ObjectClass oclass, Oid objectId, int32 subId,
				   ObjectAddresses *addrs)
{
	ObjectAddress *item;

	/* enlarge array if needed */
	if (addrs->numrefs >= addrs->maxrefs)
	{
		addrs->maxrefs *= 2;
		addrs->refs = (ObjectAddress *)
			repalloc(addrs->refs, addrs->maxrefs * sizeof(ObjectAddress));
		Assert(!addrs->extras);
	}
	/* record this item */
	item = addrs->refs + addrs->numrefs;
	item->classId = object_classes[oclass];
	item->objectId = objectId;
	item->objectSubId = subId;
	addrs->numrefs++;
}

/*
 * Add an entry to an ObjectAddresses array.
 *
 * As above, but specify entry exactly.
 */
void
add_exact_object_address(const ObjectAddress *object,
						 ObjectAddresses *addrs)
{
	ObjectAddress *item;

	/* enlarge array if needed */
	if (addrs->numrefs >= addrs->maxrefs)
	{
		addrs->maxrefs *= 2;
		addrs->refs = (ObjectAddress *)
			repalloc(addrs->refs, addrs->maxrefs * sizeof(ObjectAddress));
		Assert(!addrs->extras);
	}
	/* record this item */
	item = addrs->refs + addrs->numrefs;
	*item = *object;
	addrs->numrefs++;
}

/*
 * Add an entry to an ObjectAddresses array.
 *
 * As above, but specify entry exactly and provide some "extra" data too.
 */
static void
add_exact_object_address_extra(const ObjectAddress *object,
							   const ObjectAddressExtra *extra,
							   ObjectAddresses *addrs)
{
	ObjectAddress *item;
	ObjectAddressExtra *itemextra;

	/* allocate extra space if first time */
	if (!addrs->extras)
		addrs->extras = (ObjectAddressExtra *)
			palloc(addrs->maxrefs * sizeof(ObjectAddressExtra));

	/* enlarge array if needed */
	if (addrs->numrefs >= addrs->maxrefs)
	{
		addrs->maxrefs *= 2;
		addrs->refs = (ObjectAddress *)
			repalloc(addrs->refs, addrs->maxrefs * sizeof(ObjectAddress));
		addrs->extras = (ObjectAddressExtra *)
		  repalloc(addrs->extras, addrs->maxrefs * sizeof(ObjectAddressExtra));
	}
	/* record this item */
	item = addrs->refs + addrs->numrefs;
	*item = *object;
	itemextra = addrs->extras + addrs->numrefs;
	*itemextra = *extra;
	addrs->numrefs++;
}

/*
 * Test whether an object is present in an ObjectAddresses array.
 *
 * We return "true" if object is a subobject of something in the array, too.
 */
bool
object_address_present(const ObjectAddress *object,
					   const ObjectAddresses *addrs)
{
	int			i;

	for (i = addrs->numrefs - 1; i >= 0; i--)
	{
		const ObjectAddress *thisobj = addrs->refs + i;

		if (object->classId == thisobj->classId &&
			object->objectId == thisobj->objectId)
		{
			if (object->objectSubId == thisobj->objectSubId ||
				thisobj->objectSubId == 0)
				return true;
		}
	}

	return false;
}

/*
 * As above, except that if the object is present then also OR the given
 * flags into its associated extra data (which must exist).
 */
static bool
object_address_present_add_flags(const ObjectAddress *object,
								 int flags,
								 ObjectAddresses *addrs)
{
	int			i;

	for (i = addrs->numrefs - 1; i >= 0; i--)
	{
		ObjectAddress *thisobj = addrs->refs + i;

		if (object->classId == thisobj->classId &&
			object->objectId == thisobj->objectId)
		{
			if (object->objectSubId == thisobj->objectSubId)
			{
				ObjectAddressExtra *thisextra = addrs->extras + i;

				thisextra->flags |= flags;
				return true;
			}
			if (thisobj->objectSubId == 0)
			{
				/*
				 * We get here if we find a need to delete a column after
				 * having already decided to drop its whole table.  Obviously
				 * we no longer need to drop the column.  But don't plaster
				 * its flags on the table.
				 */
				return true;
			}
		}
	}

	return false;
}

/*
 * Record multiple dependencies from an ObjectAddresses array, after first
 * removing any duplicates.
 */
void
record_object_address_dependencies(const ObjectAddress *depender,
								   ObjectAddresses *referenced,
								   DependencyType behavior)
{
	eliminate_duplicate_dependencies(referenced);
	recordMultipleDependencies(depender,
							   referenced->refs, referenced->numrefs,
							   behavior);
}

/*
 * Clean up when done with an ObjectAddresses array.
 */
void
free_object_addresses(ObjectAddresses *addrs)
{
	pfree(addrs->refs);
	if (addrs->extras)
		pfree(addrs->extras);
	pfree(addrs);
}

/*
 * Determine the class of a given object identified by objectAddress.
 *
 * This function is essentially the reverse mapping for the object_classes[]
 * table.  We implement it as a function because the OIDs aren't consecutive.
 */
ObjectClass
getObjectClass(const ObjectAddress *object)
{
	switch (object->classId)
	{
		case RelationRelationId:
			/* caller must check objectSubId */
			return OCLASS_CLASS;

		case ProcedureRelationId:
			Assert(object->objectSubId == 0);
			return OCLASS_PROC;

		case TypeRelationId:
			Assert(object->objectSubId == 0);
			return OCLASS_TYPE;

		case CastRelationId:
			Assert(object->objectSubId == 0);
			return OCLASS_CAST;

		case ConstraintRelationId:
			Assert(object->objectSubId == 0);
			return OCLASS_CONSTRAINT;

		case ConversionRelationId:
			Assert(object->objectSubId == 0);
			return OCLASS_CONVERSION;

		case AttrDefaultRelationId:
			Assert(object->objectSubId == 0);
			return OCLASS_DEFAULT;

		case LanguageRelationId:
			Assert(object->objectSubId == 0);
			return OCLASS_LANGUAGE;

		case OperatorRelationId:
			Assert(object->objectSubId == 0);
			return OCLASS_OPERATOR;

		case OperatorClassRelationId:
			Assert(object->objectSubId == 0);
			return OCLASS_OPCLASS;

		case OperatorFamilyRelationId:
			Assert(object->objectSubId == 0);
			return OCLASS_OPFAMILY;

		case AccessMethodOperatorRelationId:
			Assert(object->objectSubId == 0);
			return OCLASS_AMOP;

		case AccessMethodProcedureRelationId:
			Assert(object->objectSubId == 0);
			return OCLASS_AMPROC;

		case RewriteRelationId:
			Assert(object->objectSubId == 0);
			return OCLASS_REWRITE;

		case TriggerRelationId:
			Assert(object->objectSubId == 0);
			return OCLASS_TRIGGER;

		case NamespaceRelationId:
			Assert(object->objectSubId == 0);
			return OCLASS_SCHEMA;

		case TSParserRelationId:
			Assert(object->objectSubId == 0);
			return OCLASS_TSPARSER;

		case TSDictionaryRelationId:
			Assert(object->objectSubId == 0);
			return OCLASS_TSDICT;

		case TSTemplateRelationId:
			Assert(object->objectSubId == 0);
			return OCLASS_TSTEMPLATE;

		case TSConfigRelationId:
			Assert(object->objectSubId == 0);
			return OCLASS_TSCONFIG;

		case AuthIdRelationId:
			Assert(object->objectSubId == 0);
			return OCLASS_ROLE;

		case DatabaseRelationId:
			Assert(object->objectSubId == 0);
			return OCLASS_DATABASE;

		case TableSpaceRelationId:
			Assert(object->objectSubId == 0);
			return OCLASS_TBLSPACE;

<<<<<<< HEAD
		case FileSpaceRelationId:
			Assert(object->objectSubId == 0);
			return OCLASS_FILESPACE;
			
		case ExtprotocolRelationId:
			Assert(object->objectSubId == 0);
			return OCLASS_EXTPROTOCOL;

		case ExtensionRelationId:
			Assert(object->objectSubId == 0);
			return OCLASS_EXTENSION;

		case CompressionRelationId:
			Assert(object->objectSubId == 0);
			return OCLASS_COMPRESSION;
=======
		case ForeignDataWrapperRelationId:
			Assert(object->objectSubId == 0);
			return OCLASS_FDW;

		case ForeignServerRelationId:
			Assert(object->objectSubId == 0);
			return OCLASS_FOREIGN_SERVER;

		case UserMappingRelationId:
			Assert(object->objectSubId == 0);
			return OCLASS_USER_MAPPING;
>>>>>>> 38e93482
	}

	/* shouldn't get here */
	elog(ERROR, "unrecognized object class: %u", object->classId);
	return OCLASS_CLASS;		/* keep compiler quiet */
}

/*
 * getObjectDescription: build an object description for messages
 *
 * The result is a palloc'd string.
 */
char *
getObjectDescription(const ObjectAddress *object)
{
	StringInfoData buffer;

	initStringInfo(&buffer);

	switch (getObjectClass(object))
	{
		case OCLASS_CLASS:
			getRelationDescription(&buffer, object->objectId);
			if (object->objectSubId != 0)
				appendStringInfo(&buffer, _(" column %s"),
								 get_relid_attribute_name(object->objectId,
													   object->objectSubId));
			break;

		case OCLASS_PROC:
			appendStringInfo(&buffer, _("function %s"),
							 format_procedure(object->objectId));
			break;

		case OCLASS_TYPE:
			appendStringInfo(&buffer, _("type %s"),
							 format_type_be(object->objectId));
			break;

		case OCLASS_CAST:
			{
				Relation	castDesc;
				ScanKeyData skey[1];
				SysScanDesc rcscan;
				HeapTuple	tup;
				Form_pg_cast castForm;

				castDesc = heap_open(CastRelationId, AccessShareLock);

				ScanKeyInit(&skey[0],
							ObjectIdAttributeNumber,
							BTEqualStrategyNumber, F_OIDEQ,
							ObjectIdGetDatum(object->objectId));

				rcscan = systable_beginscan(castDesc, CastOidIndexId, true,
											SnapshotNow, 1, skey);

				tup = systable_getnext(rcscan);

				if (!HeapTupleIsValid(tup))
					elog(ERROR, "could not find tuple for cast %u",
						 object->objectId);

				castForm = (Form_pg_cast) GETSTRUCT(tup);

				appendStringInfo(&buffer, _("cast from %s to %s"),
								 format_type_be(castForm->castsource),
								 format_type_be(castForm->casttarget));

				systable_endscan(rcscan);
				heap_close(castDesc, AccessShareLock);
				break;
			}

		case OCLASS_CONSTRAINT:
			{
				HeapTuple	conTup;
				Form_pg_constraint con;

				conTup = SearchSysCache(CONSTROID,
										ObjectIdGetDatum(object->objectId),
										0, 0, 0);
				if (!HeapTupleIsValid(conTup))
					elog(ERROR, "cache lookup failed for constraint %u",
						 object->objectId);
				con = (Form_pg_constraint) GETSTRUCT(conTup);

				if (OidIsValid(con->conrelid))
				{
					StringInfoData	rel;

					initStringInfo(&rel);
					getRelationDescription(&rel, con->conrelid);
					appendStringInfo(&buffer, _("constraint %s on %s"),
									 NameStr(con->conname), rel.data);
					pfree(rel.data);
				}
				else
				{
					appendStringInfo(&buffer, _("constraint %s"),
									 NameStr(con->conname));
				}

				ReleaseSysCache(conTup);
				break;
			}

		case OCLASS_CONVERSION:
			{
				HeapTuple	conTup;

				conTup = SearchSysCache(CONVOID,
										ObjectIdGetDatum(object->objectId),
										0, 0, 0);
				if (!HeapTupleIsValid(conTup))
					elog(ERROR, "cache lookup failed for conversion %u",
						 object->objectId);
				appendStringInfo(&buffer, _("conversion %s"),
				 NameStr(((Form_pg_conversion) GETSTRUCT(conTup))->conname));
				ReleaseSysCache(conTup);
				break;
			}

		case OCLASS_DEFAULT:
			{
				Relation	attrdefDesc;
				ScanKeyData skey[1];
				SysScanDesc adscan;
				HeapTuple	tup;
				Form_pg_attrdef attrdef;
				ObjectAddress colobject;

				attrdefDesc = heap_open(AttrDefaultRelationId, AccessShareLock);

				ScanKeyInit(&skey[0],
							ObjectIdAttributeNumber,
							BTEqualStrategyNumber, F_OIDEQ,
							ObjectIdGetDatum(object->objectId));

				adscan = systable_beginscan(attrdefDesc, AttrDefaultOidIndexId,
											true, SnapshotNow, 1, skey);

				tup = systable_getnext(adscan);

				if (!HeapTupleIsValid(tup))
					elog(ERROR, "could not find tuple for attrdef %u",
						 object->objectId);

				attrdef = (Form_pg_attrdef) GETSTRUCT(tup);

				colobject.classId = RelationRelationId;
				colobject.objectId = attrdef->adrelid;
				colobject.objectSubId = attrdef->adnum;

				appendStringInfo(&buffer, _("default for %s"),
								 getObjectDescription(&colobject));

				systable_endscan(adscan);
				heap_close(attrdefDesc, AccessShareLock);
				break;
			}

		case OCLASS_LANGUAGE:
			{
				HeapTuple	langTup;

				langTup = SearchSysCache(LANGOID,
										 ObjectIdGetDatum(object->objectId),
										 0, 0, 0);
				if (!HeapTupleIsValid(langTup))
					elog(ERROR, "cache lookup failed for language %u",
						 object->objectId);
				appendStringInfo(&buffer, _("language %s"),
				  NameStr(((Form_pg_language) GETSTRUCT(langTup))->lanname));
				ReleaseSysCache(langTup);
				break;
			}

		case OCLASS_OPERATOR:
			appendStringInfo(&buffer, _("operator %s"),
							 format_operator(object->objectId));
			break;

		case OCLASS_OPCLASS:
			{
				HeapTuple	opcTup;
				Form_pg_opclass opcForm;
				HeapTuple	amTup;
				Form_pg_am	amForm;
				char	   *nspname;

				opcTup = SearchSysCache(CLAOID,
										ObjectIdGetDatum(object->objectId),
										0, 0, 0);
				if (!HeapTupleIsValid(opcTup))
					elog(ERROR, "cache lookup failed for opclass %u",
						 object->objectId);
				opcForm = (Form_pg_opclass) GETSTRUCT(opcTup);

				amTup = SearchSysCache(AMOID,
									   ObjectIdGetDatum(opcForm->opcmethod),
									   0, 0, 0);
				if (!HeapTupleIsValid(amTup))
					elog(ERROR, "cache lookup failed for access method %u",
						 opcForm->opcmethod);
				amForm = (Form_pg_am) GETSTRUCT(amTup);

				/* Qualify the name if not visible in search path */
				if (OpclassIsVisible(object->objectId))
					nspname = NULL;
				else
					nspname = get_namespace_name(opcForm->opcnamespace);

				appendStringInfo(&buffer, _("operator class %s for access method %s"),
								 quote_qualified_identifier(nspname,
												  NameStr(opcForm->opcname)),
								 NameStr(amForm->amname));

				ReleaseSysCache(amTup);
				ReleaseSysCache(opcTup);
				break;
			}

		case OCLASS_OPFAMILY:
			getOpFamilyDescription(&buffer, object->objectId);
			break;

		case OCLASS_AMOP:
			{
				Relation	amopDesc;
				ScanKeyData skey[1];
				SysScanDesc amscan;
				HeapTuple	tup;
				Form_pg_amop amopForm;
				StringInfoData opfam;

				amopDesc = heap_open(AccessMethodOperatorRelationId,
									 AccessShareLock);

				ScanKeyInit(&skey[0],
							ObjectIdAttributeNumber,
							BTEqualStrategyNumber, F_OIDEQ,
							ObjectIdGetDatum(object->objectId));

				amscan = systable_beginscan(amopDesc, AccessMethodOperatorOidIndexId, true,
											SnapshotNow, 1, skey);

				tup = systable_getnext(amscan);

				if (!HeapTupleIsValid(tup))
					elog(ERROR, "could not find tuple for amop entry %u",
						 object->objectId);

				amopForm = (Form_pg_amop) GETSTRUCT(tup);

				initStringInfo(&opfam);
				getOpFamilyDescription(&opfam, amopForm->amopfamily);
				/*
				 * translator: %d is the operator strategy (a number), the
				 * first %s is the textual form of the operator, and the second
				 * %s is the description of the operator family.
				 */
				appendStringInfo(&buffer, _("operator %d %s of %s"),
								 amopForm->amopstrategy,
								 format_operator(amopForm->amopopr),
								 opfam.data);
				pfree(opfam.data);

				systable_endscan(amscan);
				heap_close(amopDesc, AccessShareLock);
				break;
			}

		case OCLASS_AMPROC:
			{
				Relation	amprocDesc;
				ScanKeyData skey[1];
				SysScanDesc amscan;
				HeapTuple	tup;
				Form_pg_amproc amprocForm;
				StringInfoData opfam;

				amprocDesc = heap_open(AccessMethodProcedureRelationId,
									   AccessShareLock);

				ScanKeyInit(&skey[0],
							ObjectIdAttributeNumber,
							BTEqualStrategyNumber, F_OIDEQ,
							ObjectIdGetDatum(object->objectId));

				amscan = systable_beginscan(amprocDesc, AccessMethodProcedureOidIndexId, true,
											SnapshotNow, 1, skey);

				tup = systable_getnext(amscan);

				if (!HeapTupleIsValid(tup))
					elog(ERROR, "could not find tuple for amproc entry %u",
						 object->objectId);

				amprocForm = (Form_pg_amproc) GETSTRUCT(tup);

				initStringInfo(&opfam);
				getOpFamilyDescription(&opfam, amprocForm->amprocfamily);
				/*
				 * translator: %d is the function number, the first %s is the
				 * textual form of the function with arguments, and the second
				 * %s is the description of the operator family.
				 */
				appendStringInfo(&buffer, _("function %d %s of %s"),
								 amprocForm->amprocnum,
								 format_procedure(amprocForm->amproc),
								 opfam.data);
				pfree(opfam.data);

				systable_endscan(amscan);
				heap_close(amprocDesc, AccessShareLock);
				break;
			}

		case OCLASS_REWRITE:
			{
				Relation	ruleDesc;
				ScanKeyData skey[1];
				SysScanDesc rcscan;
				HeapTuple	tup;
				Form_pg_rewrite rule;

				ruleDesc = heap_open(RewriteRelationId, AccessShareLock);

				ScanKeyInit(&skey[0],
							ObjectIdAttributeNumber,
							BTEqualStrategyNumber, F_OIDEQ,
							ObjectIdGetDatum(object->objectId));

				rcscan = systable_beginscan(ruleDesc, RewriteOidIndexId, true,
											SnapshotNow, 1, skey);

				tup = systable_getnext(rcscan);

				if (!HeapTupleIsValid(tup))
					elog(ERROR, "could not find tuple for rule %u",
						 object->objectId);

				rule = (Form_pg_rewrite) GETSTRUCT(tup);

				appendStringInfo(&buffer, _("rule %s on "),
								 NameStr(rule->rulename));
				getRelationDescription(&buffer, rule->ev_class);

				systable_endscan(rcscan);
				heap_close(ruleDesc, AccessShareLock);
				break;
			}

		case OCLASS_TRIGGER:
			{
				Relation	trigDesc;
				ScanKeyData skey[1];
				SysScanDesc tgscan;
				HeapTuple	tup;
				Form_pg_trigger trig;

				trigDesc = heap_open(TriggerRelationId, AccessShareLock);

				ScanKeyInit(&skey[0],
							ObjectIdAttributeNumber,
							BTEqualStrategyNumber, F_OIDEQ,
							ObjectIdGetDatum(object->objectId));

				tgscan = systable_beginscan(trigDesc, TriggerOidIndexId, true,
											SnapshotNow, 1, skey);

				tup = systable_getnext(tgscan);

				if (!HeapTupleIsValid(tup))
					elog(ERROR, "could not find tuple for trigger %u",
						 object->objectId);

				trig = (Form_pg_trigger) GETSTRUCT(tup);

				appendStringInfo(&buffer, _("trigger %s on "),
								 NameStr(trig->tgname));
				getRelationDescription(&buffer, trig->tgrelid);

				systable_endscan(tgscan);
				heap_close(trigDesc, AccessShareLock);
				break;
			}

		case OCLASS_SCHEMA:
			{
				char	   *nspname;

				nspname = get_namespace_name(object->objectId);
				if (!nspname)
					elog(ERROR, "cache lookup failed for namespace %u",
						 object->objectId);
				appendStringInfo(&buffer, _("schema %s"), nspname);
				break;
			}

		case OCLASS_TSPARSER:
			{
				HeapTuple	tup;

				tup = SearchSysCache(TSPARSEROID,
									 ObjectIdGetDatum(object->objectId),
									 0, 0, 0);
				if (!HeapTupleIsValid(tup))
					elog(ERROR, "cache lookup failed for text search parser %u",
						 object->objectId);
				appendStringInfo(&buffer, _("text search parser %s"),
					 NameStr(((Form_pg_ts_parser) GETSTRUCT(tup))->prsname));
				ReleaseSysCache(tup);
				break;
			}

		case OCLASS_TSDICT:
			{
				HeapTuple	tup;

				tup = SearchSysCache(TSDICTOID,
									 ObjectIdGetDatum(object->objectId),
									 0, 0, 0);
				if (!HeapTupleIsValid(tup))
					elog(ERROR, "cache lookup failed for text search dictionary %u",
						 object->objectId);
				appendStringInfo(&buffer, _("text search dictionary %s"),
					  NameStr(((Form_pg_ts_dict) GETSTRUCT(tup))->dictname));
				ReleaseSysCache(tup);
				break;
			}

		case OCLASS_TSTEMPLATE:
			{
				HeapTuple	tup;

				tup = SearchSysCache(TSTEMPLATEOID,
									 ObjectIdGetDatum(object->objectId),
									 0, 0, 0);
				if (!HeapTupleIsValid(tup))
					elog(ERROR, "cache lookup failed for text search template %u",
						 object->objectId);
				appendStringInfo(&buffer, _("text search template %s"),
				  NameStr(((Form_pg_ts_template) GETSTRUCT(tup))->tmplname));
				ReleaseSysCache(tup);
				break;
			}

		case OCLASS_TSCONFIG:
			{
				HeapTuple	tup;

				tup = SearchSysCache(TSCONFIGOID,
									 ObjectIdGetDatum(object->objectId),
									 0, 0, 0);
				if (!HeapTupleIsValid(tup))
					elog(ERROR, "cache lookup failed for text search configuration %u",
						 object->objectId);
				appendStringInfo(&buffer, _("text search configuration %s"),
					 NameStr(((Form_pg_ts_config) GETSTRUCT(tup))->cfgname));
				ReleaseSysCache(tup);
				break;
			}

		case OCLASS_ROLE:
			{
				appendStringInfo(&buffer, _("role %s"),
								 GetUserNameFromId(object->objectId));
				break;
			}

		case OCLASS_DATABASE:
			{
				char	   *datname;

				datname = get_database_name(object->objectId);
				if (!datname)
					elog(ERROR, "cache lookup failed for database %u",
						 object->objectId);
				appendStringInfo(&buffer, _("database %s"), datname);
				break;
			}

		case OCLASS_TBLSPACE:
			{
				char	   *tblspace;

				tblspace = get_tablespace_name(object->objectId);
				if (!tblspace)
					elog(ERROR, "cache lookup failed for tablespace %u",
						 object->objectId);
				appendStringInfo(&buffer, _("tablespace %s"), tblspace);
				break;
			}

<<<<<<< HEAD
		case OCLASS_FILESPACE:
			{
				char       *fsname;

				fsname = get_filespace_name(object->objectId);
				if (!fsname)
					elog(ERROR, "cache lookup failed for filespace %u",
						 object->objectId);
				appendStringInfo(&buffer, _("filespace %s"), fsname);
				break;
			}				

		case OCLASS_EXTENSION:
			{
				char       *extname;

				extname = get_extension_name(object->objectId);
				if (!extname)
					elog(ERROR, "cache lookup failed for extension %u",
						 object->objectId);
				appendStringInfo(&buffer, _("extension %s"), extname);
				break;
			}

		case OCLASS_EXTPROTOCOL:
			{
				appendStringInfo(&buffer, _("protocol %s"),
								 ExtProtocolGetNameByOid(object->objectId));
				break;
			}
		case OCLASS_COMPRESSION:
			{
				elog(NOTICE, "NOT YET IMPLEMENTED");
				break;
			}
=======
		case OCLASS_FDW:
			{
				ForeignDataWrapper *fdw;

				fdw = GetForeignDataWrapper(object->objectId);
				appendStringInfo(&buffer, _("foreign-data wrapper %s"), fdw->fdwname);
				break;
			}

		case OCLASS_FOREIGN_SERVER:
			{
				ForeignServer *srv;

				srv = GetForeignServer(object->objectId);
				appendStringInfo(&buffer, _("server %s"), srv->servername);
				break;
			}

		case OCLASS_USER_MAPPING:
			{
				HeapTuple		tup;
				Oid				useid;
				char		   *usename;

				tup = SearchSysCache(USERMAPPINGOID,
									 ObjectIdGetDatum(object->objectId),
									 0, 0, 0);
				if (!HeapTupleIsValid(tup))
					elog(ERROR, "cache lookup failed for user mapping %u",
						 object->objectId);

				useid = ((Form_pg_user_mapping) GETSTRUCT(tup))->umuser;

				ReleaseSysCache(tup);

				if (OidIsValid(useid))
					usename = GetUserNameFromId(useid);
				else
					usename = "public";

				appendStringInfo(&buffer, _("user mapping for %s"), usename);
				break;
			}

>>>>>>> 38e93482
		default:
			appendStringInfo(&buffer, "unrecognized object %u %u %d",
							 object->classId,
							 object->objectId,
							 object->objectSubId);
			break;
	}

	return buffer.data;
}

/*
 * getObjectDescriptionOids: as above, except the object is specified by Oids
 */
char *
getObjectDescriptionOids(Oid classid, Oid objid)
{
	ObjectAddress address;

	address.classId = classid;
	address.objectId = objid;
	address.objectSubId = 0;

	return getObjectDescription(&address);
}

/*
 * subroutine for getObjectDescription: describe a relation
 */
static void
getRelationDescription(StringInfo buffer, Oid relid)
{
	HeapTuple	relTup;
	Form_pg_class relForm;
	char	   *nspname;
	char	   *relname;

	relTup = SearchSysCache(RELOID,
							ObjectIdGetDatum(relid),
							0, 0, 0);
	if (!HeapTupleIsValid(relTup))
		elog(ERROR, "cache lookup failed for relation %u", relid);
	relForm = (Form_pg_class) GETSTRUCT(relTup);

	/* Qualify the name if not visible in search path */
	if (RelationIsVisible(relid))
		nspname = NULL;
	else
		nspname = get_namespace_name(relForm->relnamespace);

	relname = quote_qualified_identifier(nspname, NameStr(relForm->relname));

	switch (relForm->relkind)
	{
		case RELKIND_RELATION:
			if(relForm->relstorage == RELSTORAGE_AOROWS)
				appendStringInfo(buffer, _("append only table %s"), relname);
            		else if (relForm->relstorage == RELSTORAGE_AOCOLS)
				appendStringInfo(buffer, _("append only columnar table %s"), relname);
            		else if (relForm->relstorage == RELSTORAGE_EXTERNAL)
    				appendStringInfo(buffer, _("external table %s"), relname);
			else
				appendStringInfo(buffer, _("table %s"), relname);
			break;
		case RELKIND_INDEX:
			appendStringInfo(buffer, _("index %s"),
							 relname);
			break;
		case RELKIND_SEQUENCE:
			appendStringInfo(buffer, _("sequence %s"),
							 relname);
			break;
		case RELKIND_UNCATALOGED:
			appendStringInfo(buffer, _("uncataloged table %s"),
							 relname);
			break;
		case RELKIND_TOASTVALUE:
			appendStringInfo(buffer, _("toast table %s"),
							 relname);
			break;
		case RELKIND_AOSEGMENTS:
			appendStringInfo(buffer, _("append only file segment listing %s"),
							 relname);
			break;
		case RELKIND_AOBLOCKDIR:
			appendStringInfo(buffer, _("append only file block directory %s"),
							 relname);
			break;
		case RELKIND_AOVISIMAP:
			appendStringInfo(buffer, _("append only file visibility map %s"),
							 relname);
			break;
		case RELKIND_VIEW:
			appendStringInfo(buffer, _("view %s"),
							 relname);
			break;
		case RELKIND_COMPOSITE_TYPE:
			appendStringInfo(buffer, _("composite type %s"),
							 relname);
			break;
		default:
			/* shouldn't get here */
			appendStringInfo(buffer, _("relation %s"),
							 relname);
			break;
	}

	ReleaseSysCache(relTup);
}

/*
 * subroutine for getObjectDescription: describe an operator family
 */
static void
getOpFamilyDescription(StringInfo buffer, Oid opfid)
{
	HeapTuple	opfTup;
	Form_pg_opfamily opfForm;
	HeapTuple	amTup;
	Form_pg_am	amForm;
	char	   *nspname;

	opfTup = SearchSysCache(OPFAMILYOID,
							ObjectIdGetDatum(opfid),
							0, 0, 0);
	if (!HeapTupleIsValid(opfTup))
		elog(ERROR, "cache lookup failed for opfamily %u", opfid);
	opfForm = (Form_pg_opfamily) GETSTRUCT(opfTup);

	amTup = SearchSysCache(AMOID,
						   ObjectIdGetDatum(opfForm->opfmethod),
						   0, 0, 0);
	if (!HeapTupleIsValid(amTup))
		elog(ERROR, "cache lookup failed for access method %u",
			 opfForm->opfmethod);
	amForm = (Form_pg_am) GETSTRUCT(amTup);

	/* Qualify the name if not visible in search path */
	if (OpfamilyIsVisible(opfid))
		nspname = NULL;
	else
		nspname = get_namespace_name(opfForm->opfnamespace);

	appendStringInfo(buffer, _("operator family %s for access method %s"),
					 quote_qualified_identifier(nspname,
												NameStr(opfForm->opfname)),
					 NameStr(amForm->amname));

	ReleaseSysCache(amTup);
	ReleaseSysCache(opfTup);
}<|MERGE_RESOLUTION|>--- conflicted
+++ resolved
@@ -35,14 +35,11 @@
 #include "catalog/pg_conversion_fn.h"
 #include "catalog/pg_database.h"
 #include "catalog/pg_depend.h"
-<<<<<<< HEAD
 #include "catalog/pg_extprotocol.h"
 #include "catalog/pg_extension.h"
 #include "catalog/pg_filespace.h"
-=======
 #include "catalog/pg_foreign_data_wrapper.h"
 #include "catalog/pg_foreign_server.h"
->>>>>>> 38e93482
 #include "catalog/pg_language.h"
 #include "catalog/pg_namespace.h"
 #include "catalog/pg_opclass.h"
@@ -58,12 +55,9 @@
 #include "catalog/pg_ts_parser.h"
 #include "catalog/pg_ts_template.h"
 #include "catalog/pg_type.h"
-<<<<<<< HEAD
 #include "catalog/pg_type_encoding.h"
+#include "catalog/pg_user_mapping.h"
 #include "cdb/cdbpartition.h"
-=======
-#include "catalog/pg_user_mapping.h"
->>>>>>> 38e93482
 #include "commands/comment.h"
 #include "commands/dbcommands.h"
 #include "commands/defrem.h"
@@ -1168,7 +1162,18 @@
 			RemoveTSConfigurationById(object->objectId);
 			break;
 
-<<<<<<< HEAD
+		case OCLASS_USER_MAPPING:
+			RemoveUserMappingById(object->objectId);
+			break;
+
+		case OCLASS_FOREIGN_SERVER:
+			RemoveForeignServerById(object->objectId);
+			break;
+
+		case OCLASS_FDW:
+			RemoveForeignDataWrapperById(object->objectId);
+			break;
+
 		case OCLASS_EXTENSION:
 			RemoveExtensionById(object->objectId);
 			break;
@@ -1189,21 +1194,6 @@
 			 * OCLASS_ROLE, OCLASS_DATABASE, OCLASS_TBLSPACE intentionally
 			 * not handled here
 			 */
-=======
-		case OCLASS_USER_MAPPING:
-			RemoveUserMappingById(object->objectId);
-			break;
-
-		case OCLASS_FOREIGN_SERVER:
-			RemoveForeignServerById(object->objectId);
-			break;
-
-		case OCLASS_FDW:
-			RemoveForeignDataWrapperById(object->objectId);
-			break;
-
-			/* OCLASS_ROLE, OCLASS_DATABASE, OCLASS_TBLSPACE not handled */
->>>>>>> 38e93482
 
 		default:
 			elog(ERROR, "unrecognized object class: %u",
@@ -1600,7 +1590,6 @@
 						   context->addrs);
 		/* fall through to examine arguments */
 	}
-<<<<<<< HEAD
 	else if (IsA(node, WindowFunc))
 	{
 		WindowFunc *wfunc = (WindowFunc *) node;
@@ -1609,10 +1598,7 @@
 						   context->addrs);
 		/* fall through to examine arguments */
 	}
-	if (IsA(node, SubPlan))
-=======
 	else if (IsA(node, SubPlan))
->>>>>>> 38e93482
 	{
 		/* Extra work needed here if we ever need this case */
 		elog(ERROR, "already-planned subqueries not supported");
@@ -2155,7 +2141,18 @@
 			Assert(object->objectSubId == 0);
 			return OCLASS_TBLSPACE;
 
-<<<<<<< HEAD
+		case ForeignDataWrapperRelationId:
+			Assert(object->objectSubId == 0);
+			return OCLASS_FDW;
+
+		case ForeignServerRelationId:
+			Assert(object->objectSubId == 0);
+			return OCLASS_FOREIGN_SERVER;
+
+		case UserMappingRelationId:
+			Assert(object->objectSubId == 0);
+			return OCLASS_USER_MAPPING;
+
 		case FileSpaceRelationId:
 			Assert(object->objectSubId == 0);
 			return OCLASS_FILESPACE;
@@ -2171,19 +2168,6 @@
 		case CompressionRelationId:
 			Assert(object->objectSubId == 0);
 			return OCLASS_COMPRESSION;
-=======
-		case ForeignDataWrapperRelationId:
-			Assert(object->objectSubId == 0);
-			return OCLASS_FDW;
-
-		case ForeignServerRelationId:
-			Assert(object->objectSubId == 0);
-			return OCLASS_FOREIGN_SERVER;
-
-		case UserMappingRelationId:
-			Assert(object->objectSubId == 0);
-			return OCLASS_USER_MAPPING;
->>>>>>> 38e93482
 	}
 
 	/* shouldn't get here */
@@ -2680,43 +2664,6 @@
 				break;
 			}
 
-<<<<<<< HEAD
-		case OCLASS_FILESPACE:
-			{
-				char       *fsname;
-
-				fsname = get_filespace_name(object->objectId);
-				if (!fsname)
-					elog(ERROR, "cache lookup failed for filespace %u",
-						 object->objectId);
-				appendStringInfo(&buffer, _("filespace %s"), fsname);
-				break;
-			}				
-
-		case OCLASS_EXTENSION:
-			{
-				char       *extname;
-
-				extname = get_extension_name(object->objectId);
-				if (!extname)
-					elog(ERROR, "cache lookup failed for extension %u",
-						 object->objectId);
-				appendStringInfo(&buffer, _("extension %s"), extname);
-				break;
-			}
-
-		case OCLASS_EXTPROTOCOL:
-			{
-				appendStringInfo(&buffer, _("protocol %s"),
-								 ExtProtocolGetNameByOid(object->objectId));
-				break;
-			}
-		case OCLASS_COMPRESSION:
-			{
-				elog(NOTICE, "NOT YET IMPLEMENTED");
-				break;
-			}
-=======
 		case OCLASS_FDW:
 			{
 				ForeignDataWrapper *fdw;
@@ -2761,7 +2708,42 @@
 				break;
 			}
 
->>>>>>> 38e93482
+		case OCLASS_FILESPACE:
+			{
+				char       *fsname;
+
+				fsname = get_filespace_name(object->objectId);
+				if (!fsname)
+					elog(ERROR, "cache lookup failed for filespace %u",
+						 object->objectId);
+				appendStringInfo(&buffer, _("filespace %s"), fsname);
+				break;
+			}				
+
+		case OCLASS_EXTENSION:
+			{
+				char       *extname;
+
+				extname = get_extension_name(object->objectId);
+				if (!extname)
+					elog(ERROR, "cache lookup failed for extension %u",
+						 object->objectId);
+				appendStringInfo(&buffer, _("extension %s"), extname);
+				break;
+			}
+
+		case OCLASS_EXTPROTOCOL:
+			{
+				appendStringInfo(&buffer, _("protocol %s"),
+								 ExtProtocolGetNameByOid(object->objectId));
+				break;
+			}
+		case OCLASS_COMPRESSION:
+			{
+				elog(NOTICE, "NOT YET IMPLEMENTED");
+				break;
+			}
+
 		default:
 			appendStringInfo(&buffer, "unrecognized object %u %u %d",
 							 object->classId,
