/*-------------------------------------------------------------------------
 *
 * smgr.c
 *	  public interface routines to storage manager switch.
 *
 *	  All file system operations in POSTGRES dispatch through these
 *	  routines.
 *
<<<<<<< HEAD
 * Portions Copyright (c) 2006-2008, Greenplum inc
 * Portions Copyright (c) 2012-Present Pivotal Software, Inc.
 * Portions Copyright (c) 1996-2010, PostgreSQL Global Development Group
=======
 * Portions Copyright (c) 1996-2011, PostgreSQL Global Development Group
>>>>>>> a4bebdd9
 * Portions Copyright (c) 1994, Regents of the University of California
 *
 *
 * IDENTIFICATION
 *	  src/backend/storage/smgr/smgr.c
 *
 *-------------------------------------------------------------------------
 */
#include "postgres.h"

#include "access/xact.h"
#include "access/xlogutils.h"
#include "catalog/catalog.h"
#include "catalog/indexing.h"
#include "commands/tablespace.h"
#include "postmaster/postmaster.h"
#include "storage/bufmgr.h"
#include "storage/ipc.h"
#include "storage/smgr.h"
#include "utils/faultinjector.h"
#include "utils/hsearch.h"
#include "utils/inval.h"

<<<<<<< HEAD
=======

/*
 * This struct of function pointers defines the API between smgr.c and
 * any individual storage manager module.  Note that smgr subfunctions are
 * generally expected to report problems via elog(ERROR).  An exception is
 * that smgr_unlink should use elog(WARNING), rather than erroring out,
 * because we normally unlink relations during post-commit/abort cleanup,
 * and so it's too late to raise an error.  Also, various conditions that
 * would normally be errors should be allowed during bootstrap and/or WAL
 * recovery --- see comments in md.c for details.
 */
typedef struct f_smgr
{
	void		(*smgr_init) (void);	/* may be NULL */
	void		(*smgr_shutdown) (void);		/* may be NULL */
	void		(*smgr_close) (SMgrRelation reln, ForkNumber forknum);
	void		(*smgr_create) (SMgrRelation reln, ForkNumber forknum,
											bool isRedo);
	bool		(*smgr_exists) (SMgrRelation reln, ForkNumber forknum);
	void		(*smgr_unlink) (RelFileNodeBackend rnode, ForkNumber forknum,
											bool isRedo);
	void		(*smgr_extend) (SMgrRelation reln, ForkNumber forknum,
						 BlockNumber blocknum, char *buffer, bool skipFsync);
	void		(*smgr_prefetch) (SMgrRelation reln, ForkNumber forknum,
											  BlockNumber blocknum);
	void		(*smgr_read) (SMgrRelation reln, ForkNumber forknum,
										  BlockNumber blocknum, char *buffer);
	void		(*smgr_write) (SMgrRelation reln, ForkNumber forknum,
						 BlockNumber blocknum, char *buffer, bool skipFsync);
	BlockNumber (*smgr_nblocks) (SMgrRelation reln, ForkNumber forknum);
	void		(*smgr_truncate) (SMgrRelation reln, ForkNumber forknum,
											  BlockNumber nblocks);
	void		(*smgr_immedsync) (SMgrRelation reln, ForkNumber forknum);
	void		(*smgr_pre_ckpt) (void);		/* may be NULL */
	void		(*smgr_sync) (void);	/* may be NULL */
	void		(*smgr_post_ckpt) (void);		/* may be NULL */
} f_smgr;


static const f_smgr smgrsw[] = {
	/* magnetic disk */
	{mdinit, NULL, mdclose, mdcreate, mdexists, mdunlink, mdextend,
		mdprefetch, mdread, mdwrite, mdnblocks, mdtruncate, mdimmedsync,
		mdpreckpt, mdsync, mdpostckpt
	}
};

static const int NSmgr = lengthof(smgrsw);


>>>>>>> a4bebdd9
/*
 * Each backend has a hashtable that stores all extant SMgrRelation objects.
 */
static HTAB *SMgrRelationHash = NULL;

/* local function prototypes */
static void smgrshutdown(int code, Datum arg);
<<<<<<< HEAD
=======

>>>>>>> a4bebdd9

/*
 *	smgrinit(), smgrshutdown() -- Initialize or shut down storage
 *								  managers.
 *
 * Note: smgrinit is called during backend startup (normal or standalone
 * case), *not* during postmaster start.  Therefore, any resources created
 * here or destroyed in smgrshutdown are backend-local.
 */
void
smgrinit(void)
{
	mdinit();

	/* register the shutdown proc */
	on_proc_exit(smgrshutdown, 0);
}

/*
 * on_proc_exit hook for smgr cleanup during backend shutdown
 */
static void
smgrshutdown(int code, Datum arg)
{
}

/*
 *	smgropen() -- Return an SMgrRelation object, creating it if need be.
 *
 *		This does not attempt to actually open the object.
 */
SMgrRelation
smgropen(RelFileNode rnode, BackendId backend)
{
	RelFileNodeBackend brnode;
	SMgrRelation reln;
	bool		found;

	if (SMgrRelationHash == NULL)
	{
		/* First time through: initialize the hash table */
		HASHCTL		ctl;

		MemSet(&ctl, 0, sizeof(ctl));
		ctl.keysize = sizeof(RelFileNodeBackend);
		ctl.entrysize = sizeof(SMgrRelationData);
		ctl.hash = tag_hash;
		SMgrRelationHash = hash_create("smgr relation table", 400,
									   &ctl, HASH_ELEM | HASH_FUNCTION);
	}

	/* Look up or create an entry */
	brnode.node = rnode;
	brnode.backend = backend;
	reln = (SMgrRelation) hash_search(SMgrRelationHash,
									  (void *) &brnode,
									  HASH_ENTER, &found);

	/* Initialize it if not present before */
	if (!found)
	{
		int			forknum;

		/* hash_search already filled in the lookup key */
		reln->smgr_owner = NULL;
		reln->smgr_targblock = InvalidBlockNumber;
		reln->smgr_fsm_nblocks = InvalidBlockNumber;
		reln->smgr_vm_nblocks = InvalidBlockNumber;
		reln->smgr_transient = false;
		reln->smgr_which = 0;	/* we only have md.c at present */

		/* mark it not open */
		for (forknum = 0; forknum <= MAX_FORKNUM; forknum++)
			reln->md_fd[forknum] = NULL;
	}
	else
		/* if it was transient before, it no longer is */
		reln->smgr_transient = false;

	return reln;
}

/*
 * smgrsettransient() -- mark an SMgrRelation object as transaction-bound
 *
 * The main effect of this is that all opened files are marked to be
 * kernel-level closed (but not necessarily VFD-closed) when the current
 * transaction ends.
 */
void
smgrsettransient(SMgrRelation reln)
{
	reln->smgr_transient = true;
}

/*
 * smgrsetowner() -- Establish a long-lived reference to an SMgrRelation object
 *
 * There can be only one owner at a time; this is sufficient since currently
 * the only such owners exist in the relcache.
 */
void
smgrsetowner(SMgrRelation *owner, SMgrRelation reln)
{
	/*
	 * First, unhook any old owner.  (Normally there shouldn't be any, but it
	 * seems possible that this can happen during swap_relation_files()
	 * depending on the order of processing.  It's ok to close the old
	 * relcache entry early in that case.)
	 */
	if (reln->smgr_owner)
		*(reln->smgr_owner) = NULL;

	/* Now establish the ownership relationship. */
	reln->smgr_owner = owner;
	*owner = reln;
}

/*
 *	smgrexists() -- Does the underlying file for a fork exist?
 */
bool
smgrexists(SMgrRelation reln, ForkNumber forknum)
{
	return mdexists(reln, forknum);
}

/*
 *	smgrclose() -- Close and delete an SMgrRelation object.
 */
void
smgrclose(SMgrRelation reln)
{
	SMgrRelation *owner;
	ForkNumber	forknum;

	for (forknum = 0; forknum <= MAX_FORKNUM; forknum++)
		mdclose(reln, forknum);

	owner = reln->smgr_owner;

	if (hash_search(SMgrRelationHash,
					(void *) &(reln->smgr_rnode),
					HASH_REMOVE, NULL) == NULL)
		elog(ERROR, "SMgrRelation hashtable corrupted");

	/*
	 * Unhook the owner pointer, if any.  We do this last since in the remote
	 * possibility of failure above, the SMgrRelation object will still exist.
	 */
	if (owner)
		*owner = NULL;
}

/*
 *	smgrcloseall() -- Close all existing SMgrRelation objects.
 */
void
smgrcloseall(void)
{
	HASH_SEQ_STATUS status;
	SMgrRelation reln;

	/* Nothing to do if hashtable not set up */
	if (SMgrRelationHash == NULL)
		return;

	hash_seq_init(&status, SMgrRelationHash);

	while ((reln = (SMgrRelation) hash_seq_search(&status)) != NULL)
		smgrclose(reln);
}

/*
 *	smgrclosenode() -- Close SMgrRelation object for given RelFileNode,
 *					   if one exists.
 *
 * This has the same effects as smgrclose(smgropen(rnode)), but it avoids
 * uselessly creating a hashtable entry only to drop it again when no
 * such entry exists already.
 */
void
smgrclosenode(RelFileNodeBackend rnode)
{
	SMgrRelation reln;

	/* Nothing to do if hashtable not set up */
	if (SMgrRelationHash == NULL)
		return;

	reln = (SMgrRelation) hash_search(SMgrRelationHash,
									  (void *) &rnode,
									  HASH_FIND, NULL);
	if (reln != NULL)
		smgrclose(reln);
}

/*
 *	smgrcreate() -- Create a new relation.
 *
 *		Given an already-created (but presumably unused) SMgrRelation,
 *		cause the underlying disk file or other storage for the fork
 *		to be created.
 *
 *		If isRedo is true, it is okay for the underlying file to exist
 *		already because we are in a WAL replay sequence.
 */
void
smgrcreate(SMgrRelation reln, ForkNumber forknum, bool isRedo)
{
	/*
	 * Exit quickly in WAL replay mode if we've already opened the file. If
	 * it's open, it surely must exist.
	 */
	if (isRedo && reln->md_fd[forknum] != NULL)
		return;

	/*
	 * We may be using the target table space for the first time in this
	 * database, so create a per-database subdirectory if needed.
	 *
	 * XXX this is a fairly ugly violation of module layering, but this seems
	 * to be the best place to put the check.  Maybe TablespaceCreateDbspace
	 * should be here and not in commands/tablespace.c?  But that would imply
	 * importing a lot of stuff that smgr.c oughtn't know, either.
	 */
	TablespaceCreateDbspace(reln->smgr_rnode.node.spcNode,
							reln->smgr_rnode.node.dbNode,
							isRedo);

	mdcreate(reln, forknum, isRedo);
}

/*
 *	smgrcreate_ao() -- Create a new AO relation segment.
 *
 *		Given a RelFileNode, cause the underlying disk file for the
 *		AO segment to be created.
 *
 *		If isRedo is true, it is okay for the underlying file to exist
 *		already because we are in a WAL replay sequence.
 */
void
<<<<<<< HEAD
smgrcreate_ao(RelFileNode rnode, int32 segmentFileNum, bool isRedo)
{
	mdcreate_ao(rnode, segmentFileNum, isRedo);
}


void
smgrdounlink(SMgrRelation reln, ForkNumber forknum, bool isTemp, bool isRedo)
{
	RelFileNode rnode = reln->smgr_rnode;
=======
smgrdounlink(SMgrRelation reln, ForkNumber forknum, bool isRedo)
{
	RelFileNodeBackend rnode = reln->smgr_rnode;
	int			which = reln->smgr_which;
>>>>>>> a4bebdd9

	/* Close the fork */
	mdclose(reln, forknum);

<<<<<<< HEAD
	DropRelFileNodeBuffers(rnode, forknum, isTemp, 0);
=======
	/*
	 * Get rid of any remaining buffers for the relation.  bufmgr will just
	 * drop them without bothering to write the contents.
	 */
	DropRelFileNodeBuffers(rnode, forknum, 0);
>>>>>>> a4bebdd9

	/*
	 * It'd be nice to tell the stats collector to forget it immediately, too.
	 * But we can't because we don't know the OID (and in cases involving
	 * relfilenode swaps, it's not always clear which table OID to forget,
	 * anyway).
	 */

	/*
	 * Send a shared-inval message to force other backends to close any
	 * dangling smgr references they may have for this rel.  We should do this
	 * before starting the actual unlinking, in case we fail partway through
	 * that step.  Note that the sinval message will eventually come back to
	 * this backend, too, and thereby provide a backstop that we closed our
	 * own smgr rel.
	 */
	CacheInvalidateSmgr(rnode);

	/*
	 * Delete the physical file(s).
	 *
	 * Note: smgr_unlink must treat deletion failure as a WARNING, not an
	 * ERROR, because we've already decided to commit or abort the current
	 * xact.
	 */
	mdunlink(rnode, forknum, isRedo);
}

/*
 *	smgrextend() -- Add a new block to a file.
 *
 *		The semantics are nearly the same as smgrwrite(): write at the
 *		specified position.  However, this is to be used for the case of
 *		extending a relation (i.e., blocknum is at or beyond the current
 *		EOF).  Note that we assume writing a block beyond current EOF
 *		causes intervening file space to become filled with zeroes.
 *		failure we clean up by truncating.
 */
void
smgrextend(SMgrRelation reln, ForkNumber forknum, BlockNumber blocknum,
		   char *buffer, bool skipFsync)
{
<<<<<<< HEAD
	mdextend(reln, forknum, blocknum, buffer, isTemp);
=======
	(*(smgrsw[reln->smgr_which].smgr_extend)) (reln, forknum, blocknum,
											   buffer, skipFsync);
>>>>>>> a4bebdd9
}

/*
 *	smgrprefetch() -- Initiate asynchronous read of the specified block of a relation.
 */
void
smgrprefetch(SMgrRelation reln, ForkNumber forknum, BlockNumber blocknum)
{
	mdprefetch(reln, forknum, blocknum);
}

/*
 *	smgrread() -- read a particular block from a relation into the supplied
 *				  buffer.
 *
 *		This routine is called from the buffer manager in order to
 *		instantiate pages in the shared buffer cache.  All storage managers
 *		return pages in the format that POSTGRES expects.
 */
void
smgrread(SMgrRelation reln, ForkNumber forknum, BlockNumber blocknum,
		 char *buffer)
{
	mdread(reln, forknum, blocknum, buffer);
}

/*
 *	smgrwrite() -- Write the supplied buffer out.
 *
 *		This is to be used only for updating already-existing blocks of a
 *		relation (ie, those before the current EOF).  To extend a relation,
 *		use smgrextend().
 *
 *		This is not a synchronous write -- the block is not necessarily
 *		on disk at return, only dumped out to the kernel.  However,
 *		provisions will be made to fsync the write before the next checkpoint.
 *
 *		skipFsync indicates that the caller will make other provisions to
 *		fsync the relation, so we needn't bother.  Temporary relations also
 *		do not require fsync.
 */
void
smgrwrite(SMgrRelation reln, ForkNumber forknum, BlockNumber blocknum,
		  char *buffer, bool skipFsync)
{
<<<<<<< HEAD
		mdwrite(reln, forknum, blocknum, buffer, isTemp);
=======
	(*(smgrsw[reln->smgr_which].smgr_write)) (reln, forknum, blocknum,
											  buffer, skipFsync);
>>>>>>> a4bebdd9
}

/*
 *	smgrnblocks() -- Calculate the number of blocks in the
 *					 supplied relation.
 */
BlockNumber
smgrnblocks(SMgrRelation reln, ForkNumber forknum)
{
	return mdnblocks(reln, forknum);
}

/*
 *	smgrtruncate() -- Truncate supplied relation to the specified number
 *					  of blocks
 *
 * The truncation is done immediately, so this can't be rolled back.
 */
void
<<<<<<< HEAD
smgrtruncate(SMgrRelation reln, ForkNumber forknum, BlockNumber nblocks,
			 bool isLocalBuf)
=======
smgrtruncate(SMgrRelation reln, ForkNumber forknum, BlockNumber nblocks)
>>>>>>> a4bebdd9
{
	/*
	 * Get rid of any buffers for the about-to-be-deleted blocks. bufmgr will
	 * just drop them without bothering to write the contents.
	 */
<<<<<<< HEAD
	DropRelFileNodeBuffers(reln->smgr_rnode, forknum, isLocalBuf, nblocks);
=======
	DropRelFileNodeBuffers(reln->smgr_rnode, forknum, nblocks);
>>>>>>> a4bebdd9

	/*
	 * Send a shared-inval message to force other backends to close any smgr
	 * references they may have for this rel.  This is useful because they
	 * might have open file pointers to segments that got removed, and/or
	 * smgr_targblock variables pointing past the new rel end.	(The inval
	 * message will come back to our backend, too, causing a
	 * probably-unnecessary local smgr flush.  But we don't expect that this
	 * is a performance-critical path.)  As in the unlink code, we want to be
	 * sure the message is sent before we start changing things on-disk.
	 */
	CacheInvalidateSmgr(reln->smgr_rnode);

	/*
	 * Do the truncation.
	 */
<<<<<<< HEAD
	mdtruncate(reln, forknum, nblocks, isLocalBuf);
=======
	(*(smgrsw[reln->smgr_which].smgr_truncate)) (reln, forknum, nblocks);
>>>>>>> a4bebdd9
}

/*
 *	smgrimmedsync() -- Force the specified relation to stable storage.
 *
 *		Synchronously force all previous writes to the specified relation
 *		down to disk.
 *
 *		This is useful for building completely new relations (eg, new
 *		indexes).  Instead of incrementally WAL-logging the index build
 *		steps, we can just write completed index pages to disk with smgrwrite
 *		or smgrextend, and then fsync the completed index file before
 *		committing the transaction.  (This is sufficient for purposes of
 *		crash recovery, since it effectively duplicates forcing a checkpoint
 *		for the completed index.  But it is *not* sufficient if one wishes
 *		to use the WAL log for PITR or replication purposes: in that case
 *		we have to make WAL entries as well.)
 *
 *		The preceding writes should specify skipFsync = true to avoid
 *		duplicative fsyncs.
 *
 *		Note that you need to do FlushRelationBuffers() first if there is
 *		any possibility that there are dirty buffers for the relation;
 *		otherwise the sync is not very meaningful.
 */
void
smgrimmedsync(SMgrRelation reln, ForkNumber forknum)
{
	mdimmedsync(reln, forknum);
}

/*
 *	smgrpreckpt() -- Prepare for checkpoint.
 */
void
smgrpreckpt(void)
{
	mdpreckpt();
}

/*
 *     smgrsync() -- Sync files to disk during checkpoint.
 */
void
smgrsync(void)
{
	mdsync();
}

/*
 *	smgrpostckpt() -- Post-checkpoint cleanup.
 */
void
smgrpostckpt(void)
{
	mdpostckpt();
}<|MERGE_RESOLUTION|>--- conflicted
+++ resolved
@@ -6,13 +6,9 @@
  *	  All file system operations in POSTGRES dispatch through these
  *	  routines.
  *
-<<<<<<< HEAD
  * Portions Copyright (c) 2006-2008, Greenplum inc
  * Portions Copyright (c) 2012-Present Pivotal Software, Inc.
- * Portions Copyright (c) 1996-2010, PostgreSQL Global Development Group
-=======
  * Portions Copyright (c) 1996-2011, PostgreSQL Global Development Group
->>>>>>> a4bebdd9
  * Portions Copyright (c) 1994, Regents of the University of California
  *
  *
@@ -36,59 +32,6 @@
 #include "utils/hsearch.h"
 #include "utils/inval.h"
 
-<<<<<<< HEAD
-=======
-
-/*
- * This struct of function pointers defines the API between smgr.c and
- * any individual storage manager module.  Note that smgr subfunctions are
- * generally expected to report problems via elog(ERROR).  An exception is
- * that smgr_unlink should use elog(WARNING), rather than erroring out,
- * because we normally unlink relations during post-commit/abort cleanup,
- * and so it's too late to raise an error.  Also, various conditions that
- * would normally be errors should be allowed during bootstrap and/or WAL
- * recovery --- see comments in md.c for details.
- */
-typedef struct f_smgr
-{
-	void		(*smgr_init) (void);	/* may be NULL */
-	void		(*smgr_shutdown) (void);		/* may be NULL */
-	void		(*smgr_close) (SMgrRelation reln, ForkNumber forknum);
-	void		(*smgr_create) (SMgrRelation reln, ForkNumber forknum,
-											bool isRedo);
-	bool		(*smgr_exists) (SMgrRelation reln, ForkNumber forknum);
-	void		(*smgr_unlink) (RelFileNodeBackend rnode, ForkNumber forknum,
-											bool isRedo);
-	void		(*smgr_extend) (SMgrRelation reln, ForkNumber forknum,
-						 BlockNumber blocknum, char *buffer, bool skipFsync);
-	void		(*smgr_prefetch) (SMgrRelation reln, ForkNumber forknum,
-											  BlockNumber blocknum);
-	void		(*smgr_read) (SMgrRelation reln, ForkNumber forknum,
-										  BlockNumber blocknum, char *buffer);
-	void		(*smgr_write) (SMgrRelation reln, ForkNumber forknum,
-						 BlockNumber blocknum, char *buffer, bool skipFsync);
-	BlockNumber (*smgr_nblocks) (SMgrRelation reln, ForkNumber forknum);
-	void		(*smgr_truncate) (SMgrRelation reln, ForkNumber forknum,
-											  BlockNumber nblocks);
-	void		(*smgr_immedsync) (SMgrRelation reln, ForkNumber forknum);
-	void		(*smgr_pre_ckpt) (void);		/* may be NULL */
-	void		(*smgr_sync) (void);	/* may be NULL */
-	void		(*smgr_post_ckpt) (void);		/* may be NULL */
-} f_smgr;
-
-
-static const f_smgr smgrsw[] = {
-	/* magnetic disk */
-	{mdinit, NULL, mdclose, mdcreate, mdexists, mdunlink, mdextend,
-		mdprefetch, mdread, mdwrite, mdnblocks, mdtruncate, mdimmedsync,
-		mdpreckpt, mdsync, mdpostckpt
-	}
-};
-
-static const int NSmgr = lengthof(smgrsw);
-
-
->>>>>>> a4bebdd9
 /*
  * Each backend has a hashtable that stores all extant SMgrRelation objects.
  */
@@ -96,10 +39,7 @@
 
 /* local function prototypes */
 static void smgrshutdown(int code, Datum arg);
-<<<<<<< HEAD
-=======
-
->>>>>>> a4bebdd9
+
 
 /*
  *	smgrinit(), smgrshutdown() -- Initialize or shut down storage
@@ -137,6 +77,9 @@
 	RelFileNodeBackend brnode;
 	SMgrRelation reln;
 	bool		found;
+
+	/* GPDB: don't support MyBackendId as a possible backend. */
+	Assert(backend == InvalidBackendId || backend == TempRelBackendId);
 
 	if (SMgrRelationHash == NULL)
 	{
@@ -343,36 +286,25 @@
  *		already because we are in a WAL replay sequence.
  */
 void
-<<<<<<< HEAD
-smgrcreate_ao(RelFileNode rnode, int32 segmentFileNum, bool isRedo)
+smgrcreate_ao(RelFileNodeBackend rnode, int32 segmentFileNum, bool isRedo)
 {
 	mdcreate_ao(rnode, segmentFileNum, isRedo);
 }
 
 
 void
-smgrdounlink(SMgrRelation reln, ForkNumber forknum, bool isTemp, bool isRedo)
-{
-	RelFileNode rnode = reln->smgr_rnode;
-=======
 smgrdounlink(SMgrRelation reln, ForkNumber forknum, bool isRedo)
 {
 	RelFileNodeBackend rnode = reln->smgr_rnode;
-	int			which = reln->smgr_which;
->>>>>>> a4bebdd9
 
 	/* Close the fork */
 	mdclose(reln, forknum);
 
-<<<<<<< HEAD
-	DropRelFileNodeBuffers(rnode, forknum, isTemp, 0);
-=======
 	/*
 	 * Get rid of any remaining buffers for the relation.  bufmgr will just
 	 * drop them without bothering to write the contents.
 	 */
 	DropRelFileNodeBuffers(rnode, forknum, 0);
->>>>>>> a4bebdd9
 
 	/*
 	 * It'd be nice to tell the stats collector to forget it immediately, too.
@@ -415,12 +347,7 @@
 smgrextend(SMgrRelation reln, ForkNumber forknum, BlockNumber blocknum,
 		   char *buffer, bool skipFsync)
 {
-<<<<<<< HEAD
-	mdextend(reln, forknum, blocknum, buffer, isTemp);
-=======
-	(*(smgrsw[reln->smgr_which].smgr_extend)) (reln, forknum, blocknum,
-											   buffer, skipFsync);
->>>>>>> a4bebdd9
+	mdextend(reln, forknum, blocknum, buffer, skipFsync);
 }
 
 /*
@@ -466,12 +393,7 @@
 smgrwrite(SMgrRelation reln, ForkNumber forknum, BlockNumber blocknum,
 		  char *buffer, bool skipFsync)
 {
-<<<<<<< HEAD
-		mdwrite(reln, forknum, blocknum, buffer, isTemp);
-=======
-	(*(smgrsw[reln->smgr_which].smgr_write)) (reln, forknum, blocknum,
-											  buffer, skipFsync);
->>>>>>> a4bebdd9
+	mdwrite(reln, forknum, blocknum, buffer, skipFsync);
 }
 
 /*
@@ -491,22 +413,13 @@
  * The truncation is done immediately, so this can't be rolled back.
  */
 void
-<<<<<<< HEAD
-smgrtruncate(SMgrRelation reln, ForkNumber forknum, BlockNumber nblocks,
-			 bool isLocalBuf)
-=======
 smgrtruncate(SMgrRelation reln, ForkNumber forknum, BlockNumber nblocks)
->>>>>>> a4bebdd9
 {
 	/*
 	 * Get rid of any buffers for the about-to-be-deleted blocks. bufmgr will
 	 * just drop them without bothering to write the contents.
 	 */
-<<<<<<< HEAD
-	DropRelFileNodeBuffers(reln->smgr_rnode, forknum, isLocalBuf, nblocks);
-=======
 	DropRelFileNodeBuffers(reln->smgr_rnode, forknum, nblocks);
->>>>>>> a4bebdd9
 
 	/*
 	 * Send a shared-inval message to force other backends to close any smgr
@@ -523,11 +436,7 @@
 	/*
 	 * Do the truncation.
 	 */
-<<<<<<< HEAD
-	mdtruncate(reln, forknum, nblocks, isLocalBuf);
-=======
-	(*(smgrsw[reln->smgr_which].smgr_truncate)) (reln, forknum, nblocks);
->>>>>>> a4bebdd9
+	mdtruncate(reln, forknum, nblocks);
 }
 
 /*
