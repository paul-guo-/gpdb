--- conflicted
+++ resolved
@@ -3,13 +3,9 @@
  * bufmgr.c
  *	  buffer manager interface routines
  *
-<<<<<<< HEAD
  * Portions Copyright (c) 2006-2009, Greenplum inc
  * Portions Copyright (c) 2012-Present Pivotal Software, Inc.
- * Portions Copyright (c) 1996-2016, PostgreSQL Global Development Group
-=======
  * Portions Copyright (c) 1996-2019, PostgreSQL Global Development Group
->>>>>>> 9e1c9f95
  * Portions Copyright (c) 1994, Regents of the University of California
  *
  *
@@ -770,7 +766,11 @@
 {
 	bool		hit;
 
-	SMgrRelation smgr = smgropen(rnode, InvalidBackendId);
+	/*
+	 * Use default SMGR implementation when opening a relation backed by
+	 * shared buffers
+	 */
+	SMgrRelation smgr = smgropen(rnode, InvalidBackendId, 0);
 
 	Assert(InRecovery);
 
@@ -2838,7 +2838,7 @@
 		bool		istemp = (buf_state_unlocked & BM_TEMP) != 0;
 
 		reln = smgropen(buf->tag.rnode,
-						istemp ? TempRelBackendId : InvalidBackendId);
+						istemp ? TempRelBackendId : InvalidBackendId, 0);
 	}
 
 	TRACE_POSTGRESQL_BUFFER_FLUSH_START(buf->tag.forkNum,
@@ -2945,17 +2945,6 @@
 BlockNumber
 RelationGetNumberOfBlocksInFork(Relation relation, ForkNumber forkNum)
 {
-<<<<<<< HEAD
-	/*
-	 * This doesn't do the right thing for AO tables. That's OK, none of
-	 * the callers do that. But let's check.
-	 */
-	if (RelationIsAppendOptimized(relation))
-		elog(ERROR, "cannot get number of blocks for AO table");
-
-	/* Open it at the smgr level if not already done */
-	RelationOpenSmgr(relation);
-=======
 	switch (relation->rd_rel->relkind)
 	{
 		case RELKIND_SEQUENCE:
@@ -2965,11 +2954,13 @@
 			RelationOpenSmgr(relation);
 
 			return smgrnblocks(relation->rd_smgr, forkNum);
->>>>>>> 9e1c9f95
 
 		case RELKIND_RELATION:
 		case RELKIND_TOASTVALUE:
 		case RELKIND_MATVIEW:
+		case RELKIND_AOSEGMENTS:
+		case RELKIND_AOVISIMAP:
+		case RELKIND_AOBLOCKDIR:
 			{
 				/*
 				 * Not every table AM uses BLCKSZ wide fixed size blocks.
@@ -2993,6 +2984,19 @@
 	}
 
 	return 0;					/* keep compiler quiet */
+}
+
+/*
+ * GPDB: it is possible to need to calculate the number of blocks from the table
+ * size. An example use case is when we are the dispatcher and we need to
+ * acquire the number of blocks from all segments.
+ *
+ * Use the same calculation that RelationGetNumberOfBlocksInFork is using.
+ */
+BlockNumber
+RelationGuessNumberOfBlocksFromSize(uint64 szbytes)
+{
+	return (szbytes + (BLCKSZ - 1)) / BLCKSZ;
 }
 
 /*
@@ -3360,6 +3364,9 @@
 
 	/* Open rel at the smgr level if not already done */
 	RelationOpenSmgr(rel);
+
+	if (!RelationUsesBufferManager(rel))
+		return;
 
 	if (RelationUsesLocalBuffers(rel))
 	{
@@ -4557,7 +4564,7 @@
 		i += ahead;
 
 		/* and finally tell the kernel to write the data to storage */
-		reln = smgropen(tag.rnode, InvalidBackendId);
+		reln = smgropen(tag.rnode, InvalidBackendId, 0);
 		smgrwriteback(reln, tag.forkNum, tag.blockNum, nblocks);
 	}
 
