--- conflicted
+++ resolved
@@ -8,11 +8,7 @@
  *
  *
  * IDENTIFICATION
-<<<<<<< HEAD
  *	  src/backend/storage/ipc/sinvaladt.c
-=======
- *	  $PostgreSQL: pgsql/src/backend/storage/ipc/sinvaladt.c,v 1.82 2010/02/26 02:01:00 momjian Exp $
->>>>>>> 1084f317
  *
  *-------------------------------------------------------------------------
  */
@@ -160,14 +156,6 @@
 	bool		sendOnly;		/* backend only sends, never receives */
 
 	/*
-	 * Backend only sends invalidations, never receives them. This only makes
-	 * sense for Startup process during recovery because it doesn't maintain a
-	 * relcache, yet it fires inval messages to allow query backends to see
-	 * schema changes.
-	 */
-	bool		sendOnly;		/* backend only sends, never receives */
-
-	/*
 	 * Next LocalTransactionId to use for each idle backend slot.  We keep
 	 * this here because it is indexed by BackendId and it is convenient to
 	 * copy the value to and from local memory when MyBackendId is set. It's
@@ -330,10 +318,7 @@
 	stateP->nextMsgNum = segP->maxMsgNum;
 	stateP->resetState = false;
 	stateP->signaled = false;
-<<<<<<< HEAD
 	stateP->hasMessages = false;
-=======
->>>>>>> 1084f317
 	stateP->sendOnly = sendOnly;
 
 	LWLockRelease(SInvalWriteLock);
