/*-------------------------------------------------------------------------
 *
 * nodeMergejoin.c
 *	  routines supporting merge joins
 *
 * Portions Copyright (c) 2005-2008, Greenplum inc
 * Portions Copyright (c) 2012-Present VMware, Inc. or its affiliates.
 * Portions Copyright (c) 1996-2019, PostgreSQL Global Development Group
 * Portions Copyright (c) 1994, Regents of the University of California
 *
 *
 * IDENTIFICATION
 *	  src/backend/executor/nodeMergejoin.c
 *
 *-------------------------------------------------------------------------
 */
/*
 * INTERFACE ROUTINES
 *		ExecMergeJoin			mergejoin outer and inner relations.
 *		ExecInitMergeJoin		creates and initializes run time states
 *		ExecEndMergeJoin		cleans up the node.
 *
 * NOTES
 *
 *		Merge-join is done by joining the inner and outer tuples satisfying
 *		join clauses of the form ((= outerKey innerKey) ...).
 *		The join clause list is provided by the query planner and may contain
 *		more than one (= outerKey innerKey) clause (for composite sort key).
 *
 *		However, the query executor needs to know whether an outer
 *		tuple is "greater/smaller" than an inner tuple so that it can
 *		"synchronize" the two relations. For example, consider the following
 *		relations:
 *
 *				outer: (0 ^1 1 2 5 5 5 6 6 7)	current tuple: 1
 *				inner: (1 ^3 5 5 5 5 6)			current tuple: 3
 *
 *		To continue the merge-join, the executor needs to scan both inner
 *		and outer relations till the matching tuples 5. It needs to know
 *		that currently inner tuple 3 is "greater" than outer tuple 1 and
 *		therefore it should scan the outer relation first to find a
 *		matching tuple and so on.
 *
 *		Therefore, rather than directly executing the merge join clauses,
 *		we evaluate the left and right key expressions separately and then
 *		compare the columns one at a time (see MJCompare).  The planner
 *		passes us enough information about the sort ordering of the inputs
 *		to allow us to determine how to make the comparison.  We may use the
 *		appropriate btree comparison function, since Postgres' only notion
 *		of ordering is specified by btree opfamilies.
 *
 *
 *		Consider the above relations and suppose that the executor has
 *		just joined the first outer "5" with the last inner "5". The
 *		next step is of course to join the second outer "5" with all
 *		the inner "5's". This requires repositioning the inner "cursor"
 *		to point at the first inner "5". This is done by "marking" the
 *		first inner 5 so we can restore the "cursor" to it before joining
 *		with the second outer 5. The access method interface provides
 *		routines to mark and restore to a tuple.
 *
 *
 *		Essential operation of the merge join algorithm is as follows:
 *
 *		Join {
 *			get initial outer and inner tuples				INITIALIZE
 *			do forever {
 *				while (outer != inner) {					SKIP_TEST
 *					if (outer < inner)
 *						advance outer						SKIPOUTER_ADVANCE
 *					else
 *						advance inner						SKIPINNER_ADVANCE
 *				}
 *				mark inner position							SKIP_TEST
 *				do forever {
 *					while (outer == inner) {
 *						join tuples							JOINTUPLES
 *						advance inner position				NEXTINNER
 *					}
 *					advance outer position					NEXTOUTER
 *					if (outer == mark)						TESTOUTER
 *						restore inner position to mark		TESTOUTER
 *					else
 *						break	// return to top of outer loop
 *				}
 *			}
 *		}
 *
 *		The merge join operation is coded in the fashion
 *		of a state machine.  At each state, we do something and then
 *		proceed to another state.  This state is stored in the node's
 *		execution state information and is preserved across calls to
 *		ExecMergeJoin. -cim 10/31/89
 */
#include "postgres.h"

#include "access/nbtree.h"
#include "cdb/cdbvars.h"
#include "executor/execdebug.h"
#include "executor/nodeMergejoin.h"
#include "miscadmin.h"
#include "utils/lsyscache.h"
#include "utils/memutils.h"


/*
 * States of the ExecMergeJoin state machine
 */
#define EXEC_MJ_INITIALIZE_OUTER		1
#define EXEC_MJ_INITIALIZE_INNER		2
#define EXEC_MJ_JOINTUPLES				3
#define EXEC_MJ_NEXTOUTER				4
#define EXEC_MJ_TESTOUTER				5
#define EXEC_MJ_NEXTINNER				6
#define EXEC_MJ_SKIP_TEST				7
#define EXEC_MJ_SKIPOUTER_ADVANCE		8
#define EXEC_MJ_SKIPINNER_ADVANCE		9
#define EXEC_MJ_ENDOUTER				10
#define EXEC_MJ_ENDINNER				11

/*
 * Runtime data for each mergejoin clause
 */
typedef struct MergeJoinClauseData
{
	/* Executable expression trees */
	ExprState  *lexpr;			/* left-hand (outer) input expression */
	ExprState  *rexpr;			/* right-hand (inner) input expression */

	/*
	 * If we have a current left or right input tuple, the values of the
	 * expressions are loaded into these fields:
	 */
	Datum		ldatum;			/* current left-hand value */
	Datum		rdatum;			/* current right-hand value */
	bool		lisnull;		/* and their isnull flags */
	bool		risnull;

	/*
	 * CDB: Remember whether the mergejoin operation was actually an "is
	 *      not distinct from" predicate.
	 */
	bool		notdistinct;

	/*
	 * Everything we need to know to compare the left and right values is
	 * stored here.
	 */
	SortSupportData ssup;
}			MergeJoinClauseData;

/* Result type for MJEvalOuterValues and MJEvalInnerValues */
typedef enum
{
	MJEVAL_MATCHABLE,			/* normal, potentially matchable tuple */
	MJEVAL_NONMATCHABLE,		/* tuple cannot join because it has a null */
	MJEVAL_ENDOFJOIN			/* end of input (physical or effective) */
} MJEvalResult;


#define MarkInnerTuple(innerTupleSlot, mergestate) \
	ExecCopySlot((mergestate)->mj_MarkedTupleSlot, (innerTupleSlot))

extern bool Test_print_prefetch_joinqual;

/*
 * MJExamineQuals
 *
 * This deconstructs the list of mergejoinable expressions, which is given
 * to us by the planner in the form of a list of "leftexpr = rightexpr"
 * expression trees in the order matching the sort columns of the inputs.
 * We build an array of MergeJoinClause structs containing the information
 * we will need at runtime.  Each struct essentially tells us how to compare
 * the two expressions from the original clause.
 *
 * In addition to the expressions themselves, the planner passes the btree
 * opfamily OID, collation OID, btree strategy number (BTLessStrategyNumber or
 * BTGreaterStrategyNumber), and nulls-first flag that identify the intended
 * sort ordering for each merge key.  The mergejoinable operator is an
 * equality operator in the opfamily, and the two inputs are guaranteed to be
 * ordered in either increasing or decreasing (respectively) order according
 * to the opfamily and collation, with nulls at the indicated end of the range.
 * This allows us to obtain the needed comparison function from the opfamily.
 *
 * CDB: We also recognize the "is not distinct from" predicate which is
 *      interesting for sequential window plans.  The pseudo-Lisp for this
 *      predicate is (BoolExpr_NOT (DistinctExpr_= leftexpr rightexpr)).
 */
static MergeJoinClause
MJExamineQuals(List *mergeclauses,
			   Oid *mergefamilies,
			   Oid *mergecollations,
			   int *mergestrategies,
			   bool *mergenullsfirst,
			   PlanState *parent)
{
	MergeJoinClause clauses;
	int			nClauses = list_length(mergeclauses);
	int			iClause;
	ListCell   *cl;

	clauses = (MergeJoinClause) palloc0(nClauses * sizeof(MergeJoinClauseData));

	iClause = 0;
	foreach(cl, mergeclauses)
	{
		OpExpr	   *qual = (OpExpr *) lfirst(cl);
		MergeJoinClause clause = &clauses[iClause];
		Oid			opfamily = mergefamilies[iClause];
		Oid			collation = mergecollations[iClause];
		StrategyNumber opstrategy = mergestrategies[iClause];
		bool		nulls_first = mergenullsfirst[iClause];
		int			op_strategy;
		Oid			op_lefttype;
		Oid			op_righttype;
		Oid			sortfunc;

		if (!IsA(qual, OpExpr))
		{
			BoolExpr *bx = (BoolExpr*)qual;
			bool ok = false;
			
			if ( IsA(bx, BoolExpr) && bx->boolop == NOT_EXPR && list_length(bx->args) == 1 )
			{
				DistinctExpr *dx = (DistinctExpr*)linitial(bx->args);
				
				if ( IsA(dx, DistinctExpr) )
				{
					clause->notdistinct = true;
					qual = (OpExpr *)dx;
					ok = true;
				}
			}
			if (!ok)
				elog(ERROR, "mergejoin clause is not an OpExpr");
		}

		/*
		 * Prepare the input expressions for execution.
		 */
		clause->lexpr = ExecInitExpr((Expr *) linitial(qual->args), parent);
		clause->rexpr = ExecInitExpr((Expr *) lsecond(qual->args), parent);

		/* Set up sort support data */
		clause->ssup.ssup_cxt = CurrentMemoryContext;
		clause->ssup.ssup_collation = collation;
		if (opstrategy == BTLessStrategyNumber)
			clause->ssup.ssup_reverse = false;
		else if (opstrategy == BTGreaterStrategyNumber)
			clause->ssup.ssup_reverse = true;
		else					/* planner screwed up */
			elog(ERROR, "unsupported mergejoin strategy %d", opstrategy);
		clause->ssup.ssup_nulls_first = nulls_first;

		/* Extract the operator's declared left/right datatypes */
		get_op_opfamily_properties(qual->opno, opfamily, false,
								   &op_strategy,
								   &op_lefttype,
								   &op_righttype);
		if (op_strategy != BTEqualStrategyNumber)	/* should not happen */
			elog(ERROR, "cannot merge using non-equality operator %u",
				 qual->opno);

		/*
		 * sortsupport routine must know if abbreviation optimization is
		 * applicable in principle.  It is never applicable for merge joins
		 * because there is no convenient opportunity to convert to
		 * alternative representation.
		 */
		clause->ssup.abbreviate = false;

		/* And get the matching support or comparison function */
		Assert(clause->ssup.comparator == NULL);
		sortfunc = get_opfamily_proc(opfamily,
									 op_lefttype,
									 op_righttype,
									 BTSORTSUPPORT_PROC);
		if (OidIsValid(sortfunc))
		{
			/* The sort support function can provide a comparator */
			OidFunctionCall1(sortfunc, PointerGetDatum(&clause->ssup));
		}
		if (clause->ssup.comparator == NULL)
		{
			/* support not available, get comparison func */
			sortfunc = get_opfamily_proc(opfamily,
										 op_lefttype,
										 op_righttype,
										 BTORDER_PROC);
			if (!OidIsValid(sortfunc))	/* should not happen */
				elog(ERROR, "missing support function %d(%u,%u) in opfamily %u",
					 BTORDER_PROC, op_lefttype, op_righttype, opfamily);
			/* We'll use a shim to call the old-style btree comparator */
			PrepareSortSupportComparisonShim(sortfunc, &clause->ssup);
		}

		iClause++;
	}

	return clauses;
}

/*
 * MJEvalOuterValues
 *
 * Compute the values of the mergejoined expressions for the current
 * outer tuple.  We also detect whether it's impossible for the current
 * outer tuple to match anything --- this is true if it yields a NULL
 * input, since we assume mergejoin operators are strict.  If the NULL
 * is in the first join column, and that column sorts nulls last, then
 * we can further conclude that no following tuple can match anything
 * either, since they must all have nulls in the first column.  However,
 * that case is only interesting if we're not in FillOuter mode, else
 * we have to visit all the tuples anyway.
 *
 * For the convenience of callers, we also make this routine responsible
 * for testing for end-of-input (null outer tuple), and returning
 * MJEVAL_ENDOFJOIN when that's seen.  This allows the same code to be used
 * for both real end-of-input and the effective end-of-input represented by
 * a first-column NULL.
 *
 * We evaluate the values in OuterEContext, which can be reset each
 * time we move to a new tuple.
 */
static MJEvalResult
MJEvalOuterValues(MergeJoinState *mergestate)
{
	ExprContext *econtext = mergestate->mj_OuterEContext;
	MJEvalResult result = MJEVAL_MATCHABLE;
	int			i;
	MemoryContext oldContext;

	/* Check for end of outer subplan */
	if (TupIsNull(mergestate->mj_OuterTupleSlot))
		return MJEVAL_ENDOFJOIN;

	ResetExprContext(econtext);

	oldContext = MemoryContextSwitchTo(econtext->ecxt_per_tuple_memory);

	econtext->ecxt_outertuple = mergestate->mj_OuterTupleSlot;

	for (i = 0; i < mergestate->mj_NumClauses; i++)
	{
		MergeJoinClause clause = &mergestate->mj_Clauses[i];

		clause->ldatum = ExecEvalExpr(clause->lexpr, econtext,
									  &clause->lisnull);
		if (clause->lisnull && !clause->notdistinct)
		{
			/* match is impossible; can we end the join early? */
			if (i == 0 && !clause->ssup.ssup_nulls_first &&
				!mergestate->mj_FillOuter)
				result = MJEVAL_ENDOFJOIN;
			else if (result == MJEVAL_MATCHABLE)
				result = MJEVAL_NONMATCHABLE;
		}
	}

	MemoryContextSwitchTo(oldContext);

	return result;
}

/*
 * MJEvalInnerValues
 *
 * Same as above, but for the inner tuple.  Here, we have to be prepared
 * to load data from either the true current inner, or the marked inner,
 * so caller must tell us which slot to load from.
 */
static MJEvalResult
MJEvalInnerValues(MergeJoinState *mergestate, TupleTableSlot *innerslot)
{
	ExprContext *econtext = mergestate->mj_InnerEContext;
	MJEvalResult result = MJEVAL_MATCHABLE;
	int			i;
	MemoryContext oldContext;

	/* Check for end of inner subplan */
	if (TupIsNull(innerslot))
		return MJEVAL_ENDOFJOIN;

	ResetExprContext(econtext);

	oldContext = MemoryContextSwitchTo(econtext->ecxt_per_tuple_memory);

	econtext->ecxt_innertuple = innerslot;

	for (i = 0; i < mergestate->mj_NumClauses; i++)
	{
		MergeJoinClause clause = &mergestate->mj_Clauses[i];

		clause->rdatum = ExecEvalExpr(clause->rexpr, econtext,
									  &clause->risnull);
		if (clause->risnull && !clause->notdistinct)
		{
			/* match is impossible; can we end the join early? */
			if (i == 0 && !clause->ssup.ssup_nulls_first &&
				!mergestate->mj_FillInner)
				result = MJEVAL_ENDOFJOIN;
			else if (result == MJEVAL_MATCHABLE)
				result = MJEVAL_NONMATCHABLE;
		}
	}

	MemoryContextSwitchTo(oldContext);

	return result;
}

/*
 * MJCompare
 *
 * Compare the mergejoinable values of the current two input tuples
 * and return 0 if they are equal (ie, the mergejoin equalities all
 * succeed), >0 if outer > inner, <0 if outer < inner.
 *
 * MJEvalOuterValues and MJEvalInnerValues must already have been called
 * for the current outer and inner tuples, respectively.
 */
static int
MJCompare(MergeJoinState *mergestate)
{
	int			result = 0;
	bool		nulleqnull = false;
	ExprContext *econtext = mergestate->js.ps.ps_ExprContext;
	int			i;
	MemoryContext oldContext;

	/*
	 * Call the comparison functions in short-lived context, in case they leak
	 * memory.
	 */
	ResetExprContext(econtext);

	oldContext = MemoryContextSwitchTo(econtext->ecxt_per_tuple_memory);

	for (i = 0; i < mergestate->mj_NumClauses; i++)
	{
		MergeJoinClause clause = &mergestate->mj_Clauses[i];

		/*
		 * Special case for NULL-vs-NULL, else use standard comparison.
		 */
		if (clause->lisnull && clause->risnull)
		{
			nulleqnull = true;	/* NULL "=" NULL */
			continue;
		}

		result = ApplySortComparator(clause->ldatum, clause->lisnull,
									 clause->rdatum, clause->risnull,
									 &clause->ssup);

		if (result != 0)
			break;
	}

	/*
	 * If we had any NULL-vs-NULL inputs, we do not want to report that the
	 * tuples are equal.  Instead, if result is still 0, change it to +1. This
	 * will result in advancing the inner side of the join.
	 *
	 * Likewise, if there was a constant-false joinqual, do not report
	 * equality.  We have to check this as part of the mergequals, else the
	 * rescan logic will do the wrong thing.
	 */
	if (result == 0 &&
		(nulleqnull || mergestate->mj_ConstFalseJoin))
		result = 1;

	MemoryContextSwitchTo(oldContext);

	return result;
}


/*
 * Generate a fake join tuple with nulls for the inner tuple,
 * and return it if it passes the non-join quals.
 */
static TupleTableSlot *
MJFillOuter(MergeJoinState *node)
{
	ExprContext *econtext = node->js.ps.ps_ExprContext;
	ExprState  *otherqual = node->js.ps.qual;

	ResetExprContext(econtext);

	econtext->ecxt_outertuple = node->mj_OuterTupleSlot;
	econtext->ecxt_innertuple = node->mj_NullInnerTupleSlot;

	if (TupIsNull(node->mj_OuterTupleSlot))
		return NULL;

	if (ExecQual(otherqual, econtext))
	{
		/*
		 * qualification succeeded.  now form the desired projection tuple and
		 * return the slot containing it.
		 */
		MJ_printf("ExecMergeJoin: returning outer fill tuple\n");

		return ExecProject(node->js.ps.ps_ProjInfo);
	}
	else
		InstrCountFiltered2(node, 1);

	return NULL;
}

/*
 * Generate a fake join tuple with nulls for the outer tuple,
 * and return it if it passes the non-join quals.
 */
static TupleTableSlot *
MJFillInner(MergeJoinState *node)
{
	ExprContext *econtext = node->js.ps.ps_ExprContext;
	ExprState  *otherqual = node->js.ps.qual;

	ResetExprContext(econtext);

	/* If we don't have an inner, return NULL */
	if(TupIsNull(node->mj_InnerTupleSlot))
		return NULL;

	econtext->ecxt_outertuple = node->mj_NullOuterTupleSlot;
	econtext->ecxt_innertuple = node->mj_InnerTupleSlot;

	if (ExecQual(otherqual, econtext))
	{
		/*
		 * qualification succeeded.  now form the desired projection tuple and
		 * return the slot containing it.
		 */
		MJ_printf("ExecMergeJoin: returning inner fill tuple\n");

		return ExecProject(node->js.ps.ps_ProjInfo);
	}
	else
		InstrCountFiltered2(node, 1);

	return NULL;
}


/*
 * Check that a qual condition is constant true or constant false.
 * If it is constant false (or null), set *is_const_false to true.
 *
 * Constant true would normally be represented by a NIL list, but we allow an
 * actual bool Const as well.  We do expect that the planner will have thrown
 * away any non-constant terms that have been ANDed with a constant false.
 */
static bool
check_constant_qual(List *qual, bool *is_const_false)
{
	ListCell   *lc;

	foreach(lc, qual)
	{
		Const	   *con = (Const *) lfirst(lc);

		if (!con || !IsA(con, Const))
			return false;
		if (con->constisnull || !DatumGetBool(con->constvalue))
			*is_const_false = true;
	}
	return true;
}


/* ----------------------------------------------------------------
 *		ExecMergeTupleDump
 *
 *		This function is called through the MJ_dump() macro
 *		when EXEC_MERGEJOINDEBUG is defined
 * ----------------------------------------------------------------
 */
#ifdef EXEC_MERGEJOINDEBUG

static void
ExecMergeTupleDumpOuter(MergeJoinState *mergestate)
{
	TupleTableSlot *outerSlot = mergestate->mj_OuterTupleSlot;

	printf("==== outer tuple ====\n");
	if (TupIsNull(outerSlot))
		printf("(nil)\n");
	else
		MJ_debugtup(outerSlot);
}

static void
ExecMergeTupleDumpInner(MergeJoinState *mergestate)
{
	TupleTableSlot *innerSlot = mergestate->mj_InnerTupleSlot;

	printf("==== inner tuple ====\n");
	if (TupIsNull(innerSlot))
		printf("(nil)\n");
	else
		MJ_debugtup(innerSlot);
}

static void
ExecMergeTupleDumpMarked(MergeJoinState *mergestate)
{
	TupleTableSlot *markedSlot = mergestate->mj_MarkedTupleSlot;

	printf("==== marked tuple ====\n");
	if (TupIsNull(markedSlot))
		printf("(nil)\n");
	else
		MJ_debugtup(markedSlot);
}

static void
ExecMergeTupleDump(MergeJoinState *mergestate)
{
	printf("******** ExecMergeTupleDump ********\n");

	ExecMergeTupleDumpOuter(mergestate);
	ExecMergeTupleDumpInner(mergestate);
	ExecMergeTupleDumpMarked(mergestate);

	printf("********\n");
}
#endif

/* ----------------------------------------------------------------
 *		ExecMergeJoin
 * ----------------------------------------------------------------
 */
static TupleTableSlot *
ExecMergeJoin_guts(PlanState *pstate)
{
	MergeJoinState *node = castNode(MergeJoinState, pstate);
	ExprState  *joinqual;
	ExprState  *otherqual;
	bool		qualResult;
	int			compareResult;
	PlanState  *innerPlan;
	TupleTableSlot *innerTupleSlot;
	PlanState  *outerPlan;
	TupleTableSlot *outerTupleSlot;
	ExprContext *econtext;
	bool		doFillOuter;
	bool		doFillInner;

	CHECK_FOR_INTERRUPTS();

	/*
	 * get information from node
	 */
	innerPlan = innerPlanState(node);
	outerPlan = outerPlanState(node);
	econtext = node->js.ps.ps_ExprContext;
	joinqual = node->js.joinqual;
	otherqual = node->js.ps.qual;
	doFillOuter = node->mj_FillOuter;
	doFillInner = node->mj_FillInner;

	/*
	 * Reset per-tuple memory context to free any expression evaluation
	 * storage allocated in the previous tuple cycle.
	 */
	ResetExprContext(econtext);

	/*
	 * MPP-4165: My fix for MPP-3300 was correct in that we avoided
	 * the *deadlock* but had very unexpected (and painful)
	 * performance characteristics: we basically de-pipeline and
	 * de-parallelize execution of any query which has motion below
	 * us.
	 *
	 * So now prefetch_inner is set (see createplan.c) if we have *any* motion
	 * below us. If we don't have any motion, it doesn't matter.
	 *
	 * See motion_sanity_walker() for details on how a deadlock may occur.
	 */
	if (node->prefetch_inner)
	{
		innerTupleSlot = ExecProcNode(innerPlan);
		node->mj_InnerTupleSlot = innerTupleSlot;

		ExecReScan(innerPlan);
		ResetExprContext(econtext);

		node->prefetch_inner = false;
	}

	/*
	 * Prefetch JoinQual or NonJoinQual to prevent motion hazard.
	 *
	 * See ExecPrefetchQual() for details.
	 */
	if (node->prefetch_joinqual)
	{
		ExecPrefetchQual(&node->js, true);
		node->prefetch_joinqual = false;
	}

	if (node->prefetch_qual)
	{
		ExecPrefetchQual(&node->js, false);
		node->prefetch_qual = false;
	}

	/*
	 * ok, everything is setup.. let's go to work
	 */
	for (;;)
	{
		MJ_dump(node);

		/*
		 * get the current state of the join and do things accordingly.
		 */
		switch (node->mj_JoinState)
		{
				/*
				 * EXEC_MJ_INITIALIZE_OUTER means that this is the first time
				 * ExecMergeJoin() has been called and so we have to fetch the
				 * first matchable tuple for both outer and inner subplans. We
				 * do the outer side in INITIALIZE_OUTER state, then advance
				 * to INITIALIZE_INNER state for the inner subplan.
				 */
			case EXEC_MJ_INITIALIZE_OUTER:
				MJ_printf("ExecMergeJoin: EXEC_MJ_INITIALIZE_OUTER\n");

				outerTupleSlot = ExecProcNode(outerPlan);
				node->mj_OuterTupleSlot = outerTupleSlot;

				/* Compute join values and check for unmatchability */
				switch (MJEvalOuterValues(node))
				{
					case MJEVAL_MATCHABLE:
						/* OK to go get the first inner tuple */
						node->mj_JoinState = EXEC_MJ_INITIALIZE_INNER;
						break;
					case MJEVAL_NONMATCHABLE:
						/* Stay in same state to fetch next outer tuple */
						if (doFillOuter)
						{
							/*
							 * Generate a fake join tuple with nulls for the
							 * inner tuple, and return it if it passes the
							 * non-join quals.
							 */
							TupleTableSlot *result;

							result = MJFillOuter(node);
							if (result)
								return result;
						}
						break;
					case MJEVAL_ENDOFJOIN:
						/* No more outer tuples */
						MJ_printf("ExecMergeJoin: nothing in outer subplan\n");
						if (doFillInner)
						{
							/*
							 * Need to emit right-join tuples for remaining
							 * inner tuples. We set MatchedInner = true to
							 * force the ENDOUTER state to advance inner.
							 */
							node->mj_JoinState = EXEC_MJ_ENDOUTER;
							node->mj_MatchedInner = true;
							break;
						}
						/* Otherwise we're done. */
						return NULL;
				}
				break;

			case EXEC_MJ_INITIALIZE_INNER:
				MJ_printf("ExecMergeJoin: EXEC_MJ_INITIALIZE_INNER\n");

				innerTupleSlot = ExecProcNode(innerPlan);
				node->mj_InnerTupleSlot = innerTupleSlot;

				/* Compute join values and check for unmatchability */
				switch (MJEvalInnerValues(node, innerTupleSlot))
				{
					case MJEVAL_MATCHABLE:
						/*
						 * OK, we have the initial tuples.  Begin by skipping
						 * non-matching tuples.
						 */
						node->mj_JoinState = EXEC_MJ_SKIP_TEST;
						break;
					case MJEVAL_NONMATCHABLE:
						/* Mark before advancing, if wanted */
						if (node->mj_ExtraMarks)
							ExecMarkPos(innerPlan);
						/* Stay in same state to fetch next inner tuple */
						if (doFillInner)
						{
							/*
							 * Generate a fake join tuple with nulls for the
							 * outer tuple, and return it if it passes the
							 * non-join quals.
							 */
							TupleTableSlot *result;

							result = MJFillInner(node);
							if (result)
								return result;
						}
						break;
					case MJEVAL_ENDOFJOIN:
						/* No more inner tuples */
						MJ_printf("ExecMergeJoin: nothing in inner subplan\n");
						if (doFillOuter)
						{
							/*
							 * Need to emit left-join tuples for all outer
							 * tuples, including the one we just fetched.  We
							 * set MatchedOuter = false to force the ENDINNER
							 * state to emit first tuple before advancing
							 * outer.
							 */
							node->mj_JoinState = EXEC_MJ_ENDINNER;
							node->mj_MatchedOuter = false;
							break;
						}
						/* Otherwise we're done. */
						return NULL;
				}
				break;

				/*
				 * EXEC_MJ_JOINTUPLES means we have two tuples which satisfied
				 * the merge clause so we join them and then proceed to get
				 * the next inner tuple (EXEC_MJ_NEXTINNER).
				 */
			case EXEC_MJ_JOINTUPLES:
				MJ_printf("ExecMergeJoin: EXEC_MJ_JOINTUPLES\n");

				/*
				 * Set the next state machine state.  The right things will
				 * happen whether we return this join tuple or just fall
				 * through to continue the state machine execution.
				 */
				node->mj_JoinState = EXEC_MJ_NEXTINNER;

				/*
				 * Check the extra qual conditions to see if we actually want
				 * to return this join tuple.  If not, can proceed with merge.
				 * We must distinguish the additional joinquals (which must
				 * pass to consider the tuples "matched" for outer-join logic)
				 * from the otherquals (which must pass before we actually
				 * return the tuple).
				 *
				 * We don't bother with a ResetExprContext here, on the
				 * assumption that we just did one while checking the merge
				 * qual.  One per tuple should be sufficient.  We do have to
				 * set up the econtext links to the tuples for ExecQual to
				 * use.
				 */
				outerTupleSlot = node->mj_OuterTupleSlot;
				econtext->ecxt_outertuple = outerTupleSlot;
				innerTupleSlot = node->mj_InnerTupleSlot;
				econtext->ecxt_innertuple = innerTupleSlot;

				qualResult = (joinqual == NULL ||
							  ExecQual(joinqual, econtext));
				MJ_DEBUG_QUAL(joinqual, qualResult);

				if (qualResult)
				{
					node->mj_MatchedOuter = true;
					node->mj_MatchedInner = true;

					/* In an antijoin, we never return a matched tuple */
					if (node->js.jointype == JOIN_ANTI)
					{
						node->mj_JoinState = EXEC_MJ_NEXTOUTER;
						break;
					}

					/*
					 * If we only need to join to the first matching inner
					 * tuple, then consider returning this one, but after that
					 * continue with next outer tuple.
					 */
					if (node->js.single_match)
						node->mj_JoinState = EXEC_MJ_NEXTOUTER;

					qualResult = (otherqual == NULL ||
								  ExecQual(otherqual, econtext));
					MJ_DEBUG_QUAL(otherqual, qualResult);

					if (qualResult)
					{
						/*
						 * qualification succeeded.  now form the desired
						 * projection tuple and return the slot containing it.
						 */
						MJ_printf("ExecMergeJoin: returning tuple\n");

						return ExecProject(node->js.ps.ps_ProjInfo);
					}
					else
						InstrCountFiltered2(node, 1);
				}
				else
					InstrCountFiltered1(node, 1);
				break;

				/*
				 * EXEC_MJ_NEXTINNER means advance the inner scan to the next
				 * tuple. If the tuple is not nil, we then proceed to test it
				 * against the join qualification.
				 *
				 * Before advancing, we check to see if we must emit an
				 * outer-join fill tuple for this inner tuple.
				 */
			case EXEC_MJ_NEXTINNER:
				MJ_printf("ExecMergeJoin: EXEC_MJ_NEXTINNER\n");

				if (doFillInner && !node->mj_MatchedInner)
				{
					/*
					 * Generate a fake join tuple with nulls for the outer
					 * tuple, and return it if it passes the non-join quals.
					 */
					TupleTableSlot *result;

					node->mj_MatchedInner = true;	/* do it only once */

					result = MJFillInner(node);
					if (result)
						return result;
				}

				/*
				 * now we get the next inner tuple, if any.  If there's none,
				 * advance to next outer tuple (which may be able to join to
				 * previously marked tuples).
				 *
				 * NB: must NOT do "extraMarks" here, since we may need to
				 * return to previously marked tuples.
				 */
				innerTupleSlot = ExecProcNode(innerPlan);
				node->mj_InnerTupleSlot = innerTupleSlot;
				MJ_DEBUG_PROC_NODE(innerTupleSlot);
				node->mj_MatchedInner = false;

				/* Compute join values and check for unmatchability */
				switch (MJEvalInnerValues(node, innerTupleSlot))
				{
					case MJEVAL_MATCHABLE:

						/*
						 * Test the new inner tuple to see if it matches
						 * outer.
						 *
						 * If they do match, then we join them and move on to
						 * the next inner tuple (EXEC_MJ_JOINTUPLES).
						 *
						 * If they do not match then advance to next outer
						 * tuple.
						 */
						compareResult = MJCompare(node);
						MJ_DEBUG_COMPARE(compareResult);

						if (compareResult == 0)
							node->mj_JoinState = EXEC_MJ_JOINTUPLES;
						else if (compareResult < 0)
							node->mj_JoinState = EXEC_MJ_NEXTOUTER;
						else	/* compareResult > 0 should not happen */
							elog(ERROR, "mergejoin input data is out of order");
						break;
					case MJEVAL_NONMATCHABLE:

						/*
						 * It contains a NULL and hence can't match any outer
						 * tuple, so we can skip the comparison and assume the
						 * new tuple is greater than current outer.
						 */
						node->mj_JoinState = EXEC_MJ_NEXTOUTER;
						break;
					case MJEVAL_ENDOFJOIN:

						/*
						 * No more inner tuples.  However, this might be only
						 * effective and not physical end of inner plan, so
						 * force mj_InnerTupleSlot to null to make sure we
						 * don't fetch more inner tuples.  (We need this hack
						 * because we are not transiting to a state where the
						 * inner plan is assumed to be exhausted.)
						 */
						node->mj_InnerTupleSlot = NULL;
						node->mj_JoinState = EXEC_MJ_NEXTOUTER;

						if (((MergeJoin*)node->js.ps.plan)->unique_outer)
						{
							/* we are done */
							return NULL;
						}
						break;
				}
				break;

				/*-------------------------------------------
				 * EXEC_MJ_NEXTOUTER means
				 *
				 *				outer inner
				 * outer tuple -  5		5  - marked tuple
				 *				  5		5
				 *				  6		6  - inner tuple
				 *				  7		7
				 *
				 * we know we just bumped into the
				 * first inner tuple > current outer tuple (or possibly
				 * the end of the inner stream)
				 * so get a new outer tuple and then
				 * proceed to test it against the marked tuple
				 * (EXEC_MJ_TESTOUTER)
				 *
				 * Before advancing, we check to see if we must emit an
				 * outer-join fill tuple for this outer tuple.
				 *------------------------------------------------
				 */
			case EXEC_MJ_NEXTOUTER:
				MJ_printf("ExecMergeJoin: EXEC_MJ_NEXTOUTER\n");

				if (doFillOuter && !node->mj_MatchedOuter)
				{
					/*
					 * Generate a fake join tuple with nulls for the inner
					 * tuple, and return it if it passes the non-join quals.
					 */
					TupleTableSlot *result;

					node->mj_MatchedOuter = true;	/* do it only once */

					result = MJFillOuter(node);
					if (result)
						return result;
				}

				/*
				 * now we get the next outer tuple, if any
				 */
				outerTupleSlot = ExecProcNode(outerPlan);
				node->mj_OuterTupleSlot = outerTupleSlot;
				MJ_DEBUG_PROC_NODE(outerTupleSlot);
				node->mj_MatchedOuter = false;

				/* Compute join values and check for unmatchability */
				switch (MJEvalOuterValues(node))
				{
					case MJEVAL_MATCHABLE:
						if (((MergeJoin*)node->js.ps.plan)->unique_outer)
						{
							/* The current innerTuple will match with this outerTuple.*/
							node->mj_JoinState = EXEC_MJ_JOINTUPLES;
						}
						else
						{
							/* Go test the new tuple against the marked tuple */
							node->mj_JoinState = EXEC_MJ_TESTOUTER;
						}
						break;
					case MJEVAL_NONMATCHABLE:
						/* Can't match, so fetch next outer tuple */
						node->mj_JoinState = EXEC_MJ_NEXTOUTER;
						break;
					case MJEVAL_ENDOFJOIN:
						/* No more outer tuples */
						MJ_printf("ExecMergeJoin: end of outer subplan\n");
						innerTupleSlot = node->mj_InnerTupleSlot;
						if (doFillInner && !TupIsNull(innerTupleSlot))
						{
							/*
							 * Need to emit right-join tuples for remaining
							 * inner tuples.
							 */
							node->mj_JoinState = EXEC_MJ_ENDOUTER;
							break;
						}
						/* Otherwise we're done. */
						return NULL;
				}
				break;

				/*--------------------------------------------------------
				 * EXEC_MJ_TESTOUTER If the new outer tuple and the marked
				 * tuple satisfy the merge clause then we know we have
				 * duplicates in the outer scan so we have to restore the
				 * inner scan to the marked tuple and proceed to join the
				 * new outer tuple with the inner tuples.
				 *
				 * This is the case when
				 *						  outer inner
				 *							4	  5  - marked tuple
				 *			 outer tuple -	5	  5
				 *		 new outer tuple -	5	  5
				 *							6	  8  - inner tuple
				 *							7	 12
				 *
				 *				new outer tuple == marked tuple
				 *
				 * If the outer tuple fails the test, then we are done
				 * with the marked tuples, and we have to look for a
				 * match to the current inner tuple.  So we will
				 * proceed to skip outer tuples until outer >= inner
				 * (EXEC_MJ_SKIP_TEST).
				 *
				 *		This is the case when
				 *
				 *						  outer inner
				 *							5	  5  - marked tuple
				 *			 outer tuple -	5	  5
				 *		 new outer tuple -	6	  8  - inner tuple
				 *							7	 12
				 *
				 *				new outer tuple > marked tuple
				 *
				 *---------------------------------------------------------
				 */
			case EXEC_MJ_TESTOUTER:
				MJ_printf("ExecMergeJoin: EXEC_MJ_TESTOUTER\n");

				/*
				 * Here we must compare the outer tuple with the marked inner
				 * tuple.  (We can ignore the result of MJEvalInnerValues,
				 * since the marked inner tuple is certainly matchable.)
				 */
				innerTupleSlot = node->mj_MarkedTupleSlot;
				(void) MJEvalInnerValues(node, innerTupleSlot);

				compareResult = MJCompare(node);
				MJ_DEBUG_COMPARE(compareResult);

				if (compareResult == 0)
				{
					/*
					 * the merge clause matched so now we restore the inner
					 * scan position to the first mark, and go join that tuple
					 * (and any following ones) to the new outer.
					 *
					 * If we were able to determine mark and restore are not
					 * needed, then we don't have to back up; the current
					 * inner is already the first possible match.
					 *
					 * NOTE: we do not need to worry about the MatchedInner
					 * state for the rescanned inner tuples.  We know all of
					 * them will match this new outer tuple and therefore
					 * won't be emitted as fill tuples.  This works *only*
					 * because we require the extra joinquals to be constant
					 * when doing a right or full join --- otherwise some of
					 * the rescanned tuples might fail the extra joinquals.
					 * This obviously won't happen for a constant-true extra
					 * joinqual, while the constant-false case is handled by
					 * forcing the merge clause to never match, so we never
					 * get here.
					 */
					if (!node->mj_SkipMarkRestore)
					{
						ExecRestrPos(innerPlan);

						/*
						 * ExecRestrPos probably should give us back a new
						 * Slot, but since it doesn't, use the marked slot.
						 * (The previously returned mj_InnerTupleSlot cannot
						 * be assumed to hold the required tuple.)
						 */
						node->mj_InnerTupleSlot = innerTupleSlot;
						/* we need not do MJEvalInnerValues again */
					}

					node->mj_JoinState = EXEC_MJ_JOINTUPLES;
				}
				else if (compareResult > 0)
				{
					/* ----------------
					 *	if the new outer tuple didn't match the marked inner
					 *	tuple then we have a case like:
					 *
					 *			 outer inner
					 *			   4	 4	- marked tuple
					 * new outer - 5	 4
					 *			   6	 5	- inner tuple
					 *			   7
					 *
					 *	which means that all subsequent outer tuples will be
					 *	larger than our marked inner tuples.  So we need not
					 *	revisit any of the marked tuples but can proceed to
					 *	look for a match to the current inner.  If there's
					 *	no more inners, no more matches are possible.
					 * ----------------
					 */
<<<<<<< HEAD
					if (compareResult <= 0 && !((MergeJoin*)node->js.ps.plan)->unique_outer)
						elog(ERROR, "Mergejoin: compareResult > 0, bad plan ?");
=======
>>>>>>> 7cd0d523
					innerTupleSlot = node->mj_InnerTupleSlot;

					/* reload comparison data for current inner */
					switch (MJEvalInnerValues(node, innerTupleSlot))
					{
						case MJEVAL_MATCHABLE:
							/* proceed to compare it to the current outer */
							node->mj_JoinState = EXEC_MJ_SKIP_TEST;
							break;
						case MJEVAL_NONMATCHABLE:

							/*
							 * current inner can't possibly match any outer;
							 * better to advance the inner scan than the
							 * outer.
							 */
							node->mj_JoinState = EXEC_MJ_SKIPINNER_ADVANCE;
							break;
						case MJEVAL_ENDOFJOIN:
							/* No more inner tuples */
							if (doFillOuter)
							{
								/*
								 * Need to emit left-join tuples for remaining
								 * outer tuples.
								 */
								node->mj_JoinState = EXEC_MJ_ENDINNER;
								break;
							}
							/* Otherwise we're done. */
							return NULL;
					}
				}
				else			/* compareResult < 0 should not happen */
					elog(ERROR, "mergejoin input data is out of order");
				break;

				/*----------------------------------------------------------
				 * EXEC_MJ_SKIP means compare tuples and if they do not
				 * match, skip whichever is lesser.
				 *
				 * For example:
				 *
				 *				outer inner
				 *				  5		5
				 *				  5		5
				 * outer tuple -  6		8  - inner tuple
				 *				  7    12
				 *				  8    14
				 *
				 * we have to advance the outer scan
				 * until we find the outer 8.
				 *
				 * On the other hand:
				 *
				 *				outer inner
				 *				  5		5
				 *				  5		5
				 * outer tuple - 12		8  - inner tuple
				 *				 14    10
				 *				 17    12
				 *
				 * we have to advance the inner scan
				 * until we find the inner 12.
				 *----------------------------------------------------------
				 */
			case EXEC_MJ_SKIP_TEST:
				MJ_printf("ExecMergeJoin: EXEC_MJ_SKIP_TEST\n");

				/*
				 * before we advance, make sure the current tuples do not
				 * satisfy the mergeclauses.  If they do, then we update the
				 * marked tuple position and go join them.
				 */
				compareResult = MJCompare(node);
				MJ_DEBUG_COMPARE(compareResult);

				if (compareResult == 0)
				{
					if (!node->mj_SkipMarkRestore)
						ExecMarkPos(innerPlan);

					MarkInnerTuple(node->mj_InnerTupleSlot, node);

					node->mj_JoinState = EXEC_MJ_JOINTUPLES;
				}
				else if (compareResult < 0)
					node->mj_JoinState = EXEC_MJ_SKIPOUTER_ADVANCE;
				else
					/* compareResult > 0 */
					node->mj_JoinState = EXEC_MJ_SKIPINNER_ADVANCE;
				break;

				/*
				 * SKIPOUTER_ADVANCE: advance over an outer tuple that is
				 * known not to join to any inner tuple.
				 *
				 * Before advancing, we check to see if we must emit an
				 * outer-join fill tuple for this outer tuple.
				 */
			case EXEC_MJ_SKIPOUTER_ADVANCE:
				MJ_printf("ExecMergeJoin: EXEC_MJ_SKIPOUTER_ADVANCE\n");

				if (doFillOuter && !node->mj_MatchedOuter)
				{
					/*
					 * Generate a fake join tuple with nulls for the inner
					 * tuple, and return it if it passes the non-join quals.
					 */
					TupleTableSlot *result;

					node->mj_MatchedOuter = true;	/* do it only once */

					result = MJFillOuter(node);
					if (result)
						return result;
				}

				/*
				 * now we get the next outer tuple, if any
				 */
				outerTupleSlot = ExecProcNode(outerPlan);
				node->mj_OuterTupleSlot = outerTupleSlot;
				MJ_DEBUG_PROC_NODE(outerTupleSlot);
				node->mj_MatchedOuter = false;

				/* Compute join values and check for unmatchability */
				switch (MJEvalOuterValues(node))
				{
					case MJEVAL_MATCHABLE:
						/* Go test the new tuple against the current inner */
						node->mj_JoinState = EXEC_MJ_SKIP_TEST;
						break;
					case MJEVAL_NONMATCHABLE:
						/* Can't match, so fetch next outer tuple */
						node->mj_JoinState = EXEC_MJ_SKIPOUTER_ADVANCE;
						break;
					case MJEVAL_ENDOFJOIN:
						/* No more outer tuples */
						MJ_printf("ExecMergeJoin: end of outer subplan\n");
						innerTupleSlot = node->mj_InnerTupleSlot;
						if (doFillInner && !TupIsNull(innerTupleSlot))
						{
							/*
							 * Need to emit right-join tuples for remaining
							 * inner tuples.
							 */
							node->mj_JoinState = EXEC_MJ_ENDOUTER;
							break;
						}
						/* Otherwise we're done. */
						return NULL;
				}
				break;

				/*
				 * SKIPINNER_ADVANCE: advance over an inner tuple that is
				 * known not to join to any outer tuple.
				 *
				 * Before advancing, we check to see if we must emit an
				 * outer-join fill tuple for this inner tuple.
				 */
			case EXEC_MJ_SKIPINNER_ADVANCE:
				MJ_printf("ExecMergeJoin: EXEC_MJ_SKIPINNER_ADVANCE\n");

				if (doFillInner && !node->mj_MatchedInner)
				{
					/*
					 * Generate a fake join tuple with nulls for the outer
					 * tuple, and return it if it passes the non-join quals.
					 */
					TupleTableSlot *result;

					node->mj_MatchedInner = true;	/* do it only once */

					result = MJFillInner(node);
					if (result)
						return result;
				}

				/* Mark before advancing, if wanted */
				if (node->mj_ExtraMarks)
					ExecMarkPos(innerPlan);

				/*
				 * now we get the next inner tuple, if any
				 */
				innerTupleSlot = ExecProcNode(innerPlan);
				node->mj_InnerTupleSlot = innerTupleSlot;
				MJ_DEBUG_PROC_NODE(innerTupleSlot);
				node->mj_MatchedInner = false;

				/* Compute join values and check for unmatchability */
				switch (MJEvalInnerValues(node, innerTupleSlot))
				{
					case MJEVAL_MATCHABLE:
						/* proceed to compare it to the current outer */
						node->mj_JoinState = EXEC_MJ_SKIP_TEST;
						break;
					case MJEVAL_NONMATCHABLE:

						/*
						 * current inner can't possibly match any outer;
						 * better to advance the inner scan than the outer.
						 */
						node->mj_JoinState = EXEC_MJ_SKIPINNER_ADVANCE;
						break;
					case MJEVAL_ENDOFJOIN:
						/* No more inner tuples */
						MJ_printf("ExecMergeJoin: end of inner subplan\n");
						outerTupleSlot = node->mj_OuterTupleSlot;
						if (doFillOuter && !TupIsNull(outerTupleSlot))
						{
							/*
							 * Need to emit left-join tuples for remaining
							 * outer tuples.
							 */
							node->mj_JoinState = EXEC_MJ_ENDINNER;
							break;
						}
						/* Otherwise we're done. */
						return NULL;
				}
				break;

				/*
				 * EXEC_MJ_ENDOUTER means we have run out of outer tuples, but
				 * are doing a right/full join and therefore must null-fill
				 * any remaining unmatched inner tuples.
				 */
			case EXEC_MJ_ENDOUTER:
				MJ_printf("ExecMergeJoin: EXEC_MJ_ENDOUTER\n");

				Assert(doFillInner);

				if (!node->mj_MatchedInner)
				{
					/*
					 * Generate a fake join tuple with nulls for the outer
					 * tuple, and return it if it passes the non-join quals.
					 */
					TupleTableSlot *result;

					node->mj_MatchedInner = true;	/* do it only once */

					result = MJFillInner(node);
					if (result)
						return result;
				}

				/* Mark before advancing, if wanted */
				if (node->mj_ExtraMarks)
					ExecMarkPos(innerPlan);

				/*
				 * now we get the next inner tuple, if any
				 */
				innerTupleSlot = ExecProcNode(innerPlan);
				node->mj_InnerTupleSlot = innerTupleSlot;
				MJ_DEBUG_PROC_NODE(innerTupleSlot);
				node->mj_MatchedInner = false;

				if (TupIsNull(innerTupleSlot))
				{
					MJ_printf("ExecMergeJoin: end of inner subplan\n");
					return NULL;
				}

				/* Else remain in ENDOUTER state and process next tuple. */
				break;

				/*
				 * EXEC_MJ_ENDINNER means we have run out of inner tuples, but
				 * are doing a left/full join and therefore must null- fill
				 * any remaining unmatched outer tuples.
				 */
			case EXEC_MJ_ENDINNER:
				MJ_printf("ExecMergeJoin: EXEC_MJ_ENDINNER\n");

				Assert(doFillOuter);

				if (!node->mj_MatchedOuter)
				{
					/*
					 * Generate a fake join tuple with nulls for the inner
					 * tuple, and return it if it passes the non-join quals.
					 */
					TupleTableSlot *result;

					node->mj_MatchedOuter = true;	/* do it only once */

					result = MJFillOuter(node);
					if (result)
						return result;
				}

				/*
				 * now we get the next outer tuple, if any
				 */
				outerTupleSlot = ExecProcNode(outerPlan);
				node->mj_OuterTupleSlot = outerTupleSlot;
				MJ_DEBUG_PROC_NODE(outerTupleSlot);
				node->mj_MatchedOuter = false;

				if (TupIsNull(outerTupleSlot))
				{
					MJ_printf("ExecMergeJoin: end of outer subplan\n");
					return NULL;
				}

				/* Else remain in ENDINNER state and process next tuple. */
				break;

				/*
				 * broken state value?
				 */
			default:
				elog(ERROR, "unrecognized mergejoin state: %d",
					 (int) node->mj_JoinState);
		}
	}
}

static TupleTableSlot *
ExecMergeJoin(PlanState *pstate)
{
	TupleTableSlot *result;

	result = ExecMergeJoin_guts(pstate);

	if (TupIsNull(result))
	{
		/*
		 * CDB: We'll read no more from inner subtree. To keep our sibling
		 * QEs from being starved, tell source QEs not to clog up the
		 * pipeline with our never-to-be-consumed data.
		 */
		ExecSquelchNode(pstate);
	}

	return result;
}

/* ----------------------------------------------------------------
 *		ExecInitMergeJoin
 * ----------------------------------------------------------------
 */
MergeJoinState *
ExecInitMergeJoin(MergeJoin *node, EState *estate, int eflags)
{
	MergeJoinState *mergestate;
	int rewindflag;
	TupleDesc	outerDesc,
				innerDesc;
	const TupleTableSlotOps *innerOps;

	/* check for unsupported flags */
	Assert(!(eflags & (EXEC_FLAG_BACKWARD | EXEC_FLAG_MARK)));

	MJ1_printf("ExecInitMergeJoin: %s\n",
			   "initializing node");

	/*
	 * create state structure
	 */
	mergestate = makeNode(MergeJoinState);
	mergestate->js.ps.plan = (Plan *) node;
	mergestate->js.ps.state = estate;
	mergestate->js.ps.ExecProcNode = ExecMergeJoin;
	mergestate->js.jointype = node->join.jointype;
	mergestate->mj_ConstFalseJoin = false;

	/*
	 * Miscellaneous initialization
	 *
	 * create expression context for node
	 */
	ExecAssignExprContext(estate, &mergestate->js.ps);

	/*
	 * we need two additional econtexts in which we can compute the join
	 * expressions from the left and right input tuples.  The node's regular
	 * econtext won't do because it gets reset too often.
	 */
	mergestate->mj_OuterEContext = CreateExprContext(estate);
	mergestate->mj_InnerEContext = CreateExprContext(estate);


	mergestate->prefetch_inner = node->join.prefetch_inner;
	mergestate->prefetch_joinqual = node->join.prefetch_joinqual;
	mergestate->prefetch_qual = node->join.prefetch_qual;

	if (Test_print_prefetch_joinqual && mergestate->prefetch_joinqual)
		elog(NOTICE,
			 "prefetch join qual in slice %d of plannode %d",
			 currentSliceId, ((Plan *) node)->plan_node_id);

	/*
	 * reuse GUC Test_print_prefetch_joinqual to output debug information for
	 * prefetching non join qual
	 */
	if (Test_print_prefetch_joinqual && mergestate->prefetch_qual)
		elog(NOTICE,
			 "prefetch non join qual in slice %d of plannode %d",
			 currentSliceId, ((Plan *) node)->plan_node_id);

	/* Prepare inner operators for rewind after the prefetch */
	rewindflag = mergestate->prefetch_inner ? EXEC_FLAG_REWIND : 0;

    /*
     * initialize child nodes
     *
     * inner child must support MARK/RESTORE, unless we have detected that we
     * don't need that.  Note that skip_mark_restore must never be set if
     * there are non-mergeclause joinquals, since the logic wouldn't work.
     */
	Assert(node->join.joinqual == NIL || !node->skip_mark_restore);
	mergestate->mj_SkipMarkRestore = node->skip_mark_restore;

	outerPlanState(mergestate) = ExecInitNode(outerPlan(node), estate, eflags);
	outerDesc = ExecGetResultType(outerPlanState(mergestate));
	innerPlanState(mergestate) = ExecInitNode(innerPlan(node), estate,
											  mergestate->mj_SkipMarkRestore ?
											  eflags | rewindflag:
											  (eflags | EXEC_FLAG_MARK | rewindflag));
	innerDesc = ExecGetResultType(innerPlanState(mergestate));

	/*
	 * For certain types of inner child nodes, it is advantageous to issue
	 * MARK every time we advance past an inner tuple we will never return to.
	 * For other types, MARK on a tuple we cannot return to is a waste of
	 * cycles.  Detect which case applies and set mj_ExtraMarks if we want to
	 * issue "unnecessary" MARK calls.
	 *
	 * Currently, only Material wants the extra MARKs, and it will be helpful
	 * only if eflags doesn't specify REWIND.
	 *
	 * Note that for IndexScan and IndexOnlyScan, it is *necessary* that we
	 * not set mj_ExtraMarks; otherwise we might attempt to set a mark before
	 * the first inner tuple, which they do not support.
	 */
	if (IsA(innerPlan(node), Material) &&
		(eflags & EXEC_FLAG_REWIND) == 0 &&
		!mergestate->mj_SkipMarkRestore)
		mergestate->mj_ExtraMarks = true;
	else
		mergestate->mj_ExtraMarks = false;

	/*
	 * Initialize result slot, type and projection.
	 */
	ExecInitResultTupleSlotTL(&mergestate->js.ps, &TTSOpsVirtual);
	ExecAssignProjectionInfo(&mergestate->js.ps, NULL);

	/*
	 * tuple table initialization
	 */
	innerOps = ExecGetResultSlotOps(innerPlanState(mergestate), NULL);
	mergestate->mj_MarkedTupleSlot = ExecInitExtraTupleSlot(estate, innerDesc,
															innerOps);

	/*
	 * initialize child expressions
	 */
	mergestate->js.ps.qual =
		ExecInitQual(node->join.plan.qual, (PlanState *) mergestate);
	mergestate->js.joinqual =
		ExecInitQual(node->join.joinqual, (PlanState *) mergestate);
	/* mergeclauses are handled below */

	/*
	 * detect whether we need only consider the first matching inner tuple
	 */
	mergestate->js.single_match = (node->join.inner_unique ||
								   node->join.jointype == JOIN_SEMI);

	/* set up null tuples for outer joins, if needed */
	switch (node->join.jointype)
	{
		case JOIN_INNER:
		case JOIN_SEMI:
			mergestate->mj_FillOuter = false;
			mergestate->mj_FillInner = false;
			break;
		case JOIN_LEFT:
		case JOIN_ANTI:
			mergestate->mj_FillOuter = true;
			mergestate->mj_FillInner = false;
			mergestate->mj_NullInnerTupleSlot =
				ExecInitNullTupleSlot(estate, innerDesc, &TTSOpsVirtual);
			break;
		case JOIN_RIGHT:
			mergestate->mj_FillOuter = false;
			mergestate->mj_FillInner = true;
			mergestate->mj_NullOuterTupleSlot =
				ExecInitNullTupleSlot(estate, outerDesc, &TTSOpsVirtual);

			/*
			 * Can't handle right or full join with non-constant extra
			 * joinclauses.  This should have been caught by planner.
			 */
			if (!check_constant_qual(node->join.joinqual,
									 &mergestate->mj_ConstFalseJoin))
				ereport(ERROR,
						(errcode(ERRCODE_FEATURE_NOT_SUPPORTED),
						 errmsg("RIGHT JOIN is only supported with merge-joinable join conditions")));
			break;
		case JOIN_FULL:
			mergestate->mj_FillOuter = true;
			mergestate->mj_FillInner = true;
			mergestate->mj_NullOuterTupleSlot =
				ExecInitNullTupleSlot(estate, outerDesc, &TTSOpsVirtual);
			mergestate->mj_NullInnerTupleSlot =
				ExecInitNullTupleSlot(estate, innerDesc, &TTSOpsVirtual);

			/*
			 * Can't handle right or full join with non-constant extra
			 * joinclauses.  This should have been caught by planner.
			 */
			if (!check_constant_qual(node->join.joinqual,
									 &mergestate->mj_ConstFalseJoin))
				ereport(ERROR,
						(errcode(ERRCODE_FEATURE_NOT_SUPPORTED),
						 errmsg("FULL JOIN is only supported with merge-joinable join conditions")));
			break;
		case JOIN_LASJ_NOTIN:
			elog(ERROR, "join type not supported");
			break;
		default:
			elog(ERROR, "unrecognized join type: %d",
				 (int) node->join.jointype);
	}

	/*
	 * preprocess the merge clauses
	 */
	mergestate->mj_NumClauses = list_length(node->mergeclauses);
	mergestate->mj_Clauses = MJExamineQuals(node->mergeclauses,
											node->mergeFamilies,
											node->mergeCollations,
											node->mergeStrategies,
											node->mergeNullsFirst,
											(PlanState *) mergestate);

	/*
	 * initialize join state
	 */
	mergestate->mj_JoinState = EXEC_MJ_INITIALIZE_OUTER;
	mergestate->mj_MatchedOuter = false;
	mergestate->mj_MatchedInner = false;
	mergestate->mj_OuterTupleSlot = NULL;
	mergestate->mj_InnerTupleSlot = NULL;

	/*
	 * initialization successful
	 */
	MJ1_printf("ExecInitMergeJoin: %s\n",
			   "node initialized");

	return mergestate;
}

/* ----------------------------------------------------------------
 *		ExecEndMergeJoin
 *
 * old comments
 *		frees storage allocated through C routines.
 * ----------------------------------------------------------------
 */
void
ExecEndMergeJoin(MergeJoinState *node)
{
	MJ1_printf("ExecEndMergeJoin: %s\n",
			   "ending node processing");

	/*
	 * Free the exprcontext
	 */
	ExecFreeExprContext(&node->js.ps);

	/*
	 * clean out the tuple table
	 */
	ExecClearTuple(node->js.ps.ps_ResultTupleSlot);
	ExecClearTuple(node->mj_MarkedTupleSlot);

	/*
	 * shut down the subplans
	 */
	ExecEndNode(innerPlanState(node));
	ExecEndNode(outerPlanState(node));

	MJ1_printf("ExecEndMergeJoin: %s\n",
			   "node processing ended");
}

void
ExecReScanMergeJoin(MergeJoinState *node)
{
	ExecClearTuple(node->mj_MarkedTupleSlot);

	node->mj_JoinState = EXEC_MJ_INITIALIZE_OUTER;
	node->mj_MatchedOuter = false;
	node->mj_MatchedInner = false;
	node->mj_OuterTupleSlot = NULL;
	node->mj_InnerTupleSlot = NULL;

	/*
	 * if chgParam of subnodes is not null then plans will be re-scanned by
	 * first ExecProcNode.
	 */
	if (node->js.ps.lefttree->chgParam == NULL)
		ExecReScan(node->js.ps.lefttree);
	if (node->js.ps.righttree->chgParam == NULL)
		ExecReScan(node->js.ps.righttree);

}<|MERGE_RESOLUTION|>--- conflicted
+++ resolved
@@ -1196,11 +1196,6 @@
 					 *	no more inners, no more matches are possible.
 					 * ----------------
 					 */
-<<<<<<< HEAD
-					if (compareResult <= 0 && !((MergeJoin*)node->js.ps.plan)->unique_outer)
-						elog(ERROR, "Mergejoin: compareResult > 0, bad plan ?");
-=======
->>>>>>> 7cd0d523
 					innerTupleSlot = node->mj_InnerTupleSlot;
 
 					/* reload comparison data for current inner */
