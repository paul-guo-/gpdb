/*-------------------------------------------------------------------------
 *
 * nodeIndexscan.c
 *	  Routines to support indexed scans of relations
 *
 * Portions Copyright (c) 1996-2019, PostgreSQL Global Development Group
 * Portions Copyright (c) 1994, Regents of the University of California
 *
 *
 * IDENTIFICATION
 *	  src/backend/executor/nodeIndexscan.c
 *
 *-------------------------------------------------------------------------
 */
/*
 * INTERFACE ROUTINES
 *		ExecIndexScan			scans a relation using an index
 *		IndexNext				retrieve next tuple using index
 *		IndexNextWithReorder	same, but recheck ORDER BY expressions
 *		ExecInitIndexScan		creates and initializes state info.
 *		ExecReScanIndexScan		rescans the indexed relation.
 *		ExecEndIndexScan		releases all storage.
 *		ExecIndexMarkPos		marks scan position.
 *		ExecIndexRestrPos		restores scan position.
 *		ExecIndexScanEstimate	estimates DSM space needed for parallel index scan
 *		ExecIndexScanInitializeDSM initialize DSM for parallel indexscan
 *		ExecIndexScanReInitializeDSM reinitialize DSM for fresh scan
 *		ExecIndexScanInitializeWorker attach to DSM info in parallel worker
 */
#include "postgres.h"

#include "access/nbtree.h"
#include "cdb/cdbvars.h"
#include "access/relscan.h"
#include "access/tableam.h"
#include "catalog/pg_am.h"
#include "executor/execdebug.h"
#include "executor/nodeIndexscan.h"
#include "lib/pairingheap.h"
#include "miscadmin.h"
#include "nodes/nodeFuncs.h"
#include "utils/array.h"
#include "utils/datum.h"
#include "utils/lsyscache.h"
#include "utils/memutils.h"
#include "utils/rel.h"

/*
 * When an ordering operator is used, tuples fetched from the index that
 * need to be reordered are queued in a pairing heap, as ReorderTuples.
 */
typedef struct
{
	pairingheap_node ph_node;
	HeapTuple	htup;
	Datum	   *orderbyvals;
	bool	   *orderbynulls;
} ReorderTuple;

static TupleTableSlot *IndexNext(IndexScanState *node);
static TupleTableSlot *IndexNextWithReorder(IndexScanState *node);
static void EvalOrderByExpressions(IndexScanState *node, ExprContext *econtext);
static bool IndexRecheck(IndexScanState *node, TupleTableSlot *slot);
static int	cmp_orderbyvals(const Datum *adist, const bool *anulls,
							const Datum *bdist, const bool *bnulls,
							IndexScanState *node);
static int	reorderqueue_cmp(const pairingheap_node *a,
							 const pairingheap_node *b, void *arg);
static void reorderqueue_push(IndexScanState *node, TupleTableSlot *slot,
							  Datum *orderbyvals, bool *orderbynulls);
static HeapTuple reorderqueue_pop(IndexScanState *node);


/* ----------------------------------------------------------------
 *		IndexNext
 *
 *		Retrieve a tuple from the IndexScan node's currentRelation
 *		using the index specified in the IndexScanState information.
 * ----------------------------------------------------------------
 */
static TupleTableSlot *
IndexNext(IndexScanState *node)
{
	EState	   *estate;
	ExprContext *econtext;
	ScanDirection direction;
	IndexScanDesc scandesc;
	TupleTableSlot *slot;

	/*
	 * extract necessary information from index scan node
	 */
	estate = node->ss.ps.state;
	direction = estate->es_direction;
	/* flip direction if this is an overall backward scan */
	if (ScanDirectionIsBackward(((IndexScan *) node->ss.ps.plan)->indexorderdir))
	{
		if (ScanDirectionIsForward(direction))
			direction = BackwardScanDirection;
		else if (ScanDirectionIsBackward(direction))
			direction = ForwardScanDirection;
	}
	scandesc = node->iss_ScanDesc;
	econtext = node->ss.ps.ps_ExprContext;
	slot = node->ss.ss_ScanTupleSlot;

	if (scandesc == NULL)
	{
		/*
		 * We reach here if the index scan is not parallel, or if we're
		 * serially executing an index scan that was planned to be parallel.
		 */
		scandesc = index_beginscan(node->ss.ss_currentRelation,
								   node->iss_RelationDesc,
								   estate->es_snapshot,
								   node->iss_NumScanKeys,
								   node->iss_NumOrderByKeys);

		node->iss_ScanDesc = scandesc;

		/*
		 * If no run-time keys to calculate or they are ready, go ahead and
		 * pass the scankeys to the index AM.
		 */
		if (node->iss_NumRuntimeKeys == 0 || node->iss_RuntimeKeysReady)
			index_rescan(scandesc,
						 node->iss_ScanKeys, node->iss_NumScanKeys,
						 node->iss_OrderByKeys, node->iss_NumOrderByKeys);
	}

	/*
	 * ok, now that we have what we need, fetch the next tuple.
	 */
	while (index_getnext_slot(scandesc, direction, slot))
	{
<<<<<<< HEAD
		/*
		 * Store the scanned tuple in the scan tuple slot of the scan state.
		 * Note: we pass 'false' because tuples returned by amgetnext are
		 * pointers onto disk pages and must not be pfree()'d.
		 */
		ExecStoreHeapTuple(tuple,	/* tuple to store */
					   slot,	/* slot to store in */
					   scandesc->xs_cbuf,		/* buffer containing tuple */
					   false);	/* don't pfree */
=======
		CHECK_FOR_INTERRUPTS();
>>>>>>> 9e1c9f95

		/*
		 * If the index was lossy, we have to recheck the index quals using
		 * the fetched tuple.
		 */
		if (scandesc->xs_recheck)
		{
			econtext->ecxt_scantuple = slot;
			if (!ExecQualAndReset(node->indexqualorig, econtext))
			{
				/* Fails recheck, so drop it and loop back for another */
				InstrCountFiltered2(node, 1);
				continue;
			}
		}

		return slot;
	}

	/*
	 * if we get here it means the index scan failed so we are at the end of
	 * the scan..
	 */
	node->iss_ReachedEnd = true;
	return ExecClearTuple(slot);
}

/* ----------------------------------------------------------------
 *		IndexNextWithReorder
 *
 *		Like IndexNext, but this version can also re-check ORDER BY
 *		expressions, and reorder the tuples as necessary.
 * ----------------------------------------------------------------
 */
static TupleTableSlot *
IndexNextWithReorder(IndexScanState *node)
{
	EState	   *estate;
	ExprContext *econtext;
	IndexScanDesc scandesc;
	TupleTableSlot *slot;
	ReorderTuple *topmost = NULL;
	bool		was_exact;
	Datum	   *lastfetched_vals;
	bool	   *lastfetched_nulls;
	int			cmp;

	estate = node->ss.ps.state;

	/*
	 * Only forward scan is supported with reordering.  Note: we can get away
	 * with just Asserting here because the system will not try to run the
	 * plan backwards if ExecSupportsBackwardScan() says it won't work.
	 * Currently, that is guaranteed because no index AMs support both
	 * amcanorderbyop and amcanbackward; if any ever do,
	 * ExecSupportsBackwardScan() will need to consider indexorderbys
	 * explicitly.
	 */
	Assert(!ScanDirectionIsBackward(((IndexScan *) node->ss.ps.plan)->indexorderdir));
	Assert(ScanDirectionIsForward(estate->es_direction));

	scandesc = node->iss_ScanDesc;
	econtext = node->ss.ps.ps_ExprContext;
	slot = node->ss.ss_ScanTupleSlot;

	if (scandesc == NULL)
	{
		/*
		 * We reach here if the index scan is not parallel, or if we're
		 * serially executing an index scan that was planned to be parallel.
		 */
		scandesc = index_beginscan(node->ss.ss_currentRelation,
								   node->iss_RelationDesc,
								   estate->es_snapshot,
								   node->iss_NumScanKeys,
								   node->iss_NumOrderByKeys);

		node->iss_ScanDesc = scandesc;

		/*
		 * If no run-time keys to calculate or they are ready, go ahead and
		 * pass the scankeys to the index AM.
		 */
		if (node->iss_NumRuntimeKeys == 0 || node->iss_RuntimeKeysReady)
			index_rescan(scandesc,
						 node->iss_ScanKeys, node->iss_NumScanKeys,
						 node->iss_OrderByKeys, node->iss_NumOrderByKeys);
	}

	for (;;)
	{
		CHECK_FOR_INTERRUPTS();

		/*
		 * Check the reorder queue first.  If the topmost tuple in the queue
		 * has an ORDER BY value smaller than (or equal to) the value last
		 * returned by the index, we can return it now.
		 */
		if (!pairingheap_is_empty(node->iss_ReorderQueue))
		{
			topmost = (ReorderTuple *) pairingheap_first(node->iss_ReorderQueue);

			if (node->iss_ReachedEnd ||
				cmp_orderbyvals(topmost->orderbyvals,
								topmost->orderbynulls,
								scandesc->xs_orderbyvals,
								scandesc->xs_orderbynulls,
								node) <= 0)
			{
				HeapTuple	tuple;

				tuple = reorderqueue_pop(node);

				/* Pass 'true', as the tuple in the queue is a palloc'd copy */
<<<<<<< HEAD
				ExecStoreHeapTuple(tuple, slot, InvalidBuffer, true);
=======
				ExecForceStoreHeapTuple(tuple, slot, true);
>>>>>>> 9e1c9f95
				return slot;
			}
		}
		else if (node->iss_ReachedEnd)
		{
			/* Queue is empty, and no more tuples from index.  We're done. */
			return ExecClearTuple(slot);
		}

		/*
		 * Fetch next tuple from the index.
		 */
next_indextuple:
		if (!index_getnext_slot(scandesc, ForwardScanDirection, slot))
		{
			/*
			 * No more tuples from the index.  But we still need to drain any
			 * remaining tuples from the queue before we're done.
			 */
			node->iss_ReachedEnd = true;
			continue;
		}

		/*
<<<<<<< HEAD
		 * Store the scanned tuple in the scan tuple slot of the scan state.
		 * Note: we pass 'false' because tuples returned by amgetnext are
		 * pointers onto disk pages and must not be pfree()'d.
		 */
		ExecStoreHeapTuple(tuple,	/* tuple to store */
						   slot,	/* slot to store in */
						   scandesc->xs_cbuf,		/* buffer containing tuple */
						   false);	/* don't pfree */

		/*
=======
>>>>>>> 9e1c9f95
		 * If the index was lossy, we have to recheck the index quals and
		 * ORDER BY expressions using the fetched tuple.
		 */
		if (scandesc->xs_recheck)
		{
			econtext->ecxt_scantuple = slot;
			if (!ExecQualAndReset(node->indexqualorig, econtext))
			{
				/* Fails recheck, so drop it and loop back for another */
				InstrCountFiltered2(node, 1);
				/* allow this loop to be cancellable */
				CHECK_FOR_INTERRUPTS();
				goto next_indextuple;
			}
		}

		if (scandesc->xs_recheckorderby)
		{
			econtext->ecxt_scantuple = slot;
			ResetExprContext(econtext);
			EvalOrderByExpressions(node, econtext);

			/*
			 * Was the ORDER BY value returned by the index accurate?  The
			 * recheck flag means that the index can return inaccurate values,
			 * but then again, the value returned for any particular tuple
			 * could also be exactly correct.  Compare the value returned by
			 * the index with the recalculated value.  (If the value returned
			 * by the index happened to be exact right, we can often avoid
			 * pushing the tuple to the queue, just to pop it back out again.)
			 */
			cmp = cmp_orderbyvals(node->iss_OrderByValues,
								  node->iss_OrderByNulls,
								  scandesc->xs_orderbyvals,
								  scandesc->xs_orderbynulls,
								  node);
			if (cmp < 0)
				elog(ERROR, "index returned tuples in wrong order");
			else if (cmp == 0)
				was_exact = true;
			else
				was_exact = false;
			lastfetched_vals = node->iss_OrderByValues;
			lastfetched_nulls = node->iss_OrderByNulls;
		}
		else
		{
			was_exact = true;
			lastfetched_vals = scandesc->xs_orderbyvals;
			lastfetched_nulls = scandesc->xs_orderbynulls;
		}

		/*
		 * Can we return this tuple immediately, or does it need to be pushed
		 * to the reorder queue?  If the ORDER BY expression values returned
		 * by the index were inaccurate, we can't return it yet, because the
		 * next tuple from the index might need to come before this one. Also,
		 * we can't return it yet if there are any smaller tuples in the queue
		 * already.
		 */
		if (!was_exact || (topmost && cmp_orderbyvals(lastfetched_vals,
													  lastfetched_nulls,
													  topmost->orderbyvals,
													  topmost->orderbynulls,
													  node) > 0))
		{
			/* Put this tuple to the queue */
			reorderqueue_push(node, slot, lastfetched_vals, lastfetched_nulls);
			continue;
		}
		else
		{
			/* Can return this tuple immediately. */
			return slot;
		}
	}

	/*
	 * if we get here it means the index scan failed so we are at the end of
	 * the scan..
	 */
	return ExecClearTuple(slot);
}

/*
 * Calculate the expressions in the ORDER BY clause, based on the heap tuple.
 */
static void
EvalOrderByExpressions(IndexScanState *node, ExprContext *econtext)
{
	int			i;
	ListCell   *l;
	MemoryContext oldContext;

	oldContext = MemoryContextSwitchTo(econtext->ecxt_per_tuple_memory);

	i = 0;
	foreach(l, node->indexorderbyorig)
	{
		ExprState  *orderby = (ExprState *) lfirst(l);

		node->iss_OrderByValues[i] = ExecEvalExpr(orderby,
												  econtext,
												  &node->iss_OrderByNulls[i]);
		i++;
	}

	MemoryContextSwitchTo(oldContext);
}

/*
 * IndexRecheck -- access method routine to recheck a tuple in EvalPlanQual
 */
static bool
IndexRecheck(IndexScanState *node, TupleTableSlot *slot)
{
	ExprContext *econtext;

	/*
	 * extract necessary information from index scan node
	 */
	econtext = node->ss.ps.ps_ExprContext;

	/* Does the tuple meet the indexqual condition? */
	econtext->ecxt_scantuple = slot;
	return ExecQualAndReset(node->indexqualorig, econtext);
}


/*
 * Compare ORDER BY expression values.
 */
static int
cmp_orderbyvals(const Datum *adist, const bool *anulls,
				const Datum *bdist, const bool *bnulls,
				IndexScanState *node)
{
	int			i;
	int			result;

	for (i = 0; i < node->iss_NumOrderByKeys; i++)
	{
		SortSupport ssup = &node->iss_SortSupport[i];

		/*
		 * Handle nulls.  We only need to support NULLS LAST ordering, because
		 * match_pathkeys_to_index() doesn't consider indexorderby
		 * implementation otherwise.
		 */
		if (anulls[i] && !bnulls[i])
			return 1;
		else if (!anulls[i] && bnulls[i])
			return -1;
		else if (anulls[i] && bnulls[i])
			return 0;

		result = ssup->comparator(adist[i], bdist[i], ssup);
		if (result != 0)
			return result;
	}

	return 0;
}

/*
 * Pairing heap provides getting topmost (greatest) element while KNN provides
 * ascending sort.  That's why we invert the sort order.
 */
static int
reorderqueue_cmp(const pairingheap_node *a, const pairingheap_node *b,
				 void *arg)
{
	ReorderTuple *rta = (ReorderTuple *) a;
	ReorderTuple *rtb = (ReorderTuple *) b;
	IndexScanState *node = (IndexScanState *) arg;

	/* exchange argument order to invert the sort order */
	return cmp_orderbyvals(rtb->orderbyvals, rtb->orderbynulls,
						   rta->orderbyvals, rta->orderbynulls,
						   node);
}

/*
 * Helper function to push a tuple to the reorder queue.
 */
static void
reorderqueue_push(IndexScanState *node, TupleTableSlot *slot,
				  Datum *orderbyvals, bool *orderbynulls)
{
	IndexScanDesc scandesc = node->iss_ScanDesc;
	EState	   *estate = node->ss.ps.state;
	MemoryContext oldContext = MemoryContextSwitchTo(estate->es_query_cxt);
	ReorderTuple *rt;
	int			i;

	rt = (ReorderTuple *) palloc(sizeof(ReorderTuple));
	rt->htup = ExecCopySlotHeapTuple(slot);
	rt->orderbyvals =
		(Datum *) palloc(sizeof(Datum) * scandesc->numberOfOrderBys);
	rt->orderbynulls =
		(bool *) palloc(sizeof(bool) * scandesc->numberOfOrderBys);
	for (i = 0; i < node->iss_NumOrderByKeys; i++)
	{
		if (!orderbynulls[i])
			rt->orderbyvals[i] = datumCopy(orderbyvals[i],
										   node->iss_OrderByTypByVals[i],
										   node->iss_OrderByTypLens[i]);
		else
			rt->orderbyvals[i] = (Datum) 0;
		rt->orderbynulls[i] = orderbynulls[i];
	}
	pairingheap_add(node->iss_ReorderQueue, &rt->ph_node);

	MemoryContextSwitchTo(oldContext);
}

/*
 * Helper function to pop the next tuple from the reorder queue.
 */
static HeapTuple
reorderqueue_pop(IndexScanState *node)
{
	HeapTuple	result;
	ReorderTuple *topmost;
	int			i;

	topmost = (ReorderTuple *) pairingheap_remove_first(node->iss_ReorderQueue);

	result = topmost->htup;
	for (i = 0; i < node->iss_NumOrderByKeys; i++)
	{
		if (!node->iss_OrderByTypByVals[i] && !topmost->orderbynulls[i])
			pfree(DatumGetPointer(topmost->orderbyvals[i]));
	}
	pfree(topmost->orderbyvals);
	pfree(topmost->orderbynulls);
	pfree(topmost);

	return result;
}


/* ----------------------------------------------------------------
 *		ExecIndexScan(node)
 * ----------------------------------------------------------------
 */
static TupleTableSlot *
ExecIndexScan(PlanState *pstate)
{
	IndexScanState *node = castNode(IndexScanState, pstate);

	/*
	 * If we have runtime keys and they've not already been set up, do it now.
	 */
	if (node->iss_NumRuntimeKeys != 0 && !node->iss_RuntimeKeysReady)
		ExecReScan((PlanState *) node);

	if (node->iss_NumOrderByKeys > 0)
		return ExecScan(&node->ss,
						(ExecScanAccessMtd) IndexNextWithReorder,
						(ExecScanRecheckMtd) IndexRecheck);
	else
		return ExecScan(&node->ss,
						(ExecScanAccessMtd) IndexNext,
						(ExecScanRecheckMtd) IndexRecheck);
}

/* ----------------------------------------------------------------
 *		ExecReScanIndexScan(node)
 *
 *		Recalculates the values of any scan keys whose value depends on
 *		information known at runtime, then rescans the indexed relation.
 *
 *		Updating the scan key was formerly done separately in
 *		ExecUpdateIndexScanKeys. Integrating it into ReScan makes
 *		rescans of indices and relations/general streams more uniform.
 * ----------------------------------------------------------------
 */
void
ExecReScanIndexScan(IndexScanState *node)
{
	/*
	 * If we are doing runtime key calculations (ie, any of the index key
	 * values weren't simple Consts), compute the new key values.  But first,
	 * reset the context so we don't leak memory as each outer tuple is
	 * scanned.  Note this assumes that we will recalculate *all* runtime keys
	 * on each call.
	 */
	if (node->iss_NumRuntimeKeys != 0)
	{
		ExprContext *econtext = node->iss_RuntimeContext;

		ResetExprContext(econtext);
		ExecIndexEvalRuntimeKeys(econtext,
								 node->iss_RuntimeKeys,
								 node->iss_NumRuntimeKeys);
	}
	node->iss_RuntimeKeysReady = true;

	/* flush the reorder queue */
	if (node->iss_ReorderQueue)
	{
		while (!pairingheap_is_empty(node->iss_ReorderQueue))
			reorderqueue_pop(node);
	}

	/* reset index scan */
	if (node->iss_ScanDesc)
		index_rescan(node->iss_ScanDesc,
					 node->iss_ScanKeys, node->iss_NumScanKeys,
					 node->iss_OrderByKeys, node->iss_NumOrderByKeys);
	node->iss_ReachedEnd = false;

	ExecScanReScan(&node->ss);
}


/*
 * ExecIndexEvalRuntimeKeys
 *		Evaluate any runtime key values, and update the scankeys.
 */
void
ExecIndexEvalRuntimeKeys(ExprContext *econtext,
						 IndexRuntimeKeyInfo *runtimeKeys, int numRuntimeKeys)
{
	int			j;
	MemoryContext oldContext;

	/* We want to keep the key values in per-tuple memory */
	oldContext = MemoryContextSwitchTo(econtext->ecxt_per_tuple_memory);

	for (j = 0; j < numRuntimeKeys; j++)
	{
		ScanKey		scan_key = runtimeKeys[j].scan_key;
		ExprState  *key_expr = runtimeKeys[j].key_expr;
		Datum		scanvalue;
		bool		isNull;

		/*
		 * For each run-time key, extract the run-time expression and evaluate
		 * it with respect to the current context.  We then stick the result
		 * into the proper scan key.
		 *
		 * Note: the result of the eval could be a pass-by-ref value that's
		 * stored in some outer scan's tuple, not in
		 * econtext->ecxt_per_tuple_memory.  We assume that the outer tuple
		 * will stay put throughout our scan.  If this is wrong, we could copy
		 * the result into our context explicitly, but I think that's not
		 * necessary.
		 *
		 * It's also entirely possible that the result of the eval is a
		 * toasted value.  In this case we should forcibly detoast it, to
		 * avoid repeat detoastings each time the value is examined by an
		 * index support function.
		 */
		scanvalue = ExecEvalExpr(key_expr,
								 econtext,
								 &isNull);
		if (isNull)
		{
			scan_key->sk_argument = scanvalue;
			scan_key->sk_flags |= SK_ISNULL;
		}
		else
		{
			if (runtimeKeys[j].key_toastable)
				scanvalue = PointerGetDatum(PG_DETOAST_DATUM(scanvalue));
			scan_key->sk_argument = scanvalue;
			scan_key->sk_flags &= ~SK_ISNULL;
		}
	}

	MemoryContextSwitchTo(oldContext);
}

/*
 * ExecIndexEvalArrayKeys
 *		Evaluate any array key values, and set up to iterate through arrays.
 *
 * Returns true if there are array elements to consider; false means there
 * is at least one null or empty array, so no match is possible.  On true
 * result, the scankeys are initialized with the first elements of the arrays.
 */
bool
ExecIndexEvalArrayKeys(ExprContext *econtext,
					   IndexArrayKeyInfo *arrayKeys, int numArrayKeys)
{
	bool		result = true;
	int			j;
	MemoryContext oldContext;

	/* We want to keep the arrays in per-tuple memory */
	oldContext = MemoryContextSwitchTo(econtext->ecxt_per_tuple_memory);

	for (j = 0; j < numArrayKeys; j++)
	{
		ScanKey		scan_key = arrayKeys[j].scan_key;
		ExprState  *array_expr = arrayKeys[j].array_expr;
		Datum		arraydatum;
		bool		isNull;
		ArrayType  *arrayval;
		int16		elmlen;
		bool		elmbyval;
		char		elmalign;
		int			num_elems;
		Datum	   *elem_values;
		bool	   *elem_nulls;

		/*
		 * Compute and deconstruct the array expression. (Notes in
		 * ExecIndexEvalRuntimeKeys() apply here too.)
		 */
		arraydatum = ExecEvalExpr(array_expr,
								  econtext,
								  &isNull);
		if (isNull)
		{
			result = false;
			break;				/* no point in evaluating more */
		}
		arrayval = DatumGetArrayTypeP(arraydatum);
		/* We could cache this data, but not clear it's worth it */
		get_typlenbyvalalign(ARR_ELEMTYPE(arrayval),
							 &elmlen, &elmbyval, &elmalign);
		deconstruct_array(arrayval,
						  ARR_ELEMTYPE(arrayval),
						  elmlen, elmbyval, elmalign,
						  &elem_values, &elem_nulls, &num_elems);
		if (num_elems <= 0)
		{
			result = false;
			break;				/* no point in evaluating more */
		}

		/*
		 * Note: we expect the previous array data, if any, to be
		 * automatically freed by resetting the per-tuple context; hence no
		 * pfree's here.
		 */
		arrayKeys[j].elem_values = elem_values;
		arrayKeys[j].elem_nulls = elem_nulls;
		arrayKeys[j].num_elems = num_elems;
		scan_key->sk_argument = elem_values[0];
		if (elem_nulls[0])
			scan_key->sk_flags |= SK_ISNULL;
		else
			scan_key->sk_flags &= ~SK_ISNULL;
		arrayKeys[j].next_elem = 1;
	}

	MemoryContextSwitchTo(oldContext);

	return result;
}

/*
 * ExecIndexAdvanceArrayKeys
 *		Advance to the next set of array key values, if any.
 *
 * Returns true if there is another set of values to consider, false if not.
 * On true result, the scankeys are initialized with the next set of values.
 */
bool
ExecIndexAdvanceArrayKeys(IndexArrayKeyInfo *arrayKeys, int numArrayKeys)
{
	bool		found = false;
	int			j;

	/*
	 * Note we advance the rightmost array key most quickly, since it will
	 * correspond to the lowest-order index column among the available
	 * qualifications.  This is hypothesized to result in better locality of
	 * access in the index.
	 */
	for (j = numArrayKeys - 1; j >= 0; j--)
	{
		ScanKey		scan_key = arrayKeys[j].scan_key;
		int			next_elem = arrayKeys[j].next_elem;
		int			num_elems = arrayKeys[j].num_elems;
		Datum	   *elem_values = arrayKeys[j].elem_values;
		bool	   *elem_nulls = arrayKeys[j].elem_nulls;

		if (next_elem >= num_elems)
		{
			next_elem = 0;
			found = false;		/* need to advance next array key */
		}
		else
			found = true;
		scan_key->sk_argument = elem_values[next_elem];
		if (elem_nulls[next_elem])
			scan_key->sk_flags |= SK_ISNULL;
		else
			scan_key->sk_flags &= ~SK_ISNULL;
		arrayKeys[j].next_elem = next_elem + 1;
		if (found)
			break;
	}

	return found;
}


/* ----------------------------------------------------------------
 *		ExecEndIndexScan
 * ----------------------------------------------------------------
 */
void
ExecEndIndexScan(IndexScanState *node)
{
	Relation	indexRelationDesc;
	IndexScanDesc indexScanDesc;

	/*
	 * extract information from the node
	 */
	indexRelationDesc = node->iss_RelationDesc;
	indexScanDesc = node->iss_ScanDesc;

	/*
	 * Free the exprcontext(s) ... now dead code, see ExecFreeExprContext
	 *
	 * GPDB: This is not dead code in GPDB, because we don't want to leak
	 * exprcontexts in a dynamic index scan.
	 */
#if 1
	ExecFreeExprContext(&node->ss.ps);
	if (node->iss_RuntimeContext)
	{
		FreeExprContext(node->iss_RuntimeContext, true);
		node->iss_RuntimeContext = NULL;
	}
#endif

	/*
	 * clear out tuple table slots
	 */
	if (node->ss.ps.ps_ResultTupleSlot)
		ExecClearTuple(node->ss.ps.ps_ResultTupleSlot);
	ExecClearTuple(node->ss.ss_ScanTupleSlot);

	/*
	 * close the index relation (no-op if we didn't open it)
	 */
	if (indexScanDesc)
		index_endscan(node->iss_ScanDesc);
	if (indexRelationDesc)
		index_close(indexRelationDesc, NoLock);
}

/* ----------------------------------------------------------------
 *		ExecIndexMarkPos
 *
 * Note: we assume that no caller attempts to set a mark before having read
 * at least one tuple.  Otherwise, iss_ScanDesc might still be NULL.
 * ----------------------------------------------------------------
 */
void
ExecIndexMarkPos(IndexScanState *node)
{
	EState	   *estate = node->ss.ps.state;

	if (estate->es_epqTupleSlot != NULL)
	{
		/*
		 * We are inside an EvalPlanQual recheck.  If a test tuple exists for
		 * this relation, then we shouldn't access the index at all.  We would
		 * instead need to save, and later restore, the state of the
		 * es_epqScanDone flag, so that re-fetching the test tuple is
		 * possible.  However, given the assumption that no caller sets a mark
		 * at the start of the scan, we can only get here with es_epqScanDone
		 * already set, and so no state need be saved.
		 */
		Index		scanrelid = ((Scan *) node->ss.ps.plan)->scanrelid;

		Assert(scanrelid > 0);
		if (estate->es_epqTupleSlot[scanrelid - 1] != NULL)
		{
			/* Verify the claim above */
			if (!estate->es_epqScanDone[scanrelid - 1])
				elog(ERROR, "unexpected ExecIndexMarkPos call in EPQ recheck");
			return;
		}
	}

	index_markpos(node->iss_ScanDesc);
}

/* ----------------------------------------------------------------
 *		ExecIndexRestrPos
 * ----------------------------------------------------------------
 */
void
ExecIndexRestrPos(IndexScanState *node)
{
	EState	   *estate = node->ss.ps.state;

	if (estate->es_epqTupleSlot != NULL)
	{
		/* See comments in ExecIndexMarkPos */
		Index		scanrelid = ((Scan *) node->ss.ps.plan)->scanrelid;

		Assert(scanrelid > 0);
		if (estate->es_epqTupleSlot[scanrelid - 1] != NULL)
		{
			/* Verify the claim above */
			if (!estate->es_epqScanDone[scanrelid - 1])
				elog(ERROR, "unexpected ExecIndexRestrPos call in EPQ recheck");
			return;
		}
	}

	index_restrpos(node->iss_ScanDesc);
}

/* ----------------------------------------------------------------
 *		ExecInitIndexScan
 *
 *		Initializes the index scan's state information, creates
 *		scan keys, and opens the base and index relations.
 *
 *		Note: index scans have 2 sets of state information because
 *			  we have to keep track of the base relation and the
 *			  index relation.
 * ----------------------------------------------------------------
 */
IndexScanState *
ExecInitIndexScan(IndexScan *node, EState *estate, int eflags)
{
	Relation	currentRelation;
<<<<<<< HEAD

	/*
	 * open the base relation and acquire appropriate lock on it.
	 */
	currentRelation = ExecOpenScanRelation(estate, node->scan.scanrelid, eflags);

	return ExecInitIndexScanForPartition(node, estate, eflags,
										 currentRelation, node->indexid);
}

IndexScanState *
ExecInitIndexScanForPartition(IndexScan *node, EState *estate, int eflags,
							  Relation currentRelation, Oid indexid)
{
	IndexScanState *indexstate;
	bool		relistarget;
=======
	LOCKMODE	lockmode;
>>>>>>> 9e1c9f95

	/*
	 * create state structure
	 */
	indexstate = makeNode(IndexScanState);
	indexstate->ss.ps.plan = (Plan *) node;
	indexstate->ss.ps.state = estate;
	indexstate->ss.ps.ExecProcNode = ExecIndexScan;

	/*
	 * Miscellaneous initialization
	 *
	 * create expression context for node
	 */
	ExecAssignExprContext(estate, &indexstate->ss.ps);

<<<<<<< HEAD
	/*indexstate->ss.ps.ps_TupFromTlist = false;*/

	/*
	 * initialize child expressions
	 *
	 * Note: we don't initialize all of the indexqual expression, only the
	 * sub-parts corresponding to runtime keys (see below).  Likewise for
	 * indexorderby, if any.  But the indexqualorig expression is always
	 * initialized even though it will only be used in some uncommon cases ---
	 * would be nice to improve that.  (Problem is that any SubPlans present
	 * in the expression must be found now...)
	 */
	indexstate->ss.ps.targetlist = (List *)
		ExecInitExpr((Expr *) node->scan.plan.targetlist,
					 (PlanState *) indexstate);
	indexstate->ss.ps.qual = (List *)
		ExecInitExpr((Expr *) node->scan.plan.qual,
					 (PlanState *) indexstate);
	indexstate->indexqualorig = (List *)
		ExecInitExpr((Expr *) node->indexqualorig,
					 (PlanState *) indexstate);
	indexstate->indexorderbyorig = (List *)
		ExecInitExpr((Expr *) node->indexorderbyorig,
					 (PlanState *) indexstate);

	/*
	 * tuple table initialization
	 */
	ExecInitResultTupleSlot(estate, &indexstate->ss.ps);
	ExecInitScanTupleSlot(estate, &indexstate->ss);
=======
	/*
	 * open the scan relation
	 */
	currentRelation = ExecOpenScanRelation(estate, node->scan.scanrelid, eflags);
>>>>>>> 9e1c9f95

	indexstate->ss.ss_currentRelation = currentRelation;

	/*
	 * get the scan type from the relation descriptor.
	 */
	ExecInitScanTupleSlot(estate, &indexstate->ss,
						  RelationGetDescr(currentRelation),
						  table_slot_callbacks(currentRelation));

	/*
	 * Initialize result type and projection.
	 */
	ExecInitResultTypeTL(&indexstate->ss.ps);
	ExecAssignScanProjectionInfo(&indexstate->ss);

	/*
	 * initialize child expressions
	 *
	 * Note: we don't initialize all of the indexqual expression, only the
	 * sub-parts corresponding to runtime keys (see below).  Likewise for
	 * indexorderby, if any.  But the indexqualorig expression is always
	 * initialized even though it will only be used in some uncommon cases ---
	 * would be nice to improve that.  (Problem is that any SubPlans present
	 * in the expression must be found now...)
	 */
	indexstate->ss.ps.qual =
		ExecInitQual(node->scan.plan.qual, (PlanState *) indexstate);
	indexstate->indexqualorig =
		ExecInitQual(node->indexqualorig, (PlanState *) indexstate);
	indexstate->indexorderbyorig =
		ExecInitExprList(node->indexorderbyorig, (PlanState *) indexstate);

	/*
	 * If we are just doing EXPLAIN (ie, aren't going to run the plan), stop
	 * here.  This allows an index-advisor plugin to EXPLAIN a plan containing
	 * references to nonexistent indexes.
	 */
	if (eflags & EXEC_FLAG_EXPLAIN_ONLY)
		return indexstate;

<<<<<<< HEAD
	/*
	 * Open the index relation.
	 *
	 * If the parent table is one of the target relations of the query, then
	 * InitPlan already opened and write-locked the index, so we can avoid
	 * taking another lock here.  Otherwise we need a normal reader's lock.
	 */
	relistarget = ExecRelationIsTargetRelation(estate, node->scan.scanrelid);
	indexstate->iss_RelationDesc = index_open(indexid,
									 relistarget ? NoLock : AccessShareLock);
=======
	/* Open the index relation. */
	lockmode = exec_rt_fetch(node->scan.scanrelid, estate)->rellockmode;
	indexstate->iss_RelationDesc = index_open(node->indexid, lockmode);
>>>>>>> 9e1c9f95

	/*
	 * Initialize index-specific scan state
	 */
	indexstate->iss_RuntimeKeysReady = false;
	indexstate->iss_RuntimeKeys = NULL;
	indexstate->iss_NumRuntimeKeys = 0;

	/*
	 * build the index scan keys from the index qualification
	 */
	ExecIndexBuildScanKeys((PlanState *) indexstate,
						   indexstate->iss_RelationDesc,
						   node->indexqual,
						   false,
						   &indexstate->iss_ScanKeys,
						   &indexstate->iss_NumScanKeys,
						   &indexstate->iss_RuntimeKeys,
						   &indexstate->iss_NumRuntimeKeys,
						   NULL,	/* no ArrayKeys */
						   NULL);

	/*
	 * any ORDER BY exprs have to be turned into scankeys in the same way
	 */
	ExecIndexBuildScanKeys((PlanState *) indexstate,
						   indexstate->iss_RelationDesc,
						   node->indexorderby,
						   true,
						   &indexstate->iss_OrderByKeys,
						   &indexstate->iss_NumOrderByKeys,
						   &indexstate->iss_RuntimeKeys,
						   &indexstate->iss_NumRuntimeKeys,
						   NULL,	/* no ArrayKeys */
						   NULL);

	/* Initialize sort support, if we need to re-check ORDER BY exprs */
	if (indexstate->iss_NumOrderByKeys > 0)
	{
		int			numOrderByKeys = indexstate->iss_NumOrderByKeys;
		int			i;
		ListCell   *lco;
		ListCell   *lcx;

		/*
		 * Prepare sort support, and look up the data type for each ORDER BY
		 * expression.
		 */
		Assert(numOrderByKeys == list_length(node->indexorderbyops));
		Assert(numOrderByKeys == list_length(node->indexorderbyorig));
		indexstate->iss_SortSupport = (SortSupportData *)
			palloc0(numOrderByKeys * sizeof(SortSupportData));
		indexstate->iss_OrderByTypByVals = (bool *)
			palloc(numOrderByKeys * sizeof(bool));
		indexstate->iss_OrderByTypLens = (int16 *)
			palloc(numOrderByKeys * sizeof(int16));
		i = 0;
		forboth(lco, node->indexorderbyops, lcx, node->indexorderbyorig)
		{
			Oid			orderbyop = lfirst_oid(lco);
			Node	   *orderbyexpr = (Node *) lfirst(lcx);
			Oid			orderbyType = exprType(orderbyexpr);
			Oid			orderbyColl = exprCollation(orderbyexpr);
			SortSupport orderbysort = &indexstate->iss_SortSupport[i];

			/* Initialize sort support */
			orderbysort->ssup_cxt = CurrentMemoryContext;
			orderbysort->ssup_collation = orderbyColl;
			/* See cmp_orderbyvals() comments on NULLS LAST */
			orderbysort->ssup_nulls_first = false;
			/* ssup_attno is unused here and elsewhere */
			orderbysort->ssup_attno = 0;
			/* No abbreviation */
			orderbysort->abbreviate = false;
			PrepareSortSupportFromOrderingOp(orderbyop, orderbysort);

			get_typlenbyval(orderbyType,
							&indexstate->iss_OrderByTypLens[i],
							&indexstate->iss_OrderByTypByVals[i]);
			i++;
		}

		/* allocate arrays to hold the re-calculated distances */
		indexstate->iss_OrderByValues = (Datum *)
			palloc(numOrderByKeys * sizeof(Datum));
		indexstate->iss_OrderByNulls = (bool *)
			palloc(numOrderByKeys * sizeof(bool));

		/* and initialize the reorder queue */
		indexstate->iss_ReorderQueue = pairingheap_allocate(reorderqueue_cmp,
															indexstate);
	}

	/*
	 * If we have runtime keys, we need an ExprContext to evaluate them. The
	 * node's standard context won't do because we want to reset that context
	 * for every tuple.  So, build another context just like the other one...
	 * -tgl 7/11/00
	 */
	if (indexstate->iss_NumRuntimeKeys != 0)
	{
		ExprContext *stdecontext = indexstate->ss.ps.ps_ExprContext;

		ExecAssignExprContext(estate, &indexstate->ss.ps);
		indexstate->iss_RuntimeContext = indexstate->ss.ps.ps_ExprContext;
		indexstate->ss.ps.ps_ExprContext = stdecontext;
	}
	else
	{
		indexstate->iss_RuntimeContext = NULL;
	}

	/*
	 * all done.
	 */
	return indexstate;
}


/*
 * ExecIndexBuildScanKeys
 *		Build the index scan keys from the index qualification expressions
 *
 * The index quals are passed to the index AM in the form of a ScanKey array.
 * This routine sets up the ScanKeys, fills in all constant fields of the
 * ScanKeys, and prepares information about the keys that have non-constant
 * comparison values.  We divide index qual expressions into five types:
 *
 * 1. Simple operator with constant comparison value ("indexkey op constant").
 * For these, we just fill in a ScanKey containing the constant value.
 *
 * 2. Simple operator with non-constant value ("indexkey op expression").
 * For these, we create a ScanKey with everything filled in except the
 * expression value, and set up an IndexRuntimeKeyInfo struct to drive
 * evaluation of the expression at the right times.
 *
 * 3. RowCompareExpr ("(indexkey, indexkey, ...) op (expr, expr, ...)").
 * For these, we create a header ScanKey plus a subsidiary ScanKey array,
 * as specified in access/skey.h.  The elements of the row comparison
 * can have either constant or non-constant comparison values.
 *
 * 4. ScalarArrayOpExpr ("indexkey op ANY (array-expression)").  If the index
 * supports amsearcharray, we handle these the same as simple operators,
 * setting the SK_SEARCHARRAY flag to tell the AM to handle them.  Otherwise,
 * we create a ScanKey with everything filled in except the comparison value,
 * and set up an IndexArrayKeyInfo struct to drive processing of the qual.
 * (Note that if we use an IndexArrayKeyInfo struct, the array expression is
 * always treated as requiring runtime evaluation, even if it's a constant.)
 *
 * 5. NullTest ("indexkey IS NULL/IS NOT NULL").  We just fill in the
 * ScanKey properly.
 *
 * This code is also used to prepare ORDER BY expressions for amcanorderbyop
 * indexes.  The behavior is exactly the same, except that we have to look up
 * the operator differently.  Note that only cases 1 and 2 are currently
 * possible for ORDER BY.
 *
 * Input params are:
 *
 * planstate: executor state node we are working for
 * index: the index we are building scan keys for
 * quals: indexquals (or indexorderbys) expressions
 * isorderby: true if processing ORDER BY exprs, false if processing quals
 * *runtimeKeys: ptr to pre-existing IndexRuntimeKeyInfos, or NULL if none
 * *numRuntimeKeys: number of pre-existing runtime keys
 *
 * Output params are:
 *
 * *scanKeys: receives ptr to array of ScanKeys
 * *numScanKeys: receives number of scankeys
 * *runtimeKeys: receives ptr to array of IndexRuntimeKeyInfos, or NULL if none
 * *numRuntimeKeys: receives number of runtime keys
 * *arrayKeys: receives ptr to array of IndexArrayKeyInfos, or NULL if none
 * *numArrayKeys: receives number of array keys
 *
 * Caller may pass NULL for arrayKeys and numArrayKeys to indicate that
 * IndexArrayKeyInfos are not supported.
 */
void
ExecIndexBuildScanKeys(PlanState *planstate, Relation index,
					   List *quals, bool isorderby,
					   ScanKey *scanKeys, int *numScanKeys,
					   IndexRuntimeKeyInfo **runtimeKeys, int *numRuntimeKeys,
					   IndexArrayKeyInfo **arrayKeys, int *numArrayKeys)
{
	ListCell   *qual_cell;
	ScanKey		scan_keys;
	IndexRuntimeKeyInfo *runtime_keys;
	IndexArrayKeyInfo *array_keys;
	int			n_scan_keys;
	int			n_runtime_keys;
	int			max_runtime_keys;
	int			n_array_keys;
	int			j;

	/* Allocate array for ScanKey structs: one per qual */
	n_scan_keys = list_length(quals);
	scan_keys = (ScanKey) palloc(n_scan_keys * sizeof(ScanKeyData));

	/*
	 * runtime_keys array is dynamically resized as needed.  We handle it this
	 * way so that the same runtime keys array can be shared between
	 * indexquals and indexorderbys, which will be processed in separate calls
	 * of this function.  Caller must be sure to pass in NULL/0 for first
	 * call.
	 */
	runtime_keys = *runtimeKeys;
	n_runtime_keys = max_runtime_keys = *numRuntimeKeys;

	/* Allocate array_keys as large as it could possibly need to be */
	array_keys = (IndexArrayKeyInfo *)
		palloc0(n_scan_keys * sizeof(IndexArrayKeyInfo));
	n_array_keys = 0;

	/*
	 * for each opclause in the given qual, convert the opclause into a single
	 * scan key
	 */
	j = 0;
	foreach(qual_cell, quals)
	{
		Expr	   *clause = (Expr *) lfirst(qual_cell);
		ScanKey		this_scan_key = &scan_keys[j++];
		Oid			opno;		/* operator's OID */
		RegProcedure opfuncid;	/* operator proc id used in scan */
		Oid			opfamily;	/* opfamily of index column */
		int			op_strategy;	/* operator's strategy number */
		Oid			op_lefttype;	/* operator's declared input types */
		Oid			op_righttype;
		Expr	   *leftop;		/* expr on lhs of operator */
		Expr	   *rightop;	/* expr on rhs ... */
		AttrNumber	varattno;	/* att number used in scan */
		int			indnkeyatts;

		indnkeyatts = IndexRelationGetNumberOfKeyAttributes(index);
		if (IsA(clause, OpExpr))
		{
			/* indexkey op const or indexkey op expression */
			int			flags = 0;
			Datum		scanvalue;

			opno = ((OpExpr *) clause)->opno;
			opfuncid = ((OpExpr *) clause)->opfuncid;

			/*
			 * leftop should be the index key Var, possibly relabeled
			 */
			leftop = (Expr *) get_leftop(clause);

			if (leftop && IsA(leftop, RelabelType))
				leftop = ((RelabelType *) leftop)->arg;

			Assert(leftop != NULL);

			if (!(IsA(leftop, Var) &&
				  ((Var *) leftop)->varno == INDEX_VAR))
				elog(ERROR, "indexqual doesn't have key on left side");

			varattno = ((Var *) leftop)->varattno;
			if (varattno < 1 || varattno > indnkeyatts)
				elog(ERROR, "bogus index qualification");

			/*
			 * We have to look up the operator's strategy number.  This
			 * provides a cross-check that the operator does match the index.
			 */
			opfamily = index->rd_opfamily[varattno - 1];

			get_op_opfamily_properties(opno, opfamily, isorderby,
									   &op_strategy,
									   &op_lefttype,
									   &op_righttype);

			if (isorderby)
				flags |= SK_ORDER_BY;

			/*
			 * rightop is the constant or variable comparison value
			 */
			rightop = (Expr *) get_rightop(clause);

			if (rightop && IsA(rightop, RelabelType))
				rightop = ((RelabelType *) rightop)->arg;

			Assert(rightop != NULL);

			if (IsA(rightop, Const))
			{
				/* OK, simple constant comparison value */
				scanvalue = ((Const *) rightop)->constvalue;
				if (((Const *) rightop)->constisnull)
					flags |= SK_ISNULL;
			}
			else
			{
				/* Need to treat this one as a runtime key */
				if (n_runtime_keys >= max_runtime_keys)
				{
					if (max_runtime_keys == 0)
					{
						max_runtime_keys = 8;
						runtime_keys = (IndexRuntimeKeyInfo *)
							palloc(max_runtime_keys * sizeof(IndexRuntimeKeyInfo));
					}
					else
					{
						max_runtime_keys *= 2;
						runtime_keys = (IndexRuntimeKeyInfo *)
							repalloc(runtime_keys, max_runtime_keys * sizeof(IndexRuntimeKeyInfo));
					}
				}
				runtime_keys[n_runtime_keys].scan_key = this_scan_key;
				runtime_keys[n_runtime_keys].key_expr =
					ExecInitExpr(rightop, planstate);
				runtime_keys[n_runtime_keys].key_toastable =
					TypeIsToastable(op_righttype);
				n_runtime_keys++;
				scanvalue = (Datum) 0;
			}

			/*
			 * initialize the scan key's fields appropriately
			 */
			ScanKeyEntryInitialize(this_scan_key,
								   flags,
								   varattno,	/* attribute number to scan */
								   op_strategy, /* op's strategy */
								   op_righttype,	/* strategy subtype */
								   ((OpExpr *) clause)->inputcollid,	/* collation */
								   opfuncid,	/* reg proc to use */
								   scanvalue);	/* constant */
		}
		else if (IsA(clause, RowCompareExpr))
		{
			/* (indexkey, indexkey, ...) op (expression, expression, ...) */
			RowCompareExpr *rc = (RowCompareExpr *) clause;
			ScanKey		first_sub_key;
			int			n_sub_key;
			ListCell   *largs_cell;
			ListCell   *rargs_cell;
			ListCell   *opnos_cell;
			ListCell   *collids_cell;

			Assert(!isorderby);

			first_sub_key = (ScanKey)
				palloc(list_length(rc->opnos) * sizeof(ScanKeyData));
			n_sub_key = 0;

			/* Scan RowCompare columns and generate subsidiary ScanKey items */
			forfour(largs_cell, rc->largs, rargs_cell, rc->rargs,
					opnos_cell, rc->opnos, collids_cell, rc->inputcollids)
			{
				ScanKey		this_sub_key = &first_sub_key[n_sub_key];
				int			flags = SK_ROW_MEMBER;
				Datum		scanvalue;
				Oid			inputcollation;

				leftop = (Expr *) lfirst(largs_cell);
				rightop = (Expr *) lfirst(rargs_cell);
				opno = lfirst_oid(opnos_cell);
				inputcollation = lfirst_oid(collids_cell);

				/*
				 * leftop should be the index key Var, possibly relabeled
				 */
				if (leftop && IsA(leftop, RelabelType))
					leftop = ((RelabelType *) leftop)->arg;

				Assert(leftop != NULL);

				if (!(IsA(leftop, Var) &&
					  ((Var *) leftop)->varno == INDEX_VAR))
					elog(ERROR, "indexqual doesn't have key on left side");

				varattno = ((Var *) leftop)->varattno;

				/*
				 * We have to look up the operator's associated btree support
				 * function
				 */
				if (index->rd_rel->relam != BTREE_AM_OID ||
					varattno < 1 || varattno > indnkeyatts)
					elog(ERROR, "bogus RowCompare index qualification");
				opfamily = index->rd_opfamily[varattno - 1];

				get_op_opfamily_properties(opno, opfamily, isorderby,
										   &op_strategy,
										   &op_lefttype,
										   &op_righttype);

				if (op_strategy != rc->rctype)
					elog(ERROR, "RowCompare index qualification contains wrong operator");

				opfuncid = get_opfamily_proc(opfamily,
											 op_lefttype,
											 op_righttype,
											 BTORDER_PROC);
				if (!RegProcedureIsValid(opfuncid))
					elog(ERROR, "missing support function %d(%u,%u) in opfamily %u",
						 BTORDER_PROC, op_lefttype, op_righttype, opfamily);

				/*
				 * rightop is the constant or variable comparison value
				 */
				if (rightop && IsA(rightop, RelabelType))
					rightop = ((RelabelType *) rightop)->arg;

				Assert(rightop != NULL);

				if (IsA(rightop, Const))
				{
					/* OK, simple constant comparison value */
					scanvalue = ((Const *) rightop)->constvalue;
					if (((Const *) rightop)->constisnull)
						flags |= SK_ISNULL;
				}
				else
				{
					/* Need to treat this one as a runtime key */
					if (n_runtime_keys >= max_runtime_keys)
					{
						if (max_runtime_keys == 0)
						{
							max_runtime_keys = 8;
							runtime_keys = (IndexRuntimeKeyInfo *)
								palloc(max_runtime_keys * sizeof(IndexRuntimeKeyInfo));
						}
						else
						{
							max_runtime_keys *= 2;
							runtime_keys = (IndexRuntimeKeyInfo *)
								repalloc(runtime_keys, max_runtime_keys * sizeof(IndexRuntimeKeyInfo));
						}
					}
					runtime_keys[n_runtime_keys].scan_key = this_sub_key;
					runtime_keys[n_runtime_keys].key_expr =
						ExecInitExpr(rightop, planstate);
					runtime_keys[n_runtime_keys].key_toastable =
						TypeIsToastable(op_righttype);
					n_runtime_keys++;
					scanvalue = (Datum) 0;
				}

				/*
				 * initialize the subsidiary scan key's fields appropriately
				 */
				ScanKeyEntryInitialize(this_sub_key,
									   flags,
									   varattno,	/* attribute number */
									   op_strategy, /* op's strategy */
									   op_righttype,	/* strategy subtype */
									   inputcollation,	/* collation */
									   opfuncid,	/* reg proc to use */
									   scanvalue);	/* constant */
				n_sub_key++;
			}

			/* Mark the last subsidiary scankey correctly */
			first_sub_key[n_sub_key - 1].sk_flags |= SK_ROW_END;

			/*
			 * We don't use ScanKeyEntryInitialize for the header because it
			 * isn't going to contain a valid sk_func pointer.
			 */
			MemSet(this_scan_key, 0, sizeof(ScanKeyData));
			this_scan_key->sk_flags = SK_ROW_HEADER;
			this_scan_key->sk_attno = first_sub_key->sk_attno;
			this_scan_key->sk_strategy = rc->rctype;
			/* sk_subtype, sk_collation, sk_func not used in a header */
			this_scan_key->sk_argument = PointerGetDatum(first_sub_key);
		}
		else if (IsA(clause, ScalarArrayOpExpr))
		{
			/* indexkey op ANY (array-expression) */
			ScalarArrayOpExpr *saop = (ScalarArrayOpExpr *) clause;
			int			flags = 0;
			Datum		scanvalue;

			Assert(!isorderby);

			Assert(saop->useOr);
			opno = saop->opno;
			opfuncid = saop->opfuncid;

			/*
			 * leftop should be the index key Var, possibly relabeled
			 */
			leftop = (Expr *) linitial(saop->args);

			if (leftop && IsA(leftop, RelabelType))
				leftop = ((RelabelType *) leftop)->arg;

			Assert(leftop != NULL);

			if (!(IsA(leftop, Var) &&
				  ((Var *) leftop)->varno == INDEX_VAR))
				elog(ERROR, "indexqual doesn't have key on left side");

			varattno = ((Var *) leftop)->varattno;
			if (varattno < 1 || varattno > indnkeyatts)
				elog(ERROR, "bogus index qualification");

			/*
			 * We have to look up the operator's strategy number.  This
			 * provides a cross-check that the operator does match the index.
			 */
			opfamily = index->rd_opfamily[varattno - 1];

			get_op_opfamily_properties(opno, opfamily, isorderby,
									   &op_strategy,
									   &op_lefttype,
									   &op_righttype);

			/*
			 * rightop is the constant or variable array value
			 */
			rightop = (Expr *) lsecond(saop->args);

			if (rightop && IsA(rightop, RelabelType))
				rightop = ((RelabelType *) rightop)->arg;

			Assert(rightop != NULL);

			if (index->rd_indam->amsearcharray)
			{
				/* Index AM will handle this like a simple operator */
				flags |= SK_SEARCHARRAY;
				if (IsA(rightop, Const))
				{
					/* OK, simple constant comparison value */
					scanvalue = ((Const *) rightop)->constvalue;
					if (((Const *) rightop)->constisnull)
						flags |= SK_ISNULL;
				}
				else
				{
					/* Need to treat this one as a runtime key */
					if (n_runtime_keys >= max_runtime_keys)
					{
						if (max_runtime_keys == 0)
						{
							max_runtime_keys = 8;
							runtime_keys = (IndexRuntimeKeyInfo *)
								palloc(max_runtime_keys * sizeof(IndexRuntimeKeyInfo));
						}
						else
						{
							max_runtime_keys *= 2;
							runtime_keys = (IndexRuntimeKeyInfo *)
								repalloc(runtime_keys, max_runtime_keys * sizeof(IndexRuntimeKeyInfo));
						}
					}
					runtime_keys[n_runtime_keys].scan_key = this_scan_key;
					runtime_keys[n_runtime_keys].key_expr =
						ExecInitExpr(rightop, planstate);

					/*
					 * Careful here: the runtime expression is not of
					 * op_righttype, but rather is an array of same; so
					 * TypeIsToastable() isn't helpful.  However, we can
					 * assume that all array types are toastable.
					 */
					runtime_keys[n_runtime_keys].key_toastable = true;
					n_runtime_keys++;
					scanvalue = (Datum) 0;
				}
			}
			else
			{
				/* Executor has to expand the array value */
				array_keys[n_array_keys].scan_key = this_scan_key;
				array_keys[n_array_keys].array_expr =
					ExecInitExpr(rightop, planstate);
				/* the remaining fields were zeroed by palloc0 */
				n_array_keys++;
				scanvalue = (Datum) 0;
			}

			/*
			 * initialize the scan key's fields appropriately
			 */
			ScanKeyEntryInitialize(this_scan_key,
								   flags,
								   varattno,	/* attribute number to scan */
								   op_strategy, /* op's strategy */
								   op_righttype,	/* strategy subtype */
								   saop->inputcollid,	/* collation */
								   opfuncid,	/* reg proc to use */
								   scanvalue);	/* constant */
		}
		else if (IsA(clause, NullTest))
		{
			/* indexkey IS NULL or indexkey IS NOT NULL */
			NullTest   *ntest = (NullTest *) clause;
			int			flags;

			Assert(!isorderby);

			/*
			 * argument should be the index key Var, possibly relabeled
			 */
			leftop = ntest->arg;

			if (leftop && IsA(leftop, RelabelType))
				leftop = ((RelabelType *) leftop)->arg;

			Assert(leftop != NULL);

			if (!(IsA(leftop, Var) &&
				  ((Var *) leftop)->varno == INDEX_VAR))
				elog(ERROR, "NullTest indexqual has wrong key");

			varattno = ((Var *) leftop)->varattno;

			/*
			 * initialize the scan key's fields appropriately
			 */
			switch (ntest->nulltesttype)
			{
				case IS_NULL:
					flags = SK_ISNULL | SK_SEARCHNULL;
					break;
				case IS_NOT_NULL:
					flags = SK_ISNULL | SK_SEARCHNOTNULL;
					break;
				default:
					elog(ERROR, "unrecognized nulltesttype: %d",
						 (int) ntest->nulltesttype);
					flags = 0;	/* keep compiler quiet */
					break;
			}

			ScanKeyEntryInitialize(this_scan_key,
								   flags,
								   varattno,	/* attribute number to scan */
								   InvalidStrategy, /* no strategy */
								   InvalidOid,	/* no strategy subtype */
								   InvalidOid,	/* no collation */
								   InvalidOid,	/* no reg proc for this */
								   (Datum) 0);	/* constant */
		}
		else
			elog(ERROR, "unsupported indexqual type: %d",
				 (int) nodeTag(clause));
	}

	Assert(n_runtime_keys <= max_runtime_keys);

	/* Get rid of any unused arrays */
	if (n_array_keys == 0)
	{
		pfree(array_keys);
		array_keys = NULL;
	}

	/*
	 * Return info to our caller.
	 */
	*scanKeys = scan_keys;
	*numScanKeys = n_scan_keys;
	*runtimeKeys = runtime_keys;
	*numRuntimeKeys = n_runtime_keys;
	if (arrayKeys)
	{
		*arrayKeys = array_keys;
		*numArrayKeys = n_array_keys;
	}
	else if (n_array_keys != 0)
		elog(ERROR, "ScalarArrayOpExpr index qual found where not allowed");
}

/* ----------------------------------------------------------------
 *						Parallel Scan Support
 * ----------------------------------------------------------------
 */

/* ----------------------------------------------------------------
 *		ExecIndexScanEstimate
 *
 *		Compute the amount of space we'll need in the parallel
 *		query DSM, and inform pcxt->estimator about our needs.
 * ----------------------------------------------------------------
 */
void
ExecIndexScanEstimate(IndexScanState *node,
					  ParallelContext *pcxt)
{
	EState	   *estate = node->ss.ps.state;

	node->iss_PscanLen = index_parallelscan_estimate(node->iss_RelationDesc,
													 estate->es_snapshot);
	shm_toc_estimate_chunk(&pcxt->estimator, node->iss_PscanLen);
	shm_toc_estimate_keys(&pcxt->estimator, 1);
}

/* ----------------------------------------------------------------
 *		ExecIndexScanInitializeDSM
 *
 *		Set up a parallel index scan descriptor.
 * ----------------------------------------------------------------
 */
void
ExecIndexScanInitializeDSM(IndexScanState *node,
						   ParallelContext *pcxt)
{
	EState	   *estate = node->ss.ps.state;
	ParallelIndexScanDesc piscan;

	piscan = shm_toc_allocate(pcxt->toc, node->iss_PscanLen);
	index_parallelscan_initialize(node->ss.ss_currentRelation,
								  node->iss_RelationDesc,
								  estate->es_snapshot,
								  piscan);
	shm_toc_insert(pcxt->toc, node->ss.ps.plan->plan_node_id, piscan);
	node->iss_ScanDesc =
		index_beginscan_parallel(node->ss.ss_currentRelation,
								 node->iss_RelationDesc,
								 node->iss_NumScanKeys,
								 node->iss_NumOrderByKeys,
								 piscan);

	/*
	 * If no run-time keys to calculate or they are ready, go ahead and pass
	 * the scankeys to the index AM.
	 */
	if (node->iss_NumRuntimeKeys == 0 || node->iss_RuntimeKeysReady)
		index_rescan(node->iss_ScanDesc,
					 node->iss_ScanKeys, node->iss_NumScanKeys,
					 node->iss_OrderByKeys, node->iss_NumOrderByKeys);
}

/* ----------------------------------------------------------------
 *		ExecIndexScanReInitializeDSM
 *
 *		Reset shared state before beginning a fresh scan.
 * ----------------------------------------------------------------
 */
void
ExecIndexScanReInitializeDSM(IndexScanState *node,
							 ParallelContext *pcxt)
{
	index_parallelrescan(node->iss_ScanDesc);
}

/* ----------------------------------------------------------------
 *		ExecIndexScanInitializeWorker
 *
 *		Copy relevant information from TOC into planstate.
 * ----------------------------------------------------------------
 */
void
ExecIndexScanInitializeWorker(IndexScanState *node,
							  ParallelWorkerContext *pwcxt)
{
	ParallelIndexScanDesc piscan;

	piscan = shm_toc_lookup(pwcxt->toc, node->ss.ps.plan->plan_node_id, false);
	node->iss_ScanDesc =
		index_beginscan_parallel(node->ss.ss_currentRelation,
								 node->iss_RelationDesc,
								 node->iss_NumScanKeys,
								 node->iss_NumOrderByKeys,
								 piscan);

	/*
	 * If no run-time keys to calculate or they are ready, go ahead and pass
	 * the scankeys to the index AM.
	 */
	if (node->iss_NumRuntimeKeys == 0 || node->iss_RuntimeKeysReady)
		index_rescan(node->iss_ScanDesc,
					 node->iss_ScanKeys, node->iss_NumScanKeys,
					 node->iss_OrderByKeys, node->iss_NumOrderByKeys);
}<|MERGE_RESOLUTION|>--- conflicted
+++ resolved
@@ -133,19 +133,7 @@
 	 */
 	while (index_getnext_slot(scandesc, direction, slot))
 	{
-<<<<<<< HEAD
-		/*
-		 * Store the scanned tuple in the scan tuple slot of the scan state.
-		 * Note: we pass 'false' because tuples returned by amgetnext are
-		 * pointers onto disk pages and must not be pfree()'d.
-		 */
-		ExecStoreHeapTuple(tuple,	/* tuple to store */
-					   slot,	/* slot to store in */
-					   scandesc->xs_cbuf,		/* buffer containing tuple */
-					   false);	/* don't pfree */
-=======
 		CHECK_FOR_INTERRUPTS();
->>>>>>> 9e1c9f95
 
 		/*
 		 * If the index was lossy, we have to recheck the index quals using
@@ -260,11 +248,7 @@
 				tuple = reorderqueue_pop(node);
 
 				/* Pass 'true', as the tuple in the queue is a palloc'd copy */
-<<<<<<< HEAD
-				ExecStoreHeapTuple(tuple, slot, InvalidBuffer, true);
-=======
 				ExecForceStoreHeapTuple(tuple, slot, true);
->>>>>>> 9e1c9f95
 				return slot;
 			}
 		}
@@ -289,19 +273,6 @@
 		}
 
 		/*
-<<<<<<< HEAD
-		 * Store the scanned tuple in the scan tuple slot of the scan state.
-		 * Note: we pass 'false' because tuples returned by amgetnext are
-		 * pointers onto disk pages and must not be pfree()'d.
-		 */
-		ExecStoreHeapTuple(tuple,	/* tuple to store */
-						   slot,	/* slot to store in */
-						   scandesc->xs_cbuf,		/* buffer containing tuple */
-						   false);	/* don't pfree */
-
-		/*
-=======
->>>>>>> 9e1c9f95
 		 * If the index was lossy, we have to recheck the index quals and
 		 * ORDER BY expressions using the fetched tuple.
 		 */
@@ -931,27 +902,9 @@
 IndexScanState *
 ExecInitIndexScan(IndexScan *node, EState *estate, int eflags)
 {
+	IndexScanState *indexstate;
 	Relation	currentRelation;
-<<<<<<< HEAD
-
-	/*
-	 * open the base relation and acquire appropriate lock on it.
-	 */
-	currentRelation = ExecOpenScanRelation(estate, node->scan.scanrelid, eflags);
-
-	return ExecInitIndexScanForPartition(node, estate, eflags,
-										 currentRelation, node->indexid);
-}
-
-IndexScanState *
-ExecInitIndexScanForPartition(IndexScan *node, EState *estate, int eflags,
-							  Relation currentRelation, Oid indexid)
-{
-	IndexScanState *indexstate;
-	bool		relistarget;
-=======
 	LOCKMODE	lockmode;
->>>>>>> 9e1c9f95
 
 	/*
 	 * create state structure
@@ -968,8 +921,26 @@
 	 */
 	ExecAssignExprContext(estate, &indexstate->ss.ps);
 
-<<<<<<< HEAD
-	/*indexstate->ss.ps.ps_TupFromTlist = false;*/
+	/*
+	 * open the scan relation
+	 */
+	currentRelation = ExecOpenScanRelation(estate, node->scan.scanrelid, eflags);
+
+	indexstate->ss.ss_currentRelation = currentRelation;
+	indexstate->ss.ss_currentScanDesc = NULL;	/* no heap scan here */
+
+	/*
+	 * get the scan type from the relation descriptor.
+	 */
+	ExecInitScanTupleSlot(estate, &indexstate->ss,
+						  RelationGetDescr(currentRelation),
+						  table_slot_callbacks(currentRelation));
+
+	/*
+	 * Initialize result type and projection.
+	 */
+	ExecInitResultTypeTL(&indexstate->ss.ps);
+	ExecAssignScanProjectionInfo(&indexstate->ss);
 
 	/*
 	 * initialize child expressions
@@ -981,56 +952,6 @@
 	 * would be nice to improve that.  (Problem is that any SubPlans present
 	 * in the expression must be found now...)
 	 */
-	indexstate->ss.ps.targetlist = (List *)
-		ExecInitExpr((Expr *) node->scan.plan.targetlist,
-					 (PlanState *) indexstate);
-	indexstate->ss.ps.qual = (List *)
-		ExecInitExpr((Expr *) node->scan.plan.qual,
-					 (PlanState *) indexstate);
-	indexstate->indexqualorig = (List *)
-		ExecInitExpr((Expr *) node->indexqualorig,
-					 (PlanState *) indexstate);
-	indexstate->indexorderbyorig = (List *)
-		ExecInitExpr((Expr *) node->indexorderbyorig,
-					 (PlanState *) indexstate);
-
-	/*
-	 * tuple table initialization
-	 */
-	ExecInitResultTupleSlot(estate, &indexstate->ss.ps);
-	ExecInitScanTupleSlot(estate, &indexstate->ss);
-=======
-	/*
-	 * open the scan relation
-	 */
-	currentRelation = ExecOpenScanRelation(estate, node->scan.scanrelid, eflags);
->>>>>>> 9e1c9f95
-
-	indexstate->ss.ss_currentRelation = currentRelation;
-
-	/*
-	 * get the scan type from the relation descriptor.
-	 */
-	ExecInitScanTupleSlot(estate, &indexstate->ss,
-						  RelationGetDescr(currentRelation),
-						  table_slot_callbacks(currentRelation));
-
-	/*
-	 * Initialize result type and projection.
-	 */
-	ExecInitResultTypeTL(&indexstate->ss.ps);
-	ExecAssignScanProjectionInfo(&indexstate->ss);
-
-	/*
-	 * initialize child expressions
-	 *
-	 * Note: we don't initialize all of the indexqual expression, only the
-	 * sub-parts corresponding to runtime keys (see below).  Likewise for
-	 * indexorderby, if any.  But the indexqualorig expression is always
-	 * initialized even though it will only be used in some uncommon cases ---
-	 * would be nice to improve that.  (Problem is that any SubPlans present
-	 * in the expression must be found now...)
-	 */
 	indexstate->ss.ps.qual =
 		ExecInitQual(node->scan.plan.qual, (PlanState *) indexstate);
 	indexstate->indexqualorig =
@@ -1046,22 +967,9 @@
 	if (eflags & EXEC_FLAG_EXPLAIN_ONLY)
 		return indexstate;
 
-<<<<<<< HEAD
-	/*
-	 * Open the index relation.
-	 *
-	 * If the parent table is one of the target relations of the query, then
-	 * InitPlan already opened and write-locked the index, so we can avoid
-	 * taking another lock here.  Otherwise we need a normal reader's lock.
-	 */
-	relistarget = ExecRelationIsTargetRelation(estate, node->scan.scanrelid);
-	indexstate->iss_RelationDesc = index_open(indexid,
-									 relistarget ? NoLock : AccessShareLock);
-=======
 	/* Open the index relation. */
 	lockmode = exec_rt_fetch(node->scan.scanrelid, estate)->rellockmode;
 	indexstate->iss_RelationDesc = index_open(node->indexid, lockmode);
->>>>>>> 9e1c9f95
 
 	/*
 	 * Initialize index-specific scan state
