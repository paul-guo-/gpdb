--- conflicted
+++ resolved
@@ -288,23 +288,7 @@
 					  TupleDesc tupdesc)		/* new tuple descriptor */
 {
 	/* For safety, make sure slot is empty before changing it */
-<<<<<<< HEAD
 	cleanup_slot(slot);
-=======
-	ExecClearTuple(slot);
-
-	/*
-	 * Release any old descriptor.  Also release old Datum/isnull arrays if
-	 * present (we don't bother to check if they could be re-used).
-	 */
-	if (slot->tts_tupleDescriptor)
-		ReleaseTupleDesc(slot->tts_tupleDescriptor);
-
-	if (slot->tts_values)
-		pfree(slot->tts_values);
-	if (slot->tts_isnull)
-		pfree(slot->tts_isnull);
->>>>>>> ab76208e
 
 	/*
 	 * Install the new descriptor; if it's refcounted, bump its refcount.
@@ -478,30 +462,21 @@
  *		ExecFetchSlotTupleDatum
  *			Fetch the slot's tuple as a composite-type Datum.
  *
- *		We convert the slot's contents to local physical-tuple form,
- *		and fill in the Datum header fields.  Note that the result
- *		always points to storage owned by the slot.
+ *		The result is always freshly palloc'd in the caller's memory context.
  * --------------------------------
  */
 Datum
 ExecFetchSlotTupleDatum(TupleTableSlot *slot)
 {
 	HeapTuple	tup;
-	HeapTupleHeader td;
 	TupleDesc	tupdesc;
 
-	/* Make sure we can scribble on the slot contents ...
-	 * GPDB: ExecFetchSlotHeapTuple() replaces the Postgres call to
-	 * ExecMaterializeSlot() due to restructuring of the code around
-	 * memtuple support */
+	/* Fetch slot's contents in regular-physical-tuple form */
 	tup = ExecFetchSlotHeapTuple(slot);
-	/* ... and set up the composite-Datum header fields, in case not done */
-	td = tup->t_data;
 	tupdesc = slot->tts_tupleDescriptor;
-	HeapTupleHeaderSetDatumLength(td, tup->t_len);
-	HeapTupleHeaderSetTypeId(td, tupdesc->tdtypeid);
-	HeapTupleHeaderSetTypMod(td, tupdesc->tdtypmod);
-	return PointerGetDatum(td);
+
+	/* Convert to Datum form */
+	return heap_copy_tuple_as_datum(tup, tupdesc);
 }
 
 /* --------------------------------
@@ -778,7 +753,6 @@
 	newTuple = memtuple_form_to(slot->tts_mt_bind, slot_get_values(slot), slot_get_isnull(slot),
 			(MemTuple) slot->PRIVATE_tts_mtup_buf, &tuplen, inline_toast);
 
-<<<<<<< HEAD
 	if(!newTuple)
 	{
 		if(slot->PRIVATE_tts_mtup_buf)
@@ -798,27 +772,6 @@
 		pfree(oldTuple);
 
 	return newTuple;
-=======
-/* --------------------------------
- *		ExecFetchSlotTupleDatum
- *			Fetch the slot's tuple as a composite-type Datum.
- *
- *		The result is always freshly palloc'd in the caller's memory context.
- * --------------------------------
- */
-Datum
-ExecFetchSlotTupleDatum(TupleTableSlot *slot)
-{
-	HeapTuple	tup;
-	TupleDesc	tupdesc;
-
-	/* Fetch slot's contents in regular-physical-tuple form */
-	tup = ExecFetchSlotTuple(slot);
-	tupdesc = slot->tts_tupleDescriptor;
-
-	/* Convert to Datum form */
-	return heap_copy_tuple_as_datum(tup, tupdesc);
->>>>>>> ab76208e
 }
 
 /* --------------------------------
