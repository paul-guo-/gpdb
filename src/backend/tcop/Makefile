--- conflicted
+++ resolved
@@ -4,11 +4,7 @@
 #    Makefile for tcop
 #
 # IDENTIFICATION
-<<<<<<< HEAD
-#    $PostgreSQL: pgsql/src/backend/tcop/Makefile,v 1.29 2008/02/19 10:30:08 petere Exp $
-=======
 #    $PostgreSQL: pgsql/src/backend/tcop/Makefile,v 1.27 2006/12/14 20:51:14 petere Exp $
->>>>>>> 782d68e3
 #
 #-------------------------------------------------------------------------
 
