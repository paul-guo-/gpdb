/*-------------------------------------------------------------------------
 *
 * pquery.c
 *	  POSTGRES process query command code
 *
 * Portions Copyright (c) 2005-2010, Greenplum inc
 * Portions Copyright (c) 2012-Present VMware, Inc. or its affiliates.
 * Portions Copyright (c) 1996-2019, PostgreSQL Global Development Group
 * Portions Copyright (c) 1994, Regents of the University of California
 *
 *
 * IDENTIFICATION
 *	  src/backend/tcop/pquery.c
 *
 *-------------------------------------------------------------------------
 */

#include "postgres.h"

#include <limits.h>

#include "access/xact.h"
#include "commands/createas.h"
#include "commands/prepare.h"
#include "executor/tstoreReceiver.h"
#include "miscadmin.h"
#include "pg_trace.h"
#include "tcop/pquery.h"
#include "tcop/utility.h"
#include "utils/memutils.h"
#include "utils/snapmgr.h"

#include "cdb/ml_ipc.h"
#include "commands/createas.h"
#include "commands/queue.h"
#include "commands/createas.h"
#include "executor/spi.h"
#include "pgstat.h"
#include "postmaster/autostats.h"
#include "postmaster/backoff.h"
#include "utils/resource_manager.h"
#include "utils/resscheduler.h"
#include "utils/metrics_utils.h"


/*
 * ActivePortal is the currently executing Portal (the most closely nested,
 * if there are several).
 */
Portal		ActivePortal = NULL;


static void ProcessQuery(Portal portal, /* Resource queueing need SQL, so we pass portal. */
						 PlannedStmt *stmt,
						 const char *sourceText,
						 ParamListInfo params,
						 QueryEnvironment *queryEnv,
						 DestReceiver *dest,
						 char *completionTag);
static void FillPortalStore(Portal portal, bool isTopLevel);
static uint64 RunFromStore(Portal portal, ScanDirection direction, uint64 count,
						   DestReceiver *dest);
static uint64 PortalRunSelect(Portal portal, bool forward, int64 count,
							  DestReceiver *dest);
static void PortalRunUtility(Portal portal, PlannedStmt *pstmt,
							 bool isTopLevel, bool setHoldSnapshot,
							 DestReceiver *dest, char *completionTag);
static void PortalRunMulti(Portal portal,
						   bool isTopLevel, bool setHoldSnapshot,
						   DestReceiver *dest, DestReceiver *altdest,
						   char *completionTag);
static uint64 DoPortalRunFetch(Portal portal,
							   FetchDirection fdirection,
							   int64 count,
							   DestReceiver *dest);
static void DoPortalRewind(Portal portal);
static void PortalBackoffEntryInit(Portal portal);

/*
 * CreateQueryDesc
 *
 * N.B. If sliceTable is non-NULL in the top node of plantree, then 
 * nMotionNodes and nParamExec must be set correctly, as well, and
 * the QueryDesc will be arranged so that ExecutorStart and ExecutorRun
 * will handle plan slicing.
 */
QueryDesc *
CreateQueryDesc(PlannedStmt *plannedstmt,
				const char *sourceText,
				Snapshot snapshot,
				Snapshot crosscheck_snapshot,
				DestReceiver *dest,
				ParamListInfo params,
				QueryEnvironment *queryEnv,
				int instrument_options)
{
	QueryDesc  *qd = (QueryDesc *) palloc(sizeof(QueryDesc));

	qd->operation = plannedstmt->commandType;	/* operation */
	qd->plannedstmt = plannedstmt;	/* plan */
	qd->sourceText = sourceText;	/* query text */
	qd->snapshot = RegisterSnapshot(snapshot);	/* snapshot */
	/* RI check snapshot */
	qd->crosscheck_snapshot = RegisterSnapshot(crosscheck_snapshot);
	qd->dest = dest;			/* output dest */
	qd->params = params;		/* parameter values passed into query */
	qd->queryEnv = queryEnv;
	qd->instrument_options = instrument_options;	/* instrumentation wanted? */

	/* null these fields until set by ExecutorStart */
	qd->tupDesc = NULL;
	qd->estate = NULL;
	qd->planstate = NULL;
	qd->totaltime = NULL;

	qd->extended_query = false; /* default value */
	qd->parallel_retrieve_cursor = false;
	qd->portal_name = NULL;

	qd->ddesc = NULL;

	/* not yet executed */
	qd->already_executed = false;

<<<<<<< HEAD
	qd->extended_query = false; /* default value */
	qd->parallel_retrieve_cursor = false;
	qd->portal_name = NULL;
=======
	if (Gp_role != GP_ROLE_EXECUTE)
		increment_command_count();
>>>>>>> 7df2d57e

	return qd;
}

/*
 * FreeQueryDesc
 */
void
FreeQueryDesc(QueryDesc *qdesc)
{
	/* Can't be a live query */
	Assert(qdesc->estate == NULL);

	/* forget our snapshots */
	UnregisterSnapshot(qdesc->snapshot);
	UnregisterSnapshot(qdesc->crosscheck_snapshot);

	/* Only the QueryDesc itself need be freed */
	pfree(qdesc);
}


/*
 * ProcessQuery
 *		Execute a single plannable query within a PORTAL_MULTI_QUERY,
 *		PORTAL_ONE_RETURNING, or PORTAL_ONE_MOD_WITH portal
 *
 *	portal: the portal
 *	plan: the plan tree for the query
 *	sourceText: the source text of the query
 *	params: any parameters needed
 *	dest: where to send results
 *	completionTag: points to a buffer of size COMPLETION_TAG_BUFSIZE
 *		in which to store a command completion status string.
 *
 * completionTag may be NULL if caller doesn't want a status string.
 *
 * Must be called in a memory context that will be reset or deleted on
 * error; otherwise the executor's memory usage will be leaked.
 */
static void
ProcessQuery(Portal portal,
			 PlannedStmt *stmt,
			 const char *sourceText,
			 ParamListInfo params,
			 QueryEnvironment *queryEnv,
			 DestReceiver *dest,
			 char *completionTag)
{
	QueryDesc  *queryDesc;
	int eflag = 0;

	/* auto-stats related */
	Oid	relationOid = InvalidOid; 	/* relation that is modified */
	AutoStatsCmdType cmdType = AUTOSTATS_CMDTYPE_SENTINEL; 	/* command type */

	/*
	 * Create the QueryDesc object
	 */
	Assert(portal);

	if (portal->sourceTag == T_SelectStmt && gp_select_invisible)
		queryDesc = CreateQueryDesc(stmt, portal->sourceText,
									SnapshotAny, InvalidSnapshot,
									dest, params, queryEnv,
									GP_INSTRUMENT_OPTS);
	else
		queryDesc = CreateQueryDesc(stmt, portal->sourceText,
									GetActiveSnapshot(), InvalidSnapshot,
									dest, params, queryEnv,
									GP_INSTRUMENT_OPTS);
	queryDesc->ddesc = portal->ddesc;

	if (PortalIsParallelRetrieve())
		queryDesc->parallel_retrieve_cursor = true;

	/* GPDB hook for collecting query info */
	if (query_info_collect_hook)
		(*query_info_collect_hook)(METRICS_QUERY_SUBMIT, queryDesc);

	queryDesc->plannedstmt->query_mem = ResourceManagerGetQueryMemoryLimit(queryDesc->plannedstmt);

	if (Gp_role == GP_ROLE_DISPATCH)
	{
		/*
		 * If resource scheduling is enabled and we are locking non SELECT
		 * queries, or this is a SELECT INTO then lock the portal here.  Skip
		 * if this query is added by the rewriter or we are superuser.
		 */
		if (IsResQueueEnabled() && !superuser() && !IsResQueueLockedForPortal(portal))
		{
			if ((!ResourceSelectOnly || portal->sourceTag == T_SelectStmt) &&
				stmt->canSetTag)
			{
				ResLockPortal(portal, queryDesc);
			}
			else
			{
				/* we will not track this query, so reset the query_mem*/
				queryDesc->plannedstmt->query_mem = 0;
			}
		}
	}

	portal->status = PORTAL_ACTIVE;

	/*
	 * Call ExecutorStart to prepare the plan for execution
	 */
	if (Gp_role == GP_ROLE_EXECUTE &&
		queryDesc->plannedstmt &&
		queryDesc->plannedstmt->intoClause != NULL)
		eflag = GetIntoRelEFlags(queryDesc->plannedstmt->intoClause);

	ExecutorStart(queryDesc, eflag);

	/*
	 * Run the plan to completion.
	 */
	ExecutorRun(queryDesc, ForwardScanDirection, 0L, true);

	autostats_get_cmdtype(queryDesc, &cmdType, &relationOid);

	/*
	 * Now, we close down all the scans and free allocated resources.
	 */
	ExecutorFinish(queryDesc);
	ExecutorEnd(queryDesc);

	/*
	 * Build command completion status string, if caller wants one.
	 */
	if (completionTag)
	{
		Oid			lastOid;

		switch (stmt->commandType)
		{
			case CMD_SELECT:
				snprintf(completionTag, COMPLETION_TAG_BUFSIZE,
						 "SELECT " UINT64_FORMAT,
						 queryDesc->es_processed);
				break;
			case CMD_INSERT:
				/* lastoid doesn't exist anymore */
				lastOid = InvalidOid;
				snprintf(completionTag, COMPLETION_TAG_BUFSIZE,
						 "INSERT %u " UINT64_FORMAT,
						 lastOid, queryDesc->es_processed);
				break;
			case CMD_UPDATE:
				snprintf(completionTag, COMPLETION_TAG_BUFSIZE,
						 "UPDATE " UINT64_FORMAT,
						 queryDesc->es_processed);
				break;
			case CMD_DELETE:
				snprintf(completionTag, COMPLETION_TAG_BUFSIZE,
						 "DELETE " UINT64_FORMAT,
						 queryDesc->es_processed);
				break;
			default:
				strcpy(completionTag, "???");
				break;
		}
	}

	if (Gp_role == GP_ROLE_DISPATCH)
	{
		/* MPP-4082. Issue automatic ANALYZE if conditions are satisfied. */
		bool inFunction = false;
		auto_stats(cmdType, relationOid, queryDesc->es_processed, inFunction);
	}

	FreeQueryDesc(queryDesc);

	if (gp_enable_resqueue_priority 
			&& Gp_role == GP_ROLE_DISPATCH 
			&& gp_session_id > -1)
	{
		BackoffBackendEntryExit();
	}
}

/*
 * ChoosePortalStrategy
 *		Select portal execution strategy given the intended statement list.
 *
 * The list elements can be Querys or PlannedStmts.
 * That's more general than portals need, but plancache.c uses this too.
 *
 * The list elements can be Querys, PlannedStmts, or utility statements.
 *
 * See the comments in portal.h.
 */
PortalStrategy
ChoosePortalStrategy(List *stmts)
{
	int			nSetTag;
	ListCell   *lc;

	/*
	 * PORTAL_ONE_SELECT and PORTAL_UTIL_SELECT need only consider the
	 * single-statement case, since there are no rewrite rules that can add
	 * auxiliary queries to a SELECT or a utility command. PORTAL_ONE_MOD_WITH
	 * likewise allows only one top-level statement.
	 */
	/* Note For CreateTableAs, we still use PORTAL_MULTI_QUERY (not like PG)
	 * since QE needs to use DestRemote to deliver completionTag to QD and
	 * use DestIntoRel to insert tuples into the table(s).
	 */
	if (list_length(stmts) == 1)
	{
		Node	   *stmt = (Node *) linitial(stmts);

		if (IsA(stmt, Query))
		{
			Query	   *query = (Query *) stmt;

			if (query->canSetTag)
			{
				if (query->commandType == CMD_SELECT &&
					query->parentStmtType == PARENTSTMTTYPE_NONE)
				{
					if (query->hasModifyingCTE)
						return PORTAL_ONE_MOD_WITH;
					else
						return PORTAL_ONE_SELECT;
				}
				if (query->commandType == CMD_UTILITY)
				{
					if (UtilityReturnsTuples(query->utilityStmt))
						return PORTAL_UTIL_SELECT;
					/* it can't be ONE_RETURNING, so give up */
					return PORTAL_MULTI_QUERY;
				}
			}
		}
		else if (IsA(stmt, PlannedStmt))
		{
			PlannedStmt *pstmt = (PlannedStmt *) stmt;

			if (pstmt->canSetTag)
			{
				if (pstmt->commandType == CMD_SELECT &&
					pstmt->intoClause == NULL &&
					pstmt->copyIntoClause == NULL &&
					pstmt->refreshClause == NULL)
				{
					if (pstmt->hasModifyingCTE)
						return PORTAL_ONE_MOD_WITH;
					else
						return PORTAL_ONE_SELECT;
				}
				if (pstmt->commandType == CMD_UTILITY)
				{
					if (UtilityReturnsTuples(pstmt->utilityStmt))
						return PORTAL_UTIL_SELECT;
					/* it can't be ONE_RETURNING, so give up */
					return PORTAL_MULTI_QUERY;
				}
			}
		}
		else
			elog(ERROR, "unrecognized node type: %d", (int) nodeTag(stmt));
	}

	/*
	 * PORTAL_ONE_RETURNING has to allow auxiliary queries added by rewrite.
	 * Choose PORTAL_ONE_RETURNING if there is exactly one canSetTag query and
	 * it has a RETURNING list.
	 */
	nSetTag = 0;
	foreach(lc, stmts)
	{
		Node	   *stmt = (Node *) lfirst(lc);

		if (IsA(stmt, Query))
		{
			Query	   *query = (Query *) stmt;

			if (query->canSetTag)
			{
				if (++nSetTag > 1)
					return PORTAL_MULTI_QUERY;	/* no need to look further */
				if (query->commandType == CMD_UTILITY ||
					query->returningList == NIL)
					return PORTAL_MULTI_QUERY;	/* no need to look further */
			}
		}
		else if (IsA(stmt, PlannedStmt))
		{
			PlannedStmt *pstmt = (PlannedStmt *) stmt;

			if (pstmt->canSetTag)
			{
				if (++nSetTag > 1)
					return PORTAL_MULTI_QUERY;	/* no need to look further */
				if (pstmt->commandType == CMD_UTILITY ||
					!pstmt->hasReturning)
					return PORTAL_MULTI_QUERY;	/* no need to look further */
			}
		}
		else
			elog(ERROR, "unrecognized node type: %d", (int) nodeTag(stmt));
	}

	/* In QE nodes, execute everything as PORTAL_MULTIQUERY. */
	if (nSetTag == 1 && Gp_role != GP_ROLE_EXECUTE)
		return PORTAL_ONE_RETURNING;

	/* Else, it's the general case... */
	return PORTAL_MULTI_QUERY;
}

/*
 * FetchPortalTargetList
 *		Given a portal that returns tuples, extract the query targetlist.
 *		Returns NIL if the portal doesn't have a determinable targetlist.
 *
 * Note: do not modify the result.
 */
List *
FetchPortalTargetList(Portal portal)
{
	/* no point in looking if we determined it doesn't return tuples */
	if (portal->strategy == PORTAL_MULTI_QUERY)
		return NIL;
	/* get the primary statement and find out what it returns */
	return FetchStatementTargetList((Node *) PortalGetPrimaryStmt(portal));
}

/*
 * FetchStatementTargetList
 *		Given a statement that returns tuples, extract the query targetlist.
 *		Returns NIL if the statement doesn't have a determinable targetlist.
 *
 * This can be applied to a Query or a PlannedStmt.
 * That's more general than portals need, but plancache.c uses this too.
 *
 * Note: do not modify the result.
 *
 * XXX be careful to keep this in sync with UtilityReturnsTuples.
 */
List *
FetchStatementTargetList(Node *stmt)
{
	if (stmt == NULL)
		return NIL;
	if (IsA(stmt, Query))
	{
		Query	   *query = (Query *) stmt;

		if (query->commandType == CMD_UTILITY)
		{
			/* transfer attention to utility statement */
			stmt = query->utilityStmt;
		}
		else
		{
			if (query->commandType == CMD_SELECT &&
				query->parentStmtType == PARENTSTMTTYPE_NONE)
				return query->targetList;
			if (query->returningList)
				return query->returningList;
			return NIL;
		}
	}
	if (IsA(stmt, PlannedStmt))
	{
		PlannedStmt *pstmt = (PlannedStmt *) stmt;

		if (pstmt->commandType == CMD_UTILITY)
		{
			/* transfer attention to utility statement */
			stmt = pstmt->utilityStmt;
		}
		else
		{
			if (pstmt->commandType == CMD_SELECT &&
				pstmt->intoClause == NULL &&
				pstmt->copyIntoClause == NULL &&
				pstmt->refreshClause == NULL)
				return pstmt->planTree->targetlist;
			if (pstmt->hasReturning)
				return pstmt->planTree->targetlist;
			return NIL;
		}
	}
	if (IsA(stmt, FetchStmt))
	{
		FetchStmt  *fstmt = (FetchStmt *) stmt;
		Portal		subportal;

		Assert(!fstmt->ismove);
		subportal = GetPortalByName(fstmt->portalname);
		Assert(PortalIsValid(subportal));
		return FetchPortalTargetList(subportal);
	}
	if (IsA(stmt, ExecuteStmt))
	{
		ExecuteStmt *estmt = (ExecuteStmt *) stmt;
		PreparedStatement *entry;

		entry = FetchPreparedStatement(estmt->name, true);
		return FetchPreparedStatementTargetList(entry);
	}
	return NIL;
}

/*
 * PortalStart
 *		Prepare a portal for execution.
 *
 * Caller must already have created the portal, done PortalDefineQuery(),
 * and adjusted portal options if needed.
 *
 * If parameters are needed by the query, they must be passed in "params"
 * (caller is responsible for giving them appropriate lifetime).
 *
 * The caller can also provide an initial set of "eflags" to be passed to
 * ExecutorStart (but note these can be modified internally, and they are
 * currently only honored for PORTAL_ONE_SELECT portals).  Most callers
 * should simply pass zero.
 *
 * The caller can optionally pass a snapshot to be used; pass InvalidSnapshot
 * for the normal behavior of setting a new snapshot.  This parameter is
 * presently ignored for non-PORTAL_ONE_SELECT portals (it's only intended
 * to be used for cursors).
 *
 * On return, portal is ready to accept PortalRun() calls, and the result
 * tupdesc (if any) is known.
 */
void
PortalStart(Portal portal, ParamListInfo params,
			int eflags, Snapshot snapshot,
			QueryDispatchDesc *ddesc)
{
	Portal		saveActivePortal;
	ResourceOwner saveResourceOwner;
	MemoryContext savePortalContext;
	MemoryContext oldContext = CurrentMemoryContext;
	QueryDesc  *queryDesc;
	int			myeflags;

	AssertArg(PortalIsValid(portal));
	AssertState(portal->status == PORTAL_DEFINED);

	portal->hasResQueueLock = false;
    
	portal->ddesc = ddesc;

	/*
	 * Set up global portal context pointers.  (Should we set QueryContext?)
	 */
	saveActivePortal = ActivePortal;
	saveResourceOwner = CurrentResourceOwner;
	savePortalContext = PortalContext;
	PG_TRY();
	{
		ActivePortal = portal;
		if (portal->resowner)
			CurrentResourceOwner = portal->resowner;
		PortalContext = portal->portalContext;

		oldContext = MemoryContextSwitchTo(PortalContext);

		/* Must remember portal param list, if any */
		portal->portalParams = params;

		/*
		 * Determine the portal execution strategy
		 */
		portal->strategy = ChoosePortalStrategy(portal->stmts);

		/* Initialize the backoff entry for this backend */
		PortalBackoffEntryInit(portal);

		/*
		 * Fire her up according to the strategy
		 */
		switch (portal->strategy)
		{
			case PORTAL_ONE_SELECT:

				/* Must set snapshot before starting executor. */
				if (snapshot)
					PushActiveSnapshot(snapshot);
				else
					PushActiveSnapshot(GetTransactionSnapshot());

				/*
				 * Create QueryDesc in portal's context; for the moment, set
				 * the destination to DestNone.
				 */
				queryDesc = CreateQueryDesc(linitial_node(PlannedStmt, portal->stmts),
											portal->sourceText,
											(gp_select_invisible ? SnapshotAny : GetActiveSnapshot()),
											InvalidSnapshot,
											None_Receiver,
											params,
											portal->queryEnv,
											GP_INSTRUMENT_OPTS);
				queryDesc->ddesc = ddesc;
				
				/* GPDB hook for collecting query info */
				if (query_info_collect_hook)
					(*query_info_collect_hook)(METRICS_QUERY_SUBMIT, queryDesc);

				/* 
				 * let queryDesc know that it is running a query in stages
				 * (cursor or bind/execute path ) so that it could do the right
				 * cleanup in ExecutorEnd.
				 */
				if (portal->is_extended_query)
				{
					queryDesc->extended_query = true;
					queryDesc->portal_name = (portal->name ? pstrdup(portal->name) : (char *) NULL);
				}

				if (PortalIsParallelRetrieve())
				{
					if (queryDesc->ddesc == NULL)
						queryDesc->ddesc = makeNode(QueryDispatchDesc);
					queryDesc->parallel_retrieve_cursor = true;
					queryDesc->ddesc->parallelCursorName = queryDesc->portal_name;
				}

				queryDesc->plannedstmt->query_mem = ResourceManagerGetQueryMemoryLimit(queryDesc->plannedstmt);

				if (Gp_role == GP_ROLE_DISPATCH)
				{
					/*
					 * If resource scheduling is enabled, lock the portal here.
					 * Skip this if we are superuser!
					 */
					if (IsResQueueEnabled() && !superuser())
					{
						/*
						 * MPP-16369 - If we are in SPI context, only acquire
						 * resource queue lock if the outer portal hasn't
						 * acquired it already. This code is analogous
						 * to the code in _SPI_pquery. For cases where there is a
						 * cursor inside PL/pgSQL, we don't go via _SPI_pquery,
						 * but execute PortalStart directly. Hence the following
						 * check is needed to prevent self-deadlocks as described
						 * in MPP-16369.
						 * If not in SPI context, acquire resource queue lock with
						 * no additional checks.
						 */
						if (!SPI_context() || !saveActivePortal || !IsResQueueLockedForPortal(saveActivePortal))
							ResLockPortal(portal, queryDesc);
					}
				}

				portal->status = PORTAL_ACTIVE;

				/*
				 * If it's a scrollable cursor, executor needs to support
				 * REWIND and backwards scan, as well as whatever the caller
				 * might've asked for.
				 */
				if (portal->cursorOptions & CURSOR_OPT_SCROLL)
					myeflags = eflags | EXEC_FLAG_REWIND | EXEC_FLAG_BACKWARD;
				else
					myeflags = eflags;

				/*
				 * Call ExecutorStart to prepare the plan for execution
				 */
				ExecutorStart(queryDesc, myeflags);

				/*
				 * This tells PortalCleanup to shut down the executor
				 */
				portal->queryDesc = queryDesc;

				/*
				 * Remember tuple descriptor (computed by ExecutorStart)
				 */
				portal->tupDesc = queryDesc->tupDesc;

				/*
				 * Reset cursor position data to "start of query"
				 */
				portal->atStart = true;
				portal->atEnd = false;	/* allow fetches */
				portal->portalPos = 0;

				PopActiveSnapshot();
				break;

			case PORTAL_ONE_RETURNING:
			case PORTAL_ONE_MOD_WITH:

				/*
				 * We don't start the executor until we are told to run the
				 * portal.  We do need to set up the result tupdesc.
				 */
				{
					PlannedStmt *pstmt;

					pstmt = PortalGetPrimaryStmt(portal);
					portal->tupDesc =
						ExecCleanTypeFromTL(pstmt->planTree->targetlist);
				}

				/*
				 * Reset cursor position data to "start of query"
				 */
				portal->atStart = true;
				portal->atEnd = false;	/* allow fetches */
				portal->portalPos = 0;
				break;

			case PORTAL_UTIL_SELECT:

				/*
				 * We don't set snapshot here, because PortalRunUtility will
				 * take care of it if needed.
				 */
				{
					PlannedStmt *pstmt = PortalGetPrimaryStmt(portal);

					Assert(pstmt->commandType == CMD_UTILITY);
					portal->tupDesc = UtilityTupleDescriptor(pstmt->utilityStmt);
				}

				/*
				 * Reset cursor position data to "start of query"
				 */
				portal->atStart = true;
				portal->atEnd = false;	/* allow fetches */
				portal->portalPos = 0;
				break;

			case PORTAL_MULTI_QUERY:
				/* Need do nothing now */
				portal->tupDesc = NULL;
				break;
		}
	}
	PG_CATCH();
	{
		/* Uncaught error while executing portal: mark it dead */
		MarkPortalFailed(portal);

		/* GPDB: cleanup dispatch and teardown interconnect */
		if (portal->queryDesc)
			mppExecutorCleanup(portal->queryDesc);

		/* Restore global vars and propagate error */
		ActivePortal = saveActivePortal;
		CurrentResourceOwner = saveResourceOwner;
		PortalContext = savePortalContext;

		PG_RE_THROW();
	}
	PG_END_TRY();

	MemoryContextSwitchTo(oldContext);

	ActivePortal = saveActivePortal;
	CurrentResourceOwner = saveResourceOwner;
	PortalContext = savePortalContext;

	portal->status = PORTAL_READY;
}

/*
 * PortalSetResultFormat
 *		Select the format codes for a portal's output.
 *
 * This must be run after PortalStart for a portal that will be read by
 * a DestRemote or DestRemoteExecute destination.  It is not presently needed
 * for other destination types.
 *
 * formats[] is the client format request, as per Bind message conventions.
 */
void
PortalSetResultFormat(Portal portal, int nFormats, int16 *formats)
{
	int			natts;
	int			i;

	/* Do nothing if portal won't return tuples */
	if (portal->tupDesc == NULL)
		return;
	natts = portal->tupDesc->natts;
	portal->formats = (int16 *)
		MemoryContextAlloc(portal->portalContext,
						   natts * sizeof(int16));
	if (nFormats > 1)
	{
		/* format specified for each column */
		if (nFormats != natts)
			ereport(ERROR,
					(errcode(ERRCODE_PROTOCOL_VIOLATION),
					 errmsg("bind message has %d result formats but query has %d columns",
							nFormats, natts)));
		memcpy(portal->formats, formats, natts * sizeof(int16));
	}
	else if (nFormats > 0)
	{
		/* single format specified, use for all columns */
		int16		format1 = formats[0];

		for (i = 0; i < natts; i++)
			portal->formats[i] = format1;
	}
	else
	{
		/* use default format for all columns */
		for (i = 0; i < natts; i++)
			portal->formats[i] = 0;
	}
}

/*
 * PortalRun
 *		Run a portal's query or queries.
 *
 * count <= 0 is interpreted as a no-op: the destination gets started up
 * and shut down, but nothing else happens.  Also, count == FETCH_ALL is
 * interpreted as "all rows".  (cf FetchStmt.howMany)
 * Note that count is ignored in multi-query
 *
 * isTopLevel: true if query is being executed at backend "top level"
 * (that is, directly from a client command message)
 *
 * dest: where to send output of primary (canSetTag) query
 *
 * altdest: where to send output of non-primary queries
 *
 * completionTag: points to a buffer of size COMPLETION_TAG_BUFSIZE
 *		in which to store a command completion status string.
 *		May be NULL if caller doesn't want a status string.
 *
 * Returns true if the portal's execution is complete, false if it was
 * suspended due to exhaustion of the count parameter.
 */
bool
PortalRun(Portal portal, int64 count, bool isTopLevel, bool run_once,
		  DestReceiver *dest, DestReceiver *altdest,
		  char *completionTag)
{
	bool		result = false;
	uint64		nprocessed;
	ResourceOwner saveTopTransactionResourceOwner;
	MemoryContext saveTopTransactionContext;
	Portal		saveActivePortal;
	ResourceOwner saveResourceOwner;
	MemoryContext savePortalContext;
	MemoryContext saveMemoryContext;

	AssertArg(PortalIsValid(portal));

	TRACE_POSTGRESQL_QUERY_EXECUTE_START();

	/* Initialize completion tag to empty string */
	if (completionTag)
		completionTag[0] = '\0';

	if (log_executor_stats && portal->strategy != PORTAL_MULTI_QUERY)
	{
		elog(DEBUG3, "PortalRun");
		/* PORTAL_MULTI_QUERY logs its own stats per query */
		ResetUsage();
	}

	/*
	 * Check for improper portal use, and mark portal active.
	 */
	MarkPortalActive(portal);

	/* Set run_once flag.  Shouldn't be clear if previously set. */
	Assert(!portal->run_once || run_once);
	portal->run_once = run_once;

	/*
	 * Set up global portal context pointers.
	 *
	 * We have to play a special game here to support utility commands like
	 * VACUUM and CLUSTER, which internally start and commit transactions.
	 * When we are called to execute such a command, CurrentResourceOwner will
	 * be pointing to the TopTransactionResourceOwner --- which will be
	 * destroyed and replaced in the course of the internal commit and
	 * restart.  So we need to be prepared to restore it as pointing to the
	 * exit-time TopTransactionResourceOwner.  (Ain't that ugly?  This idea of
	 * internally starting whole new transactions is not good.)
	 * CurrentMemoryContext has a similar problem, but the other pointers we
	 * save here will be NULL or pointing to longer-lived objects.
	 */
	saveTopTransactionResourceOwner = TopTransactionResourceOwner;
	saveTopTransactionContext = TopTransactionContext;
	saveActivePortal = ActivePortal;
	saveResourceOwner = CurrentResourceOwner;
	savePortalContext = PortalContext;
	saveMemoryContext = CurrentMemoryContext;
	PG_TRY();
	{
		ActivePortal = portal;
		if (portal->resowner)
			CurrentResourceOwner = portal->resowner;
		PortalContext = portal->portalContext;

		MemoryContextSwitchTo(PortalContext);

		switch (portal->strategy)
		{
			case PORTAL_ONE_SELECT:
			case PORTAL_ONE_RETURNING:
			case PORTAL_ONE_MOD_WITH:
			case PORTAL_UTIL_SELECT:

				/*
				 * If we have not yet run the command, do so, storing its
				 * results in the portal's tuplestore.  But we don't do that
				 * for the PORTAL_ONE_SELECT case.
				 */
				if (portal->strategy != PORTAL_ONE_SELECT && !portal->holdStore)
					FillPortalStore(portal, isTopLevel);

				/*
				 * Now fetch desired portion of results.
				 */
				nprocessed = PortalRunSelect(portal, true, count, dest);

				/*
				 * If the portal result contains a command tag and the caller
				 * gave us a pointer to store it, copy it. Patch the "SELECT"
				 * tag to also provide the rowcount.
				 */
				if (completionTag && portal->commandTag)
				{
					if (strcmp(portal->commandTag, "SELECT") == 0)
						snprintf(completionTag, COMPLETION_TAG_BUFSIZE,
								 "SELECT " UINT64_FORMAT, nprocessed);
					else
						strcpy(completionTag, portal->commandTag);
				}

				/* Mark portal not active */
				portal->status = PORTAL_READY;

				/*
				 * Since it's a forward fetch, say DONE iff atEnd is now true.
				 */
				result = portal->atEnd;
				break;

			case PORTAL_MULTI_QUERY:
				PortalRunMulti(portal, isTopLevel, false,
							   dest, altdest, completionTag);

				/* Prevent portal's commands from being re-executed */
				MarkPortalDone(portal);

				/* Always complete at end of RunMulti */
				result = true;
				break;

			default:
				elog(ERROR, "unrecognized portal strategy: %d",
					 (int) portal->strategy);
				break;
		}
	}
	PG_CATCH();
	{
		/* Uncaught error while executing portal: mark it dead */
		MarkPortalFailed(portal);

		/* GPDB: cleanup dispatch and teardown interconnect */
		if (portal->queryDesc)
			mppExecutorCleanup(portal->queryDesc);

		/* Restore global vars and propagate error */
		if (saveMemoryContext == saveTopTransactionContext)
			MemoryContextSwitchTo(TopTransactionContext);
		else
			MemoryContextSwitchTo(saveMemoryContext);
		ActivePortal = saveActivePortal;
		if (saveResourceOwner == saveTopTransactionResourceOwner)
			CurrentResourceOwner = TopTransactionResourceOwner;
		else
			CurrentResourceOwner = saveResourceOwner;
		PortalContext = savePortalContext;

		PG_RE_THROW();
	}
	PG_END_TRY();

	if (saveMemoryContext == saveTopTransactionContext)
		MemoryContextSwitchTo(TopTransactionContext);
	else
		MemoryContextSwitchTo(saveMemoryContext);
	ActivePortal = saveActivePortal;
	if (saveResourceOwner == saveTopTransactionResourceOwner)
		CurrentResourceOwner = TopTransactionResourceOwner;
	else
		CurrentResourceOwner = saveResourceOwner;
	PortalContext = savePortalContext;

	if (log_executor_stats && portal->strategy != PORTAL_MULTI_QUERY)
		ShowUsage("EXECUTOR STATISTICS");

	TRACE_POSTGRESQL_QUERY_EXECUTE_DONE();

	return result;
}

/*
 * PortalRunSelect
 *		Execute a portal's query in PORTAL_ONE_SELECT mode, and also
 *		when fetching from a completed holdStore in PORTAL_ONE_RETURNING,
 *		PORTAL_ONE_MOD_WITH, and PORTAL_UTIL_SELECT cases.
 *
 * This handles simple N-rows-forward-or-backward cases.  For more complex
 * nonsequential access to a portal, see PortalRunFetch.
 *
 * count <= 0 is interpreted as a no-op: the destination gets started up
 * and shut down, but nothing else happens.  Also, count == FETCH_ALL is
 * interpreted as "all rows".  (cf FetchStmt.howMany)
 *
 * Caller must already have validated the Portal and done appropriate
 * setup (cf. PortalRun).
 *
 * Returns number of rows processed (suitable for use in result tag)
 */
static uint64
PortalRunSelect(Portal portal,
				bool forward,
				int64 count,
				DestReceiver *dest)
{
	QueryDesc  *queryDesc;
	ScanDirection direction;
	uint64		nprocessed;

	/*
	 * NB: queryDesc will be NULL if we are fetching from a held cursor or a
	 * completed utility query; can't use it in that path.
	 */
	queryDesc = portal->queryDesc;

	/* Caller messed up if we have neither a ready query nor held data. */
	Assert(queryDesc || portal->holdStore);

	/*
	 * Force the queryDesc destination to the right thing.  This supports
	 * MOVE, for example, which will pass in dest = DestNone.  This is okay to
	 * change as long as we do it on every fetch.  (The Executor must not
	 * assume that dest never changes.)
	 */
	if (queryDesc)
		queryDesc->dest = dest;

	/*
	 * Determine which direction to go in, and check to see if we're already
	 * at the end of the available tuples in that direction.  If so, set the
	 * direction to NoMovement to avoid trying to fetch any tuples.  (This
	 * check exists because not all plan node types are robust about being
	 * called again if they've already returned NULL once.)  Then call the
	 * executor (we must not skip this, because the destination needs to see a
	 * setup and shutdown even if no tuples are available).  Finally, update
	 * the portal position state depending on the number of tuples that were
	 * retrieved.
	 */
	if (forward)
	{
		if (portal->atEnd || count <= 0)
		{
			direction = NoMovementScanDirection;
			count = 0;			/* don't pass negative count to executor */
		}
		else
			direction = ForwardScanDirection;

		/* In the executor, zero count processes all rows */
		if (count == FETCH_ALL)
			count = 0;

		if (portal->holdStore)
			nprocessed = RunFromStore(portal, direction, (uint64) count, dest);
		else
		{
			PushActiveSnapshot(queryDesc->snapshot);
			ExecutorRun(queryDesc, direction, (uint64) count,
						portal->run_once);
			nprocessed = queryDesc->estate->es_processed;
			PopActiveSnapshot();
		}

		if (!ScanDirectionIsNoMovement(direction))
		{
			if (nprocessed > 0)
				portal->atStart = false;	/* OK to go backward now */
			if (count == 0 || nprocessed < (uint64) count)
				portal->atEnd = true;	/* we retrieved 'em all */
			portal->portalPos += nprocessed;
		}
	}
	else
	{
		if (portal->cursorOptions & CURSOR_OPT_NO_SCROLL)
			ereport(ERROR,
					(errcode(ERRCODE_OBJECT_NOT_IN_PREREQUISITE_STATE),
					 errmsg("cursor can only scan forward"),
					 errhint("Declare it with SCROLL option to enable backward scan.")));

		if (portal->atStart || count <= 0)
		{
			direction = NoMovementScanDirection;
			count = 0;			/* don't pass negative count to executor */
		}
		else
			direction = BackwardScanDirection;

		/* In the executor, zero count processes all rows */
		if (count == FETCH_ALL)
			count = 0;

		if (portal->holdStore)
			nprocessed = RunFromStore(portal, direction, (uint64) count, dest);
		else
		{
			PushActiveSnapshot(queryDesc->snapshot);
			ExecutorRun(queryDesc, direction, (uint64) count,
						portal->run_once);
			nprocessed = queryDesc->estate->es_processed;
			PopActiveSnapshot();
		}

		if (!ScanDirectionIsNoMovement(direction))
		{
			if (nprocessed > 0 && portal->atEnd)
			{
				portal->atEnd = false;	/* OK to go forward now */
				portal->portalPos++;	/* adjust for endpoint case */
			}
			if (count == 0 || nprocessed < (uint64) count)
			{
				portal->atStart = true; /* we retrieved 'em all */
				portal->portalPos = 0;
			}
			else
			{
				portal->portalPos -= nprocessed;
			}
		}
	}

	return nprocessed;
}

/*
 * FillPortalStore
 *		Run the query and load result tuples into the portal's tuple store.
 *
 * This is used for PORTAL_ONE_RETURNING, PORTAL_ONE_MOD_WITH, and
 * PORTAL_UTIL_SELECT cases only.
 */
static void
FillPortalStore(Portal portal, bool isTopLevel)
{
	DestReceiver *treceiver;
	char		completionTag[COMPLETION_TAG_BUFSIZE];

	PortalCreateHoldStore(portal);
	treceiver = CreateDestReceiver(DestTuplestore);
	SetTuplestoreDestReceiverParams(treceiver,
									portal->holdStore,
									portal->holdContext,
									false);

	completionTag[0] = '\0';

	switch (portal->strategy)
	{
		case PORTAL_ONE_RETURNING:
		case PORTAL_ONE_MOD_WITH:

			/*
			 * Run the portal to completion just as for the default
			 * MULTI_QUERY case, but send the primary query's output to the
			 * tuplestore.  Auxiliary query outputs are discarded.  Set the
			 * portal's holdSnapshot to the snapshot used (or a copy of it).
			 */
			PortalRunMulti(portal, isTopLevel, true,
						   treceiver, None_Receiver, completionTag);
			break;

		case PORTAL_UTIL_SELECT:
			PortalRunUtility(portal, linitial_node(PlannedStmt, portal->stmts),
							 isTopLevel, true, treceiver, completionTag);
			break;

		default:
			elog(ERROR, "unsupported portal strategy: %d",
				 (int) portal->strategy);
			break;
	}

	/* Override default completion tag with actual command result */
	if (completionTag[0] != '\0')
		portal->commandTag = pstrdup(completionTag);

	treceiver->rDestroy(treceiver);
}

/*
 * RunFromStore
 *		Fetch tuples from the portal's tuple store.
 *
 * Calling conventions are similar to ExecutorRun, except that we
 * do not depend on having a queryDesc or estate.  Therefore we return the
 * number of tuples processed as the result, not in estate->es_processed.
 *
 * One difference from ExecutorRun is that the destination receiver functions
 * are run in the caller's memory context (since we have no estate).  Watch
 * out for memory leaks.
 */
static uint64
RunFromStore(Portal portal, ScanDirection direction, uint64 count,
			 DestReceiver *dest)
{
	uint64		current_tuple_count = 0;
	TupleTableSlot *slot;

	slot = MakeSingleTupleTableSlot(portal->tupDesc, &TTSOpsMinimalTuple);

	dest->rStartup(dest, CMD_SELECT, portal->tupDesc);

	if (ScanDirectionIsNoMovement(direction))
	{
		/* do nothing except start/stop the destination */
	}
	else
	{
		bool		forward = ScanDirectionIsForward(direction);

		for (;;)
		{
			MemoryContext oldcontext;
			bool		ok;

			oldcontext = MemoryContextSwitchTo(portal->holdContext);

			ok = tuplestore_gettupleslot(portal->holdStore, forward, false,
										 slot);

			MemoryContextSwitchTo(oldcontext);

			if (!ok)
				break;

			/*
			 * If we are not able to send the tuple, we assume the destination
			 * has closed and no more tuples can be sent. If that's the case,
			 * end the loop.
			 */
			if (!dest->receiveSlot(slot, dest))
				break;

			ExecClearTuple(slot);

			/*
			 * check our tuple count.. if we've processed the proper number
			 * then quit, else loop again and process more tuples. Zero count
			 * means no limit.
			 */
			current_tuple_count++;
			if (count && count == current_tuple_count)
				break;
		}
	}

	dest->rShutdown(dest);

	ExecDropSingleTupleTableSlot(slot);

	return current_tuple_count;
}

/*
 * PortalRunUtility
 *		Execute a utility statement inside a portal.
 */
static void
PortalRunUtility(Portal portal, PlannedStmt *pstmt,
				 bool isTopLevel, bool setHoldSnapshot,
				 DestReceiver *dest, char *completionTag)
{
	Node	   *utilityStmt = pstmt->utilityStmt;
	Snapshot	snapshot;

	/*
	 * Set snapshot if utility stmt needs one.  Most reliable way to do this
	 * seems to be to enumerate those that do not need one; this is a short
	 * list.  Transaction control, LOCK, and SET must *not* set a snapshot
	 * since they need to be executable at the start of a transaction-snapshot
	 * mode transaction without freezing a snapshot.  By extension we allow
	 * SHOW not to set a snapshot.  The other stmts listed are just efficiency
	 * hacks.  Beware of listing anything that can modify the database --- if,
	 * say, it has to update an index with expressions that invoke
	 * user-defined functions, then it had better have a snapshot.
	 */
	if (!(IsA(utilityStmt, TransactionStmt) ||
		  IsA(utilityStmt, LockStmt) ||
		  IsA(utilityStmt, VariableSetStmt) ||
		  IsA(utilityStmt, VariableShowStmt) ||
		  IsA(utilityStmt, ConstraintsSetStmt) ||
	/* efficiency hacks from here down */
		  IsA(utilityStmt, FetchStmt) ||
		  IsA(utilityStmt, ListenStmt) ||
		  IsA(utilityStmt, NotifyStmt) ||
		  IsA(utilityStmt, UnlistenStmt) ||
		  IsA(utilityStmt, CheckPointStmt)))
	{
		snapshot = GetTransactionSnapshot();
		/* If told to, register the snapshot we're using and save in portal */
		if (setHoldSnapshot)
		{
			snapshot = RegisterSnapshot(snapshot);
			portal->holdSnapshot = snapshot;
		}
		PushActiveSnapshot(snapshot);
		/* PushActiveSnapshot might have copied the snapshot */
		snapshot = GetActiveSnapshot();
	}
	else
		snapshot = NULL;

	/* check if this utility statement need to be involved into resource queue
	 * mgmt */
	ResHandleUtilityStmt(portal, utilityStmt);

	ProcessUtility(pstmt,
				   portal->sourceText ? portal->sourceText : "(Source text for portal is not available)",
				   isTopLevel ? PROCESS_UTILITY_TOPLEVEL : PROCESS_UTILITY_QUERY,
				   portal->portalParams,
				   portal->queryEnv,
				   dest,
				   completionTag);

	/* Some utility statements may change context on us */
	MemoryContextSwitchTo(portal->portalContext);

	/*
	 * Some utility commands may pop the ActiveSnapshot stack from under us,
	 * so be careful to only pop the stack if our snapshot is still at the
	 * top.
	 */
	if (snapshot != NULL && ActiveSnapshotSet() &&
		snapshot == GetActiveSnapshot())
		PopActiveSnapshot();
}

/*
 * PortalRunMulti
 *		Execute a portal's queries in the general case (multi queries
 *		or non-SELECT-like queries)
 */
static void
PortalRunMulti(Portal portal,
			   bool isTopLevel, bool setHoldSnapshot,
			   DestReceiver *dest, DestReceiver *altdest,
			   char *completionTag)
{
	bool		active_snapshot_set = false;
	ListCell   *stmtlist_item;

	/*
	 * If the destination is DestRemoteExecute, change to DestNone.  The
	 * reason is that the client won't be expecting any tuples, and indeed has
	 * no way to know what they are, since there is no provision for Describe
	 * to send a RowDescription message when this portal execution strategy is
	 * in effect.  This presently will only affect SELECT commands added to
	 * non-SELECT queries by rewrite rules: such commands will be executed,
	 * but the results will be discarded unless you use "simple Query"
	 * protocol.
	 */
	if (dest->mydest == DestRemoteExecute)
		dest = None_Receiver;
	if (altdest->mydest == DestRemoteExecute)
		altdest = None_Receiver;

	/*
	 * Loop to handle the individual queries generated from a single parsetree
	 * by analysis and rewrite.
	 */
	foreach(stmtlist_item, portal->stmts)
	{
		PlannedStmt *pstmt = lfirst_node(PlannedStmt, stmtlist_item);

		/*
		 * If we got a cancel signal in prior command, quit
		 */
		CHECK_FOR_INTERRUPTS();

		if (pstmt->utilityStmt == NULL)
		{
			/*
			 * process a plannable query.
			 */
			TRACE_POSTGRESQL_QUERY_EXECUTE_START();

			if (log_executor_stats)
				ResetUsage();

			/*
			 * Must always have a snapshot for plannable queries.  First time
			 * through, take a new snapshot; for subsequent queries in the
			 * same portal, just update the snapshot's copy of the command
			 * counter.
			 */
			if (!active_snapshot_set)
			{
				Snapshot	snapshot = GetTransactionSnapshot();

				/* If told to, register the snapshot and save in portal */
				if (setHoldSnapshot)
				{
					snapshot = RegisterSnapshot(snapshot);
					portal->holdSnapshot = snapshot;
				}

				/*
				 * We can't have the holdSnapshot also be the active one,
				 * because UpdateActiveSnapshotCommandId would complain.  So
				 * force an extra snapshot copy.  Plain PushActiveSnapshot
				 * would have copied the transaction snapshot anyway, so this
				 * only adds a copy step when setHoldSnapshot is true.  (It's
				 * okay for the command ID of the active snapshot to diverge
				 * from what holdSnapshot has.)
				 */
				PushCopiedSnapshot(snapshot);
				active_snapshot_set = true;
			}
			else
				UpdateActiveSnapshotCommandId();

			if (pstmt->canSetTag)
			{
				/* statement can set tag string */
				ProcessQuery(portal, pstmt,
							 portal->sourceText,
							 portal->portalParams,
							 portal->queryEnv,
							 dest, completionTag);
			}
			else
			{
				/* stmt added by rewrite cannot set tag */
				ProcessQuery(portal, pstmt,
							 portal->sourceText,
							 portal->portalParams,
							 portal->queryEnv,
							 altdest, NULL);
			}

			if (log_executor_stats)
				ShowUsage("EXECUTOR STATISTICS");

			TRACE_POSTGRESQL_QUERY_EXECUTE_DONE();
		}
		else
		{
			/*
			 * process utility functions (create, destroy, etc..)
			 *
			 * We must not set a snapshot here for utility commands (if one is
			 * needed, PortalRunUtility will do it).  If a utility command is
			 * alone in a portal then everything's fine.  The only case where
			 * a utility command can be part of a longer list is that rules
			 * are allowed to include NotifyStmt.  NotifyStmt doesn't care
			 * whether it has a snapshot or not, so we just leave the current
			 * snapshot alone if we have one.
			 */
			if (pstmt->canSetTag)
			{
				Assert(!active_snapshot_set);
				/* statement can set tag string */
				PortalRunUtility(portal, pstmt, isTopLevel, false,
								 dest, completionTag);
			}
			else
			{
				Assert(IsA(pstmt->utilityStmt, NotifyStmt));
				/* stmt added by rewrite cannot set tag */
				PortalRunUtility(portal, pstmt, isTopLevel, false,
								 altdest, NULL);
			}
		}

		/*
		 * Increment command counter between queries, but not after the last
		 * one.
		 */
		if (lnext(stmtlist_item) != NULL)
			CommandCounterIncrement();

		/*
		 * Clear subsidiary contexts to recover temporary memory.
		 */
		Assert(portal->portalContext == CurrentMemoryContext);

		MemoryContextDeleteChildren(portal->portalContext);
	}

	/* Pop the snapshot if we pushed one. */
	if (active_snapshot_set)
		PopActiveSnapshot();

	/*
	 * If a command completion tag was supplied, use it.  Otherwise use the
	 * portal's commandTag as the default completion tag.
	 *
	 * Exception: Clients expect INSERT/UPDATE/DELETE tags to have counts, so
	 * fake them with zeros.  This can happen with DO INSTEAD rules if there
	 * is no replacement query of the same type as the original.  We print "0
	 * 0" here because technically there is no query of the matching tag type,
	 * and printing a non-zero count for a different query type seems wrong,
	 * e.g.  an INSERT that does an UPDATE instead should not print "0 1" if
	 * one row was updated.  See QueryRewrite(), step 3, for details.
	 */
	if (completionTag && completionTag[0] == '\0')
	{
		if (portal->commandTag)
			strcpy(completionTag, portal->commandTag);
		if (strcmp(completionTag, "SELECT") == 0)
			sprintf(completionTag, "SELECT 0 0");
		else if (strcmp(completionTag, "INSERT") == 0)
			strcpy(completionTag, "INSERT 0 0");
		else if (strcmp(completionTag, "UPDATE") == 0)
			strcpy(completionTag, "UPDATE 0");
		else if (strcmp(completionTag, "DELETE") == 0)
			strcpy(completionTag, "DELETE 0");
	}
}

/*
 * PortalRunFetch
 *		Variant form of PortalRun that supports SQL FETCH directions.
 *
 * Note: we presently assume that no callers of this want isTopLevel = true.
 *
 * count <= 0 is interpreted as a no-op: the destination gets started up
 * and shut down, but nothing else happens.  Also, count == FETCH_ALL is
 * interpreted as "all rows".  (cf FetchStmt.howMany)
 *
 * Returns number of rows processed (suitable for use in result tag)
 */
uint64
PortalRunFetch(Portal portal,
			   FetchDirection fdirection,
			   int64 count,
			   DestReceiver *dest)
{
	uint64		result = 0;
	Portal		saveActivePortal;
	ResourceOwner saveResourceOwner;
	MemoryContext savePortalContext;
	MemoryContext oldContext = CurrentMemoryContext;

	AssertArg(PortalIsValid(portal));

	/*
	 * Check for improper portal use, and mark portal active.
	 */
	MarkPortalActive(portal);

	/* If supporting FETCH, portal can't be run-once. */
	Assert(!portal->run_once);

	/*
	 * Set up global portal context pointers.
	 */
	saveActivePortal = ActivePortal;
	saveResourceOwner = CurrentResourceOwner;
	savePortalContext = PortalContext;
	PG_TRY();
	{
		ActivePortal = portal;
		if (portal->resowner)
			CurrentResourceOwner = portal->resowner;
		PortalContext = portal->portalContext;

		MemoryContextSwitchTo(PortalContext);

		switch (portal->strategy)
		{
			case PORTAL_ONE_SELECT:
				result = DoPortalRunFetch(portal, fdirection, count, dest);
				break;

			case PORTAL_ONE_RETURNING:
			case PORTAL_ONE_MOD_WITH:
			case PORTAL_UTIL_SELECT:

				/*
				 * If we have not yet run the command, do so, storing its
				 * results in the portal's tuplestore.
				 */
				if (!portal->holdStore)
					FillPortalStore(portal, false /* isTopLevel */ );

				/*
				 * Now fetch desired portion of results.
				 */
				result = DoPortalRunFetch(portal, fdirection, count, dest);
				break;

			default:
				elog(ERROR, "unsupported portal strategy");
				break;
		}
	}
	PG_CATCH();
	{
		/* Uncaught error while executing portal: mark it dead */
		MarkPortalFailed(portal);

		/* GPDB: cleanup dispatch and teardown interconnect */
		if (portal->queryDesc)
			mppExecutorCleanup(portal->queryDesc);

		/* Restore global vars and propagate error */
		ActivePortal = saveActivePortal;
		CurrentResourceOwner = saveResourceOwner;
		PortalContext = savePortalContext;

		PG_RE_THROW();
	}
	PG_END_TRY();

	MemoryContextSwitchTo(oldContext);

	/* Mark portal not active */
	portal->status = PORTAL_READY;

	ActivePortal = saveActivePortal;
	CurrentResourceOwner = saveResourceOwner;
	PortalContext = savePortalContext;

	return result;
}

/*
 * DoPortalRunFetch
 *		Guts of PortalRunFetch --- the portal context is already set up
 *
 * count <= 0 is interpreted as a no-op: the destination gets started up
 * and shut down, but nothing else happens.  Also, count == FETCH_ALL is
 * interpreted as "all rows".  (cf FetchStmt.howMany)
 *
 * Returns number of rows processed (suitable for use in result tag)
 */
static uint64
DoPortalRunFetch(Portal portal,
				 FetchDirection fdirection,
				 int64 count,
				 DestReceiver *dest)
{
	bool		forward;

	Assert(portal->strategy == PORTAL_ONE_SELECT ||
		   portal->strategy == PORTAL_ONE_RETURNING ||
		   portal->strategy == PORTAL_ONE_MOD_WITH ||
		   portal->strategy == PORTAL_UTIL_SELECT);

	switch (fdirection)
	{
		case FETCH_FORWARD:
			if (count < 0)
			{
				fdirection = FETCH_BACKWARD;
				count = -count;
				
				/* until we enable backward scan - bail out here */
				ereport(ERROR,
						(errcode(ERRCODE_GP_FEATURE_NOT_YET),
						 errmsg("backward scan is not supported in this version of Greenplum Database")));
			}
			/* fall out of switch to share code with FETCH_BACKWARD */
			break;
		case FETCH_BACKWARD:
			if (count < 0)
			{
				fdirection = FETCH_FORWARD;
				count = -count;
			}
			else
			{
				/* until we enable backward scan - bail out here */
				ereport(ERROR,
						(errcode(ERRCODE_GP_FEATURE_NOT_YET),
						 errmsg("backward scan is not supported in this version of Greenplum Database")));
			}
			/* fall out of switch to share code with FETCH_FORWARD */
			break;
		case FETCH_ABSOLUTE:
			if (count > 0)
			{
				/*
				 * Definition: Rewind to start, advance count-1 rows, return
				 * next row (if any).
				 *
				 * In practice, if the goal is less than halfway back to the
				 * start, it's better to scan from where we are.
				 *
				 * Also, if current portalPos is outside the range of "long",
				 * do it the hard way to avoid possible overflow of the count
				 * argument to PortalRunSelect.  We must exclude exactly
				 * LONG_MAX, as well, lest the count look like FETCH_ALL.
				 *
				 * In any case, we arrange to fetch the target row going
				 * forwards.
				 */
				if ((uint64) (count - 1) <= portal->portalPos / 2 ||
					portal->portalPos >= (uint64) LONG_MAX)
				{
					/* until we enable backward scan - bail out here */
					if(portal->portalPos > 0)
						ereport(ERROR,
								(errcode(ERRCODE_GP_FEATURE_NOT_YET),
								 errmsg("backward scan is not supported in this version of Greenplum Database")));
					
					DoPortalRewind(portal);
					if (count > 1)
						PortalRunSelect(portal, true, count - 1,
										None_Receiver);
				}
				else
				{
					uint64		pos = portal->portalPos;

					if (portal->atEnd)
						pos++;	/* need one extra fetch if off end */
					if (count <= pos)
						PortalRunSelect(portal, false, pos - count + 1,
										None_Receiver);
					else if (count > pos + 1)
						PortalRunSelect(portal, true, count - pos - 1,
										None_Receiver);
				}
				return PortalRunSelect(portal, true, 1, dest);
			}
			else if (count < 0)
			{
				/*
				 * Definition: Advance to end, back up abs(count)-1 rows,
				 * return prior row (if any).  We could optimize this if we
				 * knew in advance where the end was, but typically we won't.
				 * (Is it worth considering case where count > half of size of
				 * query?  We could rewind once we know the size ...)
				 */
				
				/* until we enable backward scan - bail out here */
				ereport(ERROR,
						(errcode(ERRCODE_GP_FEATURE_NOT_YET),
						 errmsg("backward scan is not supported in this version of Greenplum Database")));
				
				PortalRunSelect(portal, true, FETCH_ALL, None_Receiver);
				if (count < -1)
					PortalRunSelect(portal, false, -count - 1, None_Receiver);
				return PortalRunSelect(portal, false, 1, dest);
			}
			else
			{
				/* count == 0 */
				
				/* until we enable backward scan - bail out here */
				ereport(ERROR,
						(errcode(ERRCODE_GP_FEATURE_NOT_YET),
						 errmsg("backward scan is not supported in this version of Greenplum Database")));
				
				/* Rewind to start, return zero rows */
				DoPortalRewind(portal);
				return PortalRunSelect(portal, true, 0, dest);
			}
			break;
		case FETCH_RELATIVE:
			if (count > 0)
			{
				/*
				 * Definition: advance count-1 rows, return next row (if any).
				 */
				if (count > 1)
					PortalRunSelect(portal, true, count - 1, None_Receiver);
				return PortalRunSelect(portal, true, 1, dest);
			}
			else if (count < 0)
			{
				/*
				 * Definition: back up abs(count)-1 rows, return prior row (if
				 * any).
				 */
				
				/* until we enable backward scan - bail out here */
				ereport(ERROR,
						(errcode(ERRCODE_GP_FEATURE_NOT_YET),
						 errmsg("backward scan is not supported in this version of Greenplum Database")));				
				
				if (count < -1)
					PortalRunSelect(portal, false, -count - 1, None_Receiver);
				return PortalRunSelect(portal, false, 1, dest);
			}
			else
			{
				/* count == 0 */
				/* Same as FETCH FORWARD 0, so fall out of switch */
				fdirection = FETCH_FORWARD;
			}
			break;
		default:
			elog(ERROR, "bogus direction");
			break;
	}

	/*
	 * Get here with fdirection == FETCH_FORWARD or FETCH_BACKWARD, and count
	 * >= 0.
	 */
	forward = (fdirection == FETCH_FORWARD);

	/*
	 * Zero count means to re-fetch the current row, if any (per SQL)
	 */
	if (count == 0)
	{
		bool		on_row;

		/* Are we sitting on a row? */
		on_row = (!portal->atStart && !portal->atEnd);

		if (dest->mydest == DestNone)
		{
			/* MOVE 0 returns 0/1 based on if FETCH 0 would return a row */
			return on_row ? 1 : 0;
		}
		else
		{
			/*
			 * If we are sitting on a row, back up one so we can re-fetch it.
			 * If we are not sitting on a row, we still have to start up and
			 * shut down the executor so that the destination is initialized
			 * and shut down correctly; so keep going.  To PortalRunSelect,
			 * count == 0 means we will retrieve no row.
			 */
			if (on_row)
			{
				PortalRunSelect(portal, false, 1, None_Receiver);
				/* Set up to fetch one row forward */
				count = 1;
				forward = true;
			}
		}
	}

	/*
	 * Optimize MOVE BACKWARD ALL into a Rewind.
	 */
	if (!forward && count == FETCH_ALL && dest->mydest == DestNone)
	{
		uint64		result = portal->portalPos;

		/* until we enable backward scan - bail out here */
		ereport(ERROR,
				(errcode(ERRCODE_GP_FEATURE_NOT_YET),
				 errmsg("backward scan is not supported in this version of Greenplum Database")));
		
		if (result > 0 && !portal->atEnd)
			result--;
		DoPortalRewind(portal);
		return result;
	}

	return PortalRunSelect(portal, forward, count, dest);
}

/*
 * DoPortalRewind - rewind a Portal to starting point
 */
static void
DoPortalRewind(Portal portal)
{
	QueryDesc  *queryDesc;

	/* Rewind holdStore, if we have one */
	if (portal->holdStore)
	{
		MemoryContext oldcontext;

		oldcontext = MemoryContextSwitchTo(portal->holdContext);
		tuplestore_rescan(portal->holdStore);
		MemoryContextSwitchTo(oldcontext);
	}

	/* Rewind executor, if active */
	queryDesc = portal->queryDesc;
	if (queryDesc)
	{
		PushActiveSnapshot(queryDesc->snapshot);
		ExecutorRewind(queryDesc);
		PopActiveSnapshot();
	}

	portal->atStart = true;
	portal->atEnd = false;
	portal->portalPos = 0;
}

/*
 * Initializes the corresponding BackoffBackendEntry for this backend
 */
static void
PortalBackoffEntryInit(Portal portal)
{
	if (gp_enable_resqueue_priority &&
		(Gp_role == GP_ROLE_DISPATCH || Gp_role == GP_ROLE_EXECUTE) &&
		gp_session_id > -1)
	{
		/* Initialize the SHM backend entry */
		BackoffBackendEntryInit(gp_session_id, gp_command_count, portal->queueId);
	}
}<|MERGE_RESOLUTION|>--- conflicted
+++ resolved
@@ -122,14 +122,8 @@
 	/* not yet executed */
 	qd->already_executed = false;
 
-<<<<<<< HEAD
-	qd->extended_query = false; /* default value */
-	qd->parallel_retrieve_cursor = false;
-	qd->portal_name = NULL;
-=======
 	if (Gp_role != GP_ROLE_EXECUTE)
 		increment_command_count();
->>>>>>> 7df2d57e
 
 	return qd;
 }
