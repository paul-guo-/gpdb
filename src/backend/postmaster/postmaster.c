/*-------------------------------------------------------------------------
 *
 * postmaster.c
 *	  This program acts as a clearing house for requests to the
 *	  POSTGRES system.  Frontend programs send a startup message
 *	  to the Postmaster and the postmaster uses the info in the
 *	  message to setup a backend process.
 *
 *	  The postmaster also manages system-wide operations such as
 *	  startup and shutdown. The postmaster itself doesn't do those
 *	  operations, mind you --- it just forks off a subprocess to do them
 *	  at the right times.  It also takes care of resetting the system
 *	  if a backend crashes.
 *
 *	  The postmaster process creates the shared memory and semaphore
 *	  pools during startup, but as a rule does not touch them itself.
 *	  In particular, it is not a member of the PGPROC array of backends
 *	  and so it cannot participate in lock-manager operations.  Keeping
 *	  the postmaster away from shared memory operations makes it simpler
 *	  and more reliable.  The postmaster is almost always able to recover
 *	  from crashes of individual backends by resetting shared memory;
 *	  if it did much with shared memory then it would be prone to crashing
 *	  along with the backends.
 *
 *	  When a request message is received, we now fork() immediately.
 *	  The child process performs authentication of the request, and
 *	  then becomes a backend if successful.  This allows the auth code
 *	  to be written in a simple single-threaded style (as opposed to the
 *	  crufty "poor man's multitasking" code that used to be needed).
 *	  More importantly, it ensures that blockages in non-multithreaded
 *	  libraries like SSL or PAM cannot cause denial of service to other
 *	  clients.
 *
 *
<<<<<<< HEAD
 * Portions Copyright (c) 2005-2009, Greenplum inc
 * Portions Copyright (c) 2012-Present Pivotal Software, Inc.
 * Portions Copyright (c) 1996-2014, PostgreSQL Global Development Group
=======
 * Portions Copyright (c) 1996-2015, PostgreSQL Global Development Group
>>>>>>> ab93f90c
 * Portions Copyright (c) 1994, Regents of the University of California
 *
 *
 * IDENTIFICATION
 *	  src/backend/postmaster/postmaster.c
 *
 * NOTES
 *
 * Initialization:
 *		The Postmaster sets up shared memory data structures
 *		for the backends.
 *
 * Synchronization:
 *		The Postmaster shares memory with the backends but should avoid
 *		touching shared memory, so as not to become stuck if a crashing
 *		backend screws up locks or shared memory.  Likewise, the Postmaster
 *		should never block on messages from frontend clients.
 *
 * Garbage Collection:
 *		The Postmaster cleans up after backends if they have an emergency
 *		exit and/or core dump.
 *
 * Error Reporting:
 *		Use write_stderr() only for reporting "interactive" errors
 *		(essentially, bogus arguments on the command line).  Once the
 *		postmaster is launched, use ereport().
 *
 *-------------------------------------------------------------------------
 */

#include "postgres.h"

#include <unistd.h>
#include <signal.h>
#include <time.h>
#include <sys/wait.h>
#include <ctype.h>
#include <sys/stat.h>
#include <sys/socket.h>
#include <fcntl.h>
#include <sys/param.h>
#include <netinet/in.h>
#include <arpa/inet.h>
#include <netdb.h>
#include <limits.h>
#include "access/xlog.h"
/* headers required for process affinity bindings */
#ifdef HAVE_NUMA_H
#define NUMA_VERSION1_COMPATIBILITY 1
#include <numa.h>
#endif

#ifdef HAVE_SYS_SELECT_H
#include <sys/select.h>
#endif

#ifdef USE_BONJOUR
#include <dns_sd.h>
#endif

#ifdef HAVE_PTHREAD_IS_THREADED_NP
#include <pthread.h>
#endif

#include "access/transam.h"
#include "access/xlog.h"
#include "bootstrap/bootstrap.h"
#include "catalog/pg_control.h"
#include "lib/ilist.h"
#include "libpq/auth.h"
#include "libpq/ip.h"
#include "libpq/libpq.h"
#include "libpq/pqformat.h"
#include "libpq/pqsignal.h"
#include "miscadmin.h"
#include "pg_getopt.h"
#include "pgstat.h"
#include "postmaster/autovacuum.h"
#include "postmaster/bgworker_internals.h"
#include "postmaster/bgwriter.h"
#include "postmaster/fork_process.h"
#include "postmaster/pgarch.h"
#include "postmaster/postmaster.h"
#include "postmaster/fts.h"
#include "postmaster/perfmon.h"
#include "postmaster/syslogger.h"
#include "postmaster/backoff.h"
#include "postmaster/perfmon_segmentinfo.h"
#include "postmaster/bgworker.h"
#include "replication/walsender.h"
#include "storage/fd.h"
#include "storage/ipc.h"
#include "storage/pg_shmem.h"
#include "storage/pmsignal.h"
#include "storage/proc.h"
#include "storage/procsignal.h"
#include "tcop/tcopprot.h"
#include "utils/builtins.h"
#include "utils/datetime.h"
#include "utils/dynamic_loader.h"
#include "utils/faultinjector.h"
#include "utils/gdd.h"
#include "utils/memutils.h"
#include "utils/ps_status.h"
#include "utils/timeout.h"

#include "cdb/cdbgang.h"                /* cdbgang_parse_gpqeid_params */
#include "cdb/cdbtm.h"
#include "cdb/cdbvars.h"

/*
 * This is set in backends that are handling a GPDB specific message (FTS or
 * fault injector) on mirror.
 */
bool am_mirror = false;
/* GPDB specific flag to handle deadlocks during parallel segment start. */
volatile bool *pm_launch_walreceiver = NULL;

/*
 * Possible types of a backend. Beyond being the possible bkend_type values in
 * struct bkend, these are OR-able request flag bits for SignalSomeChildren()
 * and CountChildren().
 */
#define BACKEND_TYPE_NORMAL		0x0001	/* normal backend */
#define BACKEND_TYPE_AUTOVAC	0x0002	/* autovacuum worker process */
#define BACKEND_TYPE_WALSND		0x0004	/* walsender process */
#define BACKEND_TYPE_BGWORKER	0x0008	/* bgworker process */
#define BACKEND_TYPE_ALL		0x000F	/* OR of all the above */

#define BACKEND_TYPE_WORKER		(BACKEND_TYPE_AUTOVAC | BACKEND_TYPE_BGWORKER)

/*
 * List of active backends (or child processes anyway; we don't actually
 * know whether a given child has become a backend or is still in the
 * authorization phase).  This is used mainly to keep track of how many
 * children we have and send them appropriate signals when necessary.
 *
 * "Special" children such as the startup, bgwriter and autovacuum launcher
 * tasks are not in this list.  Autovacuum worker and walsender are in it.
 * Also, "dead_end" children are in it: these are children launched just for
 * the purpose of sending a friendly rejection message to a would-be client.
 * We must track them because they are attached to shared memory, but we know
 * they will never become live backends.  dead_end children are not assigned a
 * PMChildSlot.
 *
 * Background workers that request shared memory access during registration are
 * in this list, too.
 */
typedef struct bkend
{
	pid_t		pid;			/* process id of backend */
	long		cancel_key;		/* cancel key for cancels for this backend */
	int			child_slot;		/* PMChildSlot for this backend, if any */

	/*
	 * Flavor of backend or auxiliary process.  Note that BACKEND_TYPE_WALSND
	 * backends initially announce themselves as BACKEND_TYPE_NORMAL, so if
	 * bkend_type is normal, you should check for a recent transition.
	 */
	int			bkend_type;
	bool		dead_end;		/* is it going to send an error and quit? */
	bool		bgworker_notify;	/* gets bgworker start/stop notifications */
	dlist_node	elem;			/* list link in BackendList */
} Backend;

static dlist_head BackendList = DLIST_STATIC_INIT(BackendList);

#ifdef EXEC_BACKEND
static Backend *ShmemBackendArray;
#endif

BackgroundWorker *MyBgworkerEntry = NULL;

/* The socket number we are listening for connections on */
int			PostPortNumber;

/* The directory names for Unix socket(s) */
char	   *Unix_socket_directories;

/* The TCP listen address(es) */
char	   *ListenAddresses;
char	   *BackendListenAddress;

/*
 * ReservedBackends is the number of backends reserved for superuser use.
 * This number is taken out of the pool size given by MaxBackends so
 * number of backend slots available to non-superusers is
 * (MaxBackends - ReservedBackends).  Note what this really means is
 * "if there are <= ReservedBackends connections available, only superusers
 * can make new connections" --- pre-existing superuser connections don't
 * count against the limit.
 */
int			ReservedBackends;

/* The socket(s) we're listening to. */
#define MAXLISTEN	64
static pgsocket ListenSocket[MAXLISTEN];

/*
 * Set by the -o option
 */
static char ExtraOptions[MAXPGPATH];

/*
 * These globals control the behavior of the postmaster in case some
 * backend dumps core.  Normally, it kills all peers of the dead backend
 * and reinitializes shared memory.  By specifying -s or -n, we can have
 * the postmaster stop (rather than kill) peers and not reinitialize
 * shared data structures.  (Reinit is currently dead code, though.)
 */
static bool Reinit = true;
static int	SendStop = false;

/* still more option variables */
bool		EnableSSL = false;

int			PreAuthDelay = 0;
int			AuthenticationTimeout = 60;

bool		log_hostname;		/* for ps display and logging */
bool		Log_connections = false;
bool		Db_user_namespace = false;

bool		enable_bonjour = false;
char	   *bonjour_name;
bool		restart_after_crash = true;

/*
 * PIDs of special child processes; 0 when not running. When adding a new PID
 * to the list, remember to add the process title to GetServerProcessTitle()
 * as well.
 */
static pid_t StartupPID = 0,
			BgWriterPID = 0,
			CheckpointerPID = 0,
			WalWriterPID = 0,
			WalReceiverPID = 0,
			AutoVacPID = 0,
			PgArchPID = 0,
			PgStatPID = 0,
			SysLoggerPID = 0;

/* Startup process's status */
typedef enum
{
	STARTUP_NOT_RUNNING,
	STARTUP_RUNNING,
	STARTUP_SIGNALED,			/* we sent it a SIGQUIT or SIGKILL */
	STARTUP_CRASHED
} StartupStatusEnum;

static StartupStatusEnum StartupStatus = STARTUP_NOT_RUNNING;

/* Startup/shutdown state */
#define			NoShutdown		0
#define			SmartShutdown	1
#define			FastShutdown	2
#define			ImmediateShutdown	3

static int	Shutdown = NoShutdown;

static bool FatalError = false; /* T if recovering from backend crash */

/*
 * We use a simple state machine to control startup, shutdown, and
 * crash recovery (which is rather like shutdown followed by startup).
 *
 * After doing all the postmaster initialization work, we enter PM_STARTUP
 * state and the startup process is launched. The startup process begins by
 * reading the control file and other preliminary initialization steps.
 * In a normal startup, or after crash recovery, the startup process exits
 * with exit code 0 and we switch to PM_RUN state.  However, archive recovery
 * is handled specially since it takes much longer and we would like to support
 * hot standby during archive recovery.
 *
 * When the startup process is ready to start archive recovery, it signals the
 * postmaster, and we switch to PM_RECOVERY state. The background writer and
 * checkpointer are launched, while the startup process continues applying WAL.
 * If Hot Standby is enabled, then, after reaching a consistent point in WAL
 * redo, startup process signals us again, and we switch to PM_HOT_STANDBY
 * state and begin accepting connections to perform read-only queries.  When
 * archive recovery is finished, the startup process exits with exit code 0
 * and we switch to PM_RUN state.
 *
 * Normal child backends can only be launched when we are in PM_RUN or
 * PM_HOT_STANDBY state.  (We also allow launch of normal
 * child backends in PM_WAIT_BACKUP state, but only for superusers.)
 * In other states we handle connection requests by launching "dead_end"
 * child processes, which will simply send the client an error message and
 * quit.  (We track these in the BackendList so that we can know when they
 * are all gone; this is important because they're still connected to shared
 * memory, and would interfere with an attempt to destroy the shmem segment,
 * possibly leading to SHMALL failure when we try to make a new one.)
 * In PM_WAIT_DEAD_END state we are waiting for all the dead_end children
 * to drain out of the system, and therefore stop accepting connection
 * requests at all until the last existing child has quit (which hopefully
 * will not be very long).
 *
 * Notice that this state variable does not distinguish *why* we entered
 * states later than PM_RUN --- Shutdown and FatalError must be consulted
 * to find that out.  FatalError is never true in PM_INIT through PM_RUN
 * states, nor in PM_SHUTDOWN states (because we don't enter those states
 * when trying to recover from a crash).  It can be true in PM_STARTUP state,
 * because we don't clear it until we've successfully started WAL redo.
 */
typedef enum
{
	PM_INIT,					/* postmaster starting */
	PM_STARTUP,					/* waiting for startup subprocess */
	PM_RECOVERY,				/* in archive recovery mode */
	PM_HOT_STANDBY,				/* in hot standby mode */
	PM_RUN,						/* normal "database is alive" state */
	PM_WAIT_BACKUP,				/* waiting for online backup mode to end */
	PM_WAIT_READONLY,			/* waiting for read only backends to exit */
	PM_WAIT_BACKENDS,			/* waiting for live backends to exit */
	PM_SHUTDOWN,				/* waiting for checkpointer to do shutdown
								 * ckpt */
	PM_SHUTDOWN_2,				/* waiting for archiver and walsenders to
								 * finish */
	PM_WAIT_DEAD_END,			/* waiting for dead_end children to exit */
	PM_NO_CHILDREN				/* all important children have exited */
} PMState;

static PMState pmState = PM_INIT;

/* Start time of SIGKILL timeout during immediate shutdown or child crash */
/* Zero means timeout is not running */
static time_t AbortStartTime = 0;
/* Length of said timeout */
#define SIGKILL_CHILDREN_AFTER_SECS		5

/* Set at database system is ready to accept connections */
pg_time_t PMAcceptingConnectionsStartTime = 0;

static BackgroundWorker PMAuxProcList[MaxPMAuxProc] =
{
	{"ftsprobe process",
	 BGWORKER_SHMEM_ACCESS | BGWORKER_BACKEND_DATABASE_CONNECTION,
	 BgWorkerStart_DtxRecovering, /* no need to wait dtx recovery */
	 0, /* restart immediately if ftsprobe exits with non-zero code */
	 FtsProbeMain, {0}, {0}, 0, 0,
	 FtsProbeStartRule},

	{"global deadlock detector process",
	 BGWORKER_SHMEM_ACCESS | BGWORKER_BACKEND_DATABASE_CONNECTION,
	 BgWorkerStart_RecoveryFinished,
	 0, /* restart immediately if gdd exits with non-zero code */
	 GlobalDeadLockDetectorMain, {0}, {0}, 0, 0,
	 GlobalDeadLockDetectorStartRule},

	{"dtx recovery process",
	 BGWORKER_SHMEM_ACCESS | BGWORKER_BACKEND_DATABASE_CONNECTION,
	 BgWorkerStart_DtxRecovering, /* no need to wait dtx recovery */
	 0, /* restart immediately if dtx recovery process exits with non-zero code */
	 DtxRecoveryMain, {0}, {0}, 0, 0,
	 DtxRecoveryStartRule},

	{"stats sender process",
	 BGWORKER_SHMEM_ACCESS,
	 BgWorkerStart_RecoveryFinished,
	 0, /* restart immediately if stats sender exits with non-zero code */
	 SegmentInfoSenderMain, {0}, {0}, 0, 0,
	 SegmentInfoSenderStartRule},

	{"sweeper process",
	 BGWORKER_SHMEM_ACCESS,
	 BgWorkerStart_RecoveryFinished,
	 0, /* restart immediately if sweeper process exits with non-zero code */
	 BackoffSweeperMain, {0}, {0}, 0, 0,
	 BackoffSweeperStartRule},

	{"perfmon process",
	 BGWORKER_SHMEM_ACCESS,
	 BgWorkerStart_RecoveryFinished,
	 0, /* restart immediately if perfmon process exits with non-zero code */
	 PerfmonMain, {0}, {0}, 0, 0,
	 PerfmonStartRule},
};

static bool ReachedNormalRunning = false;		/* T if we've reached PM_RUN */

bool		ClientAuthInProgress = false;		/* T during new-client
												 * authentication */

bool		redirection_done = false;	/* stderr redirected for syslogger? */

/* received START_AUTOVAC_LAUNCHER signal */
static volatile sig_atomic_t start_autovac_launcher = false;

/* the launcher needs to be signalled to communicate some condition */
static volatile bool avlauncher_needs_signal = false;

/* received START_WALRECEIVER signal */
static volatile sig_atomic_t WalReceiverRequested = false;

/* set when there's a worker that needs to be started up */
static volatile bool StartWorkerNeeded = true;
static volatile bool HaveCrashedWorker = false;

/*
 * State for assigning random salts and cancel keys.
 * Also, the global MyCancelKey passes the cancel key assigned to a given
 * backend from the postmaster to that backend (via fork).
 */
static unsigned int random_seed = 0;
static struct timeval random_start_time;

/* some GUC values used in fetching status from status transition */
extern char	   *locale_monetary;
extern char	   *locale_numeric;
extern char    *locale_collate;

#ifdef USE_BONJOUR
static DNSServiceRef bonjour_sdref = NULL;
#endif

/*
 * postmaster.c - function prototypes
 */
static void CloseServerPorts(int status, Datum arg);
static void unlink_external_pid_file(int status, Datum arg);
static void getInstallationPaths(const char *argv0);
static void checkDataDir(void);
static void checkPgDir(const char *dir);
static Port *ConnCreate(int serverFd);
static void ConnFree(Port *port);

/**
 * @param isReset if true, then this is a reset (as opposed to the initial creation of shared memory on startup)
 */
static void reset_shared(int port);
static void SIGHUP_handler(SIGNAL_ARGS);
static void pmdie(SIGNAL_ARGS);
static void reaper(SIGNAL_ARGS);
static void sigusr1_handler(SIGNAL_ARGS);
static void startup_die(SIGNAL_ARGS);
static void dummy_handler(SIGNAL_ARGS);
static void StartupPacketTimeoutHandler(void);
static void CleanupBackend(int pid, int exitstatus);
static bool CleanupBackgroundWorker(int pid, int exitstatus);
static void HandleChildCrash(int pid, int exitstatus, const char *procname);
static void LogChildExit(int lev, const char *procname,
			 int pid, int exitstatus);
static void PostmasterStateMachine(void);
static void BackendInitialize(Port *port);
static void BackendRun(Port *port) pg_attribute_noreturn();
static void ExitPostmaster(int status) pg_attribute_noreturn();
static int	ServerLoop(void);
static int	BackendStartup(Port *port);
static int	ProcessStartupPacket(Port *port, bool SSLdone);
static void SendNegotiateProtocolVersion(List *unrecognized_protocol_options);
static void processCancelRequest(Port *port, void *pkt, MsgType code);
static int	initMasks(fd_set *rmask);
static void report_fork_failure_to_client(Port *port, int errnum);
static CAC_state canAcceptConnections(void);
static long PostmasterRandom(void);
static void RandomSalt(char *md5Salt);
static void signal_child(pid_t pid, int signal);
static bool SignalSomeChildren(int signal, int targets);
static bool SignalUnconnectedWorkers(int signal);
static void TerminateChildren(int signal);

#define SignalChildren(sig)			   SignalSomeChildren(sig, BACKEND_TYPE_ALL)

static int	CountChildren(int target);
static int	CountUnconnectedWorkers(void);
static bool assign_backendlist_entry(RegisteredBgWorker *rw);
static void maybe_start_bgworker(void);
static bool CreateOptsFile(int argc, char *argv[], char *fullprogname);
static pid_t StartChildProcess(AuxProcType type);
static void StartAutovacuumWorker(void);
static void MaybeStartWalReceiver(void);
static void InitPostmasterDeathWatchHandle(void);

<<<<<<< HEAD
static void setProcAffinity(int id);

bool isAuxiliaryBgWorker(BackgroundWorker *worker);
=======
/*
 * Archiver is allowed to start up at the current postmaster state?
 *
 * If WAL archiving is enabled always, we are allowed to start archiver
 * even during recovery.
 */
#define PgArchStartupAllowed()	\
	((XLogArchivingActive() && pmState == PM_RUN) ||	\
	 (XLogArchivingAlways() &&	\
	  (pmState == PM_RECOVERY || pmState == PM_HOT_STANDBY)))
>>>>>>> ab93f90c

#ifdef EXEC_BACKEND

#ifdef WIN32
#define WNOHANG 0				/* ignored, so any integer value will do */

static pid_t waitpid(pid_t pid, int *exitstatus, int options);
static void WINAPI pgwin32_deadchild_callback(PVOID lpParameter, BOOLEAN TimerOrWaitFired);

static HANDLE win32ChildQueue;

typedef struct
{
	HANDLE		waitHandle;
	HANDLE		procHandle;
	DWORD		procId;
} win32_deadchild_waitinfo;
#endif   /* WIN32 */

static pid_t backend_forkexec(Port *port);
static pid_t internal_forkexec(int argc, char *argv[], Port *port);

/* Type for a socket that can be inherited to a client process */
#ifdef WIN32
typedef struct
{
	SOCKET		origsocket;		/* Original socket value, or PGINVALID_SOCKET
								 * if not a socket */
	WSAPROTOCOL_INFO wsainfo;
} InheritableSocket;
#else
typedef int InheritableSocket;
#endif

/*
 * Structure contains all variables passed to exec:ed backends
 */
typedef struct
{
	Port		port;
	InheritableSocket portsocket;
	char		DataDir[MAXPGPATH];
	pgsocket	ListenSocket[MAXLISTEN];
	long		MyCancelKey;
	int			MyPMChildSlot;
#ifndef WIN32
	unsigned long UsedShmemSegID;
#else
	HANDLE		UsedShmemSegID;
#endif
	void	   *UsedShmemSegAddr;
	slock_t    *ShmemLock;
	VariableCache ShmemVariableCache;
	Backend    *ShmemBackendArray;
#ifndef HAVE_SPINLOCKS
	PGSemaphore SpinlockSemaArray;
#endif
	LWLockPadded *MainLWLockArray;
	slock_t    *ProcStructLock;
	PROC_HDR   *ProcGlobal;
	PGPROC	   *AuxiliaryProcs;
	PGPROC	   *PreparedXactProcs;
	PMSignalData *PMSignalState;
	InheritableSocket pgStatSock;
	pid_t		PostmasterPid;
	TimestampTz PgStartTime;
	TimestampTz PgReloadTime;
	pg_time_t	first_syslogger_file_time;
	bool		redirection_done;
	bool		IsBinaryUpgrade;
	bool		ConvertMasterDataDirToSegment;
	int			max_safe_fds;
	int			MaxBackends;
#ifdef WIN32
	HANDLE		PostmasterHandle;
	HANDLE		initial_signal_pipe;
	HANDLE		syslogPipe[2];
#else
	int			postmaster_alive_fds[2];
	int			syslogPipe[2];
#endif
	char		my_exec_path[MAXPGPATH];
	char		pkglib_path[MAXPGPATH];
	char		ExtraOptions[MAXPGPATH];
} BackendParameters;

static void read_backend_variables(char *id, Port *port);
static void restore_backend_variables(BackendParameters *param, Port *port);

#ifndef WIN32
static bool save_backend_variables(BackendParameters *param, Port *port);
#else
static bool save_backend_variables(BackendParameters *param, Port *port,
					   HANDLE childProcess, pid_t childPid);
#endif

static void ShmemBackendArrayAdd(Backend *bn);
static void ShmemBackendArrayRemove(Backend *bn);
#endif   /* EXEC_BACKEND */

#define StartupDataBase()		StartChildProcess(StartupProcess)
#define StartBackgroundWriter() StartChildProcess(BgWriterProcess)
#define StartCheckpointer()		StartChildProcess(CheckpointerProcess)
#define StartWalWriter()		StartChildProcess(WalWriterProcess)
#define StartWalReceiver()		StartChildProcess(WalReceiverProcess)

/* Macros to check exit status of a child process */
#define EXIT_STATUS_0(st)  ((st) == 0)
#define EXIT_STATUS_1(st)  (WIFEXITED(st) && WEXITSTATUS(st) == 1)
#define EXIT_STATUS_3(st)  (WIFEXITED(st) && WEXITSTATUS(st) == 3)

/* if we are a QD postmaster or not */
bool Gp_entry_postmaster = false;

#ifndef WIN32
/*
 * File descriptors for pipe used to monitor if postmaster is alive.
 * First is POSTMASTER_FD_WATCH, second is POSTMASTER_FD_OWN.
 */
int			postmaster_alive_fds[2] = {-1, -1};
#else
/* Process handle of postmaster used for the same purpose on Windows */
HANDLE		PostmasterHandle;
#endif

/*
 * Postmaster main entry point
 */
void
PostmasterMain(int argc, char *argv[])
{
	int			opt;
	int			status;
	char	   *userDoption = NULL;
	bool		listen_addr_saved = false;
	int			i;
	char	   *output_config_variable = NULL;

	MyProcPid = PostmasterPid = getpid();

	MyStartTime = time(NULL);

	IsPostmasterEnvironment = true;

	/*
	 * for security, no dir or file created can be group or other accessible
	 */
	umask(S_IRWXG | S_IRWXO);

	/*
	 * Initialize random(3) so we don't get the same values in every run.
	 *
	 * Note: the seed is pretty predictable from externally-visible facts such
	 * as postmaster start time, so avoid using random() for security-critical
	 * random values during postmaster startup.  At the time of first
	 * connection, PostmasterRandom will select a hopefully-more-random seed.
	 */
	srandom((unsigned int) (MyProcPid ^ MyStartTime));

	/*
	 * By default, palloc() requests in the postmaster will be allocated in
	 * the PostmasterContext, which is space that can be recycled by backends.
	 * Allocated data that needs to be available to backends should be
	 * allocated in TopMemoryContext.
	 */
	PostmasterContext = AllocSetContextCreate(TopMemoryContext,
											  "Postmaster",
											  ALLOCSET_DEFAULT_MINSIZE,
											  ALLOCSET_DEFAULT_INITSIZE,
											  ALLOCSET_DEFAULT_MAXSIZE);
	MemoryContextSwitchTo(PostmasterContext);

	/* Initialize paths to installation files */
	getInstallationPaths(argv[0]);

	/*
	 * Set up signal handlers for the postmaster process.
	 *
	 * CAUTION: when changing this list, check for side-effects on the signal
	 * handling setup of child processes.  See tcop/postgres.c,
	 * bootstrap/bootstrap.c, postmaster/bgwriter.c, postmaster/walwriter.c,
	 * postmaster/autovacuum.c, postmaster/pgarch.c, postmaster/pgstat.c,
	 * postmaster/syslogger.c, postmaster/bgworker.c and
	 * postmaster/checkpointer.c.
	 */
	pqinitmask();
	PG_SETMASK(&BlockSig);

	pqsignal(SIGHUP, SIGHUP_handler);	/* reread config file and have
										 * children do same */
	pqsignal(SIGINT, pmdie);	/* send SIGTERM and shut down */
	pqsignal(SIGQUIT, pmdie);	/* send SIGQUIT and die */
	pqsignal(SIGTERM, pmdie);	/* wait for children and shut down */
	pqsignal(SIGALRM, SIG_IGN); /* ignored */
	pqsignal(SIGPIPE, SIG_IGN); /* ignored */
	pqsignal(SIGUSR1, sigusr1_handler); /* message from child process */
	pqsignal(SIGUSR2, dummy_handler);	/* unused, reserve for children */
	pqsignal(SIGCHLD, reaper);	/* handle child termination */
	pqsignal(SIGTTIN, SIG_IGN); /* ignored */
	pqsignal(SIGTTOU, SIG_IGN); /* ignored */
	/* ignore SIGXFSZ, so that ulimit violations work like disk full */
#ifdef SIGXFSZ
	pqsignal(SIGXFSZ, SIG_IGN); /* ignored */
#endif

	/*
	 * Options setup
	 */
	InitializeGUCOptions();

	opterr = 1;

	/*
	 * Parse command-line options.  CAUTION: keep this in sync with
	 * tcop/postgres.c (the option sets should not conflict) and with the
	 * common help() function in main/main.c.
	 */
<<<<<<< HEAD
	while ((opt = getopt(argc, argv, "A:B:bc:C:D:d:EeFf:h:ijk:lMmN:nOo:Pp:r:S:sTt:W:-:")) != -1)
=======
	while ((opt = getopt(argc, argv, "B:bc:C:D:d:EeFf:h:ijk:lN:nOo:Pp:r:S:sTt:W:-:")) != -1)
>>>>>>> ab93f90c
	{
		switch (opt)
		{
			case 'B':
				SetConfigOption("shared_buffers", optarg, PGC_POSTMASTER, PGC_S_ARGV);
				break;

			case 'b':
				/* Undocumented flag used for binary upgrades */
				IsBinaryUpgrade = true;
				break;

			case 'C':
				output_config_variable = strdup(optarg);
				break;

			case 'D':
				userDoption = strdup(optarg);
				break;

			case 'd':
				set_debug_options(atoi(optarg), PGC_POSTMASTER, PGC_S_ARGV);
				break;

			/*
			 * Normal PostgreSQL used 'E' flag to mean "log_statement='all'",
			 * but we co-opted this letter for this... I'm afraid to change it,
			 * because I don't know where this is used.
             * ... it's used only here in postmaster.c; it causes the postmaster to
			 * fork a QD specific process. For example, FTS, perfmon, global
			 * deadlock detector.
			 */
			case 'E':
				Gp_entry_postmaster = true;
				/*
				 * 	SetConfigOption("log_statement", "all", PGC_POSTMASTER, PGC_S_ARGV);
				 */
				break;

			case 'e':
				SetConfigOption("datestyle", "euro", PGC_POSTMASTER, PGC_S_ARGV);
				break;

			case 'F':
				SetConfigOption("fsync", "false", PGC_POSTMASTER, PGC_S_ARGV);
				break;

			case 'f':
				if (!set_plan_disabling_options(optarg, PGC_POSTMASTER, PGC_S_ARGV))
				{
					write_stderr("%s: invalid argument for option -f: \"%s\"\n",
								 progname, optarg);
					ExitPostmaster(1);
				}
				break;

			case 'h':
				SetConfigOption("listen_addresses", optarg, PGC_POSTMASTER, PGC_S_ARGV);
				break;

			case 'i':
				SetConfigOption("listen_addresses", "*", PGC_POSTMASTER, PGC_S_ARGV);
				break;

			case 'j':
				/* only used by interactive backend */
				break;

			case 'k':
				SetConfigOption("unix_socket_directories", optarg, PGC_POSTMASTER, PGC_S_ARGV);
				break;

			case 'l':
				SetConfigOption("ssl", "true", PGC_POSTMASTER, PGC_S_ARGV);
				break;

			case 'M':
				/* Undocumented flag used for mutating a directory that was a copy of a
				 * master data directory and needs to now be a segment directory. Only
				 * use on the first time the segment is started, and only use in
				 * utility mode, as changes will be destructive, and will assume that
				 * the segment has never participated in a distributed
				 * transaction.*/
				ConvertMasterDataDirToSegment = true;
				break;

			case 'm':
				/*
				 * In maintenance mode:
				 * 	1. allow DML on catalog table
				 * 	2. allow DML on segments
				 */
				SetConfigOption("maintenance_mode",  	  	"true", PGC_POSTMASTER, PGC_S_ARGV);
				SetConfigOption("allow_segment_DML", 	  	"true", PGC_POSTMASTER, PGC_S_ARGV);
				SetConfigOption("allow_system_table_mods",	"true",  PGC_POSTMASTER, PGC_S_ARGV);
				break;

			case 'N':
				SetConfigOption("max_connections", optarg, PGC_POSTMASTER, PGC_S_ARGV);
				break;

			case 'n':
				/* Don't reinit shared mem after abnormal exit */
				Reinit = false;
				break;

			case 'O':
				/* Only use in single user mode */
				SetConfigOption("allow_system_table_mods", "true", PGC_POSTMASTER, PGC_S_ARGV);
				break;

			case 'o':
				/* Other options to pass to the backend on the command line */
				snprintf(ExtraOptions + strlen(ExtraOptions),
						 sizeof(ExtraOptions) - strlen(ExtraOptions),
						 " %s", optarg);
				break;

			case 'P':
				SetConfigOption("ignore_system_indexes", "true", PGC_POSTMASTER, PGC_S_ARGV);
				break;

			case 'p':
				SetConfigOption("port", optarg, PGC_POSTMASTER, PGC_S_ARGV);
				break;

			case 'r':
				/* only used by single-user backend */
				break;

			case 'S':
				SetConfigOption("work_mem", optarg, PGC_POSTMASTER, PGC_S_ARGV);
				break;

			case 's':
				SetConfigOption("log_statement_stats", "true", PGC_POSTMASTER, PGC_S_ARGV);
				break;

			case 'T':

				/*
				 * In the event that some backend dumps core, send SIGSTOP,
				 * rather than SIGQUIT, to all its peers.  This lets the wily
				 * post_hacker collect core dumps from everyone.
				 */
				SendStop = true;
				break;

			case 't':
				{
					const char *tmp = get_stats_option_name(optarg);

					if (tmp)
					{
						SetConfigOption(tmp, "true", PGC_POSTMASTER, PGC_S_ARGV);
					}
					else
					{
						write_stderr("%s: invalid argument for option -t: \"%s\"\n",
									 progname, optarg);
						ExitPostmaster(1);
					}
					break;
				}

			case 'W':
				SetConfigOption("post_auth_delay", optarg, PGC_POSTMASTER, PGC_S_ARGV);
				break;

			case 'c':
			case '-':
				{
					char	   *name,
							   *value;

					ParseLongOption(optarg, &name, &value);
					if (!value)
					{
						if (opt == '-')
							ereport(ERROR,
									(errcode(ERRCODE_SYNTAX_ERROR),
									 errmsg("--%s requires a value",
											optarg)));
						else
							ereport(ERROR,
									(errcode(ERRCODE_SYNTAX_ERROR),
									 errmsg("-c %s requires a value",
											optarg)));
					}

					SetConfigOption(name, value, PGC_POSTMASTER, PGC_S_ARGV);
					free(name);
					if (value)
						free(value);
					break;
				}

			default:
				write_stderr("Try \"%s --help\" for more information.\n",
							 progname);
				ExitPostmaster(1);
		}
	}

	/*
	 * Postmaster accepts no non-option switch arguments.
	 */
	if (optind < argc)
	{
		write_stderr("%s: invalid argument: \"%s\"\n",
					 progname, argv[optind]);
		write_stderr("Try \"%s --help\" for more information.\n",
					 progname);
		ExitPostmaster(1);
	}

	/*
	 * Locate the proper configuration files and data directory, and read
	 * postgresql.conf for the first time.
	 */
	if (!SelectConfigFiles(userDoption, progname))
		ExitPostmaster(2);

	/*
	 * CDB/MPP/GPDB: Set the processor affinity (may be a no-op on
	 * some platforms). The port number is nice to use because we know
	 * that different segments on a single host will not have the same
	 * port numbers.
	 *
	 * We want to do this as early as we can -- so that the OS knows
	 * about our binding, and all of our child processes will inherit
	 * the same binding.
 	 */
	if (gp_set_proc_affinity)
		setProcAffinity(PostPortNumber);

	if (output_config_variable != NULL)
	{
		/*
		 * "-C guc" was specified, so print GUC's value and exit.  No extra
		 * permission check is needed because the user is reading inside the
		 * data dir.
		 */
		const char *config_val = GetConfigOption(output_config_variable,
												 false, false);

		puts(config_val ? config_val : "");
		ExitPostmaster(0);
	}

	/* Verify that DataDir looks reasonable */
	checkDataDir();

	/* And switch working directory into it */
	ChangeToDataDir();

	/*
     * CDB: Decouple NBuffers from MaxBackends.  The entry db doesn't benefit
     * from buffers in excess of the global catalog size; this is typically
     * small and unrelated to the number of clients.  Segment dbs need enough
     * buffers to accommodate the QEs concurrently accessing the database; but
     * non-leaf QEs don't necessarily access the database (some are used only
     * for sorting, hashing, etc); so again the number of buffers need not be
     * in proportion to the number of connections.
	 */
	if (NBuffers < 16)
	{
		/*
		 * Do not accept -B so small that backends are likely to starve for
		 * lack of buffers.  The specific choices here are somewhat arbitrary.
		 */
		write_stderr("%s: the number of buffers (-B) must be at least 16\n", progname);
		ExitPostmaster(1);
	}

	/*
	 * Check for invalid combinations of GUC settings.
	 *
	 * In GPDB, restricted mode gpstart uses superuser_reserved_connections ==
	 * max_connections. Hence, in gpdb below check is modified from upstream to
	 * allow equal setting.
	 */
	if (ReservedBackends > MaxConnections)
	{
		write_stderr("%s: superuser_reserved_connections must be less than max_connections\n", progname);
		ExitPostmaster(1);
	}
	if (max_wal_senders >= MaxConnections)
	{
		write_stderr("%s: max_wal_senders must be less than max_connections\n", progname);
		ExitPostmaster(1);
	}
	if (XLogArchiveMode > ARCHIVE_MODE_OFF && wal_level == WAL_LEVEL_MINIMAL)
		ereport(ERROR,
<<<<<<< HEAD
				(errmsg("WAL archival (archive_mode=on) requires wal_level \"archive\", \"hot_standby\", or \"logical\"")));
	if (max_wal_senders > 0 && wal_level == WAL_LEVEL_MINIMAL)
		ereport(ERROR,
				(errmsg("WAL streaming (max_wal_senders > 0) requires wal_level \"archive\", \"hot_standby\", or \"logical\"")));

    if ( GpIdentity.dbid == -1 && Gp_role == GP_ROLE_UTILITY)
    {
        /**
         * okay in utility mode! -- when starting the master in utility mode to fetch the configuration contents,
         *  we don't actually know the dbid.
         */
    }
	else if ( GpIdentity.dbid < 0 )
	{
	    ereport(FATAL,
            (errcode(ERRCODE_INVALID_PARAMETER_VALUE),
             errmsg("dbid (from -b option) is not specified or is invalid.  This value must be >= 0, or >= -1 in utility mode.  "
             "The dbid value to pass can be determined from this server's entry in the segment configuration; it may be -1 if running in utility mode.")));
	}

    if ( GpIdentity.segindex < -1 ) /* -1 is okay -- that means the master */
	{
	    ereport(FATAL,
            (errcode(ERRCODE_INVALID_PARAMETER_VALUE),
             errmsg("contentid (from -C option) is not specified or is invalid.  This value must be >= -1.  "
             "The contentid value to pass can be determined this server's entry in the segment configuration; it may be -1 for a master, or in utility mode."
             )));
	}
=======
				(errmsg("WAL archival cannot be enabled when wal_level is \"minimal\"")));
	if (max_wal_senders > 0 && wal_level == WAL_LEVEL_MINIMAL)
		ereport(ERROR,
				(errmsg("WAL streaming (max_wal_senders > 0) requires wal_level \"archive\", \"hot_standby\", or \"logical\"")));
>>>>>>> ab93f90c

	/*
	 * Other one-time internal sanity checks can go here, if they are fast.
	 * (Put any slow processing further down, after postmaster.pid creation.)
	 */
	if (!CheckDateTokenTables())
	{
		write_stderr("%s: invalid datetoken tables, please fix\n", progname);
		ExitPostmaster(1);
	}

	/*
	 * Now that we are done processing the postmaster arguments, reset
	 * getopt(3) library so that it will work correctly in subprocesses.
	 */
	optind = 1;
#if defined(HAVE_INT_OPTRESET) || !defined(HAVE_GETOPT)
	optreset = 1;				/* some systems need this too */
#endif

	/* For debugging: display postmaster environment */
	{
		extern char **environ;
		char	  **p;

		ereport(DEBUG3,
			(errmsg_internal("%s: PostmasterMain: initial environment dump:",
							 progname)));
		ereport(DEBUG3,
			 (errmsg_internal("-----------------------------------------")));
		for (p = environ; *p; ++p)
			ereport(DEBUG3,
					(errmsg_internal("\t%s", *p)));
		ereport(DEBUG3,
			 (errmsg_internal("-----------------------------------------")));
	}

	/*
	 * Create lockfile for data directory.
	 *
	 * We want to do this before we try to grab the input sockets, because the
	 * data directory interlock is more reliable than the socket-file
	 * interlock (thanks to whoever decided to put socket files in /tmp :-().
	 * For the same reason, it's best to grab the TCP socket(s) before the
	 * Unix socket(s).
	 *
	 * Also note that this internally sets up the on_proc_exit function that
	 * is responsible for removing both data directory and socket lockfiles;
	 * so it must happen before opening sockets so that at exit, the socket
	 * lockfiles go away after CloseServerPorts runs.
	 */
	CreateDataDirLockFile(true);

	/*
	 * Remember postmaster startup time
     * CDB: Moved this code up from below for use in error message headers.
	 */
	PgStartTime = GetCurrentTimestamp();

	/*
	 * Initialize SSL library, if specified.
	 */
#ifdef USE_SSL
	if (EnableSSL)
		secure_initialize();
#endif

	/*
	 * CDB: gpdb auxilary process like fts probe, dtx recovery process is
	 * essential, we need to load them ahead of custom shared preload libraries
	 * to avoid exceeding max_worker_processes.
	 */
	load_auxiliary_libraries();

	/*
	 * process any libraries that should be preloaded at postmaster start
	 */
	process_shared_preload_libraries();

	/*
	 * Now that loadable modules have had their chance to register background
	 * workers, calculate MaxBackends.
	 */
	InitializeMaxBackends();

	/*
	 * Establish input sockets.
	 *
	 * First, mark them all closed, and set up an on_proc_exit function that's
	 * charged with closing the sockets again at postmaster shutdown.
	 */
	for (i = 0; i < MAXLISTEN; i++)
		ListenSocket[i] = PGINVALID_SOCKET;

	on_proc_exit(CloseServerPorts, 0);

	if (ListenAddresses)
	{
		char	   *rawstring;
		List	   *elemlist;
		ListCell   *l;
		int			success = 0;

		/* Need a modifiable copy of ListenAddresses */
		rawstring = pstrdup(ListenAddresses);

		/* Parse string into list of hostnames */
		if (!SplitIdentifierString(rawstring, ',', &elemlist))
		{
			/* syntax error in list */
			ereport(FATAL,
					(errcode(ERRCODE_INVALID_PARAMETER_VALUE),
					 errmsg("invalid list syntax in parameter \"%s\"",
							"listen_addresses")));
		}

		/* If there are more than one listen address, backend bind on all addresses*/
		if (list_length(elemlist) > 1 || strcmp(ListenAddresses, "*") == 0)
			BackendListenAddress = NULL;
		else
			BackendListenAddress = ListenAddresses;

		foreach(l, elemlist)
		{
			char	   *curhost = (char *) lfirst(l);

			if (strcmp(curhost, "*") == 0)
				status = StreamServerPort(AF_UNSPEC, NULL,
										  (unsigned short) PostPortNumber,
										  NULL,
										  ListenSocket, MAXLISTEN);
			else
				status = StreamServerPort(AF_UNSPEC, curhost,
										  (unsigned short) PostPortNumber,
										  NULL,
										  ListenSocket, MAXLISTEN);

			if (status == STATUS_OK)
			{
				success++;
				/* record the first successful host addr in lockfile */
				if (!listen_addr_saved)
				{
					AddToDataDirLockFile(LOCK_FILE_LINE_LISTEN_ADDR, curhost);
					listen_addr_saved = true;
				}
			}
			else
				ereport(WARNING,
						(errmsg("could not create listen socket for \"%s\"",
								curhost)));
		}

		if (!success && elemlist != NIL)
			ereport(FATAL,
					(errmsg("could not create any TCP/IP sockets")));

		list_free(elemlist);
		pfree(rawstring);
	}

#ifdef USE_BONJOUR
	/* Register for Bonjour only if we opened TCP socket(s) */
	if (enable_bonjour && ListenSocket[0] != PGINVALID_SOCKET)
	{
		DNSServiceErrorType err;

		/*
		 * We pass 0 for interface_index, which will result in registering on
		 * all "applicable" interfaces.  It's not entirely clear from the
		 * DNS-SD docs whether this would be appropriate if we have bound to
		 * just a subset of the available network interfaces.
		 */
		err = DNSServiceRegister(&bonjour_sdref,
								 0,
								 0,
								 bonjour_name,
								 "_postgresql._tcp.",
								 NULL,
								 NULL,
								 htons(PostPortNumber),
								 0,
								 NULL,
								 NULL,
								 NULL);
		if (err != kDNSServiceErr_NoError)
			elog(LOG, "DNSServiceRegister() failed: error code %ld",
				 (long) err);

		/*
		 * We don't bother to read the mDNS daemon's reply, and we expect that
		 * it will automatically terminate our registration when the socket is
		 * closed at postmaster termination.  So there's nothing more to be
		 * done here.  However, the bonjour_sdref is kept around so that
		 * forked children can close their copies of the socket.
		 */
	}
#endif

#ifdef HAVE_UNIX_SOCKETS
	if (Unix_socket_directories)
	{
		char	   *rawstring;
		List	   *elemlist;
		ListCell   *l;
		int			success = 0;

		/* Need a modifiable copy of Unix_socket_directories */
		rawstring = pstrdup(Unix_socket_directories);

		/* Parse string into list of directories */
		if (!SplitDirectoriesString(rawstring, ',', &elemlist))
		{
			/* syntax error in list */
			ereport(FATAL,
					(errcode(ERRCODE_INVALID_PARAMETER_VALUE),
					 errmsg("invalid list syntax in parameter \"%s\"",
							"unix_socket_directories")));
		}

		foreach(l, elemlist)
		{
			char	   *socketdir = (char *) lfirst(l);

			status = StreamServerPort(AF_UNIX, NULL,
									  (unsigned short) PostPortNumber,
									  socketdir,
									  ListenSocket, MAXLISTEN);

			if (status == STATUS_OK)
			{
				success++;
				/* record the first successful Unix socket in lockfile */
				if (success == 1)
					AddToDataDirLockFile(LOCK_FILE_LINE_SOCKET_DIR, socketdir);
			}
			else
				ereport(WARNING,
						(errmsg("could not create Unix-domain socket in directory \"%s\"",
								socketdir)));
		}

		if (!success && elemlist != NIL)
			ereport(FATAL,
					(errmsg("could not create any Unix-domain sockets")));

		list_free_deep(elemlist);
		pfree(rawstring);
	}
#endif

	/*
	 * check that we have some socket to listen on
	 */
	if (ListenSocket[0] == PGINVALID_SOCKET)
		ereport(FATAL,
				(errmsg("no socket created for listening")));

	/*
	 * If no valid TCP ports, write an empty line for listen address,
	 * indicating the Unix socket must be used.  Note that this line is not
	 * added to the lock file until there is a socket backing it.
	 */
	if (!listen_addr_saved)
		AddToDataDirLockFile(LOCK_FILE_LINE_LISTEN_ADDR, "");

	/*
	 * Set up shared memory and semaphores.
	 */
	reset_shared(PostPortNumber);

	/*
	 * Estimate number of openable files.  This must happen after setting up
	 * semaphores, because on some platforms semaphores count as open files.
	 */
	set_max_safe_fds();

	/*
	 * Set reference point for stack-depth checking.
	 */
	set_stack_base();

	/*
	 * Initialize pipe (or process handle on Windows) that allows children to
	 * wake up from sleep on postmaster death.
	 */
	InitPostmasterDeathWatchHandle();

#ifdef WIN32

	/*
	 * Initialize I/O completion port used to deliver list of dead children.
	 */
	win32ChildQueue = CreateIoCompletionPort(INVALID_HANDLE_VALUE, NULL, 0, 1);
	if (win32ChildQueue == NULL)
		ereport(FATAL,
		   (errmsg("could not create I/O completion port for child queue")));
#endif

	/*
	 * Record postmaster options.  We delay this till now to avoid recording
	 * bogus options (eg, NBuffers too high for available memory).
	 */
	if (!CreateOptsFile(argc, argv, my_exec_path))
		ExitPostmaster(1);

#ifdef EXEC_BACKEND
	/* Write out nondefault GUC settings for child processes to use */
	write_nondefault_variables(PGC_POSTMASTER);
#endif

	/*
	 * Write the external PID file if requested
	 */
	if (external_pid_file)
	{
		FILE	   *fpidfile = fopen(external_pid_file, "w");

		if (fpidfile)
		{
			fprintf(fpidfile, "%d\n", MyProcPid);
			fclose(fpidfile);

			/* Make PID file world readable */
			if (chmod(external_pid_file, S_IRUSR | S_IWUSR | S_IRGRP | S_IROTH) != 0)
				write_stderr("%s: could not change permissions of external PID file \"%s\": %s\n",
							 progname, external_pid_file, strerror(errno));
		}
		else
			write_stderr("%s: could not write external PID file \"%s\": %s\n",
						 progname, external_pid_file, strerror(errno));

		on_proc_exit(unlink_external_pid_file, 0);
	}

	/*
	 * Remove old temporary files.  At this point there can be no other
	 * Postgres processes running in this directory, so this should be safe.
	 */
	RemovePgTempFiles();

	/*
<<<<<<< HEAD
	 * Forcibly remove the files signaling a standby promotion
	 * request. Otherwise, the existence of those files triggers
	 * a promotion too early, whether a user wants that or not.
	 *
	 * This removal of files is usually unnecessary because they
	 * can exist only during a few moments during a standby
	 * promotion. However there is a race condition: if pg_ctl promote
	 * is executed and creates the files during a promotion,
	 * the files can stay around even after the server is brought up
	 * to new master. Then, if new standby starts by using the backup
	 * taken from that master, the files can exist at the server
	 * startup and should be removed in order to avoid an unexpected
	 * promotion.
	 *
	 * Note that promotion signal files need to be removed before
	 * the startup process is invoked. Because, after that, they can
	 * be used by postmaster's SIGUSR1 signal handler.
	 */
	RemovePromoteSignalFiles();

	/*
=======
>>>>>>> ab93f90c
	 * If enabled, start up syslogger collection subprocess
	 */
	SysLoggerPID = SysLogger_Start();

	/*
	 * Reset whereToSendOutput from DestDebug (its starting state) to
	 * DestNone. This stops ereport from sending log messages to stderr unless
	 * Log_destination permits.  We don't do this until the postmaster is
	 * fully launched, since startup failures may as well be reported to
	 * stderr.
	 *
	 * If we are in fact disabling logging to stderr, first emit a log message
	 * saying so, to provide a breadcrumb trail for users who may not remember
	 * that their logging is configured to go somewhere else.
	 */
	if (!(Log_destination & LOG_DESTINATION_STDERR))
		ereport(LOG,
				(errmsg("ending log output to stderr"),
			  errhint("Future log output will go to log destination \"%s\".",
					  Log_destination_string)));

	whereToSendOutput = DestNone;

	/*
	 * Initialize stats collection subsystem (this does NOT start the
	 * collector process!)
	 */
	pgstat_init();

	/*
	 * Initialize the autovacuum subsystem (again, no process start yet)
	 */
	autovac_init();

	/*
	 * Load configuration files for client authentication.
	 */
	if (!load_hba())
	{
		/*
		 * It makes no sense to continue if we fail to load the HBA file,
		 * since there is no way to connect to the database in this case.
		 */
		ereport(FATAL,
				(errcode(ERRCODE_CONFIG_FILE_ERROR),
				 (errmsg("could not load pg_hba.conf"))));
	}
	if (!load_ident())
	{
		/*
		 * We can start up without the IDENT file, although it means that you
		 * cannot log in using any of the authentication methods that need a
		 * user name mapping. load_ident() already logged the details of error
		 * to the log.
		 */
	}

#ifdef HAVE_PTHREAD_IS_THREADED_NP

	/*
	 * On Darwin, libintl replaces setlocale() with a version that calls
	 * CFLocaleCopyCurrent() when its second argument is "" and every relevant
	 * environment variable is unset or empty.  CFLocaleCopyCurrent() makes
	 * the process multithreaded.  The postmaster calls sigprocmask() and
	 * calls fork() without an immediate exec(), both of which have undefined
	 * behavior in a multithreaded program.  A multithreaded postmaster is the
	 * normal case on Windows, which offers neither fork() nor sigprocmask().
	 */
	if (pthread_is_threaded_np() != 0)
<<<<<<< HEAD
		ereport(LOG,
=======
		ereport(FATAL,
>>>>>>> ab93f90c
				(errcode(ERRCODE_OBJECT_NOT_IN_PREREQUISITE_STATE),
				 errmsg("postmaster became multithreaded during startup"),
		 errhint("Set the LC_ALL environment variable to a valid locale.")));
#endif

	/*
	 * Remember postmaster startup time
	 */
	PgStartTime = GetCurrentTimestamp();
	/* PostmasterRandom wants its own copy */
	gettimeofday(&random_start_time, NULL);

	/*
	 * We're ready to rock and roll...
	 */
	StartupPID = StartupDataBase();
	Assert(StartupPID != 0);
	StartupStatus = STARTUP_RUNNING;
	pmState = PM_STARTUP;

	/* Some workers may be scheduled to start now */
	maybe_start_bgworker();

	status = ServerLoop();

	/*
	 * ServerLoop probably shouldn't ever return, but if it does, close down.
	 */
	ExitPostmaster(status != STATUS_OK);

	abort();					/* not reached */
}


/*
 * on_proc_exit callback to close server's listen sockets
 */
static void
CloseServerPorts(int status, Datum arg)
{
	int			i;

	/*
	 * First, explicitly close all the socket FDs.  We used to just let this
	 * happen implicitly at postmaster exit, but it's better to close them
	 * before we remove the postmaster.pid lockfile; otherwise there's a race
	 * condition if a new postmaster wants to re-use the TCP port number.
	 */
	for (i = 0; i < MAXLISTEN; i++)
	{
		if (ListenSocket[i] != PGINVALID_SOCKET)
		{
			StreamClose(ListenSocket[i]);
			ListenSocket[i] = PGINVALID_SOCKET;
		}
	}

	/*
	 * Next, remove any filesystem entries for Unix sockets.  To avoid race
	 * conditions against incoming postmasters, this must happen after closing
	 * the sockets and before removing lock files.
	 */
	RemoveSocketFiles();

	/*
	 * We don't do anything about socket lock files here; those will be
	 * removed in a later on_proc_exit callback.
	 */
}

/*
 * on_proc_exit callback to delete external_pid_file
 */
static void
unlink_external_pid_file(int status, Datum arg)
{
	if (external_pid_file)
		unlink(external_pid_file);
}


/*
 * Compute and check the directory paths to files that are part of the
 * installation (as deduced from the postgres executable's own location)
 */
static void
getInstallationPaths(const char *argv0)
{
	DIR		   *pdir;

	/* Locate the postgres executable itself */
	if (find_my_exec(argv0, my_exec_path) < 0)
		elog(FATAL, "%s: could not locate my own executable path", argv0);

#ifdef EXEC_BACKEND
	/* Locate executable backend before we change working directory */
	if (find_other_exec(argv0, "postgres", PG_BACKEND_VERSIONSTR,
						postgres_exec_path) < 0)
		ereport(FATAL,
				(errmsg("%s: could not locate matching postgres executable",
						argv0)));
#endif

	/*
	 * Locate the pkglib directory --- this has to be set early in case we try
	 * to load any modules from it in response to postgresql.conf entries.
	 */
	get_pkglib_path(my_exec_path, pkglib_path);

	/*
	 * Verify that there's a readable directory there; otherwise the Postgres
	 * installation is incomplete or corrupt.  (A typical cause of this
	 * failure is that the postgres executable has been moved or hardlinked to
	 * some directory that's not a sibling of the installation lib/
	 * directory.)
	 */
	pdir = AllocateDir(pkglib_path);
	if (pdir == NULL)
		ereport(ERROR,
				(errcode_for_file_access(),
				 errmsg("could not open directory \"%s\": %m",
						pkglib_path),
				 errhint("This may indicate an incomplete PostgreSQL installation, or that the file \"%s\" has been moved away from its proper location.",
						 my_exec_path)));
	FreeDir(pdir);

	/*
	 * XXX is it worth similarly checking the share/ directory?  If the lib/
	 * directory is there, then share/ probably is too.
	 */
}


/*
 * Validate the proposed data directory
 */
static void
checkDataDir(void)
{
	struct stat stat_buf;

	Assert(DataDir);

	if (stat(DataDir, &stat_buf) != 0)
	{
		if (errno == ENOENT)
			ereport(FATAL,
					(errcode_for_file_access(),
					 errmsg("data directory \"%s\" does not exist",
							DataDir)));
		else
			ereport(FATAL,
					(errcode_for_file_access(),
				 errmsg("could not read permissions of directory \"%s\": %m",
						DataDir)));
	}

	/* eventual chdir would fail anyway, but let's test ... */
	if (!S_ISDIR(stat_buf.st_mode))
		ereport(FATAL,
				(errcode(ERRCODE_OBJECT_NOT_IN_PREREQUISITE_STATE),
				 errmsg("specified data directory \"%s\" is not a directory",
						DataDir)));

	/*
	 * Check that the directory belongs to my userid; if not, reject.
	 *
	 * This check is an essential part of the interlock that prevents two
	 * postmasters from starting in the same directory (see CreateLockFile()).
	 * Do not remove or weaken it.
	 *
	 * XXX can we safely enable this check on Windows?
	 */
#if !defined(WIN32) && !defined(__CYGWIN__)
	if (stat_buf.st_uid != geteuid())
		ereport(FATAL,
				(errcode(ERRCODE_OBJECT_NOT_IN_PREREQUISITE_STATE),
				 errmsg("data directory \"%s\" has wrong ownership",
						DataDir),
				 errhint("The server must be started by the user that owns the data directory.")));
#endif

	/*
	 * Check if the directory has group or world access.  If so, reject.
	 *
	 * It would be possible to allow weaker constraints (for example, allow
	 * group access) but we cannot make a general assumption that that is
	 * okay; for example there are platforms where nearly all users
	 * customarily belong to the same group.  Perhaps this test should be
	 * configurable.
	 *
	 * XXX temporarily suppress check when on Windows, because there may not
	 * be proper support for Unix-y file permissions.  Need to think of a
	 * reasonable check to apply on Windows.
	 */
#if !defined(WIN32) && !defined(__CYGWIN__)
	if (stat_buf.st_mode & (S_IRWXG | S_IRWXO))
		ereport(FATAL,
				(errcode(ERRCODE_OBJECT_NOT_IN_PREREQUISITE_STATE),
				 errmsg("data directory \"%s\" has group or world access",
						DataDir),
				 errdetail("Permissions should be u=rwx (0700).")));
#endif

	/* Look for PG_VERSION before looking for pg_control */
	ValidatePgVersion(DataDir);

    /* for mirroring, the check for pg_control was removed.  a mirror must be able to start
     *  without a pg_control file.  The  check for pg_control will be done
     *  when the control file is read by xlog initialization.
     */
}


/*
 * check if file or directory under "DataDir" exists and is accessible
 */
static void
checkPgDir(const char *dir)
{
	struct stat st;
	/*
	 * DataDir is known to be smaller than MAXPGPATH, and 'dir' argument is always
	 * a short constant.
	 */
	char		buf[MAXPGPATH + MAXPGPATH];

	snprintf(buf, sizeof(buf), "%s%s", DataDir, dir);

	if (stat(buf, &st) != 0)
	{
		/* check if pg_log is there */
		snprintf(buf, sizeof(buf), "%s%s", DataDir, "/pg_log");
		if (stat(buf, &st) == 0)
			elog(LOG, "System file or directory missing (%s), shutting down segment", dir);

		/* quit all processes and exit */
		pmdie(SIGQUIT);
	}
}

/*
 * Determine how long should we let ServerLoop sleep.
 *
 * In normal conditions we wait at most one minute, to ensure that the other
 * background tasks handled by ServerLoop get done even when no requests are
 * arriving.  However, if there are background workers waiting to be started,
 * we don't actually sleep so that they are quickly serviced.  Other exception
 * cases are as shown in the code.
 */
static void
DetermineSleepTime(struct timeval * timeout)
{
	TimestampTz next_wakeup = 0;

	/*
	 * Normal case: either there are no background workers at all, or we're in
	 * a shutdown sequence (during which we ignore bgworkers altogether).
	 */
	if (Shutdown > NoShutdown ||
		(!StartWorkerNeeded && !HaveCrashedWorker))
	{
		if (AbortStartTime != 0)
		{
			/* time left to abort; clamp to 0 in case it already expired */
			timeout->tv_sec = SIGKILL_CHILDREN_AFTER_SECS -
				(time(NULL) - AbortStartTime);
			timeout->tv_sec = Max(timeout->tv_sec, 0);
			timeout->tv_usec = 0;
		}
		else
		{
			timeout->tv_sec = 60;
			timeout->tv_usec = 0;
		}
		return;
	}

	if (StartWorkerNeeded)
	{
		timeout->tv_sec = 0;
		timeout->tv_usec = 0;
		return;
	}

	if (HaveCrashedWorker)
	{
		slist_mutable_iter siter;

		/*
		 * When there are crashed bgworkers, we sleep just long enough that
		 * they are restarted when they request to be.  Scan the list to
		 * determine the minimum of all wakeup times according to most recent
		 * crash time and requested restart interval.
		 */
		slist_foreach_modify(siter, &BackgroundWorkerList)
		{
			RegisteredBgWorker *rw;
			TimestampTz this_wakeup;

			rw = slist_container(RegisteredBgWorker, rw_lnode, siter.cur);

			if (rw->rw_crashed_at == 0)
				continue;

			if (rw->rw_worker.bgw_restart_time == BGW_NEVER_RESTART
				|| rw->rw_terminate)
			{
				ForgetBackgroundWorker(&siter);
				continue;
			}

			this_wakeup = TimestampTzPlusMilliseconds(rw->rw_crashed_at,
									 1000L * rw->rw_worker.bgw_restart_time);
			if (next_wakeup == 0 || this_wakeup < next_wakeup)
				next_wakeup = this_wakeup;
		}
	}

	if (next_wakeup != 0)
	{
		long		secs;
		int			microsecs;

		TimestampDifference(GetCurrentTimestamp(), next_wakeup,
							&secs, &microsecs);
		timeout->tv_sec = secs;
		timeout->tv_usec = microsecs;

		/* Ensure we don't exceed one minute */
		if (timeout->tv_sec > 60)
		{
			timeout->tv_sec = 60;
			timeout->tv_usec = 0;
		}
	}
	else
	{
		timeout->tv_sec = 60;
		timeout->tv_usec = 0;
	}
}

/*
 * Main idle loop of postmaster
 *
 * NB: Needs to be called with signals blocked
 */
static int
ServerLoop(void)
{
	fd_set		readmask;
	int			nSockets;
	time_t		last_lockfile_recheck_time,
				last_touch_time;

	last_lockfile_recheck_time = last_touch_time = time(NULL);

	nSockets = initMasks(&readmask);

	for (;;)
	{
		fd_set		rmask;
		int			selres;
		time_t		now;

		/*
		 * Wait for a connection request to arrive.
		 *
		 * We block all signals except while sleeping. That makes it safe for
		 * signal handlers, which again block all signals while executing, to
		 * do nontrivial work.
		 *
		 * If we are in PM_WAIT_DEAD_END state, then we don't want to accept
		 * any new connections, so we don't call select(), and just sleep.
		 */
		memcpy((char *) &rmask, (char *) &readmask, sizeof(fd_set));

		if (pmState == PM_WAIT_DEAD_END)
		{
			PG_SETMASK(&UnBlockSig);

			pg_usleep(100000L); /* 100 msec seems reasonable */
			selres = 0;

			PG_SETMASK(&BlockSig);
		}
		else
		{
			/* must set timeout each time; some OSes change it! */
			struct timeval timeout;

			/* Needs to run with blocked signals! */
			DetermineSleepTime(&timeout);

			PG_SETMASK(&UnBlockSig);

			selres = select(nSockets, &rmask, NULL, NULL, &timeout);

			PG_SETMASK(&BlockSig);
		}

		/* Now check the select() result */
		if (selres < 0)
		{
			if (errno != EINTR && errno != EWOULDBLOCK)
			{
				ereport(LOG,
						(errcode_for_socket_access(),
						 errmsg("select() failed in postmaster: %m")));
				return STATUS_ERROR;
			}
		}

		/* Sanity check for system directories on all segments */
		checkPgDir("");
		checkPgDir("/base");
		checkPgDir("/global");
		checkPgDir("/pg_twophase");
		checkPgDir("/pg_utilitymodedtmredo");
		checkPgDir("/pg_distributedlog");
		checkPgDir("/pg_multixact");
		checkPgDir("/pg_subtrans");
		checkPgDir("/pg_xlog");
		checkPgDir("/pg_clog");
		checkPgDir("/pg_multixact/members");
		checkPgDir("/pg_multixact/offsets");

		/*
		 * Block all signals until we wait again.  (This makes it safe for our
		 * signal handlers to do nontrivial work.)
		 */
		PG_SETMASK(&BlockSig);

		/*
		 * New connection pending on any of our sockets? If so, fork a child
		 * process to deal with it.
		 */
		if (selres > 0)
		{
			int			i;

			for (i = 0; i < MAXLISTEN; i++)
			{
				if (ListenSocket[i] == PGINVALID_SOCKET)
					break;
				if (FD_ISSET(ListenSocket[i], &rmask))
				{
					Port	   *port;

					port = ConnCreate(ListenSocket[i]);
					if (port)
					{
						BackendStartup(port);

						/*
						 * We no longer need the open socket or port structure
						 * in this process
						 */
						StreamClose(port->sock);
						ConnFree(port);
					}
				}
			}
		}

		/* If we have lost the log collector, try to start a new one */
		if (SysLoggerPID == 0 && Logging_collector)
			SysLoggerPID = SysLogger_Start();

		/*
		 * If no background writer process is running, and we are not in a
		 * state that prevents it, start one.  It doesn't matter if this
		 * fails, we'll just try again later.  Likewise for the checkpointer.
		 */
		if (pmState == PM_RUN || pmState == PM_RECOVERY ||
			pmState == PM_HOT_STANDBY)
		{
			if (CheckpointerPID == 0)
				CheckpointerPID = StartCheckpointer();
			if (BgWriterPID == 0)
				BgWriterPID = StartBackgroundWriter();
		}

		/*
		 * Likewise, if we have lost the walwriter process, try to start a new
		 * one.  But this is needed only in normal operation (else we cannot
		 * be writing any new WAL).
		 */
		if (WalWriterPID == 0 && pmState == PM_RUN)
			WalWriterPID = StartWalWriter();

		/*
		 * If we have lost the autovacuum launcher, try to start a new one. We
		 * don't want autovacuum to run in binary upgrade mode because
		 * autovacuum might update relfrozenxid for empty tables before the
		 * physical files are put in place.
		 */
		if (!IsBinaryUpgrade && AutoVacPID == 0 &&
			(AutoVacuumingActive() || start_autovac_launcher) &&
			pmState == PM_RUN)
		{
			AutoVacPID = StartAutoVacLauncher();
			if (AutoVacPID != 0)
				start_autovac_launcher = false; /* signal processed */
		}

		/* If we have lost the stats collector, try to start a new one */
		if (PgStatPID == 0 &&
			(pmState == PM_RUN || pmState == PM_HOT_STANDBY))
			PgStatPID = pgstat_start();

		/* If we have lost the archiver, try to start a new one. */
		if (PgArchPID == 0 && PgArchStartupAllowed())
				PgArchPID = pgarch_start();

		/* If we need to signal the autovacuum launcher, do so now */
		if (avlauncher_needs_signal)
		{
			avlauncher_needs_signal = false;
			if (AutoVacPID != 0)
				kill(AutoVacPID, SIGUSR2);
		}

		/* If we need to start a WAL receiver, try to do that now */
		if (WalReceiverRequested)
			MaybeStartWalReceiver();

		/* Get other worker processes running, if needed */
		if (StartWorkerNeeded || HaveCrashedWorker)
			maybe_start_bgworker();

#ifdef HAVE_PTHREAD_IS_THREADED_NP

		/*
		 * With assertions enabled, check regularly for appearance of
		 * additional threads.  All builds check at start and exit.
		 */
		Assert(pthread_is_threaded_np() == 0);
#endif

		/*
		 * Lastly, check to see if it's time to do some things that we don't
		 * want to do every single time through the loop, because they're a
		 * bit expensive.  Note that there's up to a minute of slop in when
		 * these tasks will be performed, since DetermineSleepTime() will let
		 * us sleep at most that long; except for SIGKILL timeout which has
		 * special-case logic there.
		 */
		now = time(NULL);

#ifdef HAVE_PTHREAD_IS_THREADED_NP

		/*
		 * With assertions enabled, check regularly for appearance of
		 * additional threads.  All builds check at start and exit.
		 */
		Assert(pthread_is_threaded_np() == 0);
#endif

		/*
		 * If we already sent SIGQUIT to children and they are slow to shut
		 * down, it's time to send them SIGKILL.  This doesn't happen
		 * normally, but under certain conditions backends can get stuck while
		 * shutting down.  This is a last measure to get them unwedged.
		 *
		 * Note we also do this during recovery from a process crash.
		 */
		if ((Shutdown >= ImmediateShutdown || (FatalError && !SendStop)) &&
			AbortStartTime != 0 &&
			(now - AbortStartTime) >= SIGKILL_CHILDREN_AFTER_SECS)
		{
			/* We were gentle with them before. Not anymore */
			TerminateChildren(SIGKILL);
			/* reset flag so we don't SIGKILL again */
			AbortStartTime = 0;
<<<<<<< HEAD
		}

		/*
		 * Once a minute, verify that postmaster.pid hasn't been removed or
		 * overwritten.  If it has, we force a shutdown.  This avoids having
		 * postmasters and child processes hanging around after their database
		 * is gone, and maybe causing problems if a new database cluster is
		 * created in the same place.  It also provides some protection
		 * against a DBA foolishly removing postmaster.pid and manually
		 * starting a new postmaster.  Data corruption is likely to ensue from
		 * that anyway, but we can minimize the damage by aborting ASAP.
		 */
		if (now - last_lockfile_recheck_time >= 1 * SECS_PER_MINUTE)
		{
			if (!RecheckDataDirLockFile())
			{
				ereport(LOG,
						(errmsg("performing immediate shutdown because data directory lock file is invalid")));
				kill(MyProcPid, SIGQUIT);
			}
			last_lockfile_recheck_time = now;
		}

		/*
		 * Touch Unix socket and lock files every 58 minutes, to ensure that
		 * they are not removed by overzealous /tmp-cleaning tasks.  We assume
		 * no one runs cleaners with cutoff times of less than an hour ...
		 */
		if (now - last_touch_time >= 58 * SECS_PER_MINUTE)
		{
			TouchSocketFiles();
			TouchSocketLockFiles();
			last_touch_time = now;
=======
>>>>>>> ab93f90c
		}
	}
}

/*
 * Initialise the masks for select() for the ports we are listening on.
 * Return the number of sockets to listen on.
 */
static int
initMasks(fd_set *rmask)
{
	int			maxsock = -1;
	int			i;

	FD_ZERO(rmask);

	for (i = 0; i < MAXLISTEN; i++)
	{
		int			fd = ListenSocket[i];

		if (fd == PGINVALID_SOCKET)
			break;
		FD_SET(fd, rmask);

		if (fd > maxsock)
			maxsock = fd;
	}

	return maxsock + 1;
}

/*
 * Once the flag is reset, libpq connections (e.g. FTS probe requests) should
 * not get CAC_MIRROR_READY response.  This flag is needed during GPDB startup
 * to enable "pg_ctl -w".  It need not interfere during or after promotion.
 * This function is called right after removing RECOVERY_COMMAND_FILE upon
 * receiving a promotion request.
 */
void inline
ResetMirrorReadyFlag(void)
{
	*pm_launch_walreceiver = false;
}

static inline void
SetMirrorReadyFlag(void)
{
	*pm_launch_walreceiver = true;
}

static inline bool
GetMirrorReadyFlag(void)
{
	return *pm_launch_walreceiver;
}

/*
 * Read a client's startup packet and do something according to it.
 *
 * Returns STATUS_OK or STATUS_ERROR, or might call ereport(FATAL) and
 * not return at all.
 *
 * (Note that ereport(FATAL) stuff is sent to the client, so only use it
 * if that's what you want.  Return STATUS_ERROR if you don't want to
 * send anything to the client, which would typically be appropriate
 * if we detect a communications failure.)
 */
static int
ProcessStartupPacket(Port *port, bool SSLdone)
{
	int32		len;
	void	   *buf;
	ProtocolVersion proto;
	MemoryContext oldcontext;
    char       *gpqeid = NULL;
	XLogRecPtr  recptr;

	pq_startmsgread();
	if (pq_getbytes((char *) &len, 4) == EOF)
	{
		/*
		 * EOF after SSLdone probably means the client didn't like our
		 * response to NEGOTIATE_SSL_CODE.  That's not an error condition, so
		 * don't clutter the log with a complaint.
		 */
		if (!SSLdone)
			ereport(COMMERROR,
					(errcode(ERRCODE_PROTOCOL_VIOLATION),
					 errmsg("incomplete startup packet")));
		return STATUS_ERROR;
	}

	len = ntohl(len);
	len -= 4;

	if (len < (int32) sizeof(ProtocolVersion) ||
		len > MAX_STARTUP_PACKET_LENGTH)
	{
		ereport(COMMERROR,
				(errcode(ERRCODE_PROTOCOL_VIOLATION),
				 errmsg("invalid length of startup packet %ld",(long)len)));
		return STATUS_ERROR;
	}

	/*
	 * Allocate at least the size of an old-style startup packet, plus one
	 * extra byte, and make sure all are zeroes.  This ensures we will have
	 * null termination of all strings, in both fixed- and variable-length
	 * packet layouts.
	 */
	if (len <= (int32) sizeof(StartupPacket))
		buf = palloc0(sizeof(StartupPacket) + 1);
	else
		buf = palloc0(len + 1);

	if (pq_getbytes(buf, len) == EOF)
	{
		ereport(COMMERROR,
				(errcode(ERRCODE_PROTOCOL_VIOLATION),
				 errmsg("incomplete startup packet")));
		return STATUS_ERROR;
	}
	pq_endmsgread();

	/*
	 * The first field is either a protocol version number or a special
	 * request code.
	 */
	port->proto = proto = ntohl(*((ProtocolVersion *) buf));

	if (proto == CANCEL_REQUEST_CODE || proto == FINISH_REQUEST_CODE)
	{
		processCancelRequest(port, buf, proto);
		/* Not really an error, but we don't want to proceed further */
		return STATUS_ERROR;
	}

	/* Otherwise this is probably a normal postgres-message */

	if (proto == NEGOTIATE_SSL_CODE && !SSLdone)
	{
		char		SSLok;

#ifdef USE_SSL
		/* No SSL when disabled or on Unix sockets */
		if (!EnableSSL || IS_AF_UNIX(port->laddr.addr.ss_family))
			SSLok = 'N';
		else
			SSLok = 'S';		/* Support for SSL */
#else
		SSLok = 'N';			/* No support for SSL */
#endif

retry1:
		if (send(port->sock, &SSLok, 1, 0) != 1)
		{
			if (errno == EINTR)
				goto retry1;	/* if interrupted, just retry */
			ereport(COMMERROR,
					(errcode_for_socket_access(),
					 errmsg("failed to send SSL negotiation response: %m")));
			return STATUS_ERROR;	/* close the connection */
		}

#ifdef USE_SSL
		if (SSLok == 'S' && secure_open_server(port) == -1)
			return STATUS_ERROR;
#endif
		/* regular startup packet, cancel, etc packet should follow... */
		/* but not another SSL negotiation request */
		return ProcessStartupPacket(port, true);
	}

	/* Could add additional special packet types here */

	/*
	 * Set FrontendProtocol now so that ereport() knows what format to send if
	 * we fail during startup.
	 */
	FrontendProtocol = proto;

	/* Check that the major protocol version is in range. */
	if (PG_PROTOCOL_MAJOR(proto) < PG_PROTOCOL_MAJOR(PG_PROTOCOL_EARLIEST) ||
		PG_PROTOCOL_MAJOR(proto) > PG_PROTOCOL_MAJOR(PG_PROTOCOL_LATEST))
		ereport(FATAL,
				(errcode(ERRCODE_FEATURE_NOT_SUPPORTED),
				 errmsg("unsupported frontend protocol %u.%u: server supports %u.0 to %u.%u",
						PG_PROTOCOL_MAJOR(proto), PG_PROTOCOL_MINOR(proto),
						PG_PROTOCOL_MAJOR(PG_PROTOCOL_EARLIEST),
						PG_PROTOCOL_MAJOR(PG_PROTOCOL_LATEST),
						PG_PROTOCOL_MINOR(PG_PROTOCOL_LATEST))));

	/*
	 * Now fetch parameters out of startup packet and save them into the Port
	 * structure.  All data structures attached to the Port struct must be
	 * allocated in TopMemoryContext so that they will remain available in a
	 * running backend (even after PostmasterContext is destroyed).  We need
	 * not worry about leaking this storage on failure, since we aren't in the
	 * postmaster process anymore.
	 */
	oldcontext = MemoryContextSwitchTo(TopMemoryContext);

	if (PG_PROTOCOL_MAJOR(proto) >= 3)
	{
		int32		offset = sizeof(ProtocolVersion);
		List	   *unrecognized_protocol_options = NIL;

		/*
		 * Scan packet body for name/option pairs.  We can assume any string
		 * beginning within the packet body is null-terminated, thanks to
		 * zeroing extra byte above.
		 */
		port->guc_options = NIL;

		while (offset < len)
		{
			char	   *nameptr = ((char *) buf) + offset;
			int32		valoffset;
			char	   *valptr;

			if (*nameptr == '\0')
				break;			/* found packet terminator */
			valoffset = offset + strlen(nameptr) + 1;
			if (valoffset >= len)
				break;			/* missing value, will complain below */
			valptr = ((char *) buf) + valoffset;

			if (strcmp(nameptr, "database") == 0)
				port->database_name = pstrdup(valptr);
			else if (strcmp(nameptr, "user") == 0)
				port->user_name = pstrdup(valptr);
			else if (strcmp(nameptr, "options") == 0)
				port->cmdline_options = pstrdup(valptr);
			else if (strcmp(nameptr, "gpqeid") == 0)
				gpqeid = valptr;
			else if (strcmp(nameptr, "replication") == 0)
			{
				/*
				 * Due to backward compatibility concerns the replication
				 * parameter is a hybrid beast which allows the value to be
				 * either boolean or the string 'database'. The latter
				 * connects to a specific database which is e.g. required for
				 * logical decoding while.
				 */
				if (strcmp(valptr, "database") == 0)
				{
					am_walsender = true;
					am_db_walsender = true;
				}
				else if (!parse_bool(valptr, &am_walsender))
					ereport(FATAL,
							(errcode(ERRCODE_INVALID_PARAMETER_VALUE),
					   errmsg("invalid value for parameter \"replication\""),
							 errhint("Valid values are: false, 0, true, 1, database.")));
			}
			else if (strncmp(nameptr, "_pq_.", 5) == 0)
			{
				/*
				 * Any option beginning with _pq_. is reserved for use as a
				 * protocol-level option, but at present no such options are
				 * defined.
				 */
				unrecognized_protocol_options =
					lappend(unrecognized_protocol_options, pstrdup(nameptr));
			}
			else if (strcmp(nameptr, GPCONN_TYPE) == 0)
			{
				am_mirror = IsRoleMirror();
				if (strcmp(valptr, GPCONN_TYPE_FTS) == 0)
				{
					if (IS_QUERY_DISPATCHER())
						ereport(FATAL,
								(errcode(ERRCODE_PROTOCOL_VIOLATION),
								 errmsg("cannot handle FTS connection on master")));
					am_ftshandler = true;

#ifdef FAULT_INJECTOR
					if (FaultInjector_InjectFaultIfSet(
							"fts_conn_startup_packet",
							DDLNotSpecified,
							"" /* databaseName */,
							"" /* tableName */) == FaultInjectorTypeSkip)
					{
						/*
						 * If this fault is set to skip, report recovery is
						 * hung. Without this fault recovery is reported as
						 * progressing.
						 */
						if (FaultInjector_InjectFaultIfSet(
							"fts_recovery_in_progress",
							DDLNotSpecified,
							"" /* databaseName */,
							"" /* tableName */) == FaultInjectorTypeSkip)
						{
							recptr = last_xlog_replay_location();
						}
						else
						{
							time_t counter = time(NULL);

							recptr = counter;
						}

						ereport(FATAL,
								(errcode(ERRCODE_CANNOT_CONNECT_NOW),
								 errmsg(POSTMASTER_IN_RECOVERY_MSG),
								 errdetail(POSTMASTER_IN_RECOVERY_DETAIL_MSG " %X/%X",
										   (uint32) (recptr >> 32), (uint32) recptr)));
					}
#endif
				}
#ifdef FAULT_INJECTOR
				else if (strcmp(valptr, GPCONN_TYPE_FAULT) == 0)
					am_faulthandler = true;
#endif
				else
					ereport(FATAL,
							(errcode(ERRCODE_INVALID_PARAMETER_VALUE),
							 errmsg("invalid value for option: \"%s\"", GPCONN_TYPE)));
			}
			else
			{
				/* Assume it's a generic GUC option */
				port->guc_options = lappend(port->guc_options,
											pstrdup(nameptr));
				port->guc_options = lappend(port->guc_options,
											pstrdup(valptr));
			}
			offset = valoffset + strlen(valptr) + 1;
		}

		/*
		 * If we didn't find a packet terminator exactly at the end of the
		 * given packet length, complain.
		 */
		if (offset != len - 1)
			ereport(FATAL,
					(errcode(ERRCODE_PROTOCOL_VIOLATION),
					 errmsg("invalid startup packet layout: expected terminator as last byte")));

		/*
		 * If the client requested a newer protocol version or if the client
		 * requested any protocol options we didn't recognize, let them know
		 * the newest minor protocol version we do support and the names of any
		 * unrecognized options.
		 */
		if (PG_PROTOCOL_MINOR(proto) > PG_PROTOCOL_MINOR(PG_PROTOCOL_LATEST) ||
			unrecognized_protocol_options != NIL)
			SendNegotiateProtocolVersion(unrecognized_protocol_options);
	}
	else
	{
		/*
		 * Get the parameters from the old-style, fixed-width-fields startup
		 * packet as C strings.  The packet destination was cleared first so a
		 * short packet has zeros silently added.  We have to be prepared to
		 * truncate the pstrdup result for oversize fields, though.
		 */
		StartupPacket *packet = (StartupPacket *) buf;

		port->database_name = pstrdup(packet->database);
		if (strlen(port->database_name) > sizeof(packet->database))
			port->database_name[sizeof(packet->database)] = '\0';
		port->user_name = pstrdup(packet->user);
		if (strlen(port->user_name) > sizeof(packet->user))
			port->user_name[sizeof(packet->user)] = '\0';
		port->cmdline_options = pstrdup(packet->options);
		if (strlen(port->cmdline_options) > sizeof(packet->options))
			port->cmdline_options[sizeof(packet->options)] = '\0';
		port->guc_options = NIL;
	}

	/* Check a user name was given. */
	if (port->user_name == NULL || port->user_name[0] == '\0')
		ereport(FATAL,
				(errcode(ERRCODE_INVALID_AUTHORIZATION_SPECIFICATION),
			 errmsg("no PostgreSQL user name specified in startup packet")));

	/* The database defaults to the user name. */
	if (port->database_name == NULL || port->database_name[0] == '\0')
		port->database_name = pstrdup(port->user_name);

	if (Db_user_namespace)
	{
		/*
		 * If user@, it is a global user, remove '@'. We only want to do this
		 * if there is an '@' at the end and no earlier in the user string or
		 * they may fake as a local user of another database attaching to this
		 * database.
		 */
		if (strchr(port->user_name, '@') ==
			port->user_name + strlen(port->user_name) - 1)
			*strchr(port->user_name, '@') = '\0';
		else
		{
			/* Append '@' and dbname */
			port->user_name = psprintf("%s@%s", port->user_name, port->database_name);
		}
	}

	/*
	 * Truncate given database and user names to length of a Postgres name.
	 * This avoids lookup failures when overlength names are given.
	 */
	if (strlen(port->database_name) >= NAMEDATALEN)
		port->database_name[NAMEDATALEN - 1] = '\0';
	if (strlen(port->user_name) >= NAMEDATALEN)
		port->user_name[NAMEDATALEN - 1] = '\0';

	/*
	 * Normal walsender backends, e.g. for streaming replication, are not
	 * connected to a particular database. But walsenders used for logical
	 * replication need to connect to a specific database. We allow streaming
	 * replication commands to be issued even if connected to a database as it
	 * can make sense to first make a basebackup and then stream changes
	 * starting from that.
	 */
	if ((am_walsender && !am_db_walsender) || am_ftshandler || IsFaultHandler)
		port->database_name[0] = '\0';

	/*
	 * CDB: Process "gpqeid" parameter string for qExec startup.
	 */
	if (gpqeid)
		cdbgang_parse_gpqeid_params(port, gpqeid);

	/*
	 * Done putting stuff in TopMemoryContext.
	 */
	MemoryContextSwitchTo(oldcontext);

	/*
	 * If we're going to reject the connection due to database state, say so
	 * now instead of wasting cycles on an authentication exchange. (This also
	 * allows a pg_ping utility to be written.)
	 */
	switch (port->canAcceptConnections)
	{
		case CAC_STARTUP:
			if ((am_ftshandler || IsFaultHandler) && am_mirror)
				break;
			ereport(FATAL,
					(errcode(ERRCODE_CANNOT_CONNECT_NOW),
					 errmsg(POSTMASTER_IN_STARTUP_MSG)));
			break;
		case CAC_SHUTDOWN:
			ereport(FATAL,
					(errcode(ERRCODE_CANNOT_CONNECT_NOW),
					 errmsg("the database system is shutting down")));
			break;
		case CAC_RECOVERY:
			recptr = last_xlog_replay_location();

			ereport(FATAL,
					(errcode(ERRCODE_CANNOT_CONNECT_NOW),
					 errmsg(POSTMASTER_IN_RECOVERY_MSG),
					 errdetail(POSTMASTER_IN_RECOVERY_DETAIL_MSG " %X/%X",
						   (uint32) (recptr >> 32), (uint32) recptr)));
			break;
		case CAC_TOOMANY:
			ereport(FATAL,
					(errcode(ERRCODE_TOO_MANY_CONNECTIONS),
					 errmsg("sorry, too many clients already")));
			break;
		case CAC_WAITBACKUP:
			/* Greenplum does not currently use WAITBACKUP state. */
			Assert(port->canAcceptConnections != CAC_WAITBACKUP);
			break;
		case CAC_MIRROR_READY:
			if (am_ftshandler || IsFaultHandler)
			{
				/* Even if the connection state is MIRROR_READY, the role
				 * may change to primary during promoting. Hence, we need
				 * to decline this connection to avoid confusion. This needs
				 * to wait until promotion is finished and pmState changed
				 * to PM_RUN.
				 */
				if (!am_mirror)
					ereport(FATAL,
							(errmsg("mirror is being promoted.")));
				break;
			}

			recptr = last_xlog_replay_location();
			ereport(FATAL,
					(errcode(ERRCODE_MIRROR_READY),
					 errmsg(POSTMASTER_IN_RECOVERY_MSG),
					 errdetail(POSTMASTER_IN_RECOVERY_DETAIL_MSG " %X/%X\n"
							   POSTMASTER_MIRROR_VERSION_DETAIL_MSG " %s",
							   (uint32) (recptr >> 32), (uint32) recptr,
							   TextDatumGetCString(pgsql_version(NULL)))));
			break;
		case CAC_OK:
			break;
	}

#ifdef FAULT_INJECTOR
	if (!am_ftshandler && !IsFaultHandler && !am_walsender &&
		FaultInjector_InjectFaultIfSet("process_startup_packet",
									   DDLNotSpecified,
									   port->database_name /* databaseName */,
									   "" /* tableName */) == FaultInjectorTypeSkip)
	{
		ereport(FATAL,
				(errcode(ERRCODE_CANNOT_CONNECT_NOW),
				 errmsg(POSTMASTER_IN_RECOVERY_MSG),
				 errdetail(POSTMASTER_IN_RECOVERY_DETAIL_MSG " dummy location")));
	}
#endif

	return STATUS_OK;
}

/*
 * Send a NegotiateProtocolVersion to the client.  This lets the client know
 * that they have requested a newer minor protocol version than we are able
 * to speak.  We'll speak the highest version we know about; the client can,
 * of course, abandon the connection if that's a problem.
 *
 * We also include in the response a list of protocol options we didn't
 * understand.  This allows clients to include optional parameters that might
 * be present either in newer protocol versions or third-party protocol
 * extensions without fear of having to reconnect if those options are not
 * understood, while at the same time making certain that the client is aware
 * of which options were actually accepted.
 */
static void
SendNegotiateProtocolVersion(List *unrecognized_protocol_options)
{
	StringInfoData buf;
	ListCell   *lc;

	pq_beginmessage(&buf, 'v'); /* NegotiateProtocolVersion */
	pq_sendint(&buf, PG_PROTOCOL_LATEST, 4);
	pq_sendint(&buf, list_length(unrecognized_protocol_options), 4);
	foreach(lc, unrecognized_protocol_options)
		pq_sendstring(&buf, lfirst(lc));
	pq_endmessage(&buf);

	/* no need to flush, some other message will follow */
}

/*
 * The client has sent a cancel request packet, not a normal
 * start-a-new-connection packet.  Perform the necessary processing.
 * Nothing is sent back to the client.
 */
static void
processCancelRequest(Port *port, void *pkt, MsgType code)
{
	CancelRequestPacket *canc = (CancelRequestPacket *) pkt;
	int			backendPID;
	long		cancelAuthCode;
	Backend    *bp;

#ifndef EXEC_BACKEND
	dlist_iter	iter;
#else
	int			i;
#endif

	backendPID = (int) ntohl(canc->backendPID);
	cancelAuthCode = (long) ntohl(canc->cancelAuthCode);

	/*
	 * See if we have a matching backend.  In the EXEC_BACKEND case, we can no
	 * longer access the postmaster's own backend list, and must rely on the
	 * duplicate array in shared memory.
	 */
#ifndef EXEC_BACKEND
	dlist_foreach(iter, &BackendList)
	{
		bp = dlist_container(Backend, elem, iter.cur);
#else
	for (i = MaxLivePostmasterChildren() - 1; i >= 0; i--)
	{
		bp = (Backend *) &ShmemBackendArray[i];
#endif
		if (bp->pid == backendPID)
		{
			if (bp->cancel_key == cancelAuthCode)
			{
				/* Found a match; signal that backend to cancel current op */
				if (code == FINISH_REQUEST_CODE)
				{
					ereport(LOG,
							(errmsg_internal("query finish request to process %d",
											 backendPID)));
					SendProcSignal(bp->pid, PROCSIG_QUERY_FINISH,
								   InvalidBackendId);
				}
				else
				{
					ereport(DEBUG2,
							(errmsg_internal("processing cancel request: sending SIGINT to process %d",
											 backendPID)));
					signal_child(bp->pid, SIGINT);
				}
			}
			else
				/* Right PID, wrong key: no way, Jose */
				ereport(LOG,
						(errmsg("wrong key in cancel request for process %d",
								backendPID)));
			return;
		}
	}

	/* No matching backend */
	ereport(LOG,
			(errmsg("PID %d in cancel request did not match any process",
					backendPID)));
}

/*
 * canAcceptConnections --- check to see if database state allows connections.
 */
static CAC_state
canAcceptConnections(void)
{
	CAC_state	result = CAC_OK;

	/*
	 * Can't start backends when in startup/shutdown/inconsistent recovery
	 * state.
	 *
	 * In state PM_WAIT_BACKUP only superusers can connect (this must be
	 * allowed so that a superuser can end online backup mode); we return
	 * CAC_WAITBACKUP code to indicate that this must be checked later. Note
	 * that neither CAC_OK nor CAC_WAITBACKUP can safely be returned until we
	 * have checked for too many children.
	 */
	if (pmState != PM_RUN)
	{
		if (pmState == PM_WAIT_BACKUP)
			result = CAC_WAITBACKUP;	/* allow superusers only */
		else if (Shutdown > NoShutdown)
			return CAC_SHUTDOWN;	/* shutdown is pending */
		/*
		 * If the wal receiver has been launched at least once, return that
		 * the mirror is ready.
		 */
		else if (GetMirrorReadyFlag())
			return CAC_MIRROR_READY;
		else if (!FatalError &&
				 (pmState == PM_STARTUP ||
				  pmState == PM_RECOVERY))
			return CAC_STARTUP; /* normal startup */
		else if (!FatalError &&
				 pmState == PM_HOT_STANDBY)
			result = CAC_OK;	/* connection OK during hot standby */
		else
			return CAC_RECOVERY;	/* else must be crash recovery */
	}

	/*
	 * Don't start too many children.
	 *
	 * We allow more connections than we can have backends here because some
	 * might still be authenticating; they might fail auth, or some existing
	 * backend might exit before the auth cycle is completed. The exact
	 * MaxBackends limit is enforced when a new backend tries to join the
	 * shared-inval backend array.
	 *
	 * The limit here must match the sizes of the per-child-process arrays;
	 * see comments for MaxLivePostmasterChildren().
	 */
	if (CountChildren(BACKEND_TYPE_ALL) >= MaxLivePostmasterChildren())
		result = CAC_TOOMANY;

	return result;
}


/*
 * ConnCreate -- create a local connection data structure
 *
 * Returns NULL on failure, other than out-of-memory which is fatal.
 */
static Port *
ConnCreate(int serverFd)
{
	Port	   *port;

	if (!(port = (Port *) calloc(1, sizeof(Port))))
	{
		ereport(LOG,
				(errcode(ERRCODE_OUT_OF_MEMORY),
				 errmsg("out of memory")));
		ExitPostmaster(1);
	}

	if (StreamConnection(serverFd, port) != STATUS_OK)
	{
		if (port->sock != PGINVALID_SOCKET)
			StreamClose(port->sock);
		ConnFree(port);
		return NULL;
	}

	/*
	 * Precompute password salt values to use for this connection. It's
	 * slightly annoying to do this long in advance of knowing whether we'll
	 * need 'em or not, but we must do the random() calls before we fork, not
	 * after.  Else the postmaster's random sequence won't get advanced, and
	 * all backends would end up using the same salt...
	 */
	RandomSalt(port->md5Salt);

	/*
	 * Allocate GSSAPI specific state struct
	 */
#ifndef EXEC_BACKEND
#if defined(ENABLE_GSS) || defined(ENABLE_SSPI)
	port->gss = (pg_gssinfo *) calloc(1, sizeof(pg_gssinfo));
	if (!port->gss)
	{
		ereport(LOG,
				(errcode(ERRCODE_OUT_OF_MEMORY),
				 errmsg("out of memory")));
		ExitPostmaster(1);
	}
#endif
#endif

	return port;
}


/*
 * ConnFree -- free a local connection data structure
 */
static void
ConnFree(Port *conn)
{
#ifdef USE_SSL
	secure_close(conn);
#endif
	if (conn->gss)
		free(conn->gss);
	free(conn);
}


/*
 * ClosePostmasterPorts -- close all the postmaster's open sockets
 *
 * This is called during child process startup to release file descriptors
 * that are not needed by that child process.  The postmaster still has
 * them open, of course.
 *
 * Note: we pass am_syslogger as a boolean because we don't want to set
 * the global variable yet when this is called.
 */
void
ClosePostmasterPorts(bool am_syslogger)
{
	int			i;

#ifndef WIN32

	/*
	 * Close the write end of postmaster death watch pipe. It's important to
	 * do this as early as possible, so that if postmaster dies, others won't
	 * think that it's still running because we're holding the pipe open.
	 */
	if (close(postmaster_alive_fds[POSTMASTER_FD_OWN]))
		ereport(FATAL,
				(errcode_for_file_access(),
				 errmsg_internal("could not close postmaster death monitoring pipe in child process: %m")));
	postmaster_alive_fds[POSTMASTER_FD_OWN] = -1;
#endif

	/* Close the listen sockets */
	for (i = 0; i < MAXLISTEN; i++)
	{
		if (ListenSocket[i] != PGINVALID_SOCKET)
		{
			StreamClose(ListenSocket[i]);
			ListenSocket[i] = PGINVALID_SOCKET;
		}
	}

	/* If using syslogger, close the read side of the pipe */
	if (!am_syslogger)
	{
#ifndef WIN32
		if (syslogPipe[0] >= 0)
			close(syslogPipe[0]);
		syslogPipe[0] = -1;
#else
		if (syslogPipe[0])
			CloseHandle(syslogPipe[0]);
		syslogPipe[0] = 0;
#endif
	}

#ifdef USE_BONJOUR
	/* If using Bonjour, close the connection to the mDNS daemon */
	if (bonjour_sdref)
		close(DNSServiceRefSockFD(bonjour_sdref));
#endif
}


/*
 * reset_shared -- reset shared memory and semaphores
 */
static void
reset_shared(int port)
{
	/*
	 * Create or re-create shared memory and semaphores.
	 *
	 * Note: in each "cycle of life" we will normally assign the same IPC keys
	 * (if using SysV shmem and/or semas), since the port number is used to
	 * determine IPC keys.  This helps ensure that we will clean up dead IPC
	 * objects if the postmaster crashes and is restarted.
	 */
	CreateSharedMemoryAndSemaphores(false, port);
}


/*
 * SIGHUP -- reread config files, and tell children to do same
 */
static void
SIGHUP_handler(SIGNAL_ARGS)
{
	int			save_errno = errno;

	PG_SETMASK(&BlockSig);

	if (Shutdown <= SmartShutdown)
	{
		ereport(LOG,
				(errmsg("received SIGHUP, reloading configuration files")));
		ProcessConfigFile(PGC_SIGHUP);
		SignalChildren(SIGHUP);
		SignalUnconnectedWorkers(SIGHUP);
		if (StartupPID != 0)
			signal_child(StartupPID, SIGHUP);
		if (BgWriterPID != 0)
			signal_child(BgWriterPID, SIGHUP);
		if (CheckpointerPID != 0)
			signal_child(CheckpointerPID, SIGHUP);
		if (WalWriterPID != 0)
			signal_child(WalWriterPID, SIGHUP);
		if (WalReceiverPID != 0)
			signal_child(WalReceiverPID, SIGHUP);
		if (AutoVacPID != 0)
			signal_child(AutoVacPID, SIGHUP);
		if (PgArchPID != 0)
			signal_child(PgArchPID, SIGHUP);
		if (SysLoggerPID != 0)
			signal_child(SysLoggerPID, SIGHUP);
		if (PgStatPID != 0)
			signal_child(PgStatPID, SIGHUP);

		/* Reload authentication config files too */
		if (!load_hba())
			ereport(WARNING,
					(errmsg("pg_hba.conf not reloaded")));

		if (!load_ident())
			ereport(WARNING,
					(errmsg("pg_ident.conf not reloaded")));

#ifdef EXEC_BACKEND
		/* Update the starting-point file for future children */
		write_nondefault_variables(PGC_SIGHUP);
#endif
	}

	PG_SETMASK(&UnBlockSig);

	errno = save_errno;
}


/*
 * pmdie -- signal handler for processing various postmaster signals.
 */
static void
pmdie(SIGNAL_ARGS)
{
	int			save_errno = errno;

	PG_SETMASK(&BlockSig);

	ereport(DEBUG2,
			(errmsg_internal("postmaster received signal %d",
							 postgres_signal_arg)));

	switch (postgres_signal_arg)
	{
		case SIGTERM:

			/*
			 * Smart Shutdown:
			 *
			 * Wait for children to end their work, then shut down.
			 */
			if (Shutdown >= SmartShutdown)
				break;
			Shutdown = SmartShutdown;
			ereport(LOG,
					(errmsg("received smart shutdown request")));

			if (pmState == PM_STARTUP)
			{
				/*
				 * If this is a standby or mirror, clean-up the startup and
				 * walreceiver processes.
				 */
				if (StartupPID != 0)
					signal_child(StartupPID, SIGTERM);
				if (WalReceiverPID != 0)
					signal_child(WalReceiverPID, SIGTERM);

				/*
				 * Keep the PM_STARTUP and let the PostmasterStateMachine handle
				 * state transition after Startup and WalReceiver die.
				 */
			}

			if (pmState == PM_RUN || pmState == PM_RECOVERY ||
				pmState == PM_HOT_STANDBY || pmState == PM_STARTUP)
			{
				/* autovac workers are told to shut down immediately */
				/* and bgworkers too; does this need tweaking? */
				SignalSomeChildren(SIGTERM,
							   BACKEND_TYPE_AUTOVAC | BACKEND_TYPE_BGWORKER);
				SignalUnconnectedWorkers(SIGTERM);
				/* and the autovac launcher too */
				if (AutoVacPID != 0)
					signal_child(AutoVacPID, SIGTERM);
				/* and the bgwriter too */
				if (BgWriterPID != 0)
					signal_child(BgWriterPID, SIGTERM);
				/* and the walwriter too */
				if (WalWriterPID != 0)
					signal_child(WalWriterPID, SIGTERM);

				/*
				 * If we're in recovery, we can't kill the startup process
				 * right away, because at present doing so does not release
				 * its locks.  We might want to change this in a future
				 * release.  For the time being, the PM_WAIT_READONLY state
				 * indicates that we're waiting for the regular (read only)
				 * backends to die off; once they do, we'll kill the startup
				 * and walreceiver processes.
				 */
				pmState = (pmState == PM_RUN) ?
					PM_WAIT_BACKUP : PM_WAIT_READONLY;
			}

			/*
			 * Now wait for online backup mode to end and backends to exit. If
			 * that is already the case, PostmasterStateMachine will take the
			 * next step.
			 */
			PostmasterStateMachine();
			break;

		case SIGINT:

			/*
			 * Fast Shutdown:
			 *
			 * Abort all children with SIGTERM (rollback active transactions
			 * and exit) and shut down when they are gone.
			 */
			if (Shutdown >= FastShutdown)
				break;
			Shutdown = FastShutdown;
			ereport(LOG,
					(errmsg("received fast shutdown request")));

			if (StartupPID != 0)
				signal_child(StartupPID, SIGTERM);
			if (BgWriterPID != 0)
				signal_child(BgWriterPID, SIGTERM);
			if (WalReceiverPID != 0)
				signal_child(WalReceiverPID, SIGTERM);
			SignalUnconnectedWorkers(SIGTERM);
			if (pmState == PM_RECOVERY)
			{
				/*
				 * Only startup, bgwriter, walreceiver, unconnected bgworkers,
				 * and/or checkpointer should be active in this state; we just
				 * signaled the first four, and we don't want to kill
				 * checkpointer yet.
				 */
				pmState = PM_WAIT_BACKENDS;
			}
			else if (pmState == PM_RUN ||
					 pmState == PM_WAIT_BACKUP ||
					 pmState == PM_WAIT_READONLY ||
					 pmState == PM_WAIT_BACKENDS ||
					 pmState == PM_HOT_STANDBY)
			{
				ereport(LOG,
						(errmsg("aborting any active transactions")));
				/* shut down all backends and workers */
				SignalSomeChildren(SIGTERM,
								 BACKEND_TYPE_NORMAL | BACKEND_TYPE_AUTOVAC |
								   BACKEND_TYPE_BGWORKER);
				/* and the autovac launcher too */
				if (AutoVacPID != 0)
					signal_child(AutoVacPID, SIGTERM);
				/* and the bgwriter too */
				if (BgWriterPID != 0)
					signal_child(BgWriterPID, SIGTERM);
				/* and the walwriter too */
				if (WalWriterPID != 0)
					signal_child(WalWriterPID, SIGTERM);
				pmState = PM_WAIT_BACKENDS;
			}

			/*
			 * Now wait for backends to exit.  If there are none,
			 * PostmasterStateMachine will take the next step.
			 */
			PostmasterStateMachine();
			break;

		case SIGQUIT:

			/*
			 * Immediate Shutdown:
			 *
			 * abort all children with SIGQUIT, wait for them to exit,
			 * terminate remaining ones with SIGKILL, then exit without
			 * attempt to properly shut down the data base system.
			 */
			if (Shutdown >= ImmediateShutdown)
				break;
			Shutdown = ImmediateShutdown;
			ereport(LOG,
					(errmsg("received immediate shutdown request")));

			TerminateChildren(SIGQUIT);
			pmState = PM_WAIT_BACKENDS;

			/* set stopwatch for them to die */
			AbortStartTime = time(NULL);

			/*
			 * Now wait for backends to exit.  If there are none,
			 * PostmasterStateMachine will take the next step.
			 */
			PostmasterStateMachine();
			break;
	}

	PG_SETMASK(&UnBlockSig);

	errno = save_errno;
}

/*
 * Reaper -- signal handler to cleanup after a child process dies.
 */
static void
reaper(SIGNAL_ARGS)
{
	int			save_errno = errno;
	int			pid;			/* process id of dead child process */
	int			exitstatus;		/* its exit status */

	PG_SETMASK(&BlockSig);

	ereport(DEBUG4,
			(errmsg_internal("reaping dead processes")));

	while ((pid = waitpid(-1, &exitstatus, WNOHANG)) > 0)
	{
		/*
		 * Check if this child was a startup process.
		 */
		if (pid == StartupPID)
		{
			StartupPID = 0;

			/*
			 * Startup process exited in response to a shutdown request (or it
			 * completed normally regardless of the shutdown request).
			 */
			if (Shutdown > NoShutdown &&
				(EXIT_STATUS_0(exitstatus) || EXIT_STATUS_1(exitstatus)))
			{
				StartupStatus = STARTUP_NOT_RUNNING;
				pmState = PM_WAIT_BACKENDS;
				/* PostmasterStateMachine logic does the rest */
				continue;
			}

			if (EXIT_STATUS_3(exitstatus))
			{
				ereport(LOG,
						(errmsg("shutdown at recovery target")));
				Shutdown = SmartShutdown;
				TerminateChildren(SIGTERM);
				pmState = PM_WAIT_BACKENDS;
				/* PostmasterStateMachine logic does the rest */
				continue;
			}

			/*
			 * Unexpected exit of startup process (including FATAL exit)
			 * during PM_STARTUP is treated as catastrophic. There are no
			 * other processes running yet, so we can just exit.
			 */
			if (pmState == PM_STARTUP && !EXIT_STATUS_0(exitstatus))
			{
				LogChildExit(LOG, _("startup process"),
							 pid, exitstatus);
				ereport(LOG,
						(errmsg("aborting startup due to startup process failure")));
				ExitPostmaster(1);
			}

			/*
			 * After PM_STARTUP, any unexpected exit (including FATAL exit) of
			 * the startup process is catastrophic, so kill other children,
			 * and set StartupStatus so we don't try to reinitialize after
			 * they're gone.  Exception: if StartupStatus is STARTUP_SIGNALED,
			 * then we previously sent the startup process a SIGQUIT; so
			 * that's probably the reason it died, and we do want to try to
			 * restart in that case.
			 */
			if (!EXIT_STATUS_0(exitstatus))
			{
				if (StartupStatus == STARTUP_SIGNALED)
					StartupStatus = STARTUP_NOT_RUNNING;
				else
					StartupStatus = STARTUP_CRASHED;
				HandleChildCrash(pid, exitstatus,
								 _("startup process"));
				continue;
			}

			/*
			 * Startup succeeded, commence normal operations
			 */
			StartupStatus = STARTUP_NOT_RUNNING;
			FatalError = false;
			Assert(AbortStartTime == 0);
			ReachedNormalRunning = true;
			pmState = PM_RUN;

			/*
			 * Crank up the background tasks, if we didn't do that already
			 * when we entered consistent recovery state.  It doesn't matter
			 * if this fails, we'll just try again later.
			 */
			if (CheckpointerPID == 0)
				CheckpointerPID = StartCheckpointer();
			if (BgWriterPID == 0)
				BgWriterPID = StartBackgroundWriter();
			if (WalWriterPID == 0)
				WalWriterPID = StartWalWriter();

			/*
			 * Likewise, start other special children as needed.  In a restart
			 * situation, some of them may be alive already.
			 */
			if (!IsBinaryUpgrade && AutoVacuumingActive() && AutoVacPID == 0)
				AutoVacPID = StartAutoVacLauncher();
			if (PgArchStartupAllowed() && PgArchPID == 0)
				PgArchPID = pgarch_start();
			if (PgStatPID == 0)
				PgStatPID = pgstat_start();

			/* workers may be scheduled to start now */
			maybe_start_bgworker();

			/* at this point we are really open for business */
			{
				char version[512];

				strlcpy(version, PG_VERSION_STR " compiled on " __DATE__ " " __TIME__,
						sizeof(version));

#ifdef USE_ASSERT_CHECKING
				strlcat(version, " (with assert checking)", sizeof(version));
#endif
				ereport(LOG,(errmsg("%s", version)));

				ereport(LOG,
						(errmsg("database system is ready to accept connections"),
						 errdetail("%s",version)));

				PMAcceptingConnectionsStartTime = (pg_time_t) time(NULL);
			}

			continue;
		}

		/*
		 * Was it the bgwriter?  Normal exit can be ignored; we'll start a new
		 * one at the next iteration of the postmaster's main loop, if
		 * necessary.  Any other exit condition is treated as a crash.
		 */
		if (pid == BgWriterPID)
		{
			BgWriterPID = 0;
			if (!EXIT_STATUS_0(exitstatus))
				HandleChildCrash(pid, exitstatus,
								 _("background writer process"));
			continue;
		}

		/*
		 * Was it the checkpointer?
		 */
		if (pid == CheckpointerPID)
		{
			CheckpointerPID = 0;
			if (EXIT_STATUS_0(exitstatus) && pmState == PM_SHUTDOWN)
			{
				/*
				 * OK, we saw normal exit of the checkpointer after it's been
				 * told to shut down.  We expect that it wrote a shutdown
				 * checkpoint.  (If for some reason it didn't, recovery will
				 * occur on next postmaster start.)
				 *
				 * At this point we should have no normal backend children
				 * left (else we'd not be in PM_SHUTDOWN state) but we might
				 * have dead_end children to wait for.
				 *
				 * If we have an archiver subprocess, tell it to do a last
				 * archive cycle and quit. Likewise, if we have walsender
				 * processes, tell them to send any remaining WAL and quit.
				 */
				Assert(Shutdown > NoShutdown);

				/* Waken archiver for the last time */
				if (PgArchPID != 0)
					signal_child(PgArchPID, SIGUSR2);

				/*
				 * Waken walsenders for the last time. No regular backends
				 * should be around anymore.
				 */
				SignalChildren(SIGUSR2);

				pmState = PM_SHUTDOWN_2;

				/*
				 * We can also shut down the stats collector now; there's
				 * nothing left for it to do.
				 */
				if (PgStatPID != 0)
					signal_child(PgStatPID, SIGQUIT);
			}
			else
			{
				/*
				 * Any unexpected exit of the checkpointer (including FATAL
				 * exit) is treated as a crash.
				 */
				HandleChildCrash(pid, exitstatus,
								 _("checkpointer process"));
			}

			continue;
		}

		/*
		 * Was it the wal writer?  Normal exit can be ignored; we'll start a
		 * new one at the next iteration of the postmaster's main loop, if
		 * necessary.  Any other exit condition is treated as a crash.
		 */
		if (pid == WalWriterPID)
		{
			WalWriterPID = 0;
			if (!EXIT_STATUS_0(exitstatus))
				HandleChildCrash(pid, exitstatus,
								 _("WAL writer process"));
			continue;
		}

		/*
		 * Was it the wal receiver?  If exit status is zero (normal) or one
		 * (FATAL exit), we assume everything is all right just like normal
		 * backends.  (If we need a new wal receiver, we'll start one at the
		 * next iteration of the postmaster's main loop.)
		 */
		if (pid == WalReceiverPID)
		{
			WalReceiverPID = 0;
			if (!EXIT_STATUS_0(exitstatus) && !EXIT_STATUS_1(exitstatus))
				HandleChildCrash(pid, exitstatus,
								 _("WAL receiver process"));
			continue;
		}

		/*
		 * Was it the autovacuum launcher?	Normal exit can be ignored; we'll
		 * start a new one at the next iteration of the postmaster's main
		 * loop, if necessary.  Any other exit condition is treated as a
		 * crash.
		 */
		if (pid == AutoVacPID)
		{
			AutoVacPID = 0;
			if (!EXIT_STATUS_0(exitstatus) && !EXIT_STATUS_1(exitstatus))
				HandleChildCrash(pid, exitstatus,
								 _("autovacuum launcher process"));
			continue;
		}

		/*
		 * Was it the archiver?  If so, just try to start a new one; no need
		 * to force reset of the rest of the system.  (If fail, we'll try
		 * again in future cycles of the main loop.).  Unless we were waiting
		 * for it to shut down; don't restart it in that case, and
		 * PostmasterStateMachine() will advance to the next shutdown step.
		 */
		if (pid == PgArchPID)
		{
			PgArchPID = 0;
			if (!EXIT_STATUS_0(exitstatus))
				LogChildExit(LOG, _("archiver process"),
							 pid, exitstatus);
			if (PgArchStartupAllowed())
				PgArchPID = pgarch_start();
			continue;
		}

		/*
		 * Was it the statistics collector?  If so, just try to start a new
		 * one; no need to force reset of the rest of the system.  (If fail,
		 * we'll try again in future cycles of the main loop.)
		 */
		if (pid == PgStatPID)
		{
			PgStatPID = 0;
			if (!EXIT_STATUS_0(exitstatus))
				LogChildExit(LOG, _("statistics collector process"),
							 pid, exitstatus);
			if (pmState == PM_RUN || pmState == PM_HOT_STANDBY)
				PgStatPID = pgstat_start();
			continue;
		}

		/* Was it the system logger?  If so, try to start a new one */
		if (pid == SysLoggerPID)
		{
			SysLoggerPID = 0;
			/* for safety's sake, launch new logger *first* */
			SysLoggerPID = SysLogger_Start();
			if (!EXIT_STATUS_0(exitstatus))
				LogChildExit(LOG, _("system logger process"),
							 pid, exitstatus);
			continue;
		}

		/* Was it one of our background workers? */
		if (CleanupBackgroundWorker(pid, exitstatus))
		{
			/* have it be restarted */
			HaveCrashedWorker = true;
			continue;
		}

		/*
		 * Else do standard backend child cleanup.
		 */
		CleanupBackend(pid, exitstatus);
	}							/* loop over pending child-death reports */

	/*
	 * After cleaning out the SIGCHLD queue, see if we have any state changes
	 * or actions to make.
	 */
	PostmasterStateMachine();

	/* Done with signal handler */
	PG_SETMASK(&UnBlockSig);

	errno = save_errno;
}

/*
 * Scan the bgworkers list and see if the given PID (which has just stopped
 * or crashed) is in it.  Handle its shutdown if so, and return true.  If not a
 * bgworker, return false.
 *
 * This is heavily based on CleanupBackend.  One important difference is that
 * we don't know yet that the dying process is a bgworker, so we must be silent
 * until we're sure it is.
 */
static bool
CleanupBackgroundWorker(int pid,
						int exitstatus) /* child's exit status */
{
	char		namebuf[MAXPGPATH];
	slist_iter	iter;

	slist_foreach(iter, &BackgroundWorkerList)
	{
		RegisteredBgWorker *rw;

		rw = slist_container(RegisteredBgWorker, rw_lnode, iter.cur);

		if (rw->rw_pid != pid)
			continue;

#ifdef WIN32
		/* see CleanupBackend */
		if (exitstatus == ERROR_WAIT_NO_CHILDREN)
			exitstatus = 0;
#endif

		snprintf(namebuf, MAXPGPATH, "%s: %s", _("worker process"),
				 rw->rw_worker.bgw_name);

		if (!EXIT_STATUS_0(exitstatus))
		{
			/* Record timestamp, so we know when to restart the worker. */
			rw->rw_crashed_at = GetCurrentTimestamp();
		}
		else
		{
			/* Zero exit status means terminate */
			rw->rw_crashed_at = 0;
			rw->rw_terminate = true;
		}

		/*
		 * Additionally, for shared-memory-connected workers, just like a
		 * backend, any exit status other than 0 or 1 is considered a crash
		 * and causes a system-wide restart.
		 */
		if ((rw->rw_worker.bgw_flags & BGWORKER_SHMEM_ACCESS) != 0)
		{
			if (!EXIT_STATUS_0(exitstatus) && !EXIT_STATUS_1(exitstatus))
			{
				HandleChildCrash(pid, exitstatus, namebuf);
				return true;
			}
		}

		/*
		 * We must release the postmaster child slot whether this worker is
		 * connected to shared memory or not, but we only treat it as a crash
		 * if it is in fact connected.
		 */
		if (!ReleasePostmasterChildSlot(rw->rw_child_slot) &&
			(rw->rw_worker.bgw_flags & BGWORKER_SHMEM_ACCESS) != 0)
		{
			HandleChildCrash(pid, exitstatus, namebuf);
			return true;
		}

		/* Get it out of the BackendList and clear out remaining data */
		if (rw->rw_backend)
		{
			Assert(rw->rw_worker.bgw_flags & BGWORKER_BACKEND_DATABASE_CONNECTION);
			dlist_delete(&rw->rw_backend->elem);
#ifdef EXEC_BACKEND
			ShmemBackendArrayRemove(rw->rw_backend);
#endif

			/*
			 * It's possible that this background worker started some OTHER
			 * background worker and asked to be notified when that worker
			 * started or stopped.  If so, cancel any notifications destined
			 * for the now-dead backend.
			 */
			if (rw->rw_backend->bgworker_notify)
				BackgroundWorkerStopNotifications(rw->rw_pid);
			free(rw->rw_backend);
			rw->rw_backend = NULL;
		}
		rw->rw_pid = 0;
		rw->rw_child_slot = 0;
		ReportBackgroundWorkerPID(rw);	/* report child death */

		LogChildExit(EXIT_STATUS_0(exitstatus) ? DEBUG1 : LOG,
							    namebuf, pid, exitstatus);

		return true;
	}

	return false;
}

/*
 * CleanupBackend -- cleanup after terminated backend.
 *
 * Remove all local state associated with backend.
 *
 * If you change this, see also CleanupBackgroundWorker.
 */
static void
CleanupBackend(int pid,
			   int exitstatus)	/* child's exit status. */
{
	dlist_mutable_iter iter;

	LogChildExit(DEBUG2, _("server process"), pid, exitstatus);

	/*
	 * If a backend dies in an ugly way then we must signal all other backends
	 * to quickdie.  If exit status is zero (normal) or one (FATAL exit), we
	 * assume everything is all right and proceed to remove the backend from
	 * the active backend list.
	 */

#ifdef WIN32

	/*
	 * On win32, also treat ERROR_WAIT_NO_CHILDREN (128) as nonfatal case,
	 * since that sometimes happens under load when the process fails to start
	 * properly (long before it starts using shared memory). Microsoft reports
	 * it is related to mutex failure:
	 * http://archives.postgresql.org/pgsql-hackers/2010-09/msg00790.php
	 */
	if (exitstatus == ERROR_WAIT_NO_CHILDREN)
	{
		LogChildExit(LOG, _("server process"), pid, exitstatus);
		exitstatus = 0;
	}
#endif

	if (!EXIT_STATUS_0(exitstatus) && !EXIT_STATUS_1(exitstatus))
	{
		HandleChildCrash(pid, exitstatus, _("server process"));
		return;
	}

	dlist_foreach_modify(iter, &BackendList)
	{
		Backend    *bp = dlist_container(Backend, elem, iter.cur);

		if (bp->pid == pid)
		{
			if (!bp->dead_end)
			{
				if (!ReleasePostmasterChildSlot(bp->child_slot))
				{
					/*
					 * Uh-oh, the child failed to clean itself up.  Treat as a
					 * crash after all.
					 */
					HandleChildCrash(pid, exitstatus, _("server process"));
					return;
				}
#ifdef EXEC_BACKEND
				ShmemBackendArrayRemove(bp);
#endif
			}
			if (bp->bgworker_notify)
			{
				/*
				 * This backend may have been slated to receive SIGUSR1 when
				 * some background worker started or stopped.  Cancel those
				 * notifications, as we don't want to signal PIDs that are not
				 * PostgreSQL backends.  This gets skipped in the (probably
				 * very common) case where the backend has never requested any
				 * such notifications.
				 */
				BackgroundWorkerStopNotifications(bp->pid);
			}
			dlist_delete(iter.cur);
			free(bp);
			break;
		}
	}
}

/*
 * HandleChildCrash -- cleanup after failed backend, bgwriter, checkpointer,
 * walwriter, autovacuum, or background worker.
 *
 * The objectives here are to clean up our local state about the child
 * process, and to signal all other remaining children to quickdie.
 */
static void
HandleChildCrash(int pid, int exitstatus, const char *procname)
{
	dlist_mutable_iter iter;
	slist_iter	siter;
	Backend    *bp;
	bool		take_action;

	/*
	 * We only log messages and send signals if this is the first process
	 * crash and we're not doing an immediate shutdown; otherwise, we're only
	 * here to update postmaster's idea of live processes.  If we have already
	 * signalled children, nonzero exit status is to be expected, so don't
	 * clutter log.
	 */
	take_action = !FatalError && Shutdown != ImmediateShutdown;

	if (take_action)
	{
		LogChildExit(LOG, procname, pid, exitstatus);
		ereport(LOG,
				(errmsg("terminating any other active server processes")));
	}

	/* Process background workers. */
	slist_foreach(siter, &BackgroundWorkerList)
	{
		RegisteredBgWorker *rw;

		rw = slist_container(RegisteredBgWorker, rw_lnode, siter.cur);
		if (rw->rw_pid == 0)
			continue;			/* not running */
		if (rw->rw_pid == pid)
		{
			/*
			 * Found entry for freshly-dead worker, so remove it.
			 */
			(void) ReleasePostmasterChildSlot(rw->rw_child_slot);
			if (rw->rw_backend)
			{
				dlist_delete(&rw->rw_backend->elem);
#ifdef EXEC_BACKEND
				ShmemBackendArrayRemove(rw->rw_backend);
#endif
				free(rw->rw_backend);
				rw->rw_backend = NULL;
			}
			rw->rw_pid = 0;
			rw->rw_child_slot = 0;
			/* don't reset crashed_at */
			/* don't report child stop, either */
			/* Keep looping so we can signal remaining workers */
		}
		else
		{
			/*
			 * This worker is still alive.  Unless we did so already, tell it
			 * to commit hara-kiri.
			 *
			 * SIGQUIT is the special signal that says exit without proc_exit
			 * and let the user know what's going on. But if SendStop is set
			 * (-s on command line), then we send SIGSTOP instead, so that we
			 * can get core dumps from all backends by hand.
			 */
			if (take_action)
			{
				ereport(DEBUG2,
						(errmsg_internal("sending %s to process %d",
										 (SendStop ? "SIGSTOP" : "SIGQUIT"),
										 (int) rw->rw_pid)));
				signal_child(rw->rw_pid, (SendStop ? SIGSTOP : SIGQUIT));
			}
		}
	}

	/* Process regular backends */
	dlist_foreach_modify(iter, &BackendList)
	{
		bp = dlist_container(Backend, elem, iter.cur);

		if (bp->pid == pid)
		{
			/*
			 * Found entry for freshly-dead backend, so remove it.
			 */
			if (!bp->dead_end)
			{
				(void) ReleasePostmasterChildSlot(bp->child_slot);
#ifdef EXEC_BACKEND
				ShmemBackendArrayRemove(bp);
#endif
			}
			dlist_delete(iter.cur);
			free(bp);
			/* Keep looping so we can signal remaining backends */
		}
		else
		{
			/*
			 * This backend is still alive.  Unless we did so already, tell it
			 * to commit hara-kiri.
			 *
			 * SIGQUIT is the special signal that says exit without proc_exit
			 * and let the user know what's going on. But if SendStop is set
			 * (-s on command line), then we send SIGSTOP instead, so that we
			 * can get core dumps from all backends by hand.
			 *
			 * We could exclude dead_end children here, but at least in the
			 * SIGSTOP case it seems better to include them.
			 *
			 * Background workers were already processed above; ignore them
			 * here.
			 */
			if (bp->bkend_type == BACKEND_TYPE_BGWORKER)
				continue;

			if (take_action)
			{
				ereport(DEBUG2,
						(errmsg_internal("sending %s to process %d",
										 (SendStop ? "SIGSTOP" : "SIGQUIT"),
										 (int) bp->pid)));
				signal_child(bp->pid, (SendStop ? SIGSTOP : SIGQUIT));
			}
		}
	}

	/* Take care of the startup process too */
	if (pid == StartupPID)
	{
		StartupPID = 0;
		StartupStatus = STARTUP_CRASHED;
	}
	else if (StartupPID != 0 && take_action)
	{
		ereport(DEBUG2,
				(errmsg_internal("sending %s to process %d",
								 (SendStop ? "SIGSTOP" : "SIGQUIT"),
								 (int) StartupPID)));
		signal_child(StartupPID, (SendStop ? SIGSTOP : SIGQUIT));
		StartupStatus = STARTUP_SIGNALED;
	}

	/* Take care of the bgwriter too */
	if (pid == BgWriterPID)
		BgWriterPID = 0;
	else if (BgWriterPID != 0 && take_action)
	{
		ereport(DEBUG2,
				(errmsg_internal("sending %s to process %d",
								 (SendStop ? "SIGSTOP" : "SIGQUIT"),
								 (int) BgWriterPID)));
		signal_child(BgWriterPID, (SendStop ? SIGSTOP : SIGQUIT));
	}

	/* Take care of the checkpointer too */
	if (pid == CheckpointerPID)
		CheckpointerPID = 0;
	else if (CheckpointerPID != 0 && take_action)
	{
		ereport(DEBUG2,
				(errmsg_internal("sending %s to process %d",
								 (SendStop ? "SIGSTOP" : "SIGQUIT"),
								 (int) CheckpointerPID)));
		signal_child(CheckpointerPID, (SendStop ? SIGSTOP : SIGQUIT));
	}

	/* Take care of the walwriter too */
	if (pid == WalWriterPID)
		WalWriterPID = 0;
	else if (WalWriterPID != 0 && take_action)
	{
		ereport(DEBUG2,
				(errmsg_internal("sending %s to process %d",
								 (SendStop ? "SIGSTOP" : "SIGQUIT"),
								 (int) WalWriterPID)));
		signal_child(WalWriterPID, (SendStop ? SIGSTOP : SIGQUIT));
	}

	/* Take care of the walreceiver too */
	if (pid == WalReceiverPID)
		WalReceiverPID = 0;
	else if (WalReceiverPID != 0 && take_action)
	{
		ereport(DEBUG2,
				(errmsg_internal("sending %s to process %d",
								 (SendStop ? "SIGSTOP" : "SIGQUIT"),
								 (int) WalReceiverPID)));
		signal_child(WalReceiverPID, (SendStop ? SIGSTOP : SIGQUIT));
	}

	/* Take care of the autovacuum launcher too */
	if (pid == AutoVacPID)
		AutoVacPID = 0;
	else if (AutoVacPID != 0 && take_action)
	{
		ereport(DEBUG2,
				(errmsg_internal("sending %s to process %d",
								 (SendStop ? "SIGSTOP" : "SIGQUIT"),
								 (int) AutoVacPID)));
		signal_child(AutoVacPID, (SendStop ? SIGSTOP : SIGQUIT));
	}

	/*
	 * Force a power-cycle of the pgarch process too.  (This isn't absolutely
	 * necessary, but it seems like a good idea for robustness, and it
	 * simplifies the state-machine logic in the case where a shutdown request
	 * arrives during crash processing.)
	 */
	if (PgArchPID != 0 && take_action)
	{
		ereport(DEBUG2,
				(errmsg_internal("sending %s to process %d",
								 "SIGQUIT",
								 (int) PgArchPID)));
		signal_child(PgArchPID, SIGQUIT);
	}

	/*
	 * Force a power-cycle of the pgstat process too.  (This isn't absolutely
	 * necessary, but it seems like a good idea for robustness, and it
	 * simplifies the state-machine logic in the case where a shutdown request
	 * arrives during crash processing.)
	 */
	if (PgStatPID != 0 && take_action)
	{
		ereport(DEBUG2,
				(errmsg_internal("sending %s to process %d",
								 "SIGQUIT",
								 (int) PgStatPID)));
		signal_child(PgStatPID, SIGQUIT);
		allow_immediate_pgstat_restart();
	}

	/* We do NOT restart the syslogger */

	if (Shutdown != ImmediateShutdown)
		FatalError = true;

	/* We now transit into a state of waiting for children to die */
	if (pmState == PM_RECOVERY ||
		pmState == PM_HOT_STANDBY ||
		pmState == PM_RUN ||
		pmState == PM_WAIT_BACKUP ||
		pmState == PM_WAIT_READONLY ||
		pmState == PM_SHUTDOWN)
		pmState = PM_WAIT_BACKENDS;

	/*
	 * .. and if this doesn't happen quickly enough, now the clock is ticking
	 * for us to kill them without mercy.
	 */
	if (AbortStartTime == 0)
		AbortStartTime = time(NULL);
}

/*
 * Log the death of a child process.
 */
static void
LogChildExit(int lev, const char *procname, int pid, int exitstatus)
{
	/*
	 * size of activity_buffer is arbitrary, but set equal to default
	 * track_activity_query_size
	 */
	char		activity_buffer[1024];
	const char *activity = NULL;

	if (!EXIT_STATUS_0(exitstatus))
		activity = pgstat_get_crashed_backend_activity(pid,
													   activity_buffer,
													sizeof(activity_buffer));

	if (WIFEXITED(exitstatus))
		ereport(lev,

		/*------
		  translator: %s is a noun phrase describing a child process, such as
		  "server process" */
				(errmsg("%s (PID %d) exited with exit code %d",
						procname, pid, WEXITSTATUS(exitstatus)),
				 activity ? errdetail("Failed process was running: %s", activity) : 0));
	else if (WIFSIGNALED(exitstatus))
#if defined(WIN32)
		ereport(lev,

		/*------
		  translator: %s is a noun phrase describing a child process, such as
		  "server process" */
				(errmsg("%s (PID %d) was terminated by exception 0x%X",
						procname, pid, WTERMSIG(exitstatus)),
				 errhint("See C include file \"ntstatus.h\" for a description of the hexadecimal value."),
				 activity ? errdetail("Failed process was running: %s", activity) : 0));
#elif defined(HAVE_DECL_SYS_SIGLIST) && HAVE_DECL_SYS_SIGLIST
	ereport(lev,

	/*------
	  translator: %s is a noun phrase describing a child process, such as
	  "server process" */
			(errmsg("%s (PID %d) was terminated by signal %d: %s",
					procname, pid, WTERMSIG(exitstatus),
					WTERMSIG(exitstatus) < NSIG ?
					sys_siglist[WTERMSIG(exitstatus)] : "(unknown)"),
	  activity ? errdetail("Failed process was running: %s", activity) : 0));
#else
		ereport(lev,

		/*------
		  translator: %s is a noun phrase describing a child process, such as
		  "server process" */
				(errmsg("%s (PID %d) was terminated by signal %d",
						procname, pid, WTERMSIG(exitstatus)),
				 activity ? errdetail("Failed process was running: %s", activity) : 0));
#endif
	else
		ereport(lev,

		/*------
		  translator: %s is a noun phrase describing a child process, such as
		  "server process" */
				(errmsg("%s (PID %d) exited with unrecognized status %d",
						procname, pid, exitstatus),
				 activity ? errdetail("Failed process was running: %s", activity) : 0));
}

/*
 * Advance the postmaster's state machine and take actions as appropriate
 *
 * This is common code for pmdie(), reaper() and sigusr1_handler(), which
 * receive the signals that might mean we need to change state.
 */
static void
PostmasterStateMachine(void)
{
	/*
	 * This state transition to handle master standby or mirrors receives a
	 * smart shutdown, no need to wait any additional backends.
	 */
	if (pmState == PM_STARTUP && StartupPID == 0 && WalReceiverPID == 0)
	{
		pmState = PM_WAIT_DEAD_END;
	}

	if (pmState == PM_WAIT_BACKUP)
	{
		/*
		 * PM_WAIT_BACKUP state ends when online backup mode is not active.
		 */
		if (!BackupInProgress())
		{
			pmState = PM_WAIT_BACKENDS;
		}
	}

	if (pmState == PM_WAIT_READONLY)
	{
		/*
		 * PM_WAIT_READONLY state ends when we have no regular backends that
		 * have been started during recovery.  We kill the startup and
		 * walreceiver processes and transition to PM_WAIT_BACKENDS.  Ideally,
		 * we might like to kill these processes first and then wait for
		 * backends to die off, but that doesn't work at present because
		 * killing the startup process doesn't release its locks.
		 */
		if (CountChildren(BACKEND_TYPE_NORMAL) == 0)
		{
			if (StartupPID != 0)
				signal_child(StartupPID, SIGTERM);
			if (WalReceiverPID != 0)
				signal_child(WalReceiverPID, SIGTERM);
			pmState = PM_WAIT_BACKENDS;
		}
	}

	/*
	 * If we are in a state-machine state that implies waiting for backends to
	 * exit, see if they're all gone, and change state if so.
	 */
	if (pmState == PM_WAIT_BACKENDS)
	{
		/*
		 * PM_WAIT_BACKENDS state ends when we have no regular backends
		 * (including autovac workers), no bgworkers (including unconnected
		 * ones), and no walwriter, autovac launcher or bgwriter.  If we are
		 * doing crash recovery or an immediate shutdown then we expect the
		 * checkpointer to exit as well, otherwise not. The archiver, stats,
		 * and syslogger processes are disregarded since they are not
		 * connected to shared memory; we also disregard dead_end children
		 * here. Walsenders are also disregarded, they will be terminated
		 * later after writing the checkpoint record, like the archiver
		 * process.
		 */
		if (CountChildren(BACKEND_TYPE_NORMAL | BACKEND_TYPE_WORKER) == 0 &&
			CountUnconnectedWorkers() == 0 &&
			StartupPID == 0 &&
			WalReceiverPID == 0 &&
			BgWriterPID == 0 &&
			(CheckpointerPID == 0 ||
			 (!FatalError && Shutdown < ImmediateShutdown)) &&
			WalWriterPID == 0 &&
			AutoVacPID == 0)
		{
			if (Shutdown >= ImmediateShutdown || FatalError)
			{
				/*
				 * Start waiting for dead_end children to die.  This state
				 * change causes ServerLoop to stop creating new ones.
				 */
				pmState = PM_WAIT_DEAD_END;

				/*
				 * We already SIGQUIT'd the archiver and stats processes, if
				 * any, when we started immediate shutdown or entered
				 * FatalError state.
				 */
			}
			else
			{
				/*
				 * If we get here, we are proceeding with normal shutdown. All
				 * the regular children are gone, and it's time to tell the
				 * checkpointer to do a shutdown checkpoint.
				 */
				Assert(Shutdown > NoShutdown);
				/* Start the checkpointer if not running */
				if (CheckpointerPID == 0)
					CheckpointerPID = StartCheckpointer();
				/* And tell it to shut down */
				if (CheckpointerPID != 0)
				{
					signal_child(CheckpointerPID, SIGUSR2);
					pmState = PM_SHUTDOWN;
				}
				else
				{
					/*
					 * If we failed to fork a checkpointer, just shut down.
					 * Any required cleanup will happen at next restart. We
					 * set FatalError so that an "abnormal shutdown" message
					 * gets logged when we exit.
					 */
					FatalError = true;
					pmState = PM_WAIT_DEAD_END;

					/* Kill the walsenders, archiver and stats collector too */
					SignalChildren(SIGQUIT);
					if (PgArchPID != 0)
						signal_child(PgArchPID, SIGQUIT);
					if (PgStatPID != 0)
						signal_child(PgStatPID, SIGQUIT);
				}
			}
		}
	}

	if (pmState == PM_SHUTDOWN_2)
	{
		/*
		 * PM_SHUTDOWN_2 state ends when there's no other children than
		 * dead_end children left. There shouldn't be any regular backends
		 * left by now anyway; what we're really waiting for is walsenders and
		 * archiver.
		 *
		 * Walreceiver should normally be dead by now, but not when a fast
		 * shutdown is performed during recovery.
		 */
		if (PgArchPID == 0 && CountChildren(BACKEND_TYPE_ALL) == 0 &&
			WalReceiverPID == 0)
		{
			pmState = PM_WAIT_DEAD_END;
		}
	}

	if (pmState == PM_WAIT_DEAD_END)
	{
		/*
		 * PM_WAIT_DEAD_END state ends when the BackendList is entirely empty
		 * (ie, no dead_end children remain), and the archiver and stats
		 * collector are gone too.
		 *
		 * The reason we wait for those two is to protect them against a new
		 * postmaster starting conflicting subprocesses; this isn't an
		 * ironclad protection, but it at least helps in the
		 * shutdown-and-immediately-restart scenario.  Note that they have
		 * already been sent appropriate shutdown signals, either during a
		 * normal state transition leading up to PM_WAIT_DEAD_END, or during
		 * FatalError processing.
		 */
		if (dlist_is_empty(&BackendList) &&
			PgArchPID == 0 && PgStatPID == 0)
		{
			/* These other guys should be dead already */
			Assert(StartupPID == 0);
			Assert(WalReceiverPID == 0);
			Assert(BgWriterPID == 0);
			Assert(CheckpointerPID == 0);
			Assert(WalWriterPID == 0);
			Assert(AutoVacPID == 0);
			/* syslogger is not considered here */
			pmState = PM_NO_CHILDREN;
		}
	}

	/*
	 * If we've been told to shut down, we exit as soon as there are no
	 * remaining children.  If there was a crash, cleanup will occur at the
	 * next startup.  (Before PostgreSQL 8.3, we tried to recover from the
	 * crash before exiting, but that seems unwise if we are quitting because
	 * we got SIGTERM from init --- there may well not be time for recovery
	 * before init decides to SIGKILL us.)
	 *
	 * Note that the syslogger continues to run.  It will exit when it sees
	 * EOF on its input pipe, which happens when there are no more upstream
	 * processes.
	 */
	if (Shutdown > NoShutdown && pmState == PM_NO_CHILDREN)
	{
		if (FatalError)
		{
			ereport(LOG, (errmsg("abnormal database system shutdown")));
			ExitPostmaster(1);
		}
		else
		{
			/*
			 * Terminate exclusive backup mode to avoid recovery after a clean
			 * fast shutdown.  Since an exclusive backup can only be taken
			 * during normal running (and not, for example, while running
			 * under Hot Standby) it only makes sense to do this if we reached
			 * normal running. If we're still in recovery, the backup file is
			 * one we're recovering *from*, and we must keep it around so that
			 * recovery restarts from the right place.
			 */
			if (ReachedNormalRunning)
				CancelBackup();

			/* Normal exit from the postmaster is here */
			ExitPostmaster(0);
		}
	}

	/*
	 * If the startup process failed, or the user does not want an automatic
	 * restart after backend crashes, wait for all non-syslogger children to
	 * exit, and then exit postmaster.  We don't try to reinitialize when the
	 * startup process fails, because more than likely it will just fail again
	 * and we will keep trying forever.
	 */
	if (pmState == PM_NO_CHILDREN &&
		(StartupStatus == STARTUP_CRASHED || !restart_after_crash))
		ExitPostmaster(1);

	/*
	 * If we need to recover from a crash, wait for all non-syslogger children
	 * to exit, then reset shmem and StartupDataBase.
	 */
	if (FatalError && pmState == PM_NO_CHILDREN)
	{
		ereport(LOG,
				(errmsg("all server processes terminated; reinitializing")));

		/* CDB: reload all auxiliary workers like FTS and DTX recover or GDD */
		load_auxiliary_libraries();

		/* allow background workers to immediately restart */
		ResetBackgroundWorkerCrashTimes();

		shmem_exit(1);
		reset_shared(PostPortNumber);

		StartupPID = StartupDataBase();
		Assert(StartupPID != 0);
		StartupStatus = STARTUP_RUNNING;
		pmState = PM_STARTUP;
		/* crash recovery started, reset SIGKILL flag */
		AbortStartTime = 0;
	}
}


/*
 * Send a signal to a postmaster child process
 *
 * On systems that have setsid(), each child process sets itself up as a
 * process group leader.  For signals that are generally interpreted in the
 * appropriate fashion, we signal the entire process group not just the
 * direct child process.  This allows us to, for example, SIGQUIT a blocked
 * archive_recovery script, or SIGINT a script being run by a backend via
 * system().
 *
 * There is a race condition for recently-forked children: they might not
 * have executed setsid() yet.  So we signal the child directly as well as
 * the group.  We assume such a child will handle the signal before trying
 * to spawn any grandchild processes.  We also assume that signaling the
 * child twice will not cause any problems.
 */
static void
signal_child(pid_t pid, int signal)
{
	if (kill(pid, signal) < 0)
		elog(DEBUG3, "kill(%ld,%d) failed: %m", (long) pid, signal);
#ifdef HAVE_SETSID
	switch (signal)
	{
		case SIGINT:
		case SIGTERM:
		case SIGQUIT:
		case SIGSTOP:
		case SIGKILL:
			if (kill(-pid, signal) < 0)
				elog(DEBUG3, "kill(%ld,%d) failed: %m", (long) (-pid), signal);
			break;
		default:
			break;
	}
#endif
}

/*
 * Send a signal to bgworkers that did not request backend connections
 *
 * The reason this is interesting is that workers that did request connections
 * are considered by SignalChildren; this function complements that one.
 */
static bool
SignalUnconnectedWorkers(int signal)
{
	slist_iter	iter;
	bool		signaled = false;

	slist_foreach(iter, &BackgroundWorkerList)
	{
		RegisteredBgWorker *rw;

		rw = slist_container(RegisteredBgWorker, rw_lnode, iter.cur);

		if (rw->rw_pid == 0)
			continue;
		/* ignore connected workers */
		if (rw->rw_backend != NULL)
			continue;

		ereport(DEBUG4,
				(errmsg_internal("sending signal %d to process %d",
								 signal, (int) rw->rw_pid)));
		signal_child(rw->rw_pid, signal);
		signaled = true;
	}
	return signaled;
}

/*
 * Send a signal to the targeted children (but NOT special children;
 * dead_end children are never signaled, either).
 */
static bool
SignalSomeChildren(int signal, int target)
{
	dlist_iter	iter;
	bool		signaled = false;

	dlist_foreach(iter, &BackendList)
	{
		Backend    *bp = dlist_container(Backend, elem, iter.cur);

		if (bp->dead_end)
			continue;

		/*
		 * Since target == BACKEND_TYPE_ALL is the most common case, we test
		 * it first and avoid touching shared memory for every child.
		 */
		if (target != BACKEND_TYPE_ALL)
		{
			/*
			 * Assign bkend_type for any recently announced WAL Sender
			 * processes.
			 */
			if (bp->bkend_type == BACKEND_TYPE_NORMAL &&
				IsPostmasterChildWalSender(bp->child_slot))
				bp->bkend_type = BACKEND_TYPE_WALSND;

			if (!(target & bp->bkend_type))
				continue;
		}

		ereport(DEBUG4,
				(errmsg_internal("sending signal %d to process %d",
								 signal, (int) bp->pid)));
		signal_child(bp->pid, signal);
		signaled = true;
	}
	return signaled;
}

/*
 * Send a termination signal to children.  This considers all of our children
 * processes, except syslogger and dead_end backends.
 */
static void
TerminateChildren(int signal)
{
	SignalChildren(signal);
	if (StartupPID != 0)
	{
		signal_child(StartupPID, signal);
		if (signal == SIGQUIT || signal == SIGKILL)
			StartupStatus = STARTUP_SIGNALED;
	}
	if (BgWriterPID != 0)
		signal_child(BgWriterPID, signal);
	if (CheckpointerPID != 0)
		signal_child(CheckpointerPID, signal);
	if (WalWriterPID != 0)
		signal_child(WalWriterPID, signal);
	if (WalReceiverPID != 0)
		signal_child(WalReceiverPID, signal);
	if (AutoVacPID != 0)
		signal_child(AutoVacPID, signal);
	if (PgArchPID != 0)
		signal_child(PgArchPID, signal);
	if (PgStatPID != 0)
		signal_child(PgStatPID, signal);
	SignalUnconnectedWorkers(signal);
}

/*
 * BackendStartup -- start backend process
 *
 * returns: STATUS_ERROR if the fork failed, STATUS_OK otherwise.
 *
 * Note: if you change this code, also consider StartAutovacuumWorker.
 */
static int
BackendStartup(Port *port)
{
	Backend    *bn;				/* for backend cleanup */
	pid_t		pid;

	/*
	 * Create backend data structure.  Better before the fork() so we can
	 * handle failure cleanly.
	 */
	bn = (Backend *) malloc(sizeof(Backend));
	if (!bn)
	{
		ereport(LOG,
				(errcode(ERRCODE_OUT_OF_MEMORY),
				 errmsg("out of memory")));
		return STATUS_ERROR;
	}

	/*
	 * Compute the cancel key that will be assigned to this backend. The
	 * backend will have its own copy in the forked-off process' value of
	 * MyCancelKey, so that it can transmit the key to the frontend.
	 */
	MyCancelKey = PostmasterRandom();
	bn->cancel_key = MyCancelKey;

	/* Pass down canAcceptConnections state */
	port->canAcceptConnections = canAcceptConnections();
	bn->dead_end = (port->canAcceptConnections != CAC_OK &&
					port->canAcceptConnections != CAC_WAITBACKUP);

	/*
	 * Unless it's a dead_end child, assign it a child slot number
	 */
	if (!bn->dead_end)
		bn->child_slot = MyPMChildSlot = AssignPostmasterChildSlot();
	else
		bn->child_slot = 0;

	/* Hasn't asked to be notified about any bgworkers yet */
	bn->bgworker_notify = false;

#ifdef EXEC_BACKEND
	pid = backend_forkexec(port);
#else							/* !EXEC_BACKEND */
	pid = fork_process();
	if (pid == 0)				/* child */
	{
		free(bn);

		/* Detangle from postmaster */
		InitPostmasterChild();

		/* Close the postmaster's sockets */
		ClosePostmasterPorts(false);

		/* Perform additional initialization and collect startup packet */
		BackendInitialize(port);

		/* And run the backend */
		BackendRun(port);
	}
#endif   /* EXEC_BACKEND */

	if (pid < 0)
	{
		/* in parent, fork failed */
		int			save_errno = errno;

		if (!bn->dead_end)
			(void) ReleasePostmasterChildSlot(bn->child_slot);
		free(bn);
		errno = save_errno;
		ereport(LOG,
				(errmsg("could not fork new process for connection: %m")));
		report_fork_failure_to_client(port, save_errno);
		return STATUS_ERROR;
	}

	/* in parent, successful fork */
	ereport(DEBUG2,
			(errmsg_internal("forked new backend, pid=%d socket=%d",
							 (int) pid, (int) port->sock)));

	/*
	 * Everything's been successful, it's safe to add this backend to our list
	 * of backends.
	 */
	bn->pid = pid;
	bn->bkend_type = BACKEND_TYPE_NORMAL;		/* Can change later to WALSND */
	dlist_push_head(&BackendList, &bn->elem);

#ifdef EXEC_BACKEND
	if (!bn->dead_end)
		ShmemBackendArrayAdd(bn);
#endif

	return STATUS_OK;
}

/*
 * Try to report backend fork() failure to client before we close the
 * connection.  Since we do not care to risk blocking the postmaster on
 * this connection, we set the connection to non-blocking and try only once.
 *
 * This is grungy special-purpose code; we cannot use backend libpq since
 * it's not up and running.
 */
static void
report_fork_failure_to_client(Port *port, int errnum)
{
	char		buffer[1000];
	int			rc;

	/* Format the error message packet (always V2 protocol) */
	snprintf(buffer, sizeof(buffer), "E%s%s\n",
			 _("could not fork new process for connection: "),
			 strerror(errnum));

	/* Set port to non-blocking.  Don't do send() if this fails */
	if (!pg_set_noblock(port->sock))
		return;

	/* We'll retry after EINTR, but ignore all other failures */
	do
	{
		rc = send(port->sock, buffer, strlen(buffer) + 1, 0);
	} while (rc < 0 && errno == EINTR);
}


/*
 * BackendInitialize -- initialize an interactive (postmaster-child)
 *				backend process, and collect the client's startup packet.
 *
 * returns: nothing.  Will not return at all if there's any failure.
 *
 * Note: this code does not depend on having any access to shared memory.
 * In the EXEC_BACKEND case, we are physically attached to shared memory
 * but have not yet set up most of our local pointers to shmem structures.
 */
static void
BackendInitialize(Port *port)
{
	int			status;
	int			ret;
	char		remote_host[NI_MAXHOST];
	char		remote_port[NI_MAXSERV];
	char		remote_ps_data[NI_MAXHOST];

	/* Save port etc. for ps status */
	MyProcPort = port;

	/*
	 * PreAuthDelay is a debugging aid for investigating problems in the
	 * authentication cycle: it can be set in postgresql.conf to allow time to
	 * attach to the newly-forked backend with a debugger.  (See also
	 * PostAuthDelay, which we allow clients to pass through PGOPTIONS, but it
	 * is not honored until after authentication.)
	 */
	if (PreAuthDelay > 0)
		pg_usleep(PreAuthDelay * 1000000L);

	/* This flag will remain set until InitPostgres finishes authentication */
	ClientAuthInProgress = true;	/* limit visibility of log messages */

	/* save process start time */
	port->SessionStartTime = GetCurrentTimestamp();
	MyStartTime = timestamptz_to_time_t(port->SessionStartTime);

	/* set these to empty in case they are needed before we set them up */
	port->remote_host = "";
	port->remote_port = "";

	/*
	 * Initialize libpq and enable reporting of ereport errors to the client.
	 * Must do this now because authentication uses libpq to send messages.
	 */
	pq_init();					/* initialize libpq to talk to client */
	whereToSendOutput = DestRemote;		/* now safe to ereport to client */

	/*
	 * We arrange for a simple exit(1) if we receive SIGTERM or SIGQUIT or
	 * timeout while trying to collect the startup packet.  Otherwise the
	 * postmaster cannot shutdown the database FAST or IMMED cleanly if a
	 * buggy client fails to send the packet promptly.  XXX it follows that
	 * the remainder of this function must tolerate losing control at any
	 * instant.  Likewise, any pg_on_exit_callback registered before or during
	 * this function must be prepared to execute at any instant between here
	 * and the end of this function.  Furthermore, affected callbacks execute
	 * partially or not at all when a second exit-inducing signal arrives
	 * after proc_exit_prepare() decrements on_proc_exit_index.  (Thanks to
	 * that mechanic, callbacks need not anticipate more than one call.)  This
	 * is fragile; it ought to instead follow the norm of handling interrupts
	 * at selected, safe opportunities.
	 */
	pqsignal(SIGTERM, startup_die);
	pqsignal(SIGQUIT, startup_die);
	InitializeTimeouts();		/* establishes SIGALRM handler */
	PG_SETMASK(&StartupBlockSig);

	/*
	 * Get the remote host name and port for logging and status display.
	 */
	remote_host[0] = '\0';
	remote_port[0] = '\0';
	if ((ret = pg_getnameinfo_all(&port->raddr.addr, port->raddr.salen,
								  remote_host, sizeof(remote_host),
								  remote_port, sizeof(remote_port),
				 (log_hostname ? 0 : NI_NUMERICHOST) | NI_NUMERICSERV)) != 0)
		ereport(WARNING,
				(errmsg_internal("pg_getnameinfo_all() failed: %s",
								 gai_strerror(ret))));
	if (remote_port[0] == '\0')
		snprintf(remote_ps_data, sizeof(remote_ps_data), "%s", remote_host);
	else
		snprintf(remote_ps_data, sizeof(remote_ps_data), "%s(%s)", remote_host, remote_port);

	/*
	 * Save remote_host and remote_port in port structure (after this, they
	 * will appear in log_line_prefix data for log messages).
	 */
	port->remote_host = strdup(remote_host);
	port->remote_port = strdup(remote_port);

	/* And now we can issue the Log_connections message, if wanted */
	if (Log_connections)
	{
		if (remote_port[0])
			ereport(LOG,
					(errmsg("connection received: host=%s port=%s",
							remote_host,
							remote_port)));
		else
			ereport(LOG,
					(errmsg("connection received: host=%s",
							remote_host)));
	}

	/*
	 * If we did a reverse lookup to name, we might as well save the results
	 * rather than possibly repeating the lookup during authentication.
	 *
	 * Note that we don't want to specify NI_NAMEREQD above, because then we'd
	 * get nothing useful for a client without an rDNS entry.  Therefore, we
	 * must check whether we got a numeric IPv4 or IPv6 address, and not save
	 * it into remote_hostname if so.  (This test is conservative and might
	 * sometimes classify a hostname as numeric, but an error in that
	 * direction is safe; it only results in a possible extra lookup.)
	 */
	if (log_hostname &&
		ret == 0 &&
		strspn(remote_host, "0123456789.") < strlen(remote_host) &&
		strspn(remote_host, "0123456789ABCDEFabcdef:") < strlen(remote_host))
		port->remote_hostname = strdup(remote_host);

	/*
	 * Ready to begin client interaction.  We will give up and exit(1) after a
	 * time delay, so that a broken client can't hog a connection
	 * indefinitely.  PreAuthDelay and any DNS interactions above don't count
	 * against the time limit.
	 *
	 * Note: AuthenticationTimeout is applied here while waiting for the
	 * startup packet, and then again in InitPostgres for the duration of any
	 * authentication operations.  So a hostile client could tie up the
	 * process for nearly twice AuthenticationTimeout before we kick him off.
	 *
	 * Note: because PostgresMain will call InitializeTimeouts again, the
	 * registration of STARTUP_PACKET_TIMEOUT will be lost.  This is okay
	 * since we never use it again after this function.
	 */
	RegisterTimeout(STARTUP_PACKET_TIMEOUT, StartupPacketTimeoutHandler);
	enable_timeout_after(STARTUP_PACKET_TIMEOUT, AuthenticationTimeout * 1000);

	/*
	 * Receive the startup packet (which might turn out to be a cancel request
	 * packet).
	 */
	status = ProcessStartupPacket(port, false);

	/*
	 * Stop here if it was bad or a cancel packet.  ProcessStartupPacket
	 * already did any appropriate error reporting.
	 */
	if (status != STATUS_OK)
		proc_exit(0);

	/*
	 * Now that we have the user and database name, we can set the process
	 * title for ps.  It's good to do this as early as possible in startup.
	 *
	 * For a walsender, the ps display is set in the following form:
	 *
	 * postgres: wal sender process <user> <host> <activity>
	 *
	 * To achieve that, we pass "wal sender process" as username and username
	 * as dbname to init_ps_display(). XXX: should add a new variant of
	 * init_ps_display() to avoid abusing the parameters like this.
	 */
	if (am_walsender)
		init_ps_display("wal sender process", port->user_name, remote_ps_data,
						update_process_title ? "authentication" : "");
	else if (am_ftshandler)
		init_ps_display("fts handler process", port->user_name, remote_ps_data,
						update_process_title ? "authentication" : "");
	else if (IsFaultHandler)
		init_ps_display("fault handler process", port->user_name, remote_ps_data,
						update_process_title ? "authentication" : "");
	else
		init_ps_display(port->user_name, port->database_name, remote_ps_data,
						update_process_title ? "authentication" : "");

	/*
	 * Disable the timeout, and prevent SIGTERM/SIGQUIT again.
	 */
	disable_timeout(STARTUP_PACKET_TIMEOUT, false);
	PG_SETMASK(&BlockSig);
}


/*
 * BackendRun -- set up the backend's argument list and invoke PostgresMain()
 *
 * returns:
 *		Shouldn't return at all.
 *		If PostgresMain() fails, return status.
 */
static void
BackendRun(Port *port)
{
	char	  **av;
	int			maxac;
	int			ac;
	long		secs;
	int			usecs;
	int			i;

	/*
	 * Don't want backend to be able to see the postmaster random number
	 * generator state.  We have to clobber the static random_seed *and* start
	 * a new random sequence in the random() library function.
	 */
	random_seed = 0;
	random_start_time.tv_usec = 0;
	/* slightly hacky way to convert timestamptz into integers */
	TimestampDifference(0, port->SessionStartTime, &secs, &usecs);
	srandom((unsigned int) (MyProcPid ^ (usecs << 12) ^ secs));

	/*
	 * Now, build the argv vector that will be given to PostgresMain.
	 *
	 * The maximum possible number of commandline arguments that could come
	 * from ExtraOptions is (strlen(ExtraOptions) + 1) / 2; see
	 * pg_split_opts().
	 */
	maxac = 2;					/* for fixed args supplied below */
	maxac += (strlen(ExtraOptions) + 1) / 2;

	av = (char **) MemoryContextAlloc(TopMemoryContext,
									  maxac * sizeof(char *));
	ac = 0;

	av[ac++] = "postgres";

	/*
	 * Pass any backend switches specified with -o on the postmaster's own
	 * command line.  We assume these are secure.
	 */
	pg_split_opts(av, &ac, ExtraOptions);

	av[ac] = NULL;

	Assert(ac < maxac);

	/*
	 * Debug: print arguments being passed to backend
	 */
	ereport(DEBUG3,
			(errmsg_internal("%s child[%d]: starting with (",
							 progname, (int) getpid())));
	for (i = 0; i < ac; ++i)
		ereport(DEBUG3,
				(errmsg_internal("\t%s", av[i])));
	ereport(DEBUG3,
			(errmsg_internal(")")));

	/*
	 * Make sure we aren't in PostmasterContext anymore.  (We can't delete it
	 * just yet, though, because InitPostgres will need the HBA data.)
	 */
	MemoryContextSwitchTo(TopMemoryContext);

	PostgresMain(ac, av, port->database_name, port->user_name);
}


#ifdef EXEC_BACKEND

/*
 * postmaster_forkexec -- fork and exec a postmaster subprocess
 *
 * The caller must have set up the argv array already, except for argv[2]
 * which will be filled with the name of the temp variable file.
 *
 * Returns the child process PID, or -1 on fork failure (a suitable error
 * message has been logged on failure).
 *
 * All uses of this routine will dispatch to SubPostmasterMain in the
 * child process.
 */
pid_t
postmaster_forkexec(int argc, char *argv[])
{
	Port		port;

	/* This entry point passes dummy values for the Port variables */
	memset(&port, 0, sizeof(port));
	return internal_forkexec(argc, argv, &port);
}

/*
 * backend_forkexec -- fork/exec off a backend process
 *
 * Some operating systems (WIN32) don't have fork() so we have to simulate
 * it by storing parameters that need to be passed to the child and
 * then create a new child process.
 *
 * returns the pid of the fork/exec'd process, or -1 on failure
 */
static pid_t
backend_forkexec(Port *port)
{
	char	   *av[4];
	int			ac = 0;

	av[ac++] = "postgres";
	av[ac++] = "--forkbackend";
	av[ac++] = NULL;			/* filled in by internal_forkexec */

	av[ac] = NULL;
	Assert(ac < lengthof(av));

	return internal_forkexec(ac, av, port);
}

#ifndef WIN32

/*
 * internal_forkexec non-win32 implementation
 *
 * - writes out backend variables to the parameter file
 * - fork():s, and then exec():s the child process
 */
static pid_t
internal_forkexec(int argc, char *argv[], Port *port)
{
	static unsigned long tmpBackendFileNum = 0;
	pid_t		pid;
	char		tmpfilename[MAXPGPATH];
	BackendParameters param;
	FILE	   *fp;

	if (!save_backend_variables(&param, port))
		return -1;				/* log made by save_backend_variables */

	/* Calculate name for temp file */
	snprintf(tmpfilename, MAXPGPATH, "%s/%s.backend_var.%d.%lu",
			 PG_TEMP_FILES_DIR, PG_TEMP_FILE_PREFIX,
			 MyProcPid, ++tmpBackendFileNum);

	/* Open file */
	fp = AllocateFile(tmpfilename, PG_BINARY_W);
	if (!fp)
	{
		/*
		 * As in OpenTemporaryFileInTablespace, try to make the temp-file
		 * directory
		 */
		mkdir(PG_TEMP_FILES_DIR, S_IRWXU);

		fp = AllocateFile(tmpfilename, PG_BINARY_W);
		if (!fp)
		{
			ereport(LOG,
					(errcode_for_file_access(),
					 errmsg("could not create file \"%s\": %m",
							tmpfilename)));
			return -1;
		}
	}

	if (fwrite(&param, sizeof(param), 1, fp) != 1)
	{
		ereport(LOG,
				(errcode_for_file_access(),
				 errmsg("could not write to file \"%s\": %m", tmpfilename)));
		FreeFile(fp);
		return -1;
	}

	/* Release file */
	if (FreeFile(fp))
	{
		ereport(LOG,
				(errcode_for_file_access(),
				 errmsg("could not write to file \"%s\": %m", tmpfilename)));
		return -1;
	}

	/* Make sure caller set up argv properly */
	Assert(argc >= 3);
	Assert(argv[argc] == NULL);
	Assert(strncmp(argv[1], "--fork", 6) == 0);
	Assert(argv[2] == NULL);

	/* Insert temp file name after --fork argument */
	argv[2] = tmpfilename;

	/* Fire off execv in child */
	if ((pid = fork_process()) == 0)
	{
		if (execv(postgres_exec_path, argv) < 0)
		{
			ereport(LOG,
					(errmsg("could not execute server process \"%s\": %m",
							postgres_exec_path)));
			/* We're already in the child process here, can't return */
			exit(1);
		}
	}

	return pid;					/* Parent returns pid, or -1 on fork failure */
}
#else							/* WIN32 */

/*
 * internal_forkexec win32 implementation
 *
 * - starts backend using CreateProcess(), in suspended state
 * - writes out backend variables to the parameter file
 *	- during this, duplicates handles and sockets required for
 *	  inheritance into the new process
 * - resumes execution of the new process once the backend parameter
 *	 file is complete.
 */
static pid_t
internal_forkexec(int argc, char *argv[], Port *port)
{
	int			retry_count = 0;
	STARTUPINFO si;
	PROCESS_INFORMATION pi;
	int			i;
	int			j;
	char		cmdLine[MAXPGPATH * 2];
	HANDLE		paramHandle;
	BackendParameters *param;
	SECURITY_ATTRIBUTES sa;
	char		paramHandleStr[32];
	win32_deadchild_waitinfo *childinfo;

	/* Make sure caller set up argv properly */
	Assert(argc >= 3);
	Assert(argv[argc] == NULL);
	Assert(strncmp(argv[1], "--fork", 6) == 0);
	Assert(argv[2] == NULL);

	/* Resume here if we need to retry */
retry:

	/* Set up shared memory for parameter passing */
	ZeroMemory(&sa, sizeof(sa));
	sa.nLength = sizeof(sa);
	sa.bInheritHandle = TRUE;
	paramHandle = CreateFileMapping(INVALID_HANDLE_VALUE,
									&sa,
									PAGE_READWRITE,
									0,
									sizeof(BackendParameters),
									NULL);
	if (paramHandle == INVALID_HANDLE_VALUE)
	{
		elog(LOG, "could not create backend parameter file mapping: error code %lu",
			 GetLastError());
		return -1;
	}

	param = MapViewOfFile(paramHandle, FILE_MAP_WRITE, 0, 0, sizeof(BackendParameters));
	if (!param)
	{
		elog(LOG, "could not map backend parameter memory: error code %lu",
			 GetLastError());
		CloseHandle(paramHandle);
		return -1;
	}

	/* Insert temp file name after --fork argument */
#ifdef _WIN64
	sprintf(paramHandleStr, "%llu", (LONG_PTR) paramHandle);
#else
	sprintf(paramHandleStr, "%lu", (DWORD) paramHandle);
#endif
	argv[2] = paramHandleStr;

	/* Format the cmd line */
	cmdLine[sizeof(cmdLine) - 1] = '\0';
	cmdLine[sizeof(cmdLine) - 2] = '\0';
	snprintf(cmdLine, sizeof(cmdLine) - 1, "\"%s\"", postgres_exec_path);
	i = 0;
	while (argv[++i] != NULL)
	{
		j = strlen(cmdLine);
		snprintf(cmdLine + j, sizeof(cmdLine) - 1 - j, " \"%s\"", argv[i]);
	}
	if (cmdLine[sizeof(cmdLine) - 2] != '\0')
	{
		elog(LOG, "subprocess command line too long");
		return -1;
	}

	memset(&pi, 0, sizeof(pi));
	memset(&si, 0, sizeof(si));
	si.cb = sizeof(si);

	/*
	 * Create the subprocess in a suspended state. This will be resumed later,
	 * once we have written out the parameter file.
	 */
	if (!CreateProcess(NULL, cmdLine, NULL, NULL, TRUE, CREATE_SUSPENDED,
					   NULL, NULL, &si, &pi))
	{
		elog(LOG, "CreateProcess call failed: %m (error code %lu)",
			 GetLastError());
		return -1;
	}

	if (!save_backend_variables(param, port, pi.hProcess, pi.dwProcessId))
	{
		/*
		 * log made by save_backend_variables, but we have to clean up the
		 * mess with the half-started process
		 */
		if (!TerminateProcess(pi.hProcess, 255))
			ereport(LOG,
					(errmsg_internal("could not terminate unstarted process: error code %lu",
									 GetLastError())));
		CloseHandle(pi.hProcess);
		CloseHandle(pi.hThread);
		return -1;				/* log made by save_backend_variables */
	}

	/* Drop the parameter shared memory that is now inherited to the backend */
	if (!UnmapViewOfFile(param))
		elog(LOG, "could not unmap view of backend parameter file: error code %lu",
			 GetLastError());
	if (!CloseHandle(paramHandle))
		elog(LOG, "could not close handle to backend parameter file: error code %lu",
			 GetLastError());

	/*
	 * Reserve the memory region used by our main shared memory segment before
	 * we resume the child process.  Normally this should succeed, but if ASLR
	 * is active then it might sometimes fail due to the stack or heap having
	 * gotten mapped into that range.  In that case, just terminate the
	 * process and retry.
	 */
	if (!pgwin32_ReserveSharedMemoryRegion(pi.hProcess))
	{
		/* pgwin32_ReserveSharedMemoryRegion already made a log entry */
		if (!TerminateProcess(pi.hProcess, 255))
			ereport(LOG,
					(errmsg_internal("could not terminate process that failed to reserve memory: error code %lu",
									 GetLastError())));
		CloseHandle(pi.hProcess);
		CloseHandle(pi.hThread);
		if (++retry_count < 100)
			goto retry;
		ereport(LOG,
				(errmsg("giving up after too many tries to reserve shared memory"),
				 errhint("This might be caused by ASLR or antivirus software.")));
		return -1;
	}

	/*
	 * Now that the backend variables are written out, we start the child
	 * thread so it can start initializing while we set up the rest of the
	 * parent state.
	 */
	if (ResumeThread(pi.hThread) == -1)
	{
		if (!TerminateProcess(pi.hProcess, 255))
		{
			ereport(LOG,
					(errmsg_internal("could not terminate unstartable process: error code %lu",
									 GetLastError())));
			CloseHandle(pi.hProcess);
			CloseHandle(pi.hThread);
			return -1;
		}
		CloseHandle(pi.hProcess);
		CloseHandle(pi.hThread);
		ereport(LOG,
				(errmsg_internal("could not resume thread of unstarted process: error code %lu",
								 GetLastError())));
		return -1;
	}

	/*
	 * Queue a waiter for to signal when this child dies. The wait will be
	 * handled automatically by an operating system thread pool.
	 *
	 * Note: use malloc instead of palloc, since it needs to be thread-safe.
	 * Struct will be free():d from the callback function that runs on a
	 * different thread.
	 */
	childinfo = malloc(sizeof(win32_deadchild_waitinfo));
	if (!childinfo)
		ereport(FATAL,
				(errcode(ERRCODE_OUT_OF_MEMORY),
				 errmsg("out of memory")));

	childinfo->procHandle = pi.hProcess;
	childinfo->procId = pi.dwProcessId;

	if (!RegisterWaitForSingleObject(&childinfo->waitHandle,
									 pi.hProcess,
									 pgwin32_deadchild_callback,
									 childinfo,
									 INFINITE,
								WT_EXECUTEONLYONCE | WT_EXECUTEINWAITTHREAD))
		ereport(FATAL,
				(errmsg_internal("could not register process for wait: error code %lu",
								 GetLastError())));

	/* Don't close pi.hProcess here - the wait thread needs access to it */

	CloseHandle(pi.hThread);

	return pi.dwProcessId;
}
#endif   /* WIN32 */

#ifdef EXEC_BACKEND
/* This should really be in a header file */
NON_EXEC_STATIC void
PerfmonMain(int argc, char *argv[]);
#endif

/*
 * SubPostmasterMain -- Get the fork/exec'd process into a state equivalent
 *			to what it would be if we'd simply forked on Unix, and then
 *			dispatch to the appropriate place.
 *
 * The first two command line arguments are expected to be "--forkFOO"
 * (where FOO indicates which postmaster child we are to become), and
 * the name of a variables file that we can read to load data that would
 * have been inherited by fork() on Unix.  Remaining arguments go to the
 * subprocess FooMain() routine.
 */
void
SubPostmasterMain(int argc, char *argv[])
{
	Port		port;

	/* In EXEC_BACKEND case we will not have inherited these settings */
	IsPostmasterEnvironment = true;
	whereToSendOutput = DestNone;

	/* Setup as postmaster child */
	InitPostmasterChild();

	/* Setup essential subsystems (to ensure elog() behaves sanely) */
	InitializeGUCOptions();

	/* Check we got appropriate args */
	if (argc < 3)
		elog(FATAL, "invalid subpostmaster invocation");

	/* Read in the variables file */
	memset(&port, 0, sizeof(Port));
	read_backend_variables(argv[2], &port);

	/* Close the postmaster's sockets (as soon as we know them) */
	ClosePostmasterPorts(strcmp(argv[1], "--forklog") == 0);

	/*
	 * Set reference point for stack-depth checking
	 */
	set_stack_base();

	/*
	 * Set up memory area for GSS information. Mirrors the code in ConnCreate
	 * for the non-exec case.
	 */
#if defined(ENABLE_GSS) || defined(ENABLE_SSPI)
	port.gss = (pg_gssinfo *) calloc(1, sizeof(pg_gssinfo));
	if (!port.gss)
		ereport(FATAL,
				(errcode(ERRCODE_OUT_OF_MEMORY),
				 errmsg("out of memory")));
#endif

	/*
	 * If appropriate, physically re-attach to shared memory segment. We want
	 * to do this before going any further to ensure that we can attach at the
	 * same address the postmaster used.  On the other hand, if we choose not
	 * to re-attach, we may have other cleanup to do.
	 *
	 * If testing EXEC_BACKEND on Linux, you should run this as root before
	 * starting the postmaster:
	 *
	 * echo 0 >/proc/sys/kernel/randomize_va_space
	 *
	 * This prevents using randomized stack and code addresses that cause the
	 * child process's memory map to be different from the parent's, making it
	 * sometimes impossible to attach to shared memory at the desired address.
	 * Return the setting to its old value (usually '1' or '2') when finished.
	 */
	if (strcmp(argv[1], "--forkbackend") == 0   ||
		strcmp(argv[1], "--forkavlauncher") == 0 ||
		strcmp(argv[1], "--forkavworker") == 0 ||
		strcmp(argv[1], "--forkautovac") == 0   ||
		strcmp(argv[1], "--forkglobaldeadlockdetector") == 0 ||
		strcmp(argv[1], "--forkboot") == 0 ||
		strncmp(argv[1], "--forkbgworker=", 15) == 0)
		PGSharedMemoryReAttach();
	else
		PGSharedMemoryNoReAttach();

	/* autovacuum needs this set before calling InitProcess */
	if (strcmp(argv[1], "--forkavlauncher") == 0)
		AutovacuumLauncherIAm();
	if (strcmp(argv[1], "--forkavworker") == 0)
		AutovacuumWorkerIAm();

	/*
	 * Start our win32 signal implementation. This has to be done after we
	 * read the backend variables, because we need to pick up the signal pipe
	 * from the parent process.
	 */
#ifdef WIN32
	pgwin32_signal_initialize();
#endif

	/* In EXEC_BACKEND case we will not have inherited these settings */
	pqinitmask();
	PG_SETMASK(&BlockSig);

	/* Read in remaining GUC variables */
	read_nondefault_variables();

	/*
	 * CDB: gpdb auxilary process like fts probe, dtx recovery process is
	 * essential, we need to load them ahead of custom shared preload libraries
	 * to avoid exceeding max_worker_processes.
	 */
	load_auxiliary_libraries();

	/*
	 * Reload any libraries that were preloaded by the postmaster.  Since we
	 * exec'd this process, those libraries didn't come along with us; but we
	 * should load them into all child processes to be consistent with the
	 * non-EXEC_BACKEND behavior.
	 */
	process_shared_preload_libraries();

	/* Run backend or appropriate child */
	if (strcmp(argv[1], "--forkbackend") == 0)
	{
		Assert(argc == 3);		/* shouldn't be any more args */

		/*
		 * Need to reinitialize the SSL library in the backend, since the
		 * context structures contain function pointers and cannot be passed
		 * through the parameter file.
		 *
		 * XXX should we do this in all child processes?  For the moment it's
		 * enough to do it in backend children.
		 */
#ifdef USE_SSL
		if (EnableSSL)
			secure_initialize();
#endif

		/*
		 * Perform additional initialization and collect startup packet.
		 *
		 * We want to do this before InitProcess() for a couple of reasons: 1.
		 * so that we aren't eating up a PGPROC slot while waiting on the
		 * client. 2. so that if InitProcess() fails due to being out of
		 * PGPROC slots, we have already initialized libpq and are able to
		 * report the error to the client.
		 */
		BackendInitialize(&port);

		/* Restore basic shared memory pointers */
		InitShmemAccess(UsedShmemSegAddr);

		/* Need a PGPROC to run CreateSharedMemoryAndSemaphores */
		InitProcess();

		/* Attach process to shared data structures */
		CreateSharedMemoryAndSemaphores(false, 0);

		/* And run the backend */
		BackendRun(&port);		/* does not return */
	}
	if (strcmp(argv[1], "--forkboot") == 0)
	{
		/* Restore basic shared memory pointers */
		InitShmemAccess(UsedShmemSegAddr);

		/* Need a PGPROC to run CreateSharedMemoryAndSemaphores */
		InitAuxiliaryProcess();

		/* Attach process to shared data structures */
		CreateSharedMemoryAndSemaphores(false, 0);

		AuxiliaryProcessMain(argc - 2, argv + 2);		/* does not return */
	}
	if (strcmp(argv[1], "--forkavlauncher") == 0)
	{
		/* Restore basic shared memory pointers */
		InitShmemAccess(UsedShmemSegAddr);

		/* Need a PGPROC to run CreateSharedMemoryAndSemaphores */
		InitProcess();

		/* Attach process to shared data structures */
		CreateSharedMemoryAndSemaphores(false, 0);

		AutoVacLauncherMain(argc - 2, argv + 2);		/* does not return */
	}
	if (strcmp(argv[1], "--forkavworker") == 0)
	{
		/* Restore basic shared memory pointers */
		InitShmemAccess(UsedShmemSegAddr);

		/* Need a PGPROC to run CreateSharedMemoryAndSemaphores */
		InitProcess();

		/* Attach process to shared data structures */
		CreateSharedMemoryAndSemaphores(false, 0);

		AutoVacWorkerMain(argc - 2, argv + 2);	/* does not return */
	}
	if (strncmp(argv[1], "--forkbgworker=", 15) == 0)
	{
		int			shmem_slot;

		/* do this as early as possible; in particular, before InitProcess() */
		IsBackgroundWorker = true;
<<<<<<< HEAD
=======

		InitPostmasterChild();

		/* Close the postmaster's sockets */
		ClosePostmasterPorts(false);
>>>>>>> ab93f90c

		/* Restore basic shared memory pointers */
		InitShmemAccess(UsedShmemSegAddr);

		/* Need a PGPROC to run CreateSharedMemoryAndSemaphores */
		InitProcess();

		/* Attach process to shared data structures */
		CreateSharedMemoryAndSemaphores(false, 0);

		shmem_slot = atoi(argv[1] + 15);
		MyBgworkerEntry = BackgroundWorkerEntry(shmem_slot);
		StartBackgroundWorker();
	}
	if (strcmp(argv[1], "--forkarch") == 0)
	{
		/* Do not want to attach to shared memory */

		PgArchiverMain(argc, argv);		/* does not return */
	}
	if (strcmp(argv[1], "--forkcol") == 0)
	{
		/* Do not want to attach to shared memory */

		PgstatCollectorMain(argc, argv);		/* does not return */
	}
	if (strcmp(argv[1], "--forklog") == 0)
	{
		/* Do not want to attach to shared memory */

		SysLoggerMain(argc, argv);		/* does not return */
	}
	if (strcmp(argv[1], "--forkperfmon") == 0)
	{
		/* Close the postmaster's sockets */
		ClosePostmasterPorts(false);

		/* Do not want to attach to shared memory */

		PerfmonMain(argc - 2, argv + 2);
		proc_exit(0);
	}

	abort();					/* shouldn't get here */
}
#endif   /* EXEC_BACKEND */


/*
 * ExitPostmaster -- cleanup
 *
 * Do NOT call exit() directly --- always go through here!
 */
static void
ExitPostmaster(int status)
{
#ifdef HAVE_PTHREAD_IS_THREADED_NP

	/*
	 * There is no known cause for a postmaster to become multithreaded after
	 * startup.  Recheck to account for the possibility of unknown causes.
<<<<<<< HEAD
	 */
	if (pthread_is_threaded_np() != 0)
		ereport(LOG,
				(errcode(ERRCODE_OBJECT_NOT_IN_PREREQUISITE_STATE),
				 errmsg("postmaster became multithreaded")));
=======
	 * This message uses LOG level, because an unclean shutdown at this point
	 * would usually not look much different from a clean shutdown.
	 */
	if (pthread_is_threaded_np() != 0)
		ereport(LOG,
				(errcode(ERRCODE_INTERNAL_ERROR),
				 errmsg_internal("postmaster became multithreaded"),
		   errdetail("Please report this to <pgsql-bugs@postgresql.org>.")));
>>>>>>> ab93f90c
#endif

	/* should cleanup shared memory and kill all backends */

	/*
	 * Not sure of the semantics here.  When the Postmaster dies, should the
	 * backends all be killed? probably not.
	 *
	 * MUST		-- vadim 05-10-1999
	 */

	proc_exit(status);
}

/*
 * sigusr1_handler - handle signal conditions from child processes
 */
static void
sigusr1_handler(SIGNAL_ARGS)
{
	int			save_errno = errno;

	PG_SETMASK(&BlockSig);

	/* Process background worker state change. */
	if (CheckPostmasterSignal(PMSIGNAL_BACKGROUND_WORKER_CHANGE))
	{
		BackgroundWorkerStateChange();
		StartWorkerNeeded = true;
	}

	/*
	 * RECOVERY_STARTED and BEGIN_HOT_STANDBY signals are ignored in
	 * unexpected states. If the startup process quickly starts up, completes
	 * recovery, exits, we might process the death of the startup process
	 * first. We don't want to go back to recovery in that case.
	 */
	if (CheckPostmasterSignal(PMSIGNAL_RECOVERY_STARTED) &&
		pmState == PM_STARTUP && Shutdown == NoShutdown)
	{
		/* WAL redo has started. We're out of reinitialization. */
		FatalError = false;
		Assert(AbortStartTime == 0);

		/*
		 * Crank up the background tasks.  It doesn't matter if this fails,
		 * we'll just try again later.
		 */
		Assert(CheckpointerPID == 0);
		CheckpointerPID = StartCheckpointer();
		Assert(BgWriterPID == 0);
		BgWriterPID = StartBackgroundWriter();

		/*
		 * Start the archiver if we're responsible for (re-)archiving received
		 * files.
		 */
		Assert(PgArchPID == 0);
		if (XLogArchivingAlways())
			PgArchPID = pgarch_start();

		pmState = PM_RECOVERY;
	}
	if (CheckPostmasterSignal(PMSIGNAL_BEGIN_HOT_STANDBY) &&
		pmState == PM_RECOVERY && Shutdown == NoShutdown)
	{
		/*
		 * Likewise, start other special children as needed.
		 */
		Assert(PgStatPID == 0);
		PgStatPID = pgstat_start();

		ereport(LOG,
		(errmsg("database system is ready to accept read only connections")));

		pmState = PM_HOT_STANDBY;
		/* Some workers may be scheduled to start now */
		StartWorkerNeeded = true;
	}

	if (StartWorkerNeeded || HaveCrashedWorker)
		maybe_start_bgworker();

	if (CheckPostmasterSignal(PMSIGNAL_WAKEN_ARCHIVER) &&
		PgArchPID != 0)
	{
		/*
		 * Send SIGUSR1 to archiver process, to wake it up and begin archiving
		 * next transaction log file.
		 */
		signal_child(PgArchPID, SIGUSR1);
	}

	if (CheckPostmasterSignal(PMSIGNAL_ROTATE_LOGFILE) &&
		SysLoggerPID != 0)
	{
		/* Tell syslogger to rotate logfile */
		signal_child(SysLoggerPID, SIGUSR1);
	}

	if (CheckPostmasterSignal(PMSIGNAL_START_AUTOVAC_LAUNCHER) &&
		Shutdown == NoShutdown)
	{
		/*
		 * Start one iteration of the autovacuum daemon, even if autovacuuming
		 * is nominally not enabled.  This is so we can have an active defense
		 * against transaction ID wraparound.  We set a flag for the main loop
		 * to do it rather than trying to do it here --- this is because the
		 * autovac process itself may send the signal, and we want to handle
		 * that by launching another iteration as soon as the current one
		 * completes.
		 */
		start_autovac_launcher = true;
	}

	if (CheckPostmasterSignal(PMSIGNAL_START_AUTOVAC_WORKER) &&
		Shutdown == NoShutdown)
	{
		/* The autovacuum launcher wants us to start a worker process. */
		StartAutovacuumWorker();
	}

	if (CheckPostmasterSignal(PMSIGNAL_START_WALRECEIVER))
	{
		/* Startup Process wants us to start the walreceiver process. */
		/* Start immediately if possible, else remember request for later. */
		WalReceiverRequested = true;
		MaybeStartWalReceiver();
	}

	if (CheckPostmasterSignal(PMSIGNAL_WAKEN_FTS) && FtsProbePID() != 0)
	{
		signal_child(FtsProbePID(), SIGINT);
	}

	if (CheckPostmasterSignal(PMSIGNAL_ADVANCE_STATE_MACHINE) &&
		(pmState == PM_WAIT_BACKUP || pmState == PM_WAIT_BACKENDS))
	{
		/* Advance postmaster's state machine */
		PostmasterStateMachine();
	}

	if (CheckPromoteSignal() && StartupPID != 0 &&
		(pmState == PM_STARTUP || pmState == PM_RECOVERY ||
		 pmState == PM_HOT_STANDBY || pmState == PM_WAIT_READONLY))
	{
		/* Tell startup process to finish recovery */
		signal_child(StartupPID, SIGUSR2);
	}

	PG_SETMASK(&UnBlockSig);

	errno = save_errno;
}

/*
 * SIGTERM or SIGQUIT while processing startup packet.
 * Clean up and exit(1).
 *
 * XXX: possible future improvement: try to send a message indicating
 * why we are disconnecting.  Problem is to be sure we don't block while
 * doing so, nor mess up SSL initialization.  In practice, if the client
 * has wedged here, it probably couldn't do anything with the message anyway.
 */
static void
startup_die(SIGNAL_ARGS)
{
	proc_exit(1);
}

/*
 * Dummy signal handler
 *
 * We use this for signals that we don't actually use in the postmaster,
 * but we do use in backends.  If we were to SIG_IGN such signals in the
 * postmaster, then a newly started backend might drop a signal that arrives
 * before it's able to reconfigure its signal processing.  (See notes in
 * tcop/postgres.c.)
 */
static void
dummy_handler(SIGNAL_ARGS)
{
}

/*
 * Timeout while processing startup packet.
 * As for startup_die(), we clean up and exit(1).
 */
static void
StartupPacketTimeoutHandler(void)
{
	proc_exit(1);
}


/*
 * RandomSalt
 */
static void
RandomSalt(char *md5Salt)
{
	long		rand;

	/*
	 * We use % 255, sacrificing one possible byte value, so as to ensure that
	 * all bits of the random() value participate in the result. While at it,
	 * add one to avoid generating any null bytes.
	 */
	rand = PostmasterRandom();
	md5Salt[0] = (rand % 255) + 1;
	rand = PostmasterRandom();
	md5Salt[1] = (rand % 255) + 1;
	rand = PostmasterRandom();
	md5Salt[2] = (rand % 255) + 1;
	rand = PostmasterRandom();
	md5Salt[3] = (rand % 255) + 1;
}

/*
 * PostmasterRandom
 *
 * Caution: use this only for values needed during connection-request
 * processing.  Otherwise, the intended property of having an unpredictable
 * delay between random_start_time and random_stop_time will be broken.
 */
static long
PostmasterRandom(void)
{
	/*
	 * Select a random seed at the time of first receiving a request.
	 */
	if (random_seed == 0)
	{
		do
		{
			struct timeval random_stop_time;

			gettimeofday(&random_stop_time, NULL);

			/*
			 * We are not sure how much precision is in tv_usec, so we swap
			 * the high and low 16 bits of 'random_stop_time' and XOR them
			 * with 'random_start_time'. On the off chance that the result is
			 * 0, we loop until it isn't.
			 */
			random_seed = random_start_time.tv_usec ^
				((random_stop_time.tv_usec << 16) |
				 ((random_stop_time.tv_usec >> 16) & 0xffff));
		}
		while (random_seed == 0);

		srandom(random_seed);
	}

	return random();
}

/*
 * Count up number of worker processes that did not request backend connections
 * See SignalUnconnectedWorkers for why this is interesting.
 */
static int
CountUnconnectedWorkers(void)
{
	slist_iter	iter;
	int			cnt = 0;

	slist_foreach(iter, &BackgroundWorkerList)
	{
		RegisteredBgWorker *rw;

		rw = slist_container(RegisteredBgWorker, rw_lnode, iter.cur);

		if (rw->rw_pid == 0)
			continue;
		/* ignore connected workers */
		if (rw->rw_backend != NULL)
			continue;

		cnt++;
	}
	return cnt;
}

/*
 * Count up number of child processes of specified types (dead_end children
 * are always excluded).
 */
static int
CountChildren(int target)
{
	dlist_iter	iter;
	int			cnt = 0;

	dlist_foreach(iter, &BackendList)
	{
		Backend    *bp = dlist_container(Backend, elem, iter.cur);

		if (bp->dead_end)
			continue;

		/*
		 * Since target == BACKEND_TYPE_ALL is the most common case, we test
		 * it first and avoid touching shared memory for every child.
		 */
		if (target != BACKEND_TYPE_ALL)
		{
			/*
			 * Assign bkend_type for any recently announced WAL Sender
			 * processes.
			 */
			if (bp->bkend_type == BACKEND_TYPE_NORMAL &&
				IsPostmasterChildWalSender(bp->child_slot))
				bp->bkend_type = BACKEND_TYPE_WALSND;

			if (!(target & bp->bkend_type))
				continue;
		}

		cnt++;
	}
	return cnt;
}


/*
 * StartChildProcess -- start an auxiliary process for the postmaster
 *
 * xlop determines what kind of child will be started.  All child types
 * initially go to AuxiliaryProcessMain, which will handle common setup.
 *
 * Return value of StartChildProcess is subprocess' PID, or 0 if failed
 * to start subprocess.
 */
static pid_t
StartChildProcess(AuxProcType type)
{
	pid_t		pid;
	char	   *av[10];
	int			ac = 0;
	char		typebuf[32];

	/*
	 * Set up command-line arguments for subprocess
	 */
	av[ac++] = "postgres";

#ifdef EXEC_BACKEND
	av[ac++] = "--forkboot";
	av[ac++] = NULL;			/* filled in by postmaster_forkexec */
#endif

	snprintf(typebuf, sizeof(typebuf), "-x%d", type);
	av[ac++] = typebuf;

	av[ac] = NULL;
	Assert(ac < lengthof(av));

#ifdef EXEC_BACKEND
	pid = postmaster_forkexec(ac, av);
#else							/* !EXEC_BACKEND */
	pid = fork_process();

	if (pid == 0)				/* child */
	{
		InitPostmasterChild();

		/* Close the postmaster's sockets */
		ClosePostmasterPorts(false);

		/* Release postmaster's working memory context */
		MemoryContextSwitchTo(TopMemoryContext);
		MemoryContextDelete(PostmasterContext);
		PostmasterContext = NULL;

		AuxiliaryProcessMain(ac, av);
		ExitPostmaster(0);
	}
#endif   /* EXEC_BACKEND */

	if (pid < 0)
	{
		/* in parent, fork failed */
		int			save_errno = errno;

		errno = save_errno;
		switch (type)
		{
			case StartupProcess:
				ereport(LOG,
						(errmsg("could not fork startup process: %m")));
				break;
			case BgWriterProcess:
				ereport(LOG,
				   (errmsg("could not fork background writer process: %m")));
				break;
			case CheckpointerProcess:
				ereport(LOG,
						(errmsg("could not fork checkpointer process: %m")));
				break;
			case WalWriterProcess:
				ereport(LOG,
						(errmsg("could not fork WAL writer process: %m")));
				break;
			case WalReceiverProcess:
				ereport(LOG,
						(errmsg("could not fork WAL receiver process: %m")));
				break;
			default:
				ereport(LOG,
						(errmsg("could not fork process: %m")));
				break;
		}

		/*
		 * fork failure is fatal during startup, but there's no need to choke
		 * immediately if starting other child types fails.
		 */
		if (type == StartupProcess)
			ExitPostmaster(1);
		return 0;
	}

	/*
	 * in parent, successful fork
	 */
	return pid;
}

/*
 * StartAutovacuumWorker
 *		Start an autovac worker process.
 *
 * This function is here because it enters the resulting PID into the
 * postmaster's private backends list.
 *
 * NB -- this code very roughly matches BackendStartup.
 */
static void
StartAutovacuumWorker(void)
{
	Backend    *bn;

	/*
	 * If not in condition to run a process, don't try, but handle it like a
	 * fork failure.  This does not normally happen, since the signal is only
	 * supposed to be sent by autovacuum launcher when it's OK to do it, but
	 * we have to check to avoid race-condition problems during DB state
	 * changes.
	 */
	if (canAcceptConnections() == CAC_OK)
	{
		bn = (Backend *) malloc(sizeof(Backend));
		if (bn)
		{
			/*
			 * Compute the cancel key that will be assigned to this session.
			 * We probably don't need cancel keys for autovac workers, but
			 * we'd better have something random in the field to prevent
			 * unfriendly people from sending cancels to them.
			 */
			MyCancelKey = PostmasterRandom();
			bn->cancel_key = MyCancelKey;

			/* Autovac workers are not dead_end and need a child slot */
			bn->dead_end = false;
			bn->child_slot = MyPMChildSlot = AssignPostmasterChildSlot();
			bn->bgworker_notify = false;

			bn->pid = StartAutoVacWorker();
			if (bn->pid > 0)
			{
				bn->bkend_type = BACKEND_TYPE_AUTOVAC;
				dlist_push_head(&BackendList, &bn->elem);
#ifdef EXEC_BACKEND
				ShmemBackendArrayAdd(bn);
#endif
				/* all OK */
				return;
			}

			/*
			 * fork failed, fall through to report -- actual error message was
			 * logged by StartAutoVacWorker
			 */
			(void) ReleasePostmasterChildSlot(bn->child_slot);
			free(bn);
		}
		else
			ereport(LOG,
					(errcode(ERRCODE_OUT_OF_MEMORY),
					 errmsg("out of memory")));
	}

	/*
	 * Report the failure to the launcher, if it's running.  (If it's not, we
	 * might not even be connected to shared memory, so don't try to call
	 * AutoVacWorkerFailed.)  Note that we also need to signal it so that it
	 * responds to the condition, but we don't do that here, instead waiting
	 * for ServerLoop to do it.  This way we avoid a ping-pong signalling in
	 * quick succession between the autovac launcher and postmaster in case
	 * things get ugly.
	 */
	if (AutoVacPID != 0)
	{
		AutoVacWorkerFailed();
		avlauncher_needs_signal = true;
	}
}

/*
 * MaybeStartWalReceiver
 *		Start the WAL receiver process, if not running and our state allows.
 */
static void
MaybeStartWalReceiver(void)
{
	if (WalReceiverPID == 0 &&
		(pmState == PM_STARTUP || pmState == PM_RECOVERY ||
		 pmState == PM_HOT_STANDBY || pmState == PM_WAIT_READONLY) &&
		Shutdown == NoShutdown)
	{
		WalReceiverPID = StartWalReceiver();
		WalReceiverRequested = false;

		/* wal receiver has been launched */
		SetMirrorReadyFlag();
	}
}


/*
 * Create the opts file
 */
static bool
CreateOptsFile(int argc, char *argv[], char *fullprogname)
{
	FILE	   *fp;
	int			i;

#define OPTS_FILE	"postmaster.opts"

	if ((fp = fopen(OPTS_FILE, "w")) == NULL)
	{
		elog(LOG, "could not create file \"%s\": %m", OPTS_FILE);
		return false;
	}

	fprintf(fp, "%s", fullprogname);
	for (i = 1; i < argc; i++)
		fprintf(fp, " \"%s\"", argv[i]);
	fputs("\n", fp);

	if (fclose(fp))
	{
		elog(LOG, "could not write file \"%s\": %m", OPTS_FILE);
		return false;
	}

	return true;
}


/*
 * MaxLivePostmasterChildren
 *
 * This reports the number of entries needed in per-child-process arrays
 * (the PMChildFlags array, and if EXEC_BACKEND the ShmemBackendArray).
 * These arrays include regular backends, autovac workers, walsenders
 * and background workers, but not special children nor dead_end children.
 * This allows the arrays to have a fixed maximum size, to wit the same
 * too-many-children limit enforced by canAcceptConnections().  The exact value
 * isn't too critical as long as it's more than MaxBackends.
 */
int
MaxLivePostmasterChildren(void)
{
	return 2 * (MaxConnections + autovacuum_max_workers + 1 +
				max_worker_processes);
}

/*
 * Connect background worker to a database.
 */
void
BackgroundWorkerInitializeConnection(char *dbname, char *username)
{
	BackgroundWorker *worker = MyBgworkerEntry;

	/* XXX is this the right errcode? */
	if (!(worker->bgw_flags & BGWORKER_BACKEND_DATABASE_CONNECTION))
		ereport(FATAL,
				(errcode(ERRCODE_PROGRAM_LIMIT_EXCEEDED),
				 errmsg("database connection requirement not indicated during registration")));

	InitPostgres(dbname, InvalidOid, username, InvalidOid, NULL);

	/* it had better not gotten out of "init" mode yet */
	if (!IsInitProcessingMode())
		ereport(ERROR,
				(errmsg("invalid processing mode in background worker")));
	SetProcessingMode(NormalProcessing);
}

/*
 * Connect background worker to a database using OIDs.
 */
void
BackgroundWorkerInitializeConnectionByOid(Oid dboid, Oid useroid)
{
	BackgroundWorker *worker = MyBgworkerEntry;

	/* XXX is this the right errcode? */
	if (!(worker->bgw_flags & BGWORKER_BACKEND_DATABASE_CONNECTION))
		ereport(FATAL,
				(errcode(ERRCODE_PROGRAM_LIMIT_EXCEEDED),
				 errmsg("database connection requirement not indicated during registration")));

	InitPostgres(NULL, dboid, NULL, useroid, NULL);

	/* it had better not gotten out of "init" mode yet */
	if (!IsInitProcessingMode())
		ereport(ERROR,
				(errmsg("invalid processing mode in background worker")));
	SetProcessingMode(NormalProcessing);
}

/*
 * Block/unblock signals in a background worker
 */
void
BackgroundWorkerBlockSignals(void)
{
	PG_SETMASK(&BlockSig);
}

void
BackgroundWorkerUnblockSignals(void)
{
	PG_SETMASK(&UnBlockSig);
}

#ifdef EXEC_BACKEND
static pid_t
bgworker_forkexec(int shmem_slot)
{
	char	   *av[10];
	int			ac = 0;
	char		forkav[MAXPGPATH];

	snprintf(forkav, MAXPGPATH, "--forkbgworker=%d", shmem_slot);

	av[ac++] = "postgres";
	av[ac++] = forkav;
	av[ac++] = NULL;			/* filled in by postmaster_forkexec */
	av[ac] = NULL;

	Assert(ac < lengthof(av));

	return postmaster_forkexec(ac, av);
}
#endif

/*
 * Start a new bgworker.
 * Starting time conditions must have been checked already.
 *
 * Returns true on success, false on failure.
 * In either case, update the RegisteredBgWorker's state appropriately.
 *
 * This code is heavily based on autovacuum.c, q.v.
 */
static bool
do_start_bgworker(RegisteredBgWorker *rw)
{
	pid_t		worker_pid;

<<<<<<< HEAD
	Assert(rw->rw_pid == 0);

	/*
	 * If necessary, allocate and assign the Backend element.  Note we must do
	 * this before forking, so that we can handle out of memory properly.
	 *
	 * Treat failure as though the worker had crashed.  That way, the
	 * postmaster will wait a bit before attempting to start it again; if it
	 * tried again right away, most likely it'd find itself repeating the
	 * out-of-memory or fork failure condition.
	 *
	 * If not connected, we don't need a Backend element, but we still need a
	 * PMChildSlot.
	 */
	if (rw->rw_worker.bgw_flags & BGWORKER_BACKEND_DATABASE_CONNECTION)
	{
		if (!assign_backendlist_entry(rw))
		{
			rw->rw_crashed_at = GetCurrentTimestamp();
			return false;
		}
	}
	else
		rw->rw_child_slot = MyPMChildSlot = AssignPostmasterChildSlot();

	ereport(LOG,
=======
	ereport(DEBUG1,
>>>>>>> ab93f90c
			(errmsg("starting background worker process \"%s\"",
					rw->rw_worker.bgw_name)));

#ifdef EXEC_BACKEND
	switch ((worker_pid = bgworker_forkexec(rw->rw_shmem_slot)))
#else
	switch ((worker_pid = fork_process()))
#endif
	{
		case -1:
			/* in postmaster, fork failed ... */
			ereport(LOG,
					(errmsg("could not fork worker process: %m")));
			/* undo what assign_backendlist_entry did */
			ReleasePostmasterChildSlot(rw->rw_child_slot);
			rw->rw_child_slot = 0;
			if (rw->rw_backend)
				free(rw->rw_backend);
			rw->rw_backend = NULL;
			/* mark entry as crashed, so we'll try again later */
			rw->rw_crashed_at = GetCurrentTimestamp();
			break;

#ifndef EXEC_BACKEND
		case 0:
			/* in postmaster child ... */
			InitPostmasterChild();

			/* Close the postmaster's sockets */
			ClosePostmasterPorts(false);

			/* Do NOT release postmaster's working memory context */

			MyBgworkerEntry = &rw->rw_worker;
			StartBackgroundWorker();

			exit(1);			/* should not get here */
			break;
#endif
		default:
			/* in postmaster, fork successful ... */
			rw->rw_pid = worker_pid;
			if (rw->rw_backend)
				rw->rw_backend->pid = rw->rw_pid;
			ReportBackgroundWorkerPID(rw);
			if (rw->rw_backend)
			{
				/* add new worker to lists of backends */
				dlist_push_head(&BackendList, &rw->rw_backend->elem);
#ifdef EXEC_BACKEND
				ShmemBackendArrayAdd(rw->rw_backend);
#endif
			}
			return true;
	}

	return false;
}

/*
 * Does the current postmaster state require starting a worker with the
 * specified start_time?
 */
static bool
bgworker_should_start_now(BgWorkerStartTime start_time)
{
	switch (pmState)
	{
		case PM_NO_CHILDREN:
		case PM_WAIT_DEAD_END:
		case PM_SHUTDOWN_2:
		case PM_SHUTDOWN:
		case PM_WAIT_BACKENDS:
		case PM_WAIT_READONLY:
		case PM_WAIT_BACKUP:
			break;

		case PM_RUN:
			if (start_time == BgWorkerStart_DtxRecovering)
				return true;
			if (start_time == BgWorkerStart_RecoveryFinished)
				return true;
			/* fall through */

		case PM_HOT_STANDBY:
			if (start_time == BgWorkerStart_ConsistentState)
				return true;
			/* fall through */

		case PM_RECOVERY:
		case PM_STARTUP:
		case PM_INIT:
			if (start_time == BgWorkerStart_PostmasterStart)
				return true;
			/* fall through */

	}

	return false;
}

/*
 * Does specified start_time need distributed transactions been recovered?
 */
static bool
bgworker_should_start_mpp(BackgroundWorker *worker)
{
	BgWorkerStartTime start_time = worker->bgw_start_time;

	/*
	 * background worker is not scheduled until distributed transactions
	 * are recovered if it needs to start at BgWorkerStart_RecoveryFinished
	 * or BgWorkerStart_ConsistentState because it's not safe to do a read
	 * or write if DTX is not recovered.
	 */
	if (IsUnderMasterDispatchMode())
	{
		if (!*shmDtmStarted &&
			(start_time == BgWorkerStart_ConsistentState ||
			 start_time == BgWorkerStart_RecoveryFinished))
			return false;
	}

	return true;
}

/*
 * Allocate the Backend struct for a connected background worker, but don't
 * add it to the list of backends just yet.
 *
 * On failure, return false without changing any worker state.
 *
 * Some info from the Backend is copied into the passed rw.
 */
static bool
assign_backendlist_entry(RegisteredBgWorker *rw)
{
	Backend    *bn = malloc(sizeof(Backend));

	if (bn == NULL)
	{
		ereport(LOG,
				(errcode(ERRCODE_OUT_OF_MEMORY),
				 errmsg("out of memory")));
		return false;
	}

	/*
	 * Compute the cancel key that will be assigned to this session. We
	 * probably don't need cancel keys for background workers, but we'd better
	 * have something random in the field to prevent unfriendly people from
	 * sending cancels to them.
	 */
	MyCancelKey = PostmasterRandom();
	bn->cancel_key = MyCancelKey;

	bn->child_slot = MyPMChildSlot = AssignPostmasterChildSlot();
	bn->bkend_type = BACKEND_TYPE_BGWORKER;
	bn->dead_end = false;
	bn->bgworker_notify = false;

	rw->rw_backend = bn;
	rw->rw_child_slot = bn->child_slot;

	return true;
}

/*
 * If the time is right, start one background worker.
 *
 * As a side effect, the bgworker control variables are set or reset whenever
 * there are more workers to start after this one, and whenever the overall
 * system state requires it.
 *
 * The reason we start at most one worker per call is to avoid consuming the
 * postmaster's attention for too long when many such requests are pending.
 * As long as StartWorkerNeeded is true, ServerLoop will not block and will
 * call this function again after dealing with any other issues.
 */
static void
maybe_start_bgworker(void)
{
	slist_mutable_iter iter;
	TimestampTz now = 0;

	/*
	 * During crash recovery, we have no need to be called until the state
	 * transition out of recovery.
	 */
	if (FatalError)
	{
		StartWorkerNeeded = false;
		HaveCrashedWorker = false;
		return;
	}

	/* Don't need to be called again unless we find a reason for it below */
	StartWorkerNeeded = false;
	HaveCrashedWorker = false;

	slist_foreach_modify(iter, &BackgroundWorkerList)
	{
		RegisteredBgWorker *rw;

		rw = slist_container(RegisteredBgWorker, rw_lnode, iter.cur);

		/* ignore if already running */
		if (rw->rw_pid != 0)
			continue;

		/* if marked for death, clean up and remove from list */
		if (rw->rw_terminate)
		{
			ForgetBackgroundWorker(&iter);

			continue;
		}

		/*
		 * If this worker has crashed previously, maybe it needs to be
		 * restarted (unless on registration it specified it doesn't want to
		 * be restarted at all).  Check how long ago did a crash last happen.
		 * If the last crash is too recent, don't start it right away; let it
		 * be restarted once enough time has passed.
		 */
		if (rw->rw_crashed_at != 0)
		{
			if (rw->rw_worker.bgw_restart_time == BGW_NEVER_RESTART)
			{
				int			notify_pid;

				notify_pid = rw->rw_worker.bgw_notify_pid;

				ForgetBackgroundWorker(&iter);

				/* Report worker is gone now. */
				if (notify_pid != 0)
					kill(notify_pid, SIGUSR1);

				continue;
			}

			/* read system time only when needed */
			if (now == 0)
				now = GetCurrentTimestamp();

			if (!TimestampDifferenceExceeds(rw->rw_crashed_at, now,
									  rw->rw_worker.bgw_restart_time * 1000))
			{
				/* Set flag to remember that we have workers to start later */
				HaveCrashedWorker = true;
				continue;
			}
		}

		if (bgworker_should_start_now(rw->rw_worker.bgw_start_time))
		{
			if (!bgworker_should_start_mpp(&rw->rw_worker))
				continue;

			/* reset crash time before trying to start worker */
			rw->rw_crashed_at = 0;

			/*
			 * Try to start the worker.
			 *
			 * On failure, give up processing workers for now, but set
			 * StartWorkerNeeded so we'll come back here on the next iteration
			 * of ServerLoop to try again.  (We don't want to wait, because
			 * there might be additional ready-to-run workers.)  We could set
			 * HaveCrashedWorker as well, since this worker is now marked
			 * crashed, but there's no need because the next run of this
			 * function will do that.
			 */
			if (!do_start_bgworker(rw))
			{
				StartWorkerNeeded = true;
				return;
			}

			/*
			 * Quit, but have ServerLoop call us again to look for additional
			 * ready-to-run workers.  There might not be any, but we'll find
			 * out the next time we run.
			 */
			StartWorkerNeeded = true;
			return;
		}
	}
}

/*
 * When a backend asks to be notified about worker state changes, we
 * set a flag in its backend entry.  The background worker machinery needs
 * to know when such backends exit.
 */
bool
PostmasterMarkPIDForWorkerNotify(int pid)
{
	dlist_iter	iter;
	Backend    *bp;

	dlist_foreach(iter, &BackendList)
	{
		bp = dlist_container(Backend, elem, iter.cur);
		if (bp->pid == pid)
		{
			bp->bgworker_notify = true;
			return true;
		}
	}
	return false;
}

#ifdef EXEC_BACKEND

/*
 * The following need to be available to the save/restore_backend_variables
 * functions.  They are marked NON_EXEC_STATIC in their home modules.
 */
extern slock_t *ShmemLock;
extern slock_t *ProcStructLock;
extern PGPROC *AuxiliaryProcs;
extern PMSignalData *PMSignalState;
extern pgsocket pgStatSock;
extern pg_time_t first_syslogger_file_time;

#ifndef WIN32
#define write_inheritable_socket(dest, src, childpid) ((*(dest) = (src)), true)
#define read_inheritable_socket(dest, src) (*(dest) = *(src))
#else
static bool write_duplicated_handle(HANDLE *dest, HANDLE src, HANDLE child);
static bool write_inheritable_socket(InheritableSocket *dest, SOCKET src,
						 pid_t childPid);
static void read_inheritable_socket(SOCKET *dest, InheritableSocket *src);
#endif


/* Save critical backend variables into the BackendParameters struct */
#ifndef WIN32
static bool
save_backend_variables(BackendParameters *param, Port *port)
#else
static bool
save_backend_variables(BackendParameters *param, Port *port,
					   HANDLE childProcess, pid_t childPid)
#endif
{
	memcpy(&param->port, port, sizeof(Port));
	if (!write_inheritable_socket(&param->portsocket, port->sock, childPid))
		return false;

	strlcpy(param->DataDir, DataDir, MAXPGPATH);

	memcpy(&param->ListenSocket, &ListenSocket, sizeof(ListenSocket));

	param->MyCancelKey = MyCancelKey;
	param->MyPMChildSlot = MyPMChildSlot;

	param->UsedShmemSegID = UsedShmemSegID;
	param->UsedShmemSegAddr = UsedShmemSegAddr;

	param->ShmemLock = ShmemLock;
	param->ShmemVariableCache = ShmemVariableCache;
	param->ShmemBackendArray = ShmemBackendArray;

#ifndef HAVE_SPINLOCKS
	param->SpinlockSemaArray = SpinlockSemaArray;
#endif
	param->MainLWLockArray = MainLWLockArray;
	param->ProcStructLock = ProcStructLock;
	param->ProcGlobal = ProcGlobal;
	param->AuxiliaryProcs = AuxiliaryProcs;
	param->PreparedXactProcs = PreparedXactProcs;
	param->PMSignalState = PMSignalState;
	if (!write_inheritable_socket(&param->pgStatSock, pgStatSock, childPid))
		return false;

	param->PostmasterPid = PostmasterPid;
	param->PgStartTime = PgStartTime;
	param->PgReloadTime = PgReloadTime;
	param->first_syslogger_file_time = first_syslogger_file_time;

	param->redirection_done = redirection_done;
	param->IsBinaryUpgrade = IsBinaryUpgrade;
	param->ConvertMasterDataDirToSegment = ConvertMasterDataDirToSegment;
	param->max_safe_fds = max_safe_fds;

	param->MaxBackends = MaxBackends;

#ifdef WIN32
	param->PostmasterHandle = PostmasterHandle;
	if (!write_duplicated_handle(&param->initial_signal_pipe,
								 pgwin32_create_signal_listener(childPid),
								 childProcess))
		return false;
#else
	memcpy(&param->postmaster_alive_fds, &postmaster_alive_fds,
		   sizeof(postmaster_alive_fds));
#endif

	memcpy(&param->syslogPipe, &syslogPipe, sizeof(syslogPipe));

	strlcpy(param->my_exec_path, my_exec_path, MAXPGPATH);

	strlcpy(param->pkglib_path, pkglib_path, MAXPGPATH);

	strlcpy(param->ExtraOptions, ExtraOptions, MAXPGPATH);

	return true;
}


#ifdef WIN32
/*
 * Duplicate a handle for usage in a child process, and write the child
 * process instance of the handle to the parameter file.
 */
static bool
write_duplicated_handle(HANDLE *dest, HANDLE src, HANDLE childProcess)
{
	HANDLE		hChild = INVALID_HANDLE_VALUE;

	if (!DuplicateHandle(GetCurrentProcess(),
						 src,
						 childProcess,
						 &hChild,
						 0,
						 TRUE,
						 DUPLICATE_CLOSE_SOURCE | DUPLICATE_SAME_ACCESS))
	{
		ereport(LOG,
				(errmsg_internal("could not duplicate handle to be written to backend parameter file: error code %lu",
								 GetLastError())));
		return false;
	}

	*dest = hChild;
	return true;
}

/*
 * Duplicate a socket for usage in a child process, and write the resulting
 * structure to the parameter file.
 * This is required because a number of LSPs (Layered Service Providers) very
 * common on Windows (antivirus, firewalls, download managers etc) break
 * straight socket inheritance.
 */
static bool
write_inheritable_socket(InheritableSocket *dest, SOCKET src, pid_t childpid)
{
	dest->origsocket = src;
	if (src != 0 && src != PGINVALID_SOCKET)
	{
		/* Actual socket */
		if (WSADuplicateSocket(src, childpid, &dest->wsainfo) != 0)
		{
			ereport(LOG,
					(errmsg("could not duplicate socket %d for use in backend: error code %d",
							(int) src, WSAGetLastError())));
			return false;
		}
	}
	return true;
}

/*
 * Read a duplicate socket structure back, and get the socket descriptor.
 */
static void
read_inheritable_socket(SOCKET *dest, InheritableSocket *src)
{
	SOCKET		s;

	if (src->origsocket == PGINVALID_SOCKET || src->origsocket == 0)
	{
		/* Not a real socket! */
		*dest = src->origsocket;
	}
	else
	{
		/* Actual socket, so create from structure */
		s = WSASocket(FROM_PROTOCOL_INFO,
					  FROM_PROTOCOL_INFO,
					  FROM_PROTOCOL_INFO,
					  &src->wsainfo,
					  0,
					  0);
		if (s == INVALID_SOCKET)
		{
			write_stderr("could not create inherited socket: error code %d\n",
						 WSAGetLastError());
			exit(1);
		}
		*dest = s;

		/*
		 * To make sure we don't get two references to the same socket, close
		 * the original one. (This would happen when inheritance actually
		 * works..
		 */
		closesocket(src->origsocket);
	}
}
#endif

static void
read_backend_variables(char *id, Port *port)
{
	BackendParameters param;

#ifndef WIN32
	/* Non-win32 implementation reads from file */
	FILE	   *fp;

	/* Open file */
	fp = AllocateFile(id, PG_BINARY_R);
	if (!fp)
	{
		write_stderr("could not open backend variables file \"%s\": %s\n",
					 id, strerror(errno));
		exit(1);
	}

	if (fread(&param, sizeof(param), 1, fp) != 1)
	{
		write_stderr("could not read from backend variables file \"%s\": %s\n",
					 id, strerror(errno));
		exit(1);
	}

	/* Release file */
	FreeFile(fp);
	if (unlink(id) != 0)
	{
		write_stderr("could not remove file \"%s\": %s\n",
					 id, strerror(errno));
		exit(1);
	}
#else
	/* Win32 version uses mapped file */
	HANDLE		paramHandle;
	BackendParameters *paramp;

#ifdef _WIN64
	paramHandle = (HANDLE) _atoi64(id);
#else
	paramHandle = (HANDLE) atol(id);
#endif
	paramp = MapViewOfFile(paramHandle, FILE_MAP_READ, 0, 0, 0);
	if (!paramp)
	{
		write_stderr("could not map view of backend variables: error code %lu\n",
					 GetLastError());
		exit(1);
	}

	memcpy(&param, paramp, sizeof(BackendParameters));

	if (!UnmapViewOfFile(paramp))
	{
		write_stderr("could not unmap view of backend variables: error code %lu\n",
					 GetLastError());
		exit(1);
	}

	if (!CloseHandle(paramHandle))
	{
		write_stderr("could not close handle to backend parameter variables: error code %lu\n",
					 GetLastError());
		exit(1);
	}
#endif

	restore_backend_variables(&param, port);
}

/* Restore critical backend variables from the BackendParameters struct */
static void
restore_backend_variables(BackendParameters *param, Port *port)
{
	memcpy(port, &param->port, sizeof(Port));
	read_inheritable_socket(&port->sock, &param->portsocket);

	SetDataDir(param->DataDir);

	memcpy(&ListenSocket, &param->ListenSocket, sizeof(ListenSocket));

	MyCancelKey = param->MyCancelKey;
	MyPMChildSlot = param->MyPMChildSlot;

	UsedShmemSegID = param->UsedShmemSegID;
	UsedShmemSegAddr = param->UsedShmemSegAddr;

	ShmemLock = param->ShmemLock;
	ShmemVariableCache = param->ShmemVariableCache;
	ShmemBackendArray = param->ShmemBackendArray;

#ifndef HAVE_SPINLOCKS
	SpinlockSemaArray = param->SpinlockSemaArray;
#endif
	MainLWLockArray = param->MainLWLockArray;
	ProcStructLock = param->ProcStructLock;
	ProcGlobal = param->ProcGlobal;
	AuxiliaryProcs = param->AuxiliaryProcs;
	PreparedXactProcs = param->PreparedXactProcs;
	PMSignalState = param->PMSignalState;
	read_inheritable_socket(&pgStatSock, &param->pgStatSock);

	PostmasterPid = param->PostmasterPid;
	PgStartTime = param->PgStartTime;
	PgReloadTime = param->PgReloadTime;
	first_syslogger_file_time = param->first_syslogger_file_time;

	redirection_done = param->redirection_done;
	IsBinaryUpgrade = param->IsBinaryUpgrade;
	ConvertMasterDataDirToSegment = param->ConvertMasterDataDirToSegment;
	max_safe_fds = param->max_safe_fds;

	MaxBackends = param->MaxBackends;

#ifdef WIN32
	PostmasterHandle = param->PostmasterHandle;
	pgwin32_initial_signal_pipe = param->initial_signal_pipe;
#else
	memcpy(&postmaster_alive_fds, &param->postmaster_alive_fds,
		   sizeof(postmaster_alive_fds));
#endif

	memcpy(&syslogPipe, &param->syslogPipe, sizeof(syslogPipe));

	strlcpy(my_exec_path, param->my_exec_path, MAXPGPATH);

	strlcpy(pkglib_path, param->pkglib_path, MAXPGPATH);

	strlcpy(ExtraOptions, param->ExtraOptions, MAXPGPATH);
}


Size
ShmemBackendArraySize(void)
{
	return mul_size(MaxLivePostmasterChildren(), sizeof(Backend));
}

void
ShmemBackendArrayAllocation(void)
{
	Size		size = ShmemBackendArraySize();

	ShmemBackendArray = (Backend *) ShmemAlloc(size);
	/* Mark all slots as empty */
	memset(ShmemBackendArray, 0, size);
}

static void
ShmemBackendArrayAdd(Backend *bn)
{
	/* The array slot corresponding to my PMChildSlot should be free */
	int			i = bn->child_slot - 1;

	Assert(ShmemBackendArray[i].pid == 0);
	ShmemBackendArray[i] = *bn;
}

static void
ShmemBackendArrayRemove(Backend *bn)
{
	int			i = bn->child_slot - 1;

	Assert(ShmemBackendArray[i].pid == bn->pid);
	/* Mark the slot as empty */
	ShmemBackendArray[i].pid = 0;
}
#endif   /* EXEC_BACKEND */


#ifdef WIN32

/*
 * Subset implementation of waitpid() for Windows.  We assume pid is -1
 * (that is, check all child processes) and options is WNOHANG (don't wait).
 */
static pid_t
waitpid(pid_t pid, int *exitstatus, int options)
{
	DWORD		dwd;
	ULONG_PTR	key;
	OVERLAPPED *ovl;

	/*
	 * Check if there are any dead children. If there are, return the pid of
	 * the first one that died.
	 */
	if (GetQueuedCompletionStatus(win32ChildQueue, &dwd, &key, &ovl, 0))
	{
		*exitstatus = (int) key;
		return dwd;
	}

	return -1;
}

/*
 * Note! Code below executes on a thread pool! All operations must
 * be thread safe! Note that elog() and friends must *not* be used.
 */
static void WINAPI
pgwin32_deadchild_callback(PVOID lpParameter, BOOLEAN TimerOrWaitFired)
{
	win32_deadchild_waitinfo *childinfo = (win32_deadchild_waitinfo *) lpParameter;
	DWORD		exitcode;

	if (TimerOrWaitFired)
		return;					/* timeout. Should never happen, since we use
								 * INFINITE as timeout value. */

	/*
	 * Remove handle from wait - required even though it's set to wait only
	 * once
	 */
	UnregisterWaitEx(childinfo->waitHandle, NULL);

	if (!GetExitCodeProcess(childinfo->procHandle, &exitcode))
	{
		/*
		 * Should never happen. Inform user and set a fixed exitcode.
		 */
		write_stderr("could not read exit code for process\n");
		exitcode = 255;
	}

	if (!PostQueuedCompletionStatus(win32ChildQueue, childinfo->procId, (ULONG_PTR) exitcode, NULL))
		write_stderr("could not post child completion status\n");

	/*
	 * Handle is per-process, so we close it here instead of in the
	 * originating thread
	 */
	CloseHandle(childinfo->procHandle);

	/*
	 * Free struct that was allocated before the call to
	 * RegisterWaitForSingleObject()
	 */
	free(childinfo);

	/* Queue SIGCHLD signal */
	pg_queue_signal(SIGCHLD);
}
#endif   /* WIN32 */

/*
 * Initialize one and only handle for monitoring postmaster death.
 *
 * Called once in the postmaster, so that child processes can subsequently
 * monitor if their parent is dead.
 */
static void
InitPostmasterDeathWatchHandle(void)
{
#ifndef WIN32

	/*
	 * Create a pipe. Postmaster holds the write end of the pipe open
	 * (POSTMASTER_FD_OWN), and children hold the read end. Children can pass
	 * the read file descriptor to select() to wake up in case postmaster
	 * dies, or check for postmaster death with a (read() == 0). Children must
	 * close the write end as soon as possible after forking, because EOF
	 * won't be signaled in the read end until all processes have closed the
	 * write fd. That is taken care of in ClosePostmasterPorts().
	 */
	Assert(MyProcPid == PostmasterPid);
	if (pipe(postmaster_alive_fds) < 0)
		ereport(FATAL,
				(errcode_for_file_access(),
				 errmsg_internal("could not create pipe to monitor postmaster death: %m")));

	/*
	 * Set O_NONBLOCK to allow testing for the fd's presence with a read()
	 * call.
	 */
	if (fcntl(postmaster_alive_fds[POSTMASTER_FD_WATCH], F_SETFL, O_NONBLOCK) == -1)
		ereport(FATAL,
				(errcode_for_socket_access(),
				 errmsg_internal("could not set postmaster death monitoring pipe to nonblocking mode: %m")));
#else

	/*
	 * On Windows, we use a process handle for the same purpose.
	 */
	if (DuplicateHandle(GetCurrentProcess(),
						GetCurrentProcess(),
						GetCurrentProcess(),
						&PostmasterHandle,
						0,
						TRUE,
						DUPLICATE_SAME_ACCESS) == 0)
		ereport(FATAL,
				(errmsg_internal("could not duplicate postmaster handle: error code %lu",
								 GetLastError())));
#endif   /* WIN32 */
}

#if defined(HAVE_NUMA_H) && defined(HAVE_LIBNUMA)
/* LINUX */
static void
setProcAffinity(int id)
{
	int limit;
	nodemask_t mask;

	if (numa_available() < 0)
	{
		elog(LOG, "Numa unavailable, will remain unbound.");
		return;
	}

	limit = numa_max_node() + 1;

	nodemask_zero(&mask);
	nodemask_set(&mask, (id % limit));

	elog(LOG, "Numa binding to numa-node %d", (id % limit));

	/* this sets the memory */
	numa_bind(&mask);

	return;
}
#else
/* UNSUPPORTED */
static void
setProcAffinity(int id)
{
	elog(LOG, "gp_set_proc_affinity setting ignored; feature not configured");
}
#endif

/*
 * Master is started once in utility mode by gpstart to fetch segment info,
 * then it is restarted again to production/dispatch mode with "-E" specified.
 *
 * This function checks 1) is master, 2) is under dispatch mode
 */
bool
IsUnderMasterDispatchMode(void)
{
	if (Gp_entry_postmaster && Gp_role == GP_ROLE_DISPATCH)
		return true;

	return false;
}

void
load_auxiliary_libraries(void)
{
	BackgroundWorker *worker;
	slist_iter iter;
	int	i;
	bool registered;

	/* load all auxiliary workers */
	for (i = 0; i < MaxPMAuxProc; i++)
	{
		worker = &PMAuxProcList[i];

		if (worker->bgw_start_rule &&
			!worker->bgw_start_rule(worker->bgw_main_arg))
			continue;

		/* skip already registered worker */
		registered = false;
		slist_foreach(iter, &BackgroundWorkerList)
		{
			RegisteredBgWorker *rw;

			rw = slist_container(RegisteredBgWorker, rw_lnode, iter.cur);

			if (!strcmp(rw->rw_worker.bgw_name, worker->bgw_name) &&
				rw->rw_worker.bgw_main == worker->bgw_main &&
				rw->rw_worker.bgw_start_rule == worker->bgw_start_rule)
				registered = true;
		}
		if (registered)
			continue;

		RegisterBackgroundWorker(worker);
	}
}

bool
isAuxiliaryBgWorker(BackgroundWorker *worker)
{
	BackgroundWorker	*aux_worker;
	int		i;

	Assert(worker);

	for (i = 0; i < MaxPMAuxProc; i++)
	{
		aux_worker = &PMAuxProcList[i];

		if (!strcmp(aux_worker->bgw_name, worker->bgw_name) &&
			aux_worker->bgw_main == worker->bgw_main &&
			aux_worker->bgw_start_rule == worker->bgw_start_rule)
			return true;
	}

	return false;
}

bool
amAuxiliaryBgWorker(void)
{
	if (!IsBackgroundWorker)
		return false;

	Assert(MyBgworkerEntry);

	return isAuxiliaryBgWorker(MyBgworkerEntry);
}<|MERGE_RESOLUTION|>--- conflicted
+++ resolved
@@ -32,13 +32,9 @@
  *	  clients.
  *
  *
-<<<<<<< HEAD
  * Portions Copyright (c) 2005-2009, Greenplum inc
  * Portions Copyright (c) 2012-Present Pivotal Software, Inc.
- * Portions Copyright (c) 1996-2014, PostgreSQL Global Development Group
-=======
  * Portions Copyright (c) 1996-2015, PostgreSQL Global Development Group
->>>>>>> ab93f90c
  * Portions Copyright (c) 1994, Regents of the University of California
  *
  *
@@ -184,8 +180,7 @@
  * they will never become live backends.  dead_end children are not assigned a
  * PMChildSlot.
  *
- * Background workers that request shared memory access during registration are
- * in this list, too.
+ * Background workers are in this list, too.
  */
 typedef struct bkend
 {
@@ -498,13 +493,11 @@
 static void RandomSalt(char *md5Salt);
 static void signal_child(pid_t pid, int signal);
 static bool SignalSomeChildren(int signal, int targets);
-static bool SignalUnconnectedWorkers(int signal);
 static void TerminateChildren(int signal);
 
 #define SignalChildren(sig)			   SignalSomeChildren(sig, BACKEND_TYPE_ALL)
 
 static int	CountChildren(int target);
-static int	CountUnconnectedWorkers(void);
 static bool assign_backendlist_entry(RegisteredBgWorker *rw);
 static void maybe_start_bgworker(void);
 static bool CreateOptsFile(int argc, char *argv[], char *fullprogname);
@@ -513,11 +506,8 @@
 static void MaybeStartWalReceiver(void);
 static void InitPostmasterDeathWatchHandle(void);
 
-<<<<<<< HEAD
 static void setProcAffinity(int id);
 
-bool isAuxiliaryBgWorker(BackgroundWorker *worker);
-=======
 /*
  * Archiver is allowed to start up at the current postmaster state?
  *
@@ -528,7 +518,8 @@
 	((XLogArchivingActive() && pmState == PM_RUN) ||	\
 	 (XLogArchivingAlways() &&	\
 	  (pmState == PM_RECOVERY || pmState == PM_HOT_STANDBY)))
->>>>>>> ab93f90c
+
+bool isAuxiliaryBgWorker(BackgroundWorker *worker);
 
 #ifdef EXEC_BACKEND
 
@@ -746,11 +737,7 @@
 	 * tcop/postgres.c (the option sets should not conflict) and with the
 	 * common help() function in main/main.c.
 	 */
-<<<<<<< HEAD
-	while ((opt = getopt(argc, argv, "A:B:bc:C:D:d:EeFf:h:ijk:lMmN:nOo:Pp:r:S:sTt:W:-:")) != -1)
-=======
-	while ((opt = getopt(argc, argv, "B:bc:C:D:d:EeFf:h:ijk:lN:nOo:Pp:r:S:sTt:W:-:")) != -1)
->>>>>>> ab93f90c
+	while ((opt = getopt(argc, argv, "B:bc:C:D:d:EeFf:h:ijk:lMmN:nOo:Pp:r:S:sTt:W:-:")) != -1)
 	{
 		switch (opt)
 		{
@@ -1045,8 +1032,7 @@
 	}
 	if (XLogArchiveMode > ARCHIVE_MODE_OFF && wal_level == WAL_LEVEL_MINIMAL)
 		ereport(ERROR,
-<<<<<<< HEAD
-				(errmsg("WAL archival (archive_mode=on) requires wal_level \"archive\", \"hot_standby\", or \"logical\"")));
+				(errmsg("WAL archival cannot be enabled when wal_level is \"minimal\"")));
 	if (max_wal_senders > 0 && wal_level == WAL_LEVEL_MINIMAL)
 		ereport(ERROR,
 				(errmsg("WAL streaming (max_wal_senders > 0) requires wal_level \"archive\", \"hot_standby\", or \"logical\"")));
@@ -1074,12 +1060,6 @@
              "The contentid value to pass can be determined this server's entry in the segment configuration; it may be -1 for a master, or in utility mode."
              )));
 	}
-=======
-				(errmsg("WAL archival cannot be enabled when wal_level is \"minimal\"")));
-	if (max_wal_senders > 0 && wal_level == WAL_LEVEL_MINIMAL)
-		ereport(ERROR,
-				(errmsg("WAL streaming (max_wal_senders > 0) requires wal_level \"archive\", \"hot_standby\", or \"logical\"")));
->>>>>>> ab93f90c
 
 	/*
 	 * Other one-time internal sanity checks can go here, if they are fast.
@@ -1422,7 +1402,6 @@
 	RemovePgTempFiles();
 
 	/*
-<<<<<<< HEAD
 	 * Forcibly remove the files signaling a standby promotion
 	 * request. Otherwise, the existence of those files triggers
 	 * a promotion too early, whether a user wants that or not.
@@ -1444,8 +1423,6 @@
 	RemovePromoteSignalFiles();
 
 	/*
-=======
->>>>>>> ab93f90c
 	 * If enabled, start up syslogger collection subprocess
 	 */
 	SysLoggerPID = SysLogger_Start();
@@ -1515,11 +1492,7 @@
 	 * normal case on Windows, which offers neither fork() nor sigprocmask().
 	 */
 	if (pthread_is_threaded_np() != 0)
-<<<<<<< HEAD
-		ereport(LOG,
-=======
 		ereport(FATAL,
->>>>>>> ab93f90c
 				(errcode(ERRCODE_OBJECT_NOT_IN_PREREQUISITE_STATE),
 				 errmsg("postmaster became multithreaded during startup"),
 		 errhint("Set the LC_ALL environment variable to a valid locale.")));
@@ -2096,7 +2069,6 @@
 			TerminateChildren(SIGKILL);
 			/* reset flag so we don't SIGKILL again */
 			AbortStartTime = 0;
-<<<<<<< HEAD
 		}
 
 		/*
@@ -2130,8 +2102,6 @@
 			TouchSocketFiles();
 			TouchSocketLockFiles();
 			last_touch_time = now;
-=======
->>>>>>> ab93f90c
 		}
 	}
 }
@@ -2971,7 +2941,6 @@
 				(errmsg("received SIGHUP, reloading configuration files")));
 		ProcessConfigFile(PGC_SIGHUP);
 		SignalChildren(SIGHUP);
-		SignalUnconnectedWorkers(SIGHUP);
 		if (StartupPID != 0)
 			signal_child(StartupPID, SIGHUP);
 		if (BgWriterPID != 0)
@@ -3065,7 +3034,6 @@
 				/* and bgworkers too; does this need tweaking? */
 				SignalSomeChildren(SIGTERM,
 							   BACKEND_TYPE_AUTOVAC | BACKEND_TYPE_BGWORKER);
-				SignalUnconnectedWorkers(SIGTERM);
 				/* and the autovac launcher too */
 				if (AutoVacPID != 0)
 					signal_child(AutoVacPID, SIGTERM);
@@ -3117,11 +3085,11 @@
 				signal_child(BgWriterPID, SIGTERM);
 			if (WalReceiverPID != 0)
 				signal_child(WalReceiverPID, SIGTERM);
-			SignalUnconnectedWorkers(SIGTERM);
 			if (pmState == PM_RECOVERY)
 			{
+				SignalSomeChildren(SIGTERM, BACKEND_TYPE_BGWORKER);
 				/*
-				 * Only startup, bgwriter, walreceiver, unconnected bgworkers,
+				 * Only startup, bgwriter, walreceiver, possibly bgworkers,
 				 * and/or checkpointer should be active in this state; we just
 				 * signaled the first four, and we don't want to kill
 				 * checkpointer yet.
@@ -3591,25 +3559,21 @@
 		}
 
 		/* Get it out of the BackendList and clear out remaining data */
-		if (rw->rw_backend)
-		{
-			Assert(rw->rw_worker.bgw_flags & BGWORKER_BACKEND_DATABASE_CONNECTION);
-			dlist_delete(&rw->rw_backend->elem);
+		dlist_delete(&rw->rw_backend->elem);
 #ifdef EXEC_BACKEND
-			ShmemBackendArrayRemove(rw->rw_backend);
-#endif
-
-			/*
-			 * It's possible that this background worker started some OTHER
-			 * background worker and asked to be notified when that worker
-			 * started or stopped.  If so, cancel any notifications destined
-			 * for the now-dead backend.
-			 */
-			if (rw->rw_backend->bgworker_notify)
-				BackgroundWorkerStopNotifications(rw->rw_pid);
-			free(rw->rw_backend);
-			rw->rw_backend = NULL;
-		}
+		ShmemBackendArrayRemove(rw->rw_backend);
+#endif
+
+		/*
+		 * It's possible that this background worker started some OTHER
+		 * background worker and asked to be notified when that worker
+		 * started or stopped.  If so, cancel any notifications destined
+		 * for the now-dead backend.
+		 */
+		if (rw->rw_backend->bgworker_notify)
+			BackgroundWorkerStopNotifications(rw->rw_pid);
+		free(rw->rw_backend);
+		rw->rw_backend = NULL;
 		rw->rw_pid = 0;
 		rw->rw_child_slot = 0;
 		ReportBackgroundWorkerPID(rw);	/* report child death */
@@ -3752,15 +3716,12 @@
 			 * Found entry for freshly-dead worker, so remove it.
 			 */
 			(void) ReleasePostmasterChildSlot(rw->rw_child_slot);
-			if (rw->rw_backend)
-			{
-				dlist_delete(&rw->rw_backend->elem);
+			dlist_delete(&rw->rw_backend->elem);
 #ifdef EXEC_BACKEND
-				ShmemBackendArrayRemove(rw->rw_backend);
-#endif
-				free(rw->rw_backend);
-				rw->rw_backend = NULL;
-			}
+			ShmemBackendArrayRemove(rw->rw_backend);
+#endif
+			free(rw->rw_backend);
+			rw->rw_backend = NULL;
 			rw->rw_pid = 0;
 			rw->rw_child_slot = 0;
 			/* don't reset crashed_at */
@@ -4108,7 +4069,6 @@
 		 * process.
 		 */
 		if (CountChildren(BACKEND_TYPE_NORMAL | BACKEND_TYPE_WORKER) == 0 &&
-			CountUnconnectedWorkers() == 0 &&
 			StartupPID == 0 &&
 			WalReceiverPID == 0 &&
 			BgWriterPID == 0 &&
@@ -4334,39 +4294,6 @@
 }
 
 /*
- * Send a signal to bgworkers that did not request backend connections
- *
- * The reason this is interesting is that workers that did request connections
- * are considered by SignalChildren; this function complements that one.
- */
-static bool
-SignalUnconnectedWorkers(int signal)
-{
-	slist_iter	iter;
-	bool		signaled = false;
-
-	slist_foreach(iter, &BackgroundWorkerList)
-	{
-		RegisteredBgWorker *rw;
-
-		rw = slist_container(RegisteredBgWorker, rw_lnode, iter.cur);
-
-		if (rw->rw_pid == 0)
-			continue;
-		/* ignore connected workers */
-		if (rw->rw_backend != NULL)
-			continue;
-
-		ereport(DEBUG4,
-				(errmsg_internal("sending signal %d to process %d",
-								 signal, (int) rw->rw_pid)));
-		signal_child(rw->rw_pid, signal);
-		signaled = true;
-	}
-	return signaled;
-}
-
-/*
  * Send a signal to the targeted children (but NOT special children;
  * dead_end children are never signaled, either).
  */
@@ -4438,7 +4365,6 @@
 		signal_child(PgArchPID, signal);
 	if (PgStatPID != 0)
 		signal_child(PgStatPID, signal);
-	SignalUnconnectedWorkers(signal);
 }
 
 /*
@@ -5400,14 +5326,6 @@
 
 		/* do this as early as possible; in particular, before InitProcess() */
 		IsBackgroundWorker = true;
-<<<<<<< HEAD
-=======
-
-		InitPostmasterChild();
-
-		/* Close the postmaster's sockets */
-		ClosePostmasterPorts(false);
->>>>>>> ab93f90c
 
 		/* Restore basic shared memory pointers */
 		InitShmemAccess(UsedShmemSegAddr);
@@ -5469,13 +5387,6 @@
 	/*
 	 * There is no known cause for a postmaster to become multithreaded after
 	 * startup.  Recheck to account for the possibility of unknown causes.
-<<<<<<< HEAD
-	 */
-	if (pthread_is_threaded_np() != 0)
-		ereport(LOG,
-				(errcode(ERRCODE_OBJECT_NOT_IN_PREREQUISITE_STATE),
-				 errmsg("postmaster became multithreaded")));
-=======
 	 * This message uses LOG level, because an unclean shutdown at this point
 	 * would usually not look much different from a clean shutdown.
 	 */
@@ -5484,7 +5395,6 @@
 				(errcode(ERRCODE_INTERNAL_ERROR),
 				 errmsg_internal("postmaster became multithreaded"),
 		   errdetail("Please report this to <pgsql-bugs@postgresql.org>.")));
->>>>>>> ab93f90c
 #endif
 
 	/* should cleanup shared memory and kill all backends */
@@ -5743,34 +5653,7 @@
 }
 
 /*
- * Count up number of worker processes that did not request backend connections
- * See SignalUnconnectedWorkers for why this is interesting.
- */
-static int
-CountUnconnectedWorkers(void)
-{
-	slist_iter	iter;
-	int			cnt = 0;
-
-	slist_foreach(iter, &BackgroundWorkerList)
-	{
-		RegisteredBgWorker *rw;
-
-		rw = slist_container(RegisteredBgWorker, rw_lnode, iter.cur);
-
-		if (rw->rw_pid == 0)
-			continue;
-		/* ignore connected workers */
-		if (rw->rw_backend != NULL)
-			continue;
-
-		cnt++;
-	}
-	return cnt;
-}
-
-/*
- * Count up number of child processes of specified types (dead_end children
+ * Count up number of child processes of specified types (dead_end chidren
  * are always excluded).
  */
 static int
@@ -6162,36 +6045,24 @@
 {
 	pid_t		worker_pid;
 
-<<<<<<< HEAD
 	Assert(rw->rw_pid == 0);
 
 	/*
-	 * If necessary, allocate and assign the Backend element.  Note we must do
-	 * this before forking, so that we can handle out of memory properly.
+	 * Allocate and assign the Backend element.  Note we must do this before
+	 * forking, so that we can handle out of memory properly.
 	 *
 	 * Treat failure as though the worker had crashed.  That way, the
 	 * postmaster will wait a bit before attempting to start it again; if it
 	 * tried again right away, most likely it'd find itself repeating the
 	 * out-of-memory or fork failure condition.
-	 *
-	 * If not connected, we don't need a Backend element, but we still need a
-	 * PMChildSlot.
-	 */
-	if (rw->rw_worker.bgw_flags & BGWORKER_BACKEND_DATABASE_CONNECTION)
-	{
-		if (!assign_backendlist_entry(rw))
-		{
-			rw->rw_crashed_at = GetCurrentTimestamp();
-			return false;
-		}
-	}
-	else
-		rw->rw_child_slot = MyPMChildSlot = AssignPostmasterChildSlot();
-
-	ereport(LOG,
-=======
+	 */
+	if (!assign_backendlist_entry(rw))
+	{
+		rw->rw_crashed_at = GetCurrentTimestamp();
+		return false;
+	}
+
 	ereport(DEBUG1,
->>>>>>> ab93f90c
 			(errmsg("starting background worker process \"%s\"",
 					rw->rw_worker.bgw_name)));
 
@@ -6208,8 +6079,7 @@
 			/* undo what assign_backendlist_entry did */
 			ReleasePostmasterChildSlot(rw->rw_child_slot);
 			rw->rw_child_slot = 0;
-			if (rw->rw_backend)
-				free(rw->rw_backend);
+			free(rw->rw_backend);
 			rw->rw_backend = NULL;
 			/* mark entry as crashed, so we'll try again later */
 			rw->rw_crashed_at = GetCurrentTimestamp();
@@ -6234,17 +6104,13 @@
 		default:
 			/* in postmaster, fork successful ... */
 			rw->rw_pid = worker_pid;
-			if (rw->rw_backend)
-				rw->rw_backend->pid = rw->rw_pid;
+			rw->rw_backend->pid = rw->rw_pid;
 			ReportBackgroundWorkerPID(rw);
-			if (rw->rw_backend)
-			{
-				/* add new worker to lists of backends */
-				dlist_push_head(&BackendList, &rw->rw_backend->elem);
+			/* add new worker to lists of backends */
+			dlist_push_head(&BackendList, &rw->rw_backend->elem);
 #ifdef EXEC_BACKEND
-				ShmemBackendArrayAdd(rw->rw_backend);
-#endif
-			}
+			ShmemBackendArrayAdd(rw->rw_backend);
+#endif
 			return true;
 	}
 
