--- conflicted
+++ resolved
@@ -965,16 +965,8 @@
 		UnlockReleaseBuffer(buffer);
 }
 
-/*
- * GPDB: rm_redo and rm_desc of RmgrTable have different signature from upstream
- * because xact_redo need different parameter
- */
 void
-<<<<<<< HEAD
-spg_redo(XLogRecPtr beginLoc, XLogRecPtr lsn, XLogRecord *record)
-=======
 spg_redo(XLogReaderState *record)
->>>>>>> ab93f90c
 {
 	uint8		info = XLogRecGetInfo(record) & ~XLR_INFO_MASK;
 	MemoryContext oldCxt;
