/*-------------------------------------------------------------------------
 *
 * hash.c
 *	  Implementation of Margo Seltzer's Hashing package for postgres.
 *
 * Portions Copyright (c) 1996-2019, PostgreSQL Global Development Group
 * Portions Copyright (c) 1994, Regents of the University of California
 *
 *
 * IDENTIFICATION
 *	  src/backend/access/hash/hash.c
 *
 * NOTES
 *	  This file contains only the public interface routines.
 *
 *-------------------------------------------------------------------------
 */

#include "postgres.h"

#include "access/hash.h"
#include "access/hash_xlog.h"
#include "access/relscan.h"
#include "access/tableam.h"
#include "catalog/index.h"
#include "commands/progress.h"
#include "commands/vacuum.h"
#include "miscadmin.h"
#include "optimizer/plancat.h"
#include "pgstat.h"
#include "utils/builtins.h"
#include "utils/index_selfuncs.h"
#include "utils/rel.h"
#include "miscadmin.h"


/* Working state for hashbuild and its callback */
typedef struct
{
	HSpool	   *spool;			/* NULL if not using spooling */
	double		indtuples;		/* # tuples accepted into index */
	Relation	heapRel;		/* heap relation descriptor */
} HashBuildState;

/* GPDB: This takes an ItemPointer, rather than HeapTuple, because this is also
 * used with AO/AOCO tables */
static void hashbuildCallback(Relation index,
<<<<<<< HEAD
				  ItemPointer tupleId,
				  Datum *values,
				  bool *isnull,
				  bool tupleIsAlive,
				  void *state);
=======
							  HeapTuple htup,
							  Datum *values,
							  bool *isnull,
							  bool tupleIsAlive,
							  void *state);
>>>>>>> 9e1c9f95


/*
 * Hash handler function: return IndexAmRoutine with access method parameters
 * and callbacks.
 */
Datum
hashhandler(PG_FUNCTION_ARGS)
{
	IndexAmRoutine *amroutine = makeNode(IndexAmRoutine);

	amroutine->amstrategies = HTMaxStrategyNumber;
	amroutine->amsupport = HASHNProcs;
	amroutine->amcanorder = false;
	amroutine->amcanorderbyop = false;
	amroutine->amcanbackward = true;
	amroutine->amcanunique = false;
	amroutine->amcanmulticol = false;
	amroutine->amoptionalkey = false;
	amroutine->amsearcharray = false;
	amroutine->amsearchnulls = false;
	amroutine->amstorage = false;
	amroutine->amclusterable = false;
	amroutine->ampredlocks = true;
	amroutine->amcanparallel = false;
	amroutine->amcaninclude = false;
	amroutine->amkeytype = INT4OID;

	amroutine->ambuild = hashbuild;
	amroutine->ambuildempty = hashbuildempty;
	amroutine->aminsert = hashinsert;
	amroutine->ambulkdelete = hashbulkdelete;
	amroutine->amvacuumcleanup = hashvacuumcleanup;
	amroutine->amcanreturn = NULL;
	amroutine->amcostestimate = hashcostestimate;
	amroutine->amoptions = hashoptions;
	amroutine->amproperty = NULL;
	amroutine->ambuildphasename = NULL;
	amroutine->amvalidate = hashvalidate;
	amroutine->ambeginscan = hashbeginscan;
	amroutine->amrescan = hashrescan;
	amroutine->amgettuple = hashgettuple;
	amroutine->amgetbitmap = hashgetbitmap;
	amroutine->amendscan = hashendscan;
	amroutine->ammarkpos = NULL;
	amroutine->amrestrpos = NULL;
	amroutine->amestimateparallelscan = NULL;
	amroutine->aminitparallelscan = NULL;
	amroutine->amparallelrescan = NULL;

	PG_RETURN_POINTER(amroutine);
}

/*
 *	hashbuild() -- build a new hash index.
 */
IndexBuildResult *
hashbuild(Relation heap, Relation index, IndexInfo *indexInfo)
{
	IndexBuildResult *result;
	BlockNumber relpages;
	double		reltuples;
	double		allvisfrac;
	uint32		num_buckets;
	long		sort_threshold;
	HashBuildState buildstate;

	/*
	 * We expect to be called exactly once for any index relation. If that's
	 * not the case, big trouble's what we have.
	 */
	if (RelationGetNumberOfBlocks(index) != 0)
		elog(ERROR, "index \"%s\" already contains data",
			 RelationGetRelationName(index));

	/* Estimate the number of rows currently present in the table */
	estimate_rel_size(heap, NULL, &relpages, &reltuples, &allvisfrac);

	/* Initialize the hash index metadata page and initial buckets */
	num_buckets = _hash_init(index, reltuples, MAIN_FORKNUM);

	/*
	 * If we just insert the tuples into the index in scan order, then
	 * (assuming their hash codes are pretty random) there will be no locality
	 * of access to the index, and if the index is bigger than available RAM
	 * then we'll thrash horribly.  To prevent that scenario, we can sort the
	 * tuples by (expected) bucket number.  However, such a sort is useless
	 * overhead when the index does fit in RAM.  We choose to sort if the
	 * initial index size exceeds maintenance_work_mem, or the number of
	 * buffers usable for the index, whichever is less.  (Limiting by the
	 * number of buffers should reduce thrashing between PG buffers and kernel
	 * buffers, which seems useful even if no physical I/O results.  Limiting
	 * by maintenance_work_mem is useful to allow easy testing of the sort
	 * code path, and may be useful to DBAs as an additional control knob.)
	 *
	 * NOTE: this test will need adjustment if a bucket is ever different from
	 * one page.  Also, "initial index size" accounting does not include the
	 * metapage, nor the first bitmap page.
	 */
	sort_threshold = (maintenance_work_mem * 1024L) / BLCKSZ;
	if (index->rd_rel->relpersistence != RELPERSISTENCE_TEMP)
		sort_threshold = Min(sort_threshold, NBuffers);
	else
		sort_threshold = Min(sort_threshold, NLocBuffer);

	if (num_buckets >= (uint32) sort_threshold)
		buildstate.spool = _h_spoolinit(heap, index, num_buckets);
	else
		buildstate.spool = NULL;

	/* prepare to build the index */
	buildstate.indtuples = 0;
	buildstate.heapRel = heap;

	/* do the heap scan */
<<<<<<< HEAD
	reltuples = IndexBuildScan(heap, index, indexInfo, true,
							   hashbuildCallback, (void *) &buildstate);
=======
	reltuples = table_index_build_scan(heap, index, indexInfo, true, true,
									   hashbuildCallback,
									   (void *) &buildstate, NULL);
	pgstat_progress_update_param(PROGRESS_CREATEIDX_TUPLES_TOTAL,
								 buildstate.indtuples);
>>>>>>> 9e1c9f95

	if (buildstate.spool)
	{
		/* sort the tuples and insert them into the index */
		_h_indexbuild(buildstate.spool, buildstate.heapRel);
		_h_spooldestroy(buildstate.spool);
	}

	/*
	 * Return statistics
	 */
	result = (IndexBuildResult *) palloc(sizeof(IndexBuildResult));

	result->heap_tuples = reltuples;
	result->index_tuples = buildstate.indtuples;

	return result;
}

/*
 *	hashbuildempty() -- build an empty hash index in the initialization fork
 */
void
hashbuildempty(Relation index)
{
	_hash_init(index, 0, INIT_FORKNUM);
}

/*
 * Per-tuple callback for table_index_build_scan
 */
static void
hashbuildCallback(Relation index,
				  ItemPointer tupleId,
				  Datum *values,
				  bool *isnull,
				  bool tupleIsAlive pg_attribute_unused(),
				  void *state)
{
	HashBuildState *buildstate = (HashBuildState *) state;
	Datum		index_values[1];
	bool		index_isnull[1];
	IndexTuple	itup;

	/* convert data to a hash key; on failure, do not insert anything */
	if (!_hash_convert_tuple(index,
							 values, isnull,
							 index_values, index_isnull))
		return;

	/* Either spool the tuple for sorting, or just put it into the index */
	if (buildstate->spool)
		_h_spool(buildstate->spool, tupleId,
				 index_values, index_isnull);
	else
	{
		/* form an index tuple and point it at the heap tuple */
		itup = index_form_tuple(RelationGetDescr(index),
								index_values, index_isnull);
<<<<<<< HEAD
		itup->t_tid = *tupleId;
		_hash_doinsert(index, itup);
=======
		itup->t_tid = htup->t_self;
		_hash_doinsert(index, itup, buildstate->heapRel);
>>>>>>> 9e1c9f95
		pfree(itup);
	}

	buildstate->indtuples += 1;
}

/*
 *	hashinsert() -- insert an index tuple into a hash table.
 *
 *	Hash on the heap tuple's key, form an index tuple with hash code.
 *	Find the appropriate location for the new tuple, and put it there.
 */
bool
hashinsert(Relation rel, Datum *values, bool *isnull,
		   ItemPointer ht_ctid, Relation heapRel,
		   IndexUniqueCheck checkUnique,
		   IndexInfo *indexInfo)
{
	Datum		index_values[1];
	bool		index_isnull[1];
	IndexTuple	itup;

	/* convert data to a hash key; on failure, do not insert anything */
	if (!_hash_convert_tuple(rel,
							 values, isnull,
							 index_values, index_isnull))
		return false;

	/* form an index tuple and point it at the heap tuple */
	itup = index_form_tuple(RelationGetDescr(rel), index_values, index_isnull);
	itup->t_tid = *ht_ctid;

	_hash_doinsert(rel, itup, heapRel);

	pfree(itup);

	return false;
}


/*
 *	hashgettuple() -- Get the next tuple in the scan.
 */
bool
hashgettuple(IndexScanDesc scan, ScanDirection dir)
{
	HashScanOpaque so = (HashScanOpaque) scan->opaque;
	bool		res;

	/* Hash indexes are always lossy since we store only the hash code */
	scan->xs_recheck = true;

	/*
	 * If we've already initialized this scan, we can just advance it in the
	 * appropriate direction.  If we haven't done so yet, we call a routine to
	 * get the first item in the scan.
	 */
	if (!HashScanPosIsValid(so->currPos))
		res = _hash_first(scan, dir);
	else
	{
		/*
		 * Check to see if we should kill the previously-fetched tuple.
		 */
		if (scan->kill_prior_tuple)
		{
			/*
			 * Yes, so remember it for later. (We'll deal with all such tuples
			 * at once right after leaving the index page or at end of scan.)
			 * In case if caller reverses the indexscan direction it is quite
			 * possible that the same item might get entered multiple times.
			 * But, we don't detect that; instead, we just forget any excess
			 * entries.
			 */
			if (so->killedItems == NULL)
				so->killedItems = (int *)
					palloc(MaxIndexTuplesPerPage * sizeof(int));

			if (so->numKilled < MaxIndexTuplesPerPage)
				so->killedItems[so->numKilled++] = so->currPos.itemIndex;
		}

		/*
		 * Now continue the scan.
		 */
		res = _hash_next(scan, dir);
	}

	return res;
}


/*
 * hashgetbitmap() -- get all tuples at once
 */
Node *
hashgetbitmap(IndexScanDesc scan, Node *n)
{
	TIDBitmap  *tbm;
	HashScanOpaque so = (HashScanOpaque) scan->opaque;
	bool		res;
<<<<<<< HEAD

	if (n == NULL)
	{
		/* XXX should we use less than work_mem for this? */
		tbm = tbm_create(work_mem * 1024L);
	}
	else if (!IsA(n, TIDBitmap))
	{
		elog(ERROR, "non hash bitmap");
	}
	else
	{
		tbm = (TIDBitmap *)n;
	}
=======
	int64		ntids = 0;
	HashScanPosItem *currItem;
>>>>>>> 9e1c9f95

	res = _hash_first(scan, ForwardScanDirection);

	while (res)
	{
		currItem = &so->currPos.items[so->currPos.itemIndex];

		/*
		 * _hash_first and _hash_next handle eliminate dead index entries
		 * whenever scan->ignore_killed_tuples is true.  Therefore, there's
		 * nothing to do here except add the results to the TIDBitmap.
		 */
<<<<<<< HEAD
		if (scan->ignore_killed_tuples)
		{
			Page		page;
			OffsetNumber offnum;

			offnum = ItemPointerGetOffsetNumber(&(so->hashso_curpos));
			page = BufferGetPage(so->hashso_curbuf);
			add_tuple = !ItemIdIsDead(PageGetItemId(page, offnum));
		}
		else
			add_tuple = true;

		/* Save tuple ID, and continue scanning */
		if (add_tuple)
		{
			/* Note we mark the tuple ID as requiring recheck */
			tbm_add_tuples(tbm, &(so->hashso_heappos), 1, true);
		}
=======
		tbm_add_tuples(tbm, &(currItem->heapTid), 1, true);
		ntids++;
>>>>>>> 9e1c9f95

		res = _hash_next(scan, ForwardScanDirection);
	}

	return (Node *)tbm;
}


/*
 *	hashbeginscan() -- start a scan on a hash index
 */
IndexScanDesc
hashbeginscan(Relation rel, int nkeys, int norderbys)
{
	IndexScanDesc scan;
	HashScanOpaque so;

	/* no order by operators allowed */
	Assert(norderbys == 0);

	scan = RelationGetIndexScan(rel, nkeys, norderbys);

	so = (HashScanOpaque) palloc(sizeof(HashScanOpaqueData));
	HashScanPosInvalidate(so->currPos);
	so->hashso_bucket_buf = InvalidBuffer;
	so->hashso_split_bucket_buf = InvalidBuffer;

	so->hashso_buc_populated = false;
	so->hashso_buc_split = false;

	so->killedItems = NULL;
	so->numKilled = 0;

	scan->opaque = so;

	return scan;
}

/*
 *	hashrescan() -- rescan an index relation
 */
void
hashrescan(IndexScanDesc scan, ScanKey scankey, int nscankeys,
		   ScanKey orderbys, int norderbys)
{
	HashScanOpaque so = (HashScanOpaque) scan->opaque;
	Relation	rel = scan->indexRelation;

	if (HashScanPosIsValid(so->currPos))
	{
		/* Before leaving current page, deal with any killed items */
		if (so->numKilled > 0)
			_hash_kill_items(scan);
	}

	_hash_dropscanbuf(rel, so);

	/* set position invalid (this will cause _hash_first call) */
	HashScanPosInvalidate(so->currPos);

	/* Update scan key, if a new one is given */
	if (scankey && scan->numberOfKeys > 0)
	{
		memmove(scan->keyData,
				scankey,
				scan->numberOfKeys * sizeof(ScanKeyData));
	}

	so->hashso_buc_populated = false;
	so->hashso_buc_split = false;
}

/*
 *	hashendscan() -- close down a scan
 */
void
hashendscan(IndexScanDesc scan)
{
	HashScanOpaque so = (HashScanOpaque) scan->opaque;
	Relation	rel = scan->indexRelation;

	if (HashScanPosIsValid(so->currPos))
	{
		/* Before leaving current page, deal with any killed items */
		if (so->numKilled > 0)
			_hash_kill_items(scan);
	}

	_hash_dropscanbuf(rel, so);

	if (so->killedItems != NULL)
		pfree(so->killedItems);
	pfree(so);
	scan->opaque = NULL;
}

/*
 * Bulk deletion of all index entries pointing to a set of heap tuples.
 * The set of target tuples is specified via a callback routine that tells
 * whether any given heap tuple (identified by ItemPointer) is being deleted.
 *
 * This function also deletes the tuples that are moved by split to other
 * bucket.
 *
 * Result: a palloc'd struct containing statistical info for VACUUM displays.
 */
IndexBulkDeleteResult *
hashbulkdelete(IndexVacuumInfo *info, IndexBulkDeleteResult *stats,
			   IndexBulkDeleteCallback callback, void *callback_state)
{
	Relation	rel = info->index;
	double		tuples_removed;
	double		num_index_tuples;
	double		orig_ntuples;
	Bucket		orig_maxbucket;
	Bucket		cur_maxbucket;
	Bucket		cur_bucket;
	Buffer		metabuf = InvalidBuffer;
	HashMetaPage metap;
	HashMetaPage cachedmetap;

	tuples_removed = 0;
	num_index_tuples = 0;

	/*
	 * We need a copy of the metapage so that we can use its hashm_spares[]
	 * values to compute bucket page addresses, but a cached copy should be
	 * good enough.  (If not, we'll detect that further down and refresh the
	 * cache as necessary.)
	 */
<<<<<<< HEAD
	metabuf = _hash_getbuf(rel, HASH_METAPAGE, HASH_READ, LH_META_PAGE);
	_hash_checkpage(rel, metabuf, LH_META_PAGE);
	metap = HashPageGetMeta(BufferGetPage(metabuf));
	orig_maxbucket = metap->hashm_maxbucket;
	orig_ntuples = metap->hashm_ntuples;
	memcpy(&local_metapage, metap, sizeof(local_metapage));
	_hash_relbuf(rel, metabuf);
=======
	cachedmetap = _hash_getcachedmetap(rel, &metabuf, false);
	Assert(cachedmetap != NULL);

	orig_maxbucket = cachedmetap->hashm_maxbucket;
	orig_ntuples = cachedmetap->hashm_ntuples;
>>>>>>> 9e1c9f95

	/* Scan the buckets that we know exist */
	cur_bucket = 0;
	cur_maxbucket = orig_maxbucket;

loop_top:
	while (cur_bucket <= cur_maxbucket)
	{
		BlockNumber bucket_blkno;
		BlockNumber blkno;
		Buffer		bucket_buf;
		Buffer		buf;
		HashPageOpaque bucket_opaque;
		Page		page;
		bool		split_cleanup = false;

		/* Get address of bucket's start page */
		bucket_blkno = BUCKET_TO_BLKNO(cachedmetap, cur_bucket);

		blkno = bucket_blkno;

		/*
		 * We need to acquire a cleanup lock on the primary bucket page to out
		 * wait concurrent scans before deleting the dead tuples.
		 */
		buf = ReadBufferExtended(rel, MAIN_FORKNUM, blkno, RBM_NORMAL, info->strategy);
		LockBufferForCleanup(buf);
		_hash_checkpage(rel, buf, LH_BUCKET_PAGE);

		page = BufferGetPage(buf);
		bucket_opaque = (HashPageOpaque) PageGetSpecialPointer(page);

		/*
		 * If the bucket contains tuples that are moved by split, then we need
		 * to delete such tuples.  We can't delete such tuples if the split
		 * operation on bucket is not finished as those are needed by scans.
		 */
		if (!H_BUCKET_BEING_SPLIT(bucket_opaque) &&
			H_NEEDS_SPLIT_CLEANUP(bucket_opaque))
		{
			split_cleanup = true;

			/*
			 * This bucket might have been split since we last held a lock on
			 * the metapage.  If so, hashm_maxbucket, hashm_highmask and
			 * hashm_lowmask might be old enough to cause us to fail to remove
			 * tuples left behind by the most recent split.  To prevent that,
			 * now that the primary page of the target bucket has been locked
			 * (and thus can't be further split), check whether we need to
			 * update our cached metapage data.
			 */
			Assert(bucket_opaque->hasho_prevblkno != InvalidBlockNumber);
			if (bucket_opaque->hasho_prevblkno > cachedmetap->hashm_maxbucket)
			{
				cachedmetap = _hash_getcachedmetap(rel, &metabuf, true);
				Assert(cachedmetap != NULL);
			}
		}

		bucket_buf = buf;

		hashbucketcleanup(rel, cur_bucket, bucket_buf, blkno, info->strategy,
						  cachedmetap->hashm_maxbucket,
						  cachedmetap->hashm_highmask,
						  cachedmetap->hashm_lowmask, &tuples_removed,
						  &num_index_tuples, split_cleanup,
						  callback, callback_state);

		_hash_dropbuf(rel, bucket_buf);

		/* Advance to next bucket */
		cur_bucket++;
	}

	if (BufferIsInvalid(metabuf))
		metabuf = _hash_getbuf(rel, HASH_METAPAGE, HASH_NOLOCK, LH_META_PAGE);

	/* Write-lock metapage and check for split since we started */
	LockBuffer(metabuf, BUFFER_LOCK_EXCLUSIVE);
	metap = HashPageGetMeta(BufferGetPage(metabuf));

	if (cur_maxbucket != metap->hashm_maxbucket)
	{
		/* There's been a split, so process the additional bucket(s) */
		LockBuffer(metabuf, BUFFER_LOCK_UNLOCK);
		cachedmetap = _hash_getcachedmetap(rel, &metabuf, true);
		Assert(cachedmetap != NULL);
		cur_maxbucket = cachedmetap->hashm_maxbucket;
		goto loop_top;
	}

	/* Okay, we're really done.  Update tuple count in metapage. */
	START_CRIT_SECTION();

	if (orig_maxbucket == metap->hashm_maxbucket &&
		orig_ntuples == metap->hashm_ntuples)
	{
		/*
		 * No one has split or inserted anything since start of scan, so
		 * believe our count as gospel.
		 */
		metap->hashm_ntuples = num_index_tuples;
	}
	else
	{
		/*
		 * Otherwise, our count is untrustworthy since we may have
		 * double-scanned tuples in split buckets.  Proceed by dead-reckoning.
		 * (Note: we still return estimated_count = false, because using this
		 * count is better than not updating reltuples at all.)
		 */
		if (metap->hashm_ntuples > tuples_removed)
			metap->hashm_ntuples -= tuples_removed;
		else
			metap->hashm_ntuples = 0;
		num_index_tuples = metap->hashm_ntuples;
	}

	MarkBufferDirty(metabuf);

	/* XLOG stuff */
	if (RelationNeedsWAL(rel))
	{
		xl_hash_update_meta_page xlrec;
		XLogRecPtr	recptr;

		xlrec.ntuples = metap->hashm_ntuples;

		XLogBeginInsert();
		XLogRegisterData((char *) &xlrec, SizeOfHashUpdateMetaPage);

		XLogRegisterBuffer(0, metabuf, REGBUF_STANDARD);

		recptr = XLogInsert(RM_HASH_ID, XLOG_HASH_UPDATE_META_PAGE);
		PageSetLSN(BufferGetPage(metabuf), recptr);
	}

	END_CRIT_SECTION();

	_hash_relbuf(rel, metabuf);

	/* return statistics */
	if (stats == NULL)
		stats = (IndexBulkDeleteResult *) palloc0(sizeof(IndexBulkDeleteResult));
	stats->estimated_count = false;
	stats->num_index_tuples = num_index_tuples;
	stats->tuples_removed += tuples_removed;
	/* hashvacuumcleanup will fill in num_pages */

	return stats;
}

/*
 * Post-VACUUM cleanup.
 *
 * Result: a palloc'd struct containing statistical info for VACUUM displays.
 */
IndexBulkDeleteResult *
hashvacuumcleanup(IndexVacuumInfo *info, IndexBulkDeleteResult *stats)
{
	Relation	rel = info->index;
	BlockNumber num_pages;

	/* If hashbulkdelete wasn't called, return NULL signifying no change */
	/* Note: this covers the analyze_only case too */
	if (stats == NULL)
		return NULL;

	/* update statistics */
	num_pages = RelationGetNumberOfBlocks(rel);
	stats->num_pages = num_pages;

	return stats;
}

/*
 * Helper function to perform deletion of index entries from a bucket.
 *
 * This function expects that the caller has acquired a cleanup lock on the
 * primary bucket page, and will return with a write lock again held on the
 * primary bucket page.  The lock won't necessarily be held continuously,
 * though, because we'll release it when visiting overflow pages.
 *
 * There can't be any concurrent scans in progress when we first enter this
 * function because of the cleanup lock we hold on the primary bucket page,
 * but as soon as we release that lock, there might be.  If those scans got
 * ahead of our cleanup scan, they might see a tuple before we kill it and
 * wake up only after VACUUM has completed and the TID has been recycled for
 * an unrelated tuple.  To avoid that calamity, we prevent scans from passing
 * our cleanup scan by locking the next page in the bucket chain before
 * releasing the lock on the previous page.  (This type of lock chaining is not
 * ideal, so we might want to look for a better solution at some point.)
 *
 * We need to retain a pin on the primary bucket to ensure that no concurrent
 * split can start.
 */
void
hashbucketcleanup(Relation rel, Bucket cur_bucket, Buffer bucket_buf,
				  BlockNumber bucket_blkno, BufferAccessStrategy bstrategy,
				  uint32 maxbucket, uint32 highmask, uint32 lowmask,
				  double *tuples_removed, double *num_index_tuples,
				  bool split_cleanup,
				  IndexBulkDeleteCallback callback, void *callback_state)
{
	BlockNumber blkno;
	Buffer		buf;
	Bucket		new_bucket PG_USED_FOR_ASSERTS_ONLY = InvalidBucket;
	bool		bucket_dirty = false;

	blkno = bucket_blkno;
	buf = bucket_buf;

	if (split_cleanup)
		new_bucket = _hash_get_newbucket_from_oldbucket(rel, cur_bucket,
														lowmask, maxbucket);

	/* Scan each page in bucket */
	for (;;)
	{
		HashPageOpaque opaque;
		OffsetNumber offno;
		OffsetNumber maxoffno;
		Buffer		next_buf;
		Page		page;
		OffsetNumber deletable[MaxOffsetNumber];
		int			ndeletable = 0;
		bool		retain_pin = false;
		bool		clear_dead_marking = false;

		vacuum_delay_point();

		page = BufferGetPage(buf);
		opaque = (HashPageOpaque) PageGetSpecialPointer(page);

		/* Scan each tuple in page */
		maxoffno = PageGetMaxOffsetNumber(page);
		for (offno = FirstOffsetNumber;
			 offno <= maxoffno;
			 offno = OffsetNumberNext(offno))
		{
			ItemPointer htup;
			IndexTuple	itup;
			Bucket		bucket;
			bool		kill_tuple = false;

			itup = (IndexTuple) PageGetItem(page,
											PageGetItemId(page, offno));
			htup = &(itup->t_tid);

			/*
			 * To remove the dead tuples, we strictly want to rely on results
			 * of callback function.  refer btvacuumpage for detailed reason.
			 */
			if (callback && callback(htup, callback_state))
			{
				kill_tuple = true;
				if (tuples_removed)
					*tuples_removed += 1;
			}
			else if (split_cleanup)
			{
				/* delete the tuples that are moved by split. */
				bucket = _hash_hashkey2bucket(_hash_get_indextuple_hashkey(itup),
											  maxbucket,
											  highmask,
											  lowmask);
				/* mark the item for deletion */
				if (bucket != cur_bucket)
				{
					/*
					 * We expect tuples to either belong to current bucket or
					 * new_bucket.  This is ensured because we don't allow
					 * further splits from bucket that contains garbage. See
					 * comments in _hash_expandtable.
					 */
					Assert(bucket == new_bucket);
					kill_tuple = true;
				}
			}

			if (kill_tuple)
			{
				/* mark the item for deletion */
				deletable[ndeletable++] = offno;
			}
			else
			{
				/* we're keeping it, so count it */
				if (num_index_tuples)
					*num_index_tuples += 1;
			}
		}

		/* retain the pin on primary bucket page till end of bucket scan */
		if (blkno == bucket_blkno)
			retain_pin = true;
		else
			retain_pin = false;

		blkno = opaque->hasho_nextblkno;

		/*
		 * Apply deletions, advance to next page and write page if needed.
		 */
		if (ndeletable > 0)
		{
			/* No ereport(ERROR) until changes are logged */
			START_CRIT_SECTION();

			PageIndexMultiDelete(page, deletable, ndeletable);
			bucket_dirty = true;

			/*
			 * Let us mark the page as clean if vacuum removes the DEAD tuples
			 * from an index page. We do this by clearing
			 * LH_PAGE_HAS_DEAD_TUPLES flag.
			 */
			if (tuples_removed && *tuples_removed > 0 &&
				H_HAS_DEAD_TUPLES(opaque))
			{
				opaque->hasho_flag &= ~LH_PAGE_HAS_DEAD_TUPLES;
				clear_dead_marking = true;
			}

			MarkBufferDirty(buf);

			/* XLOG stuff */
			if (RelationNeedsWAL(rel))
			{
				xl_hash_delete xlrec;
				XLogRecPtr	recptr;

				xlrec.clear_dead_marking = clear_dead_marking;
				xlrec.is_primary_bucket_page = (buf == bucket_buf) ? true : false;

				XLogBeginInsert();
				XLogRegisterData((char *) &xlrec, SizeOfHashDelete);

				/*
				 * bucket buffer needs to be registered to ensure that we can
				 * acquire a cleanup lock on it during replay.
				 */
				if (!xlrec.is_primary_bucket_page)
					XLogRegisterBuffer(0, bucket_buf, REGBUF_STANDARD | REGBUF_NO_IMAGE);

				XLogRegisterBuffer(1, buf, REGBUF_STANDARD);
				XLogRegisterBufData(1, (char *) deletable,
									ndeletable * sizeof(OffsetNumber));

				recptr = XLogInsert(RM_HASH_ID, XLOG_HASH_DELETE);
				PageSetLSN(BufferGetPage(buf), recptr);
			}

			END_CRIT_SECTION();
		}

		/* bail out if there are no more pages to scan. */
		if (!BlockNumberIsValid(blkno))
			break;

		next_buf = _hash_getbuf_with_strategy(rel, blkno, HASH_WRITE,
											  LH_OVERFLOW_PAGE,
											  bstrategy);

		/*
		 * release the lock on previous page after acquiring the lock on next
		 * page
		 */
		if (retain_pin)
			LockBuffer(buf, BUFFER_LOCK_UNLOCK);
		else
			_hash_relbuf(rel, buf);

		buf = next_buf;
	}

	/*
	 * lock the bucket page to clear the garbage flag and squeeze the bucket.
	 * if the current buffer is same as bucket buffer, then we already have
	 * lock on bucket page.
	 */
	if (buf != bucket_buf)
	{
		_hash_relbuf(rel, buf);
		LockBuffer(bucket_buf, BUFFER_LOCK_EXCLUSIVE);
	}

	/*
	 * Clear the garbage flag from bucket after deleting the tuples that are
	 * moved by split.  We purposefully clear the flag before squeeze bucket,
	 * so that after restart, vacuum shouldn't again try to delete the moved
	 * by split tuples.
	 */
	if (split_cleanup)
	{
		HashPageOpaque bucket_opaque;
		Page		page;

		page = BufferGetPage(bucket_buf);
		bucket_opaque = (HashPageOpaque) PageGetSpecialPointer(page);

		/* No ereport(ERROR) until changes are logged */
		START_CRIT_SECTION();

		bucket_opaque->hasho_flag &= ~LH_BUCKET_NEEDS_SPLIT_CLEANUP;
		MarkBufferDirty(bucket_buf);

		/* XLOG stuff */
		if (RelationNeedsWAL(rel))
		{
			XLogRecPtr	recptr;

			XLogBeginInsert();
			XLogRegisterBuffer(0, bucket_buf, REGBUF_STANDARD);

			recptr = XLogInsert(RM_HASH_ID, XLOG_HASH_SPLIT_CLEANUP);
			PageSetLSN(page, recptr);
		}

		END_CRIT_SECTION();
	}

	/*
	 * If we have deleted anything, try to compact free space.  For squeezing
	 * the bucket, we must have a cleanup lock, else it can impact the
	 * ordering of tuples for a scan that has started before it.
	 */
	if (bucket_dirty && IsBufferCleanupOK(bucket_buf))
		_hash_squeezebucket(rel, cur_bucket, bucket_blkno, bucket_buf,
							bstrategy);
	else
		LockBuffer(bucket_buf, BUFFER_LOCK_UNLOCK);
}<|MERGE_RESOLUTION|>--- conflicted
+++ resolved
@@ -42,22 +42,12 @@
 	Relation	heapRel;		/* heap relation descriptor */
 } HashBuildState;
 
-/* GPDB: This takes an ItemPointer, rather than HeapTuple, because this is also
- * used with AO/AOCO tables */
 static void hashbuildCallback(Relation index,
-<<<<<<< HEAD
-				  ItemPointer tupleId,
-				  Datum *values,
-				  bool *isnull,
-				  bool tupleIsAlive,
-				  void *state);
-=======
-							  HeapTuple htup,
+							  ItemPointer tupleId,
 							  Datum *values,
 							  bool *isnull,
 							  bool tupleIsAlive,
 							  void *state);
->>>>>>> 9e1c9f95
 
 
 /*
@@ -173,16 +163,11 @@
 	buildstate.heapRel = heap;
 
 	/* do the heap scan */
-<<<<<<< HEAD
-	reltuples = IndexBuildScan(heap, index, indexInfo, true,
-							   hashbuildCallback, (void *) &buildstate);
-=======
 	reltuples = table_index_build_scan(heap, index, indexInfo, true, true,
 									   hashbuildCallback,
 									   (void *) &buildstate, NULL);
 	pgstat_progress_update_param(PROGRESS_CREATEIDX_TUPLES_TOTAL,
 								 buildstate.indtuples);
->>>>>>> 9e1c9f95
 
 	if (buildstate.spool)
 	{
@@ -219,7 +204,7 @@
 				  ItemPointer tupleId,
 				  Datum *values,
 				  bool *isnull,
-				  bool tupleIsAlive pg_attribute_unused(),
+				  bool tupleIsAlive,
 				  void *state)
 {
 	HashBuildState *buildstate = (HashBuildState *) state;
@@ -242,13 +227,8 @@
 		/* form an index tuple and point it at the heap tuple */
 		itup = index_form_tuple(RelationGetDescr(index),
 								index_values, index_isnull);
-<<<<<<< HEAD
 		itup->t_tid = *tupleId;
-		_hash_doinsert(index, itup);
-=======
-		itup->t_tid = htup->t_self;
 		_hash_doinsert(index, itup, buildstate->heapRel);
->>>>>>> 9e1c9f95
 		pfree(itup);
 	}
 
@@ -342,7 +322,7 @@
 
 
 /*
- * hashgetbitmap() -- get all tuples at once
+ *	hashgetbitmap() -- get all tuples at once
  */
 Node *
 hashgetbitmap(IndexScanDesc scan, Node *n)
@@ -350,12 +330,12 @@
 	TIDBitmap  *tbm;
 	HashScanOpaque so = (HashScanOpaque) scan->opaque;
 	bool		res;
-<<<<<<< HEAD
+	HashScanPosItem *currItem;
 
 	if (n == NULL)
 	{
 		/* XXX should we use less than work_mem for this? */
-		tbm = tbm_create(work_mem * 1024L);
+		tbm = tbm_create(work_mem * 1024L, NULL);
 	}
 	else if (!IsA(n, TIDBitmap))
 	{
@@ -365,10 +345,6 @@
 	{
 		tbm = (TIDBitmap *)n;
 	}
-=======
-	int64		ntids = 0;
-	HashScanPosItem *currItem;
->>>>>>> 9e1c9f95
 
 	res = _hash_first(scan, ForwardScanDirection);
 
@@ -381,29 +357,7 @@
 		 * whenever scan->ignore_killed_tuples is true.  Therefore, there's
 		 * nothing to do here except add the results to the TIDBitmap.
 		 */
-<<<<<<< HEAD
-		if (scan->ignore_killed_tuples)
-		{
-			Page		page;
-			OffsetNumber offnum;
-
-			offnum = ItemPointerGetOffsetNumber(&(so->hashso_curpos));
-			page = BufferGetPage(so->hashso_curbuf);
-			add_tuple = !ItemIdIsDead(PageGetItemId(page, offnum));
-		}
-		else
-			add_tuple = true;
-
-		/* Save tuple ID, and continue scanning */
-		if (add_tuple)
-		{
-			/* Note we mark the tuple ID as requiring recheck */
-			tbm_add_tuples(tbm, &(so->hashso_heappos), 1, true);
-		}
-=======
 		tbm_add_tuples(tbm, &(currItem->heapTid), 1, true);
-		ntids++;
->>>>>>> 9e1c9f95
 
 		res = _hash_next(scan, ForwardScanDirection);
 	}
@@ -534,21 +488,11 @@
 	 * good enough.  (If not, we'll detect that further down and refresh the
 	 * cache as necessary.)
 	 */
-<<<<<<< HEAD
-	metabuf = _hash_getbuf(rel, HASH_METAPAGE, HASH_READ, LH_META_PAGE);
-	_hash_checkpage(rel, metabuf, LH_META_PAGE);
-	metap = HashPageGetMeta(BufferGetPage(metabuf));
-	orig_maxbucket = metap->hashm_maxbucket;
-	orig_ntuples = metap->hashm_ntuples;
-	memcpy(&local_metapage, metap, sizeof(local_metapage));
-	_hash_relbuf(rel, metabuf);
-=======
 	cachedmetap = _hash_getcachedmetap(rel, &metabuf, false);
 	Assert(cachedmetap != NULL);
 
 	orig_maxbucket = cachedmetap->hashm_maxbucket;
 	orig_ntuples = cachedmetap->hashm_ntuples;
->>>>>>> 9e1c9f95
 
 	/* Scan the buckets that we know exist */
 	cur_bucket = 0;
