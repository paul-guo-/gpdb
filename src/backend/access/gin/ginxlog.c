/*-------------------------------------------------------------------------
 *
 * ginxlog.c
 *	  WAL replay logic for inverted index.
 *
 *
 * Portions Copyright (c) 1996-2014, PostgreSQL Global Development Group
 * Portions Copyright (c) 1994, Regents of the University of California
 *
 * IDENTIFICATION
 *			 src/backend/access/gin/ginxlog.c
 *-------------------------------------------------------------------------
 */
#include "postgres.h"

#include "access/gin.h"
#include "access/gin_private.h"
#include "access/bufmask.h"
#include "access/xlogutils.h"
#include "utils/memutils.h"

static MemoryContext opCtx;		/* working memory for operations */

static void
ginRedoClearIncompleteSplit(XLogRecPtr lsn, RelFileNode node, BlockNumber blkno)
{
	Buffer		buffer;
	Page		page;

	buffer = XLogReadBuffer(node, blkno, false);
	if (!BufferIsValid(buffer))
		return;					/* page was deleted, nothing to do */
	page = (Page) BufferGetPage(buffer);

	if (lsn > PageGetLSN(page))
	{
		GinPageGetOpaque(page)->flags &= ~GIN_INCOMPLETE_SPLIT;

		PageSetLSN(page, lsn);
		MarkBufferDirty(buffer);
	}

	UnlockReleaseBuffer(buffer);
}

static void
ginRedoCreateIndex(XLogRecPtr lsn, XLogRecord *record)
{
	RelFileNode *node = (RelFileNode *) XLogRecGetData(record);
	Buffer		RootBuffer,
				MetaBuffer;
	Page		page;

	/* Backup blocks are not used in create_index records */
	Assert(!(record->xl_info & XLR_BKP_BLOCK_MASK));

	MetaBuffer = XLogReadBuffer(*node, GIN_METAPAGE_BLKNO, true);
	Assert(BufferIsValid(MetaBuffer));
	page = (Page) BufferGetPage(MetaBuffer);

	GinInitMetabuffer(MetaBuffer);

	PageSetLSN(page, lsn);
	MarkBufferDirty(MetaBuffer);

	RootBuffer = XLogReadBuffer(*node, GIN_ROOT_BLKNO, true);
	Assert(BufferIsValid(RootBuffer));
	page = (Page) BufferGetPage(RootBuffer);

	GinInitBuffer(RootBuffer, GIN_LEAF);

	PageSetLSN(page, lsn);
	MarkBufferDirty(RootBuffer);

	UnlockReleaseBuffer(RootBuffer);
	UnlockReleaseBuffer(MetaBuffer);
}

static void
ginRedoCreatePTree(XLogRecPtr lsn, XLogRecord *record)
{
	ginxlogCreatePostingTree *data = (ginxlogCreatePostingTree *) XLogRecGetData(record);
	char	   *ptr;
	Buffer		buffer;
	Page		page;

	/* Backup blocks are not used in create_ptree records */
	Assert(!(record->xl_info & XLR_BKP_BLOCK_MASK));

	buffer = XLogReadBuffer(data->node, data->blkno, true);
	Assert(BufferIsValid(buffer));
	page = (Page) BufferGetPage(buffer);

	GinInitBuffer(buffer, GIN_DATA | GIN_LEAF | GIN_COMPRESSED);

	ptr = XLogRecGetData(record) + sizeof(ginxlogCreatePostingTree);

	/* Place page data */
	memcpy(GinDataLeafPageGetPostingList(page), ptr, data->size);

	GinDataPageSetDataSize(page, data->size);

	PageSetLSN(page, lsn);

	MarkBufferDirty(buffer);
	UnlockReleaseBuffer(buffer);
}

static void
ginRedoInsertEntry(Buffer buffer, bool isLeaf, BlockNumber rightblkno, void *rdata)
{
	Page		page = BufferGetPage(buffer);
	ginxlogInsertEntry *data = (ginxlogInsertEntry *) rdata;
	OffsetNumber offset = data->offset;
	IndexTuple	itup;

	if (rightblkno != InvalidBlockNumber)
	{
		/* update link to right page after split */
		Assert(!GinPageIsLeaf(page));
		Assert(offset >= FirstOffsetNumber && offset <= PageGetMaxOffsetNumber(page));
		itup = (IndexTuple) PageGetItem(page, PageGetItemId(page, offset));
		GinSetDownlink(itup, rightblkno);
	}

	if (data->isDelete)
	{
		Assert(GinPageIsLeaf(page));
		Assert(offset >= FirstOffsetNumber && offset <= PageGetMaxOffsetNumber(page));
		PageIndexTupleDelete(page, offset);
	}

	itup = &data->tuple;

	if (PageAddItem(page, (Item) itup, IndexTupleSize(itup), offset, false, false) == InvalidOffsetNumber)
	{
		RelFileNode node;
		ForkNumber	forknum;
		BlockNumber blknum;

		BufferGetTag(buffer, &node, &forknum, &blknum);
		elog(ERROR, "failed to add item to index page in %u/%u/%u",
			 node.spcNode, node.dbNode, node.relNode);
	}
}

static void
ginRedoRecompress(Page page, ginxlogRecompressDataLeaf *data)
{
	int			actionno;
	int			segno;
	GinPostingList *oldseg;
	Pointer		segmentend;
	char	   *walbuf;
	int			totalsize;

	/*
	 * If the page is in pre-9.4 format, convert to new format first.
	 */
	if (!GinPageIsCompressed(page))
	{
		ItemPointer uncompressed = (ItemPointer) GinDataPageGetData(page);
		int			nuncompressed = GinPageGetOpaque(page)->maxoff;
		int			npacked;
		GinPostingList *plist;

		plist = ginCompressPostingList(uncompressed, nuncompressed,
									   BLCKSZ, &npacked);
		Assert(npacked == nuncompressed);

		totalsize = SizeOfGinPostingList(plist);

		memcpy(GinDataLeafPageGetPostingList(page), plist, totalsize);
		GinDataPageSetDataSize(page, totalsize);
		GinPageSetCompressed(page);
		GinPageGetOpaque(page)->maxoff = InvalidOffsetNumber;
	}

	oldseg = GinDataLeafPageGetPostingList(page);
	segmentend = (Pointer) oldseg + GinDataLeafPageGetPostingListSize(page);
	segno = 0;

	walbuf = ((char *) data) + sizeof(ginxlogRecompressDataLeaf);
	for (actionno = 0; actionno < data->nactions; actionno++)
	{
		uint8		a_segno = *((uint8 *) (walbuf++));
		uint8		a_action = *((uint8 *) (walbuf++));
		GinPostingList *newseg = NULL;
		int			newsegsize = 0;
		ItemPointerData *items = NULL;
		uint16		nitems = 0;
		ItemPointerData *olditems;
		int			nolditems;
		ItemPointerData *newitems;
		int			nnewitems;
		int			segsize;
		Pointer		segptr;
		int			szleft;

		/* Extract all the information we need from the WAL record */
		if (a_action == GIN_SEGMENT_INSERT ||
			a_action == GIN_SEGMENT_REPLACE)
		{
			newseg = (GinPostingList *) walbuf;
			newsegsize = SizeOfGinPostingList(newseg);
			walbuf += SHORTALIGN(newsegsize);
		}

		if (a_action == GIN_SEGMENT_ADDITEMS)
		{
			memcpy(&nitems, walbuf, sizeof(uint16));
			walbuf += sizeof(uint16);
			items = (ItemPointerData *) walbuf;
			walbuf += nitems * sizeof(ItemPointerData);
		}

		/* Skip to the segment that this action concerns */
		Assert(segno <= a_segno);
		while (segno < a_segno)
		{
			oldseg = GinNextPostingListSegment(oldseg);
			segno++;
		}

		/*
		 * ADDITEMS action is handled like REPLACE, but the new segment to
		 * replace the old one is reconstructed using the old segment from
		 * disk and the new items from the WAL record.
		 */
		if (a_action == GIN_SEGMENT_ADDITEMS)
		{
			int			npacked;

			olditems = ginPostingListDecode(oldseg, &nolditems);

			newitems = ginMergeItemPointers(items, nitems,
											olditems, nolditems,
											&nnewitems);
			Assert(nnewitems == nolditems + nitems);

			newseg = ginCompressPostingList(newitems, nnewitems,
											BLCKSZ, &npacked);
			Assert(npacked == nnewitems);

			newsegsize = SizeOfGinPostingList(newseg);
			a_action = GIN_SEGMENT_REPLACE;
		}

		segptr = (Pointer) oldseg;
		if (segptr != segmentend)
			segsize = SizeOfGinPostingList(oldseg);
		else
		{
			/*
			 * Positioned after the last existing segment. Only INSERTs
			 * expected here.
			 */
			Assert(a_action == GIN_SEGMENT_INSERT);
			segsize = 0;
		}
		szleft = segmentend - segptr;

		switch (a_action)
		{
			case GIN_SEGMENT_DELETE:
				memmove(segptr, segptr + segsize, szleft - segsize);
				segmentend -= segsize;

				segno++;
				break;

			case GIN_SEGMENT_INSERT:
				/* make room for the new segment */
				memmove(segptr + newsegsize, segptr, szleft);
				/* copy the new segment in place */
				memcpy(segptr, newseg, newsegsize);
				segmentend += newsegsize;
				segptr += newsegsize;
				break;

			case GIN_SEGMENT_REPLACE:
				/* shift the segments that follow */
				memmove(segptr + newsegsize,
						segptr + segsize,
						szleft - segsize);
				/* copy the replacement segment in place */
				memcpy(segptr, newseg, newsegsize);
				segmentend -= segsize;
				segmentend += newsegsize;
				segptr += newsegsize;
				segno++;
				break;

			default:
				elog(ERROR, "unexpected GIN leaf action: %u", a_action);
		}
		oldseg = (GinPostingList *) segptr;
	}

	totalsize = segmentend - (Pointer) GinDataLeafPageGetPostingList(page);
	GinDataPageSetDataSize(page, totalsize);
}

static void
ginRedoInsertData(Buffer buffer, bool isLeaf, BlockNumber rightblkno, void *rdata)
{
	Page		page = BufferGetPage(buffer);

	if (isLeaf)
	{
		ginxlogRecompressDataLeaf *data = (ginxlogRecompressDataLeaf *) rdata;

		Assert(GinPageIsLeaf(page));

		ginRedoRecompress(page, data);
	}
	else
	{
		ginxlogInsertDataInternal *data = (ginxlogInsertDataInternal *) rdata;
		PostingItem *oldpitem;

		Assert(!GinPageIsLeaf(page));

		/* update link to right page after split */
		oldpitem = GinDataPageGetPostingItem(page, data->offset);
		PostingItemSetBlockNumber(oldpitem, rightblkno);

		GinDataPageAddPostingItem(page, &data->newitem, data->offset);
	}
}

static void
ginRedoInsert(XLogRecPtr lsn, XLogRecord *record)
{
	ginxlogInsert *data = (ginxlogInsert *) XLogRecGetData(record);
	Buffer		buffer;
	Page		page;
	char	   *payload;
	BlockNumber leftChildBlkno = InvalidBlockNumber;
	BlockNumber rightChildBlkno = InvalidBlockNumber;
	bool		isLeaf = (data->flags & GIN_INSERT_ISLEAF) != 0;

	payload = XLogRecGetData(record) + sizeof(ginxlogInsert);

	/*
	 * First clear incomplete-split flag on child page if this finishes a
	 * split.
	 */
	if (!isLeaf)
	{
		leftChildBlkno = BlockIdGetBlockNumber((BlockId) payload);
		payload += sizeof(BlockIdData);
		rightChildBlkno = BlockIdGetBlockNumber((BlockId) payload);
		payload += sizeof(BlockIdData);

		if (record->xl_info & XLR_BKP_BLOCK(0))
			(void) RestoreBackupBlock(lsn, record, 0, false, false);
		else
			ginRedoClearIncompleteSplit(lsn, data->node, leftChildBlkno);
	}

	/* If we have a full-page image, restore it and we're done */
	if (record->xl_info & XLR_BKP_BLOCK(isLeaf ? 0 : 1))
	{
		(void) RestoreBackupBlock(lsn, record, isLeaf ? 0 : 1, false, false);
		return;
	}

	buffer = XLogReadBuffer(data->node, data->blkno, false);
	if (!BufferIsValid(buffer))
		return;					/* page was deleted, nothing to do */
	page = (Page) BufferGetPage(buffer);

	if (lsn > PageGetLSN(page))
	{
		/* How to insert the payload is tree-type specific */
		if (data->flags & GIN_INSERT_ISDATA)
		{
			Assert(GinPageIsData(page));
			ginRedoInsertData(buffer, isLeaf, rightChildBlkno, payload);
		}
		else
		{
			Assert(!GinPageIsData(page));
			ginRedoInsertEntry(buffer, isLeaf, rightChildBlkno, payload);
		}

		PageSetLSN(page, lsn);
		MarkBufferDirty(buffer);
	}

	UnlockReleaseBuffer(buffer);
}

static void
ginRedoSplitEntry(Page lpage, Page rpage, void *rdata)
{
	ginxlogSplitEntry *data = (ginxlogSplitEntry *) rdata;
	IndexTuple	itup = (IndexTuple) ((char *) rdata + sizeof(ginxlogSplitEntry));
	OffsetNumber i;

	for (i = 0; i < data->separator; i++)
	{
		if (PageAddItem(lpage, (Item) itup, IndexTupleSize(itup), InvalidOffsetNumber, false, false) == InvalidOffsetNumber)
			elog(ERROR, "failed to add item to gin index page");
		itup = (IndexTuple) (((char *) itup) + MAXALIGN(IndexTupleSize(itup)));
	}

	for (i = data->separator; i < data->nitem; i++)
	{
		if (PageAddItem(rpage, (Item) itup, IndexTupleSize(itup), InvalidOffsetNumber, false, false) == InvalidOffsetNumber)
			elog(ERROR, "failed to add item to gin index page");
		itup = (IndexTuple) (((char *) itup) + MAXALIGN(IndexTupleSize(itup)));
	}
}

static void
ginRedoSplitData(Page lpage, Page rpage, void *rdata)
{
	bool		isleaf = GinPageIsLeaf(lpage);

	if (isleaf)
	{
		ginxlogSplitDataLeaf *data = (ginxlogSplitDataLeaf *) rdata;
		Pointer		lptr = (Pointer) rdata + sizeof(ginxlogSplitDataLeaf);
		Pointer		rptr = lptr + data->lsize;

		Assert(data->lsize > 0 && data->lsize <= GinDataPageMaxDataSize);
		Assert(data->rsize > 0 && data->rsize <= GinDataPageMaxDataSize);

		memcpy(GinDataLeafPageGetPostingList(lpage), lptr, data->lsize);
		memcpy(GinDataLeafPageGetPostingList(rpage), rptr, data->rsize);

<<<<<<< HEAD
			if (PageAddItem(page, (Item) itup, IndexTupleSize(itup), data->offset, false, false) == InvalidOffsetNumber)
				elog(ERROR, "failed to add item to index page in %u/%u/%u",
					 data->node.spcNode, data->node.dbNode, data->node.relNode);
		}
=======
		GinDataPageSetDataSize(lpage, data->lsize);
		GinDataPageSetDataSize(rpage, data->rsize);
		*GinDataPageGetRightBound(lpage) = data->lrightbound;
		*GinDataPageGetRightBound(rpage) = data->rrightbound;
	}
	else
	{
		ginxlogSplitDataInternal *data = (ginxlogSplitDataInternal *) rdata;
		PostingItem *items = (PostingItem *) ((char *) rdata + sizeof(ginxlogSplitDataInternal));
		OffsetNumber i;
		OffsetNumber maxoff;
>>>>>>> ab76208e

		for (i = 0; i < data->separator; i++)
			GinDataPageAddPostingItem(lpage, &items[i], InvalidOffsetNumber);
		for (i = data->separator; i < data->nitem; i++)
			GinDataPageAddPostingItem(rpage, &items[i], InvalidOffsetNumber);

		/* set up right key */
		maxoff = GinPageGetOpaque(lpage)->maxoff;
		*GinDataPageGetRightBound(lpage) = GinDataPageGetPostingItem(lpage, maxoff)->key;
		*GinDataPageGetRightBound(rpage) = data->rightbound;
	}
}

static void
ginRedoSplit(XLogRecPtr lsn, XLogRecord *record)
{
	ginxlogSplit *data = (ginxlogSplit *) XLogRecGetData(record);
	Buffer		lbuffer,
				rbuffer;
	Page		lpage,
				rpage;
	uint32		flags;
	uint32		lflags,
				rflags;
	char	   *payload;
	bool		isLeaf = (data->flags & GIN_INSERT_ISLEAF) != 0;
	bool		isData = (data->flags & GIN_INSERT_ISDATA) != 0;
	bool		isRoot = (data->flags & GIN_SPLIT_ROOT) != 0;

	payload = XLogRecGetData(record) + sizeof(ginxlogSplit);

	/*
	 * First clear incomplete-split flag on child page if this finishes a
	 * split
	 */
	if (!isLeaf)
	{
		if (record->xl_info & XLR_BKP_BLOCK(0))
			(void) RestoreBackupBlock(lsn, record, 0, false, false);
		else
			ginRedoClearIncompleteSplit(lsn, data->node, data->leftChildBlkno);
	}

	flags = 0;
	if (isLeaf)
		flags |= GIN_LEAF;
	if (isData)
		flags |= GIN_DATA;
	if (isLeaf && isData)
		flags |= GIN_COMPRESSED;

	lflags = rflags = flags;
	if (!isRoot)
		lflags |= GIN_INCOMPLETE_SPLIT;

	lbuffer = XLogReadBuffer(data->node, data->lblkno, true);
	Assert(BufferIsValid(lbuffer));
	lpage = (Page) BufferGetPage(lbuffer);
	GinInitBuffer(lbuffer, lflags);

	rbuffer = XLogReadBuffer(data->node, data->rblkno, true);
	Assert(BufferIsValid(rbuffer));
	rpage = (Page) BufferGetPage(rbuffer);
	GinInitBuffer(rbuffer, rflags);

	GinPageGetOpaque(lpage)->rightlink = BufferGetBlockNumber(rbuffer);
	GinPageGetOpaque(rpage)->rightlink = isRoot ? InvalidBlockNumber : data->rrlink;

	/* Do the tree-type specific portion to restore the page contents */
	if (isData)
		ginRedoSplitData(lpage, rpage, payload);
	else
		ginRedoSplitEntry(lpage, rpage, payload);

	PageSetLSN(rpage, lsn);
	MarkBufferDirty(rbuffer);

	PageSetLSN(lpage, lsn);
	MarkBufferDirty(lbuffer);

	if (isRoot)
	{
		BlockNumber rootBlkno = data->rrlink;
		Buffer		rootBuf = XLogReadBuffer(data->node, rootBlkno, true);
		Page		rootPage = BufferGetPage(rootBuf);

		GinInitBuffer(rootBuf, flags & ~GIN_LEAF & ~GIN_COMPRESSED);

		if (isData)
		{
			Assert(rootBlkno != GIN_ROOT_BLKNO);
			ginDataFillRoot(NULL, BufferGetPage(rootBuf),
							BufferGetBlockNumber(lbuffer),
							BufferGetPage(lbuffer),
							BufferGetBlockNumber(rbuffer),
							BufferGetPage(rbuffer));
		}
		else
		{
			Assert(rootBlkno == GIN_ROOT_BLKNO);
			ginEntryFillRoot(NULL, BufferGetPage(rootBuf),
							 BufferGetBlockNumber(lbuffer),
							 BufferGetPage(lbuffer),
							 BufferGetBlockNumber(rbuffer),
							 BufferGetPage(rbuffer));
		}

		PageSetLSN(rootPage, lsn);

		MarkBufferDirty(rootBuf);
		UnlockReleaseBuffer(rootBuf);
	}

	UnlockReleaseBuffer(rbuffer);
	UnlockReleaseBuffer(lbuffer);
}

/*
 * This is functionally the same as heap_xlog_newpage.
 */
static void
ginRedoVacuumPage(XLogRecPtr lsn, XLogRecord *record)
{
	ginxlogVacuumPage *xlrec = (ginxlogVacuumPage *) XLogRecGetData(record);
	char	   *blk = ((char *) xlrec) + sizeof(ginxlogVacuumPage);
	Buffer		buffer;
	Page		page;

	Assert(xlrec->hole_offset < BLCKSZ);
	Assert(xlrec->hole_length < BLCKSZ);

	/* Backup blocks are not used, we'll re-initialize the page always. */
	Assert(!(record->xl_info & XLR_BKP_BLOCK_MASK));

	buffer = XLogReadBuffer(xlrec->node, xlrec->blkno, true);
	if (!BufferIsValid(buffer))
		return;
	page = (Page) BufferGetPage(buffer);

	if (xlrec->hole_length == 0)
	{
		memcpy((char *) page, blk, BLCKSZ);
	}
	else
	{
		memcpy((char *) page, blk, xlrec->hole_offset);
		/* must zero-fill the hole */
		MemSet((char *) page + xlrec->hole_offset, 0, xlrec->hole_length);
		memcpy((char *) page + (xlrec->hole_offset + xlrec->hole_length),
			   blk + xlrec->hole_offset,
			   BLCKSZ - (xlrec->hole_offset + xlrec->hole_length));
	}

	PageSetLSN(page, lsn);

	MarkBufferDirty(buffer);
	UnlockReleaseBuffer(buffer);
}

static void
ginRedoVacuumDataLeafPage(XLogRecPtr lsn, XLogRecord *record)
{
	ginxlogVacuumDataLeafPage *xlrec = (ginxlogVacuumDataLeafPage *) XLogRecGetData(record);
	Buffer		buffer;
	Page		page;

	/* If we have a full-page image, restore it and we're done */
	if (record->xl_info & XLR_BKP_BLOCK(0))
	{
		(void) RestoreBackupBlock(lsn, record, 0, false, false);
		return;
	}

	buffer = XLogReadBuffer(xlrec->node, xlrec->blkno, false);
	if (!BufferIsValid(buffer))
		return;
	page = (Page) BufferGetPage(buffer);

	Assert(GinPageIsLeaf(page));
	Assert(GinPageIsData(page));

	if (lsn > PageGetLSN(page))
	{
		ginRedoRecompress(page, &xlrec->data);
		PageSetLSN(page, lsn);
		MarkBufferDirty(buffer);
	}

	UnlockReleaseBuffer(buffer);
}

static void
ginRedoDeletePage(XLogRecPtr lsn, XLogRecord *record)
{
	ginxlogDeletePage *data = (ginxlogDeletePage *) XLogRecGetData(record);
	Buffer		dbuffer;
	Buffer		pbuffer;
	Buffer		lbuffer;
	Page		page;

	if (record->xl_info & XLR_BKP_BLOCK(0))
		dbuffer = RestoreBackupBlock(lsn, record, 0, false, true);
	else
	{
		dbuffer = XLogReadBuffer(data->node, data->blkno, false);
		if (BufferIsValid(dbuffer))
		{
			page = BufferGetPage(dbuffer);
			if (lsn > PageGetLSN(page))
			{
				Assert(GinPageIsData(page));
				GinPageGetOpaque(page)->flags = GIN_DELETED;
				PageSetLSN(page, lsn);
				MarkBufferDirty(dbuffer);
			}
		}
	}

	if (record->xl_info & XLR_BKP_BLOCK(1))
		pbuffer = RestoreBackupBlock(lsn, record, 1, false, true);
	else
	{
		pbuffer = XLogReadBuffer(data->node, data->parentBlkno, false);
		if (BufferIsValid(pbuffer))
		{
			page = BufferGetPage(pbuffer);
			if (lsn > PageGetLSN(page))
			{
				Assert(GinPageIsData(page));
				Assert(!GinPageIsLeaf(page));
				GinPageDeletePostingItem(page, data->parentOffset);
				PageSetLSN(page, lsn);
				MarkBufferDirty(pbuffer);
			}
		}
	}

	if (record->xl_info & XLR_BKP_BLOCK(2))
		(void) RestoreBackupBlock(lsn, record, 2, false, false);
	else if (data->leftBlkno != InvalidBlockNumber)
	{
		lbuffer = XLogReadBuffer(data->node, data->leftBlkno, false);
		if (BufferIsValid(lbuffer))
		{
			page = BufferGetPage(lbuffer);
			if (lsn > PageGetLSN(page))
			{
				Assert(GinPageIsData(page));
				GinPageGetOpaque(page)->rightlink = data->rightLink;
				PageSetLSN(page, lsn);
				MarkBufferDirty(lbuffer);
			}
			UnlockReleaseBuffer(lbuffer);
		}
	}

	if (BufferIsValid(pbuffer))
		UnlockReleaseBuffer(pbuffer);
	if (BufferIsValid(dbuffer))
		UnlockReleaseBuffer(dbuffer);
}

static void
ginRedoUpdateMetapage(XLogRecPtr lsn, XLogRecord *record)
{
	ginxlogUpdateMeta *data = (ginxlogUpdateMeta *) XLogRecGetData(record);
	Buffer		metabuffer;
	Page		metapage;
	Buffer		buffer;

	/*
	 * Restore the metapage. This is essentially the same as a full-page
	 * image, so restore the metapage unconditionally without looking at the
	 * LSN, to avoid torn page hazards.
	 */
	metabuffer = XLogReadBuffer(data->node, GIN_METAPAGE_BLKNO, false);
	if (!BufferIsValid(metabuffer))
		return;					/* assume index was deleted, nothing to do */
	metapage = BufferGetPage(metabuffer);

	memcpy(GinPageGetMeta(metapage), &data->metadata, sizeof(GinMetaPageData));
	PageSetLSN(metapage, lsn);
	MarkBufferDirty(metabuffer);

	if (data->ntuples > 0)
	{
		/*
		 * insert into tail page
		 */
		if (record->xl_info & XLR_BKP_BLOCK(0))
			(void) RestoreBackupBlock(lsn, record, 0, false, false);
		else
		{
			buffer = XLogReadBuffer(data->node, data->metadata.tail, false);
			if (BufferIsValid(buffer))
			{
				Page		page = BufferGetPage(buffer);

				if (lsn > PageGetLSN(page))
				{
					OffsetNumber l,
								off = (PageIsEmpty(page)) ? FirstOffsetNumber :
					OffsetNumberNext(PageGetMaxOffsetNumber(page));
					int			i,
								tupsize;
					IndexTuple	tuples = (IndexTuple) (XLogRecGetData(record) + sizeof(ginxlogUpdateMeta));

					for (i = 0; i < data->ntuples; i++)
					{
						tupsize = IndexTupleSize(tuples);

						l = PageAddItem(page, (Item) tuples, tupsize, off, false, false);

						if (l == InvalidOffsetNumber)
							elog(ERROR, "failed to add item to index page");

						tuples = (IndexTuple) (((char *) tuples) + tupsize);

						off++;
					}

					/*
					 * Increase counter of heap tuples
					 */
					GinPageGetOpaque(page)->maxoff++;

					PageSetLSN(page, lsn);
					MarkBufferDirty(buffer);
				}
				UnlockReleaseBuffer(buffer);
			}
		}
	}
	else if (data->prevTail != InvalidBlockNumber)
	{
		/*
		 * New tail
		 */
		if (record->xl_info & XLR_BKP_BLOCK(0))
			(void) RestoreBackupBlock(lsn, record, 0, false, false);
		else
		{
			buffer = XLogReadBuffer(data->node, data->prevTail, false);
			if (BufferIsValid(buffer))
			{
				Page		page = BufferGetPage(buffer);

				if (lsn > PageGetLSN(page))
				{
					GinPageGetOpaque(page)->rightlink = data->newRightlink;

					PageSetLSN(page, lsn);
					MarkBufferDirty(buffer);
				}
				UnlockReleaseBuffer(buffer);
			}
		}
	}

	UnlockReleaseBuffer(metabuffer);
}

static void
ginRedoInsertListPage(XLogRecPtr lsn, XLogRecord *record)
{
	ginxlogInsertListPage *data = (ginxlogInsertListPage *) XLogRecGetData(record);
	Buffer		buffer;
	Page		page;
	OffsetNumber l,
				off = FirstOffsetNumber;
	int			i,
				tupsize;
	IndexTuple	tuples = (IndexTuple) (XLogRecGetData(record) + sizeof(ginxlogInsertListPage));

	/*
	 * Backup blocks are not used, we always re-initialize the page.
	 */
	Assert(!(record->xl_info & XLR_BKP_BLOCK_MASK));

	buffer = XLogReadBuffer(data->node, data->blkno, true);
	Assert(BufferIsValid(buffer));
	page = BufferGetPage(buffer);

	GinInitBuffer(buffer, GIN_LIST);
	GinPageGetOpaque(page)->rightlink = data->rightlink;
	if (data->rightlink == InvalidBlockNumber)
	{
		/* tail of sublist */
		GinPageSetFullRow(page);
		GinPageGetOpaque(page)->maxoff = 1;
	}
	else
	{
		GinPageGetOpaque(page)->maxoff = 0;
	}

	for (i = 0; i < data->ntuples; i++)
	{
		tupsize = IndexTupleSize(tuples);

		l = PageAddItem(page, (Item) tuples, tupsize, off, false, false);

		if (l == InvalidOffsetNumber)
			elog(ERROR, "failed to add item to index page");

		tuples = (IndexTuple) (((char *) tuples) + tupsize);
		off++;
	}

	PageSetLSN(page, lsn);
	MarkBufferDirty(buffer);

	UnlockReleaseBuffer(buffer);
}

static void
ginRedoDeleteListPages(XLogRecPtr lsn, XLogRecord *record)
{
	ginxlogDeleteListPages *data = (ginxlogDeleteListPages *) XLogRecGetData(record);
	Buffer		metabuffer;
	Page		metapage;
	int			i;

	/* Backup blocks are not used in delete_listpage records */
	Assert(!(record->xl_info & XLR_BKP_BLOCK_MASK));

	metabuffer = XLogReadBuffer(data->node, GIN_METAPAGE_BLKNO, false);
	if (!BufferIsValid(metabuffer))
		return;					/* assume index was deleted, nothing to do */
	metapage = BufferGetPage(metabuffer);

	memcpy(GinPageGetMeta(metapage), &data->metadata, sizeof(GinMetaPageData));
	PageSetLSN(metapage, lsn);
	MarkBufferDirty(metabuffer);

	/*
	 * In normal operation, shiftList() takes exclusive lock on all the
	 * pages-to-be-deleted simultaneously.  During replay, however, it should
	 * be all right to lock them one at a time.  This is dependent on the fact
	 * that we are deleting pages from the head of the list, and that readers
	 * share-lock the next page before releasing the one they are on. So we
	 * cannot get past a reader that is on, or due to visit, any page we are
	 * going to delete.  New incoming readers will block behind our metapage
	 * lock and then see a fully updated page list.
	 *
	 * No full-page images are taken of the deleted pages. Instead, they are
	 * re-initialized as empty, deleted pages. Their right-links don't need to
	 * be preserved, because no new readers can see the pages, as explained
	 * above.
	 */
	for (i = 0; i < data->ndeleted; i++)
	{
		Buffer		buffer;
		Page		page;

		buffer = XLogReadBuffer(data->node, data->toDelete[i], true);
		page = BufferGetPage(buffer);
		GinInitBuffer(buffer, GIN_DELETED);

		PageSetLSN(page, lsn);
		MarkBufferDirty(buffer);

		UnlockReleaseBuffer(buffer);
	}
	UnlockReleaseBuffer(metabuffer);
}

void
gin_redo(XLogRecPtr beginLoc, XLogRecPtr lsn, XLogRecord *record)
{
	uint8		info = record->xl_info & ~XLR_INFO_MASK;
	MemoryContext oldCtx;

	/*
	 * GIN indexes do not require any conflict processing. NB: If we ever
	 * implement a similar optimization as we have in b-tree, and remove
	 * killed tuples outside VACUUM, we'll need to handle that here.
	 */

	oldCtx = MemoryContextSwitchTo(opCtx);
	switch (info)
	{
		case XLOG_GIN_CREATE_INDEX:
			ginRedoCreateIndex(lsn, record);
			break;
		case XLOG_GIN_CREATE_PTREE:
			ginRedoCreatePTree(lsn, record);
			break;
		case XLOG_GIN_INSERT:
			ginRedoInsert(lsn, record);
			break;
		case XLOG_GIN_SPLIT:
			ginRedoSplit(lsn, record);
			break;
		case XLOG_GIN_VACUUM_PAGE:
			ginRedoVacuumPage(lsn, record);
			break;
		case XLOG_GIN_VACUUM_DATA_LEAF_PAGE:
			ginRedoVacuumDataLeafPage(lsn, record);
			break;
		case XLOG_GIN_DELETE_PAGE:
			ginRedoDeletePage(lsn, record);
			break;
		case XLOG_GIN_UPDATE_META_PAGE:
			ginRedoUpdateMetapage(lsn, record);
			break;
		case XLOG_GIN_INSERT_LISTPAGE:
			ginRedoInsertListPage(lsn, record);
			break;
		case XLOG_GIN_DELETE_LISTPAGE:
			ginRedoDeleteListPages(lsn, record);
			break;
		default:
			elog(PANIC, "gin_redo: unknown op code %u", info);
	}
	MemoryContextSwitchTo(oldCtx);
	MemoryContextReset(opCtx);
}

void
gin_xlog_startup(void)
{
	opCtx = AllocSetContextCreate(CurrentMemoryContext,
								  "GIN recovery temporary context",
								  ALLOCSET_DEFAULT_MINSIZE,
								  ALLOCSET_DEFAULT_INITSIZE,
								  ALLOCSET_DEFAULT_MAXSIZE);
}

<<<<<<< HEAD
static void
ginContinueSplit(ginIncompleteSplit *split)
{
	GinBtreeData btree;
	GinState	ginstate;
	Relation	reln;
	Buffer		buffer;
	GinBtreeStack stack;

	/*
	 * elog(NOTICE,"ginContinueSplit root:%u l:%u r:%u",  split->rootBlkno,
	 * split->leftBlkno, split->rightBlkno);
	 */

	buffer = XLogReadBuffer(split->node, split->leftBlkno, false);

	/*
	 * Failure should be impossible here, because we wrote the page earlier.
	 */
	if (!BufferIsValid(buffer))
		elog(PANIC, "ginContinueSplit: left block %u not found",
			 split->leftBlkno);

	reln = CreateFakeRelcacheEntry(split->node);

	/*
	 * Failure should be impossible here, because we wrote the page earlier.
	 */
	if (!BufferIsValid(buffer))
		elog(PANIC, "ginContinueSplit: left block %u not found",
			 split->leftBlkno);

	if (split->rootBlkno == GIN_ROOT_BLKNO)
	{
		MemSet(&ginstate, 0, sizeof(ginstate));
		ginstate.index = reln;

		ginPrepareEntryScan(&btree,
							InvalidOffsetNumber, (Datum) 0, GIN_CAT_NULL_KEY,
							&ginstate);
		btree.entry = ginPageGetLinkItup(buffer);
	}
	else
	{
		Page		page = BufferGetPage(buffer);

		ginPrepareDataScan(&btree, reln);

		PostingItemSetBlockNumber(&(btree.pitem), split->leftBlkno);
		if (GinPageIsLeaf(page))
			btree.pitem.key = *(ItemPointerData *) GinDataPageGetItem(page,
											 GinPageGetOpaque(page)->maxoff);
		else
			btree.pitem.key = ((PostingItem *) GinDataPageGetItem(page,
									   GinPageGetOpaque(page)->maxoff))->key;
	}

	btree.rightblkno = split->rightBlkno;

	stack.blkno = split->leftBlkno;
	stack.buffer = buffer;
	stack.off = InvalidOffsetNumber;
	stack.parent = NULL;

	ginFindParents(&btree, &stack, split->rootBlkno);
	ginInsertValue(&btree, stack.parent, NULL);

	FreeFakeRelcacheEntry(reln);

	UnlockReleaseBuffer(buffer);
}

=======
>>>>>>> ab76208e
void
gin_xlog_cleanup(void)
{
	MemoryContextDelete(opCtx);
<<<<<<< HEAD
	incomplete_splits = NIL;
}

bool
gin_safe_restartpoint(void)
{
	if (incomplete_splits)
		return false;
	return true;
}

/*
 * Mask a GIN page before running consistency checks on it.
 */
void
gin_mask(char *pagedata, BlockNumber blkno)
{
	Page		page = (Page) pagedata;
	GinPageOpaque opaque;

	mask_page_lsn_and_checksum(page);
	opaque = GinPageGetOpaque(page);

	mask_page_hint_bits(page);

	/*
	 * GIN metapage doesn't use pd_lower/pd_upper. Other page types do. Hence,
	 * we need to apply masking for those pages.
	 */
	if (opaque->flags != GIN_META)
	{
		/*
		 * For GIN_DELETED page, the page is initialized to empty. Hence, mask
		 * the page content.
		 */
		if (opaque->flags & GIN_DELETED)
			mask_page_content(page);
		else
			mask_unused_space(page);
	}
=======
>>>>>>> ab76208e
}<|MERGE_RESOLUTION|>--- conflicted
+++ resolved
@@ -431,12 +431,6 @@
 		memcpy(GinDataLeafPageGetPostingList(lpage), lptr, data->lsize);
 		memcpy(GinDataLeafPageGetPostingList(rpage), rptr, data->rsize);
 
-<<<<<<< HEAD
-			if (PageAddItem(page, (Item) itup, IndexTupleSize(itup), data->offset, false, false) == InvalidOffsetNumber)
-				elog(ERROR, "failed to add item to index page in %u/%u/%u",
-					 data->node.spcNode, data->node.dbNode, data->node.relNode);
-		}
-=======
 		GinDataPageSetDataSize(lpage, data->lsize);
 		GinDataPageSetDataSize(rpage, data->rsize);
 		*GinDataPageGetRightBound(lpage) = data->lrightbound;
@@ -448,7 +442,6 @@
 		PostingItem *items = (PostingItem *) ((char *) rdata + sizeof(ginxlogSplitDataInternal));
 		OffsetNumber i;
 		OffsetNumber maxoff;
->>>>>>> ab76208e
 
 		for (i = 0; i < data->separator; i++)
 			GinDataPageAddPostingItem(lpage, &items[i], InvalidOffsetNumber);
@@ -978,95 +971,10 @@
 								  ALLOCSET_DEFAULT_MAXSIZE);
 }
 
-<<<<<<< HEAD
-static void
-ginContinueSplit(ginIncompleteSplit *split)
-{
-	GinBtreeData btree;
-	GinState	ginstate;
-	Relation	reln;
-	Buffer		buffer;
-	GinBtreeStack stack;
-
-	/*
-	 * elog(NOTICE,"ginContinueSplit root:%u l:%u r:%u",  split->rootBlkno,
-	 * split->leftBlkno, split->rightBlkno);
-	 */
-
-	buffer = XLogReadBuffer(split->node, split->leftBlkno, false);
-
-	/*
-	 * Failure should be impossible here, because we wrote the page earlier.
-	 */
-	if (!BufferIsValid(buffer))
-		elog(PANIC, "ginContinueSplit: left block %u not found",
-			 split->leftBlkno);
-
-	reln = CreateFakeRelcacheEntry(split->node);
-
-	/*
-	 * Failure should be impossible here, because we wrote the page earlier.
-	 */
-	if (!BufferIsValid(buffer))
-		elog(PANIC, "ginContinueSplit: left block %u not found",
-			 split->leftBlkno);
-
-	if (split->rootBlkno == GIN_ROOT_BLKNO)
-	{
-		MemSet(&ginstate, 0, sizeof(ginstate));
-		ginstate.index = reln;
-
-		ginPrepareEntryScan(&btree,
-							InvalidOffsetNumber, (Datum) 0, GIN_CAT_NULL_KEY,
-							&ginstate);
-		btree.entry = ginPageGetLinkItup(buffer);
-	}
-	else
-	{
-		Page		page = BufferGetPage(buffer);
-
-		ginPrepareDataScan(&btree, reln);
-
-		PostingItemSetBlockNumber(&(btree.pitem), split->leftBlkno);
-		if (GinPageIsLeaf(page))
-			btree.pitem.key = *(ItemPointerData *) GinDataPageGetItem(page,
-											 GinPageGetOpaque(page)->maxoff);
-		else
-			btree.pitem.key = ((PostingItem *) GinDataPageGetItem(page,
-									   GinPageGetOpaque(page)->maxoff))->key;
-	}
-
-	btree.rightblkno = split->rightBlkno;
-
-	stack.blkno = split->leftBlkno;
-	stack.buffer = buffer;
-	stack.off = InvalidOffsetNumber;
-	stack.parent = NULL;
-
-	ginFindParents(&btree, &stack, split->rootBlkno);
-	ginInsertValue(&btree, stack.parent, NULL);
-
-	FreeFakeRelcacheEntry(reln);
-
-	UnlockReleaseBuffer(buffer);
-}
-
-=======
->>>>>>> ab76208e
 void
 gin_xlog_cleanup(void)
 {
 	MemoryContextDelete(opCtx);
-<<<<<<< HEAD
-	incomplete_splits = NIL;
-}
-
-bool
-gin_safe_restartpoint(void)
-{
-	if (incomplete_splits)
-		return false;
-	return true;
 }
 
 /*
@@ -1098,6 +1006,4 @@
 		else
 			mask_unused_space(page);
 	}
-=======
->>>>>>> ab76208e
 }