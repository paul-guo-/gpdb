--- conflicted
+++ resolved
@@ -98,11 +98,12 @@
 	else
 		OldestXmin = RecentGlobalDataXmin;
 
-	Assert(TransactionIdIsValid(OldestXmin));
-
 	/*
 	 * In GPDB we may call into here without having a local snapshot and thus
 	 * no valid OldestXmin transaction id. Exit early if so.
+	 *
+	 * GPDB_94_MERGE_FIXME: Is that still true, or could we turn this back
+	 * into an assertion?
 	 */
 	if (!TransactionIdIsValid(OldestXmin))
 		return;
@@ -365,7 +366,9 @@
 				i;
 	HeapTupleData tup;
 
+#if 0
 	tup.t_tableOid = RelationGetRelid(relation);
+#endif
 
 	rootlp = PageGetItemId(dp, rootoffnum);
 
@@ -378,7 +381,9 @@
 
 		tup.t_data = htup;
 		tup.t_len = ItemIdGetLength(rootlp);
+#if 0
 		tup.t_tableOid = RelationGetRelid(relation);
+#endif
 		ItemPointerSet(&(tup.t_self), BufferGetBlockNumber(buffer), rootoffnum);
 
 		if (HeapTupleHeaderIsHeapOnly(htup))
@@ -401,11 +406,7 @@
 			 * either here or while following a chain below.  Whichever path
 			 * gets there first will mark the tuple unused.
 			 */
-<<<<<<< HEAD
-			if (HeapTupleSatisfiesVacuum(relation, htup, OldestXmin, buffer)
-=======
-			if (HeapTupleSatisfiesVacuum(&tup, OldestXmin, buffer)
->>>>>>> ab76208e
+			if (HeapTupleSatisfiesVacuum(relation, &tup, OldestXmin, buffer)
 				== HEAPTUPLE_DEAD && !HeapTupleHeaderIsHotUpdated(htup))
 			{
 				heap_prune_record_unused(prstate, rootoffnum);
@@ -489,11 +490,7 @@
 		 */
 		tupdead = recent_dead = false;
 
-<<<<<<< HEAD
-		switch (HeapTupleSatisfiesVacuum(relation, htup, OldestXmin, buffer))
-=======
-		switch (HeapTupleSatisfiesVacuum(&tup, OldestXmin, buffer))
->>>>>>> ab76208e
+		switch (HeapTupleSatisfiesVacuum(relation, &tup, OldestXmin, buffer))
 		{
 			case HEAPTUPLE_DEAD:
 				tupdead = true;
