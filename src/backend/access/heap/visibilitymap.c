--- conflicted
+++ resolved
@@ -383,18 +383,6 @@
 	/* all_visible must be specified */
 	Assert(all_visible);
 
-<<<<<<< HEAD
-	if (RelationIsAppendOptimized(rel))
-		ereport(WARNING, (errmsg("visibilitymap_count called with an unsupported relstorage type: %c",
-						  rel->rd_rel->relstorage),
-						  errhint("Expected to be called with a heap relation")));
-
-	*all_visible = 0;
-	if (all_frozen)
-		*all_frozen = 0;
-
-=======
->>>>>>> 9e1c9f95
 	for (mapBlock = 0;; mapBlock++)
 	{
 		Buffer		mapBuffer;
