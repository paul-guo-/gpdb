/*-------------------------------------------------------------------------
 *
 * xlog.c
 *		PostgreSQL transaction log manager
 *
 *
 * Portions Copyright (c) 1996-2008, PostgreSQL Global Development Group
 * Portions Copyright (c) 1994, Regents of the University of California
 *
 * $PostgreSQL: pgsql/src/backend/access/transam/xlog.c,v 1.262 2007/02/07 16:44:47 tgl Exp $
 *
 *-------------------------------------------------------------------------
 */

#include "postgres.h"

#include <ctype.h>
#include <fcntl.h>
#include <signal.h>
#include <time.h>
#include <sys/stat.h>
#include <sys/time.h>
#include <sys/wait.h>
#include <unistd.h>

#include "access/clog.h"
#include "access/heapam.h"
#include "access/multixact.h"
#include "access/distributedlog.h"
#include "access/subtrans.h"
#include "access/transam.h"
#include "access/twophase.h"
#include "access/xact.h"
#include "access/xlog_internal.h"
#include "access/xlogmm.h"
#include "access/xlogutils.h"
#include "catalog/catalog.h"
#include "catalog/catversion.h"
#include "catalog/pg_control.h"
#include "catalog/pg_type.h"
#include "catalog/pg_database.h"
#include "catalog/pg_tablespace.h"
#include "executor/spi.h"
#include "funcapi.h"
#include "libpq/pqsignal.h"
#include "libpq/hba.h"
#include "miscadmin.h"
#include "pgstat.h"
#include "postmaster/postmaster.h"
#include "postmaster/checkpoint.h"
#include "storage/bufpage.h"
#include "storage/fd.h"
#include "storage/ipc.h"
#include "storage/pmsignal.h"
#include "storage/procarray.h"
#include "storage/spin.h"
#include "utils/builtins.h"
#include "utils/nabstime.h"
#include "utils/faultinjector.h"
#include "utils/flatfiles.h"
#include "utils/pg_locale.h"
#include "utils/guc.h"
#include "utils/ps_status.h"
#include "utils/resscheduler.h"
#include "pg_trace.h"
#include "utils/catcache.h"
#include "utils/memutils.h"
#include "utils/syscache.h"
#include "utils/pg_crc.h"
#include "replication/walreceiver.h"
#include "replication/walsender.h"
#include "storage/backendid.h"
#include "storage/sinvaladt.h"

#include "cdb/cdbtm.h"
#include "cdb/cdbfilerep.h"
#include "cdb/cdbfilerepresyncmanager.h"
#include "cdb/cdbvars.h"
#include "cdb/cdbpersistentrelation.h"
#include "cdb/cdbmirroredflatfile.h"
#include "cdb/cdbpersistentrecovery.h"
#include "cdb/cdbresynchronizechangetracking.h"
#include "cdb/cdbpersistentfilesysobj.h"
#include "cdb/cdbpersistentcheck.h"

/*
 *	Because O_DIRECT bypasses the kernel buffers, and because we never
 *	read those buffers except during crash recovery, it is a win to use
 *	it in all cases where we sync on each write().	We could allow O_DIRECT
 *	with fsync(), but because skipping the kernel buffer forces writes out
 *	quickly, it seems best just to use it for O_SYNC.  It is hard to imagine
 *	how fsync() could be a win for O_DIRECT compared to O_SYNC and O_DIRECT.
 *	Also, O_DIRECT is never enough to force data to the drives, it merely
 *	tries to bypass the kernel cache, so we still need O_SYNC or fsync().
 */

/*
 * This chunk of hackery attempts to determine which file sync methods
 * are available on the current platform, and to choose an appropriate
 * default method.	We assume that fsync() is always available, and that
 * configure determined whether fdatasync() is.
 */
#if defined(O_SYNC)
#define BARE_OPEN_SYNC_FLAG		O_SYNC
#elif defined(O_FSYNC)
#define BARE_OPEN_SYNC_FLAG		O_FSYNC
#endif
#ifdef BARE_OPEN_SYNC_FLAG
#define OPEN_SYNC_FLAG			(BARE_OPEN_SYNC_FLAG | PG_O_DIRECT)
#endif

#if defined(O_DSYNC)
#if defined(OPEN_SYNC_FLAG)
/* O_DSYNC is distinct? */
#if O_DSYNC != BARE_OPEN_SYNC_FLAG
#define OPEN_DATASYNC_FLAG		(O_DSYNC | PG_O_DIRECT)
#endif
#else							/* !defined(OPEN_SYNC_FLAG) */
/* Win32 only has O_DSYNC */
#define OPEN_DATASYNC_FLAG		(O_DSYNC | PG_O_DIRECT)
#endif
#endif

/*
 * We don't want the default for Solaris to be OPEN_DATASYNC, because
 * (for some reason) it is absurdly slow.
 */
#if !defined(pg_on_solaris) && defined(OPEN_DATASYNC_FLAG)
#define DEFAULT_SYNC_METHOD_STR "open_datasync"
#define DEFAULT_SYNC_METHOD		SYNC_METHOD_OPEN
#define DEFAULT_SYNC_FLAGBIT	OPEN_DATASYNC_FLAG
#elif defined(HAVE_FDATASYNC)
#define DEFAULT_SYNC_METHOD_STR "fdatasync"
#define DEFAULT_SYNC_METHOD		SYNC_METHOD_FDATASYNC
#define DEFAULT_SYNC_FLAGBIT	0
#elif defined(HAVE_FSYNC_WRITETHROUGH_ONLY)
#define DEFAULT_SYNC_METHOD_STR "fsync_writethrough"
#define DEFAULT_SYNC_METHOD		SYNC_METHOD_FSYNC_WRITETHROUGH
#define DEFAULT_SYNC_FLAGBIT	0
#else
#define DEFAULT_SYNC_METHOD_STR "fsync"
#define DEFAULT_SYNC_METHOD		SYNC_METHOD_FSYNC
#define DEFAULT_SYNC_FLAGBIT	0
#endif


/*
 * Limitation of buffer-alignment for direct IO depends on OS and filesystem,
 * but XLOG_BLCKSZ is assumed to be enough for it.
 */
#ifdef O_DIRECT
#define ALIGNOF_XLOG_BUFFER		XLOG_BLCKSZ
#else
#define ALIGNOF_XLOG_BUFFER		ALIGNOF_BUFFER
#endif


/* File path names (all relative to $PGDATA) */
#define RECOVERY_COMMAND_FILE	"recovery.conf"
#define RECOVERY_COMMAND_DONE	"recovery.done"
#define PROMOTE_SIGNAL_FILE "promote"


/* User-settable parameters */
int			CheckPointSegments = 3;
int			XLOGbuffers = 8;
int			XLogArchiveTimeout = 0;
char	   *XLogArchiveCommand = NULL;
char	   *XLOG_sync_method = NULL;
const char	XLOG_sync_method_default[] = DEFAULT_SYNC_METHOD_STR;
bool		fullPageWrites = true;

#ifdef WAL_DEBUG
bool		XLOG_DEBUG = false;
#endif

/*
 * XLOGfileslop is used in the code as the allowed "fuzz" in the number of
 * preallocated XLOG segments --- we try to have at least XLOGfiles advance
 * segments but no more than XLOGfileslop segments.  This could
 * be made a separate GUC variable, but at present I think it's sufficient
 * to hardwire it as 2*CheckPointSegments+1.  Under normal conditions, a
 * checkpoint will free no more than 2*CheckPointSegments log segments, and
 * we want to recycle all of them; the +1 allows boundary cases to happen
 * without wasting a delete/create-segment cycle.
 */

#define XLOGfileslop	(2*CheckPointSegments + 1)


/* these are derived from XLOG_sync_method by assign_xlog_sync_method */
int			sync_method = DEFAULT_SYNC_METHOD;
static int	open_sync_bit = DEFAULT_SYNC_FLAGBIT;

/*
 * walreceiver process receives xlog data from walsender process.
 * It needs to write the xlog data as soon as it receives and the amount it receives.
 * As the amount of data received by it to write cannot be guaranteed to be
 * OS/FS block size aligned, should never use O_DIRECT for the same.
 * Also, as code is not expecting O_DIRECT to be used for xlog writes on walreceiver,
 * the buffer pointer to perform xlog writes is not made usre to be OS/FS blocks size aligned.
 */
#define XLOG_SYNC_BIT  (enableFsync && (MyAuxProcType != WalReceiverProcess) ? \
						open_sync_bit : 0)

bool am_startup = false;

/*
 * ThisTimeLineID will be same in all backends --- it identifies current
 * WAL timeline for the database system.
 */
TimeLineID	ThisTimeLineID = 0;

/* Are we doing recovery from XLOG? */
bool		InRecovery = false;

/*
 * Local copy of SharedRecoveryInProgress variable. True actually means "not
 * known, need to check the shared state".
 */
static bool LocalRecoveryInProgress = true;

/* Was the last xlog file restored from archive, or local? */
static bool restoredFromArchive = false;

/* options taken from recovery.conf */
static bool recoveryTarget = false;
static bool recoveryTargetExact = false;
static bool recoveryTargetInclusive = true;
static TransactionId recoveryTargetXid;
static time_t recoveryTargetTime;

/* options taken from recovery.conf for XLOG streaming */
static bool StandbyModeRequested = false;
static char *PrimaryConnInfo = NULL;

/* are we currently in standby mode? */
bool StandbyMode = false;

/* if recoveryStopsHere returns true, it saves actual stop xid/time here */
static TransactionId recoveryStopXid;
static time_t recoveryStopTime;
static bool recoveryStopAfter;

/*
 * During normal operation, the only timeline we care about is ThisTimeLineID.
 * During recovery, however, things are more complicated.  To simplify life
 * for rmgr code, we keep ThisTimeLineID set to the "current" timeline as we
 * scan through the WAL history (that is, it is the line that was active when
 * the currently-scanned WAL record was generated).  We also need these
 * timeline values:
 *
 * recoveryTargetTLI: the desired timeline that we want to end in.
 *
 * expectedTLIs: an integer list of recoveryTargetTLI and the TLIs of
 * its known parents, newest first (so recoveryTargetTLI is always the
 * first list member).	Only these TLIs are expected to be seen in the WAL
 * segments we read, and indeed only these TLIs will be considered as
 * candidate WAL files to open at all.
 *
 * curFileTLI: the TLI appearing in the name of the current input WAL file.
 * (This is not necessarily the same as ThisTimeLineID, because we could
 * be scanning data that was copied from an ancestor timeline when the current
 * file was created.)  During a sequential scan we do not allow this value
 * to decrease.
 */
static TimeLineID recoveryTargetTLI;
List *expectedTLIs;
static TimeLineID curFileTLI;

/*
 * MyLastRecPtr points to the start of the last XLOG record inserted by the
 * current transaction.  If MyLastRecPtr.xrecoff == 0, then the current
 * xact hasn't yet inserted any transaction-controlled XLOG records.
 *
 * Note that XLOG records inserted outside transaction control are not
 * reflected into MyLastRecPtr.  They do, however, cause MyXactMadeXLogEntry
 * to be set true.	The latter can be used to test whether the current xact
 * made any loggable changes (including out-of-xact changes, such as
 * sequence updates).
 *
 * When we insert/update/delete a tuple in a temporary relation, we do not
 * make any XLOG record, since we don't care about recovering the state of
 * the temp rel after a crash.	However, we will still need to remember
 * whether our transaction committed or aborted in that case.  So, we must
 * set MyXactMadeTempRelUpdate true to indicate that the XID will be of
 * interest later.
 */
XLogRecPtr	MyLastRecPtr = {0, 0};

bool		MyXactMadeXLogEntry = false;

bool		MyXactMadeTempRelUpdate = false;

/*
 * ProcLastRecPtr points to the start of the last XLOG record inserted by the
 * current backend.  It is updated for all inserts, transaction-controlled
 * or not.	ProcLastRecEnd is similar but points to end+1 of last record.
 */
static XLogRecPtr ProcLastRecPtr = {0, 0};

XLogRecPtr	ProcLastRecEnd = {0, 0};

static uint32 ProcLastRecTotalLen = 0;

static uint32 ProcLastRecDataLen = 0;

/*
 * RedoRecPtr is this backend's local copy of the REDO record pointer
 * (which is almost but not quite the same as a pointer to the most recent
 * CHECKPOINT record).	We update this from the shared-memory copy,
 * XLogCtl->Insert.RedoRecPtr, whenever we can safely do so (ie, when we
 * hold the Insert lock).  See XLogInsert for details.	We are also allowed
 * to update from XLogCtl->Insert.RedoRecPtr if we hold the info_lck;
 * see GetRedoRecPtr.  A freshly spawned backend obtains the value during
 * InitXLOGAccess.
 */
static XLogRecPtr RedoRecPtr;

/*
 * RedoStartLSN points to the checkpoint's REDO location which is specified
 * in a backup label file, backup history file or control file. In standby
 * mode, XLOG streaming usually starts from the position where an invalid
 * record was found. But if we fail to read even the initial checkpoint
 * record, we use the REDO location instead of the checkpoint location as
 * the start position of XLOG streaming. Otherwise we would have to jump
 * backwards to the REDO location after reading the checkpoint record,
 * because the REDO record can precede the checkpoint record.
 */
static XLogRecPtr RedoStartLSN = {0, 0};

/*----------
 * Shared-memory data structures for XLOG control
 *
 * LogwrtRqst indicates a byte position that we need to write and/or fsync
 * the log up to (all records before that point must be written or fsynced).
 * LogwrtResult indicates the byte positions we have already written/fsynced.
 * These structs are identical but are declared separately to indicate their
 * slightly different functions.
 *
 * We do a lot of pushups to minimize the amount of access to lockable
 * shared memory values.  There are actually three shared-memory copies of
 * LogwrtResult, plus one unshared copy in each backend.  Here's how it works:
 *		XLogCtl->LogwrtResult is protected by info_lck
 *		XLogCtl->Write.LogwrtResult is protected by WALWriteLock
 *		XLogCtl->Insert.LogwrtResult is protected by WALInsertLock
 * One must hold the associated lock to read or write any of these, but
 * of course no lock is needed to read/write the unshared LogwrtResult.
 *
 * XLogCtl->LogwrtResult and XLogCtl->Write.LogwrtResult are both "always
 * right", since both are updated by a write or flush operation before
 * it releases WALWriteLock.  The point of keeping XLogCtl->Write.LogwrtResult
 * is that it can be examined/modified by code that already holds WALWriteLock
 * without needing to grab info_lck as well.
 *
 * XLogCtl->Insert.LogwrtResult may lag behind the reality of the other two,
 * but is updated when convenient.	Again, it exists for the convenience of
 * code that is already holding WALInsertLock but not the other locks.
 *
 * The unshared LogwrtResult may lag behind any or all of these, and again
 * is updated when convenient.
 *
 * The request bookkeeping is simpler: there is a shared XLogCtl->LogwrtRqst
 * (protected by info_lck), but we don't need to cache any copies of it.
 *
 * Note that this all works because the request and result positions can only
 * advance forward, never back up, and so we can easily determine which of two
 * values is "more up to date".
 *
 * info_lck is only held long enough to read/update the protected variables,
 * so it's a plain spinlock.  The other locks are held longer (potentially
 * over I/O operations), so we use LWLocks for them.  These locks are:
 *
 * WALInsertLock: must be held to insert a record into the WAL buffers.
 *
 * WALWriteLock: must be held to write WAL buffers to disk (XLogWrite or
 * XLogFlush).
 *
 * ControlFileLock: must be held to read/update control file or create
 * new log file.
 *
 * CheckpointLock: must be held to do a checkpoint (ensures only one
 * checkpointer at a time; currently, with all checkpoints done by the
 * bgwriter, this is just pro forma).
 *
 *----------
 */

typedef struct XLogwrtRqst
{
	XLogRecPtr	Write;			/* last byte + 1 to write out */
	XLogRecPtr	Flush;			/* last byte + 1 to flush */
} XLogwrtRqst;

typedef struct XLogwrtResult
{
	XLogRecPtr	Write;			/* last byte + 1 written out */
	XLogRecPtr	Flush;			/* last byte + 1 flushed */
} XLogwrtResult;

/*
 * Shared state data for XLogInsert.
 */
typedef struct XLogCtlInsert
{
	XLogwrtResult LogwrtResult; /* a recent value of LogwrtResult */
	XLogRecPtr	PrevRecord;		/* start of previously-inserted record */
	int			curridx;		/* current block index in cache */
	XLogPageHeader currpage;	/* points to header of block in cache */
	char	   *currpos;		/* current insertion point in cache */
	XLogRecPtr	RedoRecPtr;		/* current redo point for insertions */
	bool		forcePageWrites;	/* forcing full-page writes for PITR? */

	/*
	 * exclusiveBackup is true if a backup started with pg_start_backup() is
	 * in progress, and nonExclusiveBackups is a counter indicating the number
	 * of streaming base backups currently in progress. forcePageWrites is set
	 * to true when either of these is non-zero. lastBackupStart is the latest
	 * checkpoint redo location used as a starting point for an online backup.
	 */
	bool		exclusiveBackup;
	int			nonExclusiveBackups;
	XLogRecPtr	lastBackupStart;
} XLogCtlInsert;

/*
 * Shared state data for XLogWrite/XLogFlush.
 */
typedef struct XLogCtlWrite
{
	XLogwrtResult LogwrtResult; /* current value of LogwrtResult */
	int			curridx;		/* cache index of next block to write */
	time_t		lastSegSwitchTime;		/* time of last xlog segment switch */
} XLogCtlWrite;

/*
 * Total shared-memory state for XLOG.
 */
typedef struct XLogCtlData
{
	/* Protected by WALInsertLock: */
	XLogCtlInsert Insert;

	/* Protected by info_lck: */
	XLogwrtRqst LogwrtRqst;
	XLogwrtResult LogwrtResult;
	uint32		ckptXidEpoch;	/* nextXID & epoch of latest checkpoint */
	TransactionId ckptXid;
	uint32		lastRemovedLog; /* latest removed/recycled XLOG segment */
	uint32		lastRemovedSeg;

	/* Protected by WALWriteLock: */
	XLogCtlWrite Write;

	/* Protected by ChangeTrackingTransitionLock. */
	XLogRecPtr	lastChangeTrackingEndLoc;
								/*
								 * End + 1 of the last XLOG record inserted and
 								 * (possible) change tracked.
 								 */

	/* Resynchronize */
	bool		sendingResynchronizeTransitionMsg;
	slock_t		resynchronize_lck;		/* locks shared variables shown above */

	/*
	 * These values do not change after startup, although the pointed-to pages
	 * and xlblocks values certainly do.  Permission to read/write the pages
	 * and xlblocks values depends on WALInsertLock and WALWriteLock.
	 */
	char	   *pages;			/* buffers for unwritten XLOG pages */
	XLogRecPtr *xlblocks;		/* 1st byte ptr-s + XLOG_BLCKSZ */
	Size		XLogCacheByte;	/* # bytes in xlog buffers */
	int			XLogCacheBlck;	/* highest allocated xlog buffer index */
	TimeLineID	ThisTimeLineID;

	/*
	 * SharedRecoveryInProgress indicates if we're still in crash or standby
	 * mode. Currently use of this variable is very limited for e.g. WAL receiver
	 * Protected by info_lck.
	 */
	bool		SharedRecoveryInProgress;

	/*
	 * recoveryWakeupLatch is used to wake up the startup process to continue
	 * WAL replay, if it is waiting for WAL to arrive or failover trigger file
	 * to appear.
	 */
	Latch		recoveryWakeupLatch;

	/*
	 * the standby's dbid when it runs.  Used in mmxlog to emit standby filepath.
	 * Protected by info_lck
	 */
	int16		standbyDbid;

	slock_t		info_lck;		/* locks shared variables shown above */

	/*
	 * Save the location of the last checkpoint record to enable supressing
	 * unnecessary checkpoint records -- when no new xlog has been written
	 * since the last one.
	 */
	bool 		haveLastCheckpointLoc;
	XLogRecPtr	lastCheckpointLoc;
	XLogRecPtr	lastCheckpointEndLoc;

	/*
	 * lastReplayedEndRecPtr points to end+1 of the last record successfully
	 * replayed.
	 */
	XLogRecPtr	lastReplayedEndRecPtr;

	/* current effective recovery target timeline */
	TimeLineID	RecoveryTargetTLI;

	/*
	 * timestamp of when we started replaying the current chunk of WAL data,
	 * only relevant for replication or archive recovery
	 */
	TimestampTz currentChunkStartTime;

	/*
	 * Save the redo range used in Pass 1 recovery so it can be used in subsequent passes.
	 */
	bool		multipleRecoveryPassesNeeded;
	XLogRecPtr	pass1StartLoc;
	XLogRecPtr	pass1LastLoc;
	XLogRecPtr	pass1LastCheckpointLoc;

	/*=================Pass 4 PersistentTable-Cat verification================*/
	/*If true integrity checks will be performed in Pass4.*/
	bool		integrityCheckNeeded;

	/*
	 * Currently set database and tablespace to be verified for database specific
	 * PT-Cat verification in Pass4. These fields also act as implicit flags
	 * PT-Cat which indicate if there are any more databases to perform
	 * PT-Cat verifications checks on.
	 */
	Oid			currentDatabaseToVerify;
	Oid			tablespaceOfCurrentDatabaseToVerify;

	/*Indicates if pass4 PT-Cat verification checks passed*/
	bool		pass4_PTCatVerificationPassed;
	/*==========Pass 4 PersistentTable-Cat verification End===================*/

} XLogCtlData;

static XLogCtlData *XLogCtl = NULL;

/*
 * We maintain an image of pg_control in shared memory.
 */
static ControlFileData *ControlFile = NULL;

typedef struct ControlFileWatch
{
	bool		watcherInitialized;
	XLogRecPtr	current_checkPointLoc;		/* current last check point record ptr */
	XLogRecPtr	current_prevCheckPointLoc;  /* current previous check point record ptr */
	XLogRecPtr	current_checkPointCopy_redo;
								/* current checkpointCopy value for
								 * next RecPtr available when we began to
								 * create CheckPoint (i.e. REDO start point) */

} ControlFileWatch;


/*
 * We keep the watcher in shared memory.
 */
static ControlFileWatch *ControlFileWatcher = NULL;

/*
 * Macros for managing XLogInsert state.  In most cases, the calling routine
 * has local copies of XLogCtl->Insert and/or XLogCtl->Insert->curridx,
 * so these are passed as parameters instead of being fetched via XLogCtl.
 */

/* Free space remaining in the current xlog page buffer */
#define INSERT_FREESPACE(Insert)  \
	(XLOG_BLCKSZ - ((Insert)->currpos - (char *) (Insert)->currpage))

/* Construct XLogRecPtr value for current insertion point */
#define INSERT_RECPTR(recptr,Insert,curridx)  \
	( \
	  (recptr).xlogid = XLogCtl->xlblocks[curridx].xlogid, \
	  (recptr).xrecoff = \
		XLogCtl->xlblocks[curridx].xrecoff - INSERT_FREESPACE(Insert) \
	)

#define PrevBufIdx(idx)		\
		(((idx) == 0) ? XLogCtl->XLogCacheBlck : ((idx) - 1))

#define NextBufIdx(idx)		\
		(((idx) == XLogCtl->XLogCacheBlck) ? 0 : ((idx) + 1))

/*
 * Private, possibly out-of-date copy of shared LogwrtResult.
 * See discussion above.
 */
static XLogwrtResult LogwrtResult = {{0, 0}, {0, 0}};

/*
 * Codes indicating where we got a WAL file from during recovery, or where
 * to attempt to get one.  These are chosen so that they can be OR'd together
 * in a bitmask state variable.
 */
#define XLOG_FROM_ARCHIVE		(1<<0)	/* Restored using restore_command */
#define XLOG_FROM_PG_XLOG		(1<<1)	/* Existing file in pg_xlog */
#define XLOG_FROM_STREAM		(1<<2)	/* Streamed from master */

/*
 * openLogFile is -1 or a kernel FD for an open log file segment.
 * When it's open, openLogOff is the current seek offset in the file.
 * openLogId/openLogSeg identify the segment.  These variables are only
 * used to write the XLOG, and so will normally refer to the active segment.
 */
static MirroredFlatFileOpen	mirroredLogFileOpen = MirroredFlatFileOpen_Init;
static uint32 openLogId = 0;
static uint32 openLogSeg = 0;
static uint32 openLogOff = 0;

/*
 * These variables are used similarly to the ones above, but for reading
 * the XLOG.  Note, however, that readOff generally represents the offset
 * of the page just read, not the seek position of the FD itself, which
 * will be just past that page.readLen indicates how much of the current
 * page has been read into readBuf, and readSource indicates where we got
 * the currently open file from.
 */
static int	readFile = -1;
static uint32 readId = 0;
static uint32 readSeg = 0;
static uint32 readOff = 0;
static uint32 readLen = 0;
static int	readSource = 0;		/* XLOG_FROM_* code */

/*
 * Keeps track of which sources we've tried to read the current WAL
 * record from and failed.
 */
static int	failedSources = 0;	/* OR of XLOG_FROM_* codes */

/*
 * These variables track when we last obtained some WAL data to process,
 * and where we got it from.  (XLogReceiptSource is initially the same as
 * readSource, but readSource gets reset to zero when we don't have data
 * to process right now.)
 */
static TimestampTz XLogReceiptTime = 0;
static int	XLogReceiptSource = 0;		/* XLOG_FROM_* code */

/* Buffer for currently read page (XLOG_BLCKSZ bytes) */
static char *readBuf = NULL;

/* Buffer for current ReadRecord result (expandable) */
static char *readRecordBuf = NULL;
static uint32 readRecordBufSize = 0;

/* State information for XLOG reading */
static XLogRecPtr ReadRecPtr;	/* start of last record read */
static XLogRecPtr EndRecPtr;	/* end+1 of last record read */
static XLogRecord *nextRecord = NULL;
static TimeLineID lastPageTLI = 0;
static TimeLineID lastSegmentTLI = 0;

static bool InRedo = false;

/* Aligning xlog mirrored buffer */
static int32 writeBufLen = 0;
static char	*writeBuf = NULL;

char	*writeBufAligned = NULL;

/*
 * Flag set by interrupt handlers for later service in the redo loop.
 */
static volatile sig_atomic_t got_SIGHUP = false;
static volatile sig_atomic_t shutdown_requested = false;
static volatile sig_atomic_t promote_triggered = false;

/*
 * Flag set when executing a restore command, to tell SIGTERM signal handler
 * that it's safe to just proc_exit.
 */
static volatile sig_atomic_t in_restore_command = false;

static void XLogArchiveNotify(const char *xlog);
static void XLogArchiveNotifySeg(uint32 log, uint32 seg);
static bool XLogArchiveCheckDone(const char *xlog);
static void XLogArchiveCleanup(const char *xlog);
static void exitArchiveRecovery(TimeLineID endTLI,
					uint32 endLogId, uint32 endLogSeg);
static bool recoveryStopsHere(XLogRecord *record, bool *includeThis);
static void CheckPointGuts(XLogRecPtr checkPointRedo);
static void Checkpoint_RecoveryPass(XLogRecPtr checkPointRedo);
static bool XLogCheckBuffer(XLogRecData *rdata, bool doPageWrites,
				XLogRecPtr *lsn, BkpBlock *bkpb);
static bool AdvanceXLInsertBuffer(bool new_segment);
static void XLogWrite(XLogwrtRqst WriteRqst, bool flexible, bool xlog_switch);
static void XLogFileInit(
			 MirroredFlatFileOpen *mirroredOpen,
			 uint32 log, uint32 seg,
			 bool *use_existent, bool use_lock);
static bool InstallXLogFileSegment(uint32 *log, uint32 *seg, char *tmppath,
					   bool find_free, int *max_advance,
					   bool use_lock, char *tmpsimpleFileName);
static void XLogFileClose(void);
static void XLogFileOpen(
				MirroredFlatFileOpen *mirroredOpen,
				uint32 log,
				uint32 seg);

static bool StartupXLOG_Pass4_CheckIfAnyInDoubtPreparedTransactions(void);
static void StartupXLOG_Pass4_NonDBSpecificPTCatVerification(void);
static void StartupXLOG_Pass4_DBSpecificPTCatVerification(void);
static bool StartupXLOG_Pass4_GetDBForPTCatVerification(void);

static bool XLogPageRead(XLogRecPtr *RecPtr, int emode, bool fetching_ckpt,
			 bool randAccess);

static int	PreallocXlogFiles(XLogRecPtr endptr);
static void UpdateLastRemovedPtr(char *filename);
static void MoveOfflineLogs(uint32 log, uint32 seg, XLogRecPtr endptr,
				int *nsegsremoved, int *nsegsrecycled);
static void CleanupBackupHistory(void);
static XLogRecord *ReadCheckpointRecord(XLogRecPtr RecPtr, int whichChkpt);
static bool ValidXLOGHeader(XLogPageHeader hdr, int emode, bool segmentonly);
static void UnpackCheckPointRecord(
	XLogRecord			*record,
	XLogRecPtr 			*location,
	TMGXACT_CHECKPOINT	**dtxCheckpoint,
	uint32				*dtxCheckpointLen,
	char				**masterMirroringCheckpoint,
	uint32				*masterMirroringCheckpointLen,
	int					errlevelMasterMirroring,
        prepared_transaction_agg_state  **ptas);

static bool existsTimeLineHistory(TimeLineID probeTLI);
static TimeLineID findNewestTimeLine(TimeLineID startTLI);
static void writeTimeLineHistory(TimeLineID newTLI, TimeLineID parentTLI,
					 TimeLineID endTLI,
					 uint32 endLogId, uint32 endLogSeg);
static void ControlFileWatcherSaveInitial(void);
static void ControlFileWatcherCheckForChange(void);
static bool XLogGetWriteAndFlushedLoc(XLogRecPtr *writeLoc, XLogRecPtr *flushedLoc);
static XLogRecPtr XLogInsert_Internal(RmgrId rmid, uint8 info, XLogRecData *rdata, TransactionId headerXid);
static void WriteControlFile(void);
static void ReadControlFile(void);
static char *str_time(pg_time_t tnow);
#ifdef suppress
static void issue_xlog_fsync(void);
#endif
static void xlog_outrec(StringInfo buf, XLogRecord *record);
static void pg_start_backup_callback(int code, Datum arg);
static bool read_backup_label(XLogRecPtr *checkPointLoc, bool *backupEndRequired);
static void ValidateXLOGDirectoryStructure(void);

/* New functions added for WAL replication */
static void SetCurrentChunkStartTime(TimestampTz xtime);
static int XLogFileReadAnyTLI(uint32 log, uint32 seg, int emode, int sources);
static void XLogProcessCheckpointRecord(XLogRecord *rec, XLogRecPtr loc);

typedef struct RedoErrorCallBack
{
	XLogRecPtr	location;

	XLogRecord 	*record;
} RedoErrorCallBack;

static void rm_redo_error_callback(void *arg);

static int XLogGetEof(XLogRecPtr *eofRecPtr);

static	int XLogFillZero(
				 uint32	logId,
				 uint32	seg,
				 uint32	startOffset,
				 uint32	endOffset);

static int XLogReconcileEofInternal(
							 XLogRecPtr	startLocation,
							 XLogRecPtr	endLocation);

void HandleStartupProcInterrupts(void);
static bool CheckForStandbyTrigger(void);

/*
 * Whether we need to always generate transaction log (XLOG), or if we can
 * bypass it and get better performance.
 *
 * For GPDB, we currently do not support XLogArchivingActive(), so we don't
 * use it as a condition.
 */
bool XLog_CanBypassWal(void)
{
	if (Debug_bulk_load_bypass_wal)
	{
		/*
		 * We need the XLOG to be transmitted to the standby master since
		 * it is not using FileRep technology yet.  Master also could skip
		 * some of the WAL operations for optimization when standby is not
		 * configured, but for now we lean towards safety.
		 */
		return GpIdentity.segindex != MASTER_CONTENT_ID;
	}
	else
	{
		return false;
	}
}

/*
 * For FileRep code that doesn't have the Bypass WAL logic yet.
 */
bool XLog_UnconvertedCanBypassWal(void)
{
	return false;
}

static char *XLogContiguousCopy(
	XLogRecord 		*record,

	XLogRecData 	*rdata)
{
	XLogRecData *rdt;
	int32 len;
	char *buffer;

	rdt = rdata;
	len = sizeof(XLogRecord);
	while (rdt != NULL)
	{
		if (rdt->data != NULL)
		{
			len += rdt->len;
		}
		rdt = rdt->next;
	}

	buffer = (char*)palloc(len);

	memcpy(buffer, record, sizeof(XLogRecord));
	rdt = rdata;
	len = sizeof(XLogRecord);
	while (rdt != NULL)
	{
		if (rdt->data != NULL)
		{
			memcpy(&buffer[len], rdt->data, rdt->len);
			len += rdt->len;
		}
		rdt = rdt->next;
	}

	return buffer;
}

/*
 * Insert an XLOG record having the specified RMID and info bytes,
 * with the body of the record being the data chunk(s) described by
 * the rdata chain (see xlog.h for notes about rdata).
 *
 * Returns XLOG pointer to end of record (beginning of next record).
 * This can be used as LSN for data pages affected by the logged action.
 * (LSN is the XLOG point up to which the XLOG must be flushed to disk
 * before the data page can be written out.  This implements the basic
 * WAL rule "write the log before the data".)
 *
 * NB: this routine feels free to scribble on the XLogRecData structs,
 * though not on the data they reference.  This is OK since the XLogRecData
 * structs are always just temporaries in the calling code.
 */
XLogRecPtr
XLogInsert(RmgrId rmid, uint8 info, XLogRecData *rdata)
{
	return XLogInsert_Internal(rmid, info, rdata, GetCurrentTransactionIdIfAny());
}

XLogRecPtr
XLogInsert_OverrideXid(RmgrId rmid, uint8 info, XLogRecData *rdata, TransactionId overrideXid)
{
	return XLogInsert_Internal(rmid, info, rdata, overrideXid);
}


static XLogRecPtr
XLogInsert_Internal(RmgrId rmid, uint8 info, XLogRecData *rdata, TransactionId headerXid)
{

	XLogCtlInsert *Insert = &XLogCtl->Insert;
	XLogRecord *record;
	XLogContRecord *contrecord;
	XLogRecPtr	RecPtr;
	XLogRecPtr	WriteRqst;
	uint32		freespace;
	int			curridx;
	XLogRecData *rdt;
	char 		*rdatabuf = NULL;
	Buffer		dtbuf[XLR_MAX_BKP_BLOCKS];
	bool		dtbuf_bkp[XLR_MAX_BKP_BLOCKS];
	BkpBlock	dtbuf_xlg[XLR_MAX_BKP_BLOCKS];
	XLogRecPtr	dtbuf_lsn[XLR_MAX_BKP_BLOCKS];
	XLogRecData dtbuf_rdt1[XLR_MAX_BKP_BLOCKS];
	XLogRecData dtbuf_rdt2[XLR_MAX_BKP_BLOCKS];
	XLogRecData dtbuf_rdt3[XLR_MAX_BKP_BLOCKS];
	pg_crc32	rdata_crc;
	uint32		len,
				write_len;
	unsigned	i;
	XLogwrtRqst LogwrtRqst;
	bool		updrqst;
	bool		doPageWrites;
	bool		isLogSwitch = (rmid == RM_XLOG_ID && info == XLOG_SWITCH);
	bool		no_tran = (rmid == RM_XLOG_ID);

	bool		rdata_iscopy = false;

    /* Safety check in case our assumption is ever broken. */
	/* NOTE: This is slightly modified from the one in xact.c -- the test for */
 	/* NOTE: seqXlogWrite is omitted... */
	/* NOTE: some local-only changes are OK */
 	if (Gp_role == GP_ROLE_EXECUTE && !Gp_is_writer)
 	{
 		/*
 	     * we better only do really minor things on the reader that result
 	     * in writing to the xlog here at commit.  for now sequences
 	     * should be the only one
 	     */
		if (DistributedTransactionContext == DTX_CONTEXT_LOCAL_ONLY)
		{
			/* MPP-1687: readers may under some circumstances extend the CLOG
			 * rmid == RM_CLOG_ID and info having CLOG_ZEROPAGE set */
			elog(LOG, "Reader qExec committing LOCAL_ONLY changes. (%d %d)", rmid, info);
		}
		else
		{
			/*
			 * We are allowing the QE Reader to write to support error tables.
			 */
			elog(DEBUG1, "Reader qExec writing changes. (%d %d)", rmid, info);
#ifdef nothing
			ereport(ERROR,
					(errmsg("Reader qExec had local changes to commit! (rmid = %u)",
							rmid),
					 errdetail("A Reader qExec tried to commit local changes.  "
							   "Only the single Writer qExec can do so. "),
					 errhint("This is most likely the result of a feature being turned "
							 "on that violates the single WRITER principle")));
#endif
		}
 	}

	if (info & XLR_INFO_MASK)
	{
		if ((info & XLR_INFO_MASK) != XLOG_NO_TRAN)
			elog(PANIC, "invalid xlog info mask %02X", (info & XLR_INFO_MASK));
		no_tran = true;
		info &= ~XLR_INFO_MASK;
	}

	/*
	 * In bootstrap mode, we don't actually log anything but XLOG resources;
	 * return a phony record pointer.
	 */
	if (IsBootstrapProcessingMode() && rmid != RM_XLOG_ID)
	{
		RecPtr.xlogid = 0;
		RecPtr.xrecoff = SizeOfXLogLongPHD;		/* start of 1st chkpt record */
		return RecPtr;
	}

	/*
	 * Here we scan the rdata chain, determine which buffers must be backed
	 * up, and compute the CRC values for the data.  Note that the record
	 * header isn't added into the CRC initially since we don't know the final
	 * length or info bits quite yet.  Thus, the CRC will represent the CRC of
	 * the whole record in the order "rdata, then backup blocks, then record
	 * header".
	 *
	 * We may have to loop back to here if a race condition is detected below.
	 * We could prevent the race by doing all this work while holding the
	 * insert lock, but it seems better to avoid doing CRC calculations while
	 * holding the lock.  This means we have to be careful about modifying the
	 * rdata chain until we know we aren't going to loop back again.  The only
	 * change we allow ourselves to make earlier is to set rdt->data = NULL in
	 * chain items we have decided we will have to back up the whole buffer
	 * for.  This is OK because we will certainly decide the same thing again
	 * for those items if we do it over; doing it here saves an extra pass
	 * over the chain later.
	 */
begin:;
	for (i = 0; i < XLR_MAX_BKP_BLOCKS; i++)
	{
		dtbuf[i] = InvalidBuffer;
		dtbuf_bkp[i] = false;
	}

	/*
	 * Decide if we need to do full-page writes in this XLOG record: true if
	 * full_page_writes is on or we have a PITR request for it.  Since we
	 * don't yet have the insert lock, forcePageWrites could change under us,
	 * but we'll recheck it once we have the lock.
	 */
	doPageWrites = fullPageWrites || Insert->forcePageWrites;

	INIT_CRC32C(rdata_crc);
	len = 0;
	for (rdt = rdata;;)
	{
		if (rdt->buffer == InvalidBuffer)
		{
			/* Simple data, just include it */
			len += rdt->len;
			COMP_CRC32C(rdata_crc, rdt->data, rdt->len);
		}
		else
		{
			/* Find info for buffer */
			for (i = 0; i < XLR_MAX_BKP_BLOCKS; i++)
			{
				if (rdt->buffer == dtbuf[i])
				{
					/* Buffer already referenced by earlier chain item */
					if (dtbuf_bkp[i])
						rdt->data = NULL;
					else if (rdt->data)
					{
						len += rdt->len;
						COMP_CRC32C(rdata_crc, rdt->data, rdt->len);
					}
					break;
				}
				if (dtbuf[i] == InvalidBuffer)
				{
					/* OK, put it in this slot */
					dtbuf[i] = rdt->buffer;
					if (XLogCheckBuffer(rdt, doPageWrites,
										&(dtbuf_lsn[i]), &(dtbuf_xlg[i])))
					{
						dtbuf_bkp[i] = true;
						rdt->data = NULL;
					}
					else if (rdt->data)
					{
						len += rdt->len;
						COMP_CRC32C(rdata_crc, rdt->data, rdt->len);
					}
					break;
				}
			}
			if (i >= XLR_MAX_BKP_BLOCKS)
				elog(PANIC, "can backup at most %d blocks per xlog record",
					 XLR_MAX_BKP_BLOCKS);
		}
		/* Break out of loop when rdt points to last chain item */
		if (rdt->next == NULL)
			break;
		rdt = rdt->next;
	}

	/*
	 * Now add the backup block headers and data into the CRC
	 */
	for (i = 0; i < XLR_MAX_BKP_BLOCKS; i++)
	{
		if (dtbuf_bkp[i])
		{
			BkpBlock   *bkpb = &(dtbuf_xlg[i]);
			char	   *page;

			COMP_CRC32C(rdata_crc,
					   (char *) bkpb,
					   sizeof(BkpBlock));
			page = (char *) BufferGetBlock(dtbuf[i]);
			if (bkpb->hole_length == 0)
			{
				COMP_CRC32C(rdata_crc, page, BLCKSZ);
			}
			else
			{
				/* must skip the hole */
				COMP_CRC32C(rdata_crc, page, bkpb->hole_offset);
				COMP_CRC32C(rdata_crc,
						   page + (bkpb->hole_offset + bkpb->hole_length),
						   BLCKSZ - (bkpb->hole_offset + bkpb->hole_length));
			}
		}
	}

	/*
	 * NOTE: We disallow len == 0 because it provides a useful bit of extra
	 * error checking in ReadRecord.  This means that all callers of
	 * XLogInsert must supply at least some not-in-a-buffer data.  However, we
	 * make an exception for XLOG SWITCH records because we don't want them to
	 * ever cross a segment boundary.
	 */
	if (len == 0 && !isLogSwitch)
		elog(PANIC, "invalid xlog record length %u", len);

	START_CRIT_SECTION();

	/* update LogwrtResult before doing cache fill check */
	{
		/* use volatile pointer to prevent code rearrangement */
		volatile XLogCtlData *xlogctl = XLogCtl;

		SpinLockAcquire(&xlogctl->info_lck);
		LogwrtRqst = xlogctl->LogwrtRqst;
		LogwrtResult = xlogctl->LogwrtResult;
		SpinLockRelease(&xlogctl->info_lck);
	}

	/*
	 * If cache is half filled then try to acquire write lock and do
	 * XLogWrite. Ignore any fractional blocks in performing this check.
	 */
	LogwrtRqst.Write.xrecoff -= LogwrtRqst.Write.xrecoff % XLOG_BLCKSZ;
	if (LogwrtRqst.Write.xlogid != LogwrtResult.Write.xlogid ||
		(LogwrtRqst.Write.xrecoff >= LogwrtResult.Write.xrecoff +
		 XLogCtl->XLogCacheByte / 2))
	{
		if (LWLockConditionalAcquire(WALWriteLock, LW_EXCLUSIVE))
		{
			/*
			 * Since the amount of data we write here is completely optional
			 * anyway, tell XLogWrite it can be "flexible" and stop at a
			 * convenient boundary.  This allows writes triggered by this
			 * mechanism to synchronize with the cache boundaries, so that in
			 * a long transaction we'll basically dump alternating halves of
			 * the buffer array.
			 */
			LogwrtResult = XLogCtl->Write.LogwrtResult;
			if (XLByteLT(LogwrtResult.Write, LogwrtRqst.Write))
				XLogWrite(LogwrtRqst, true, false);
			LWLockRelease(WALWriteLock);
		}
	}

	/* Now wait to get insert lock */
	LWLockAcquire(WALInsertLock, LW_EXCLUSIVE);

	/*
	 * Check to see if my RedoRecPtr is out of date.  If so, may have to go
	 * back and recompute everything.  This can only happen just after a
	 * checkpoint, so it's better to be slow in this case and fast otherwise.
	 *
	 * If we aren't doing full-page writes then RedoRecPtr doesn't actually
	 * affect the contents of the XLOG record, so we'll update our local copy
	 * but not force a recomputation.
	 */
	if (!XLByteEQ(RedoRecPtr, Insert->RedoRecPtr))
	{
		Assert(XLByteLT(RedoRecPtr, Insert->RedoRecPtr));
		RedoRecPtr = Insert->RedoRecPtr;

		if (doPageWrites)
		{
			for (i = 0; i < XLR_MAX_BKP_BLOCKS; i++)
			{
				if (dtbuf[i] == InvalidBuffer)
					continue;
				if (dtbuf_bkp[i] == false &&
					XLByteLE(dtbuf_lsn[i], RedoRecPtr))
				{
					/*
					 * Oops, this buffer now needs to be backed up, but we
					 * didn't think so above.  Start over.
					 */
					LWLockRelease(WALInsertLock);

					END_CRIT_SECTION();
					goto begin;
				}
			}
		}
	}

	/*
	 * Also check to see if forcePageWrites was just turned on; if we weren't
	 * already doing full-page writes then go back and recompute. (If it was
	 * just turned off, we could recompute the record without full pages, but
	 * we choose not to bother.)
	 */
	if (Insert->forcePageWrites && !doPageWrites)
	{
		/* Oops, must redo it with full-page data */
		LWLockRelease(WALInsertLock);
		END_CRIT_SECTION();
		goto begin;
	}

	/*
	 * Make additional rdata chain entries for the backup blocks, so that we
	 * don't need to special-case them in the write loop.  Note that we have
	 * now irrevocably changed the input rdata chain.  At the exit of this
	 * loop, write_len includes the backup block data.
	 *
	 * Also set the appropriate info bits to show which buffers were backed
	 * up. The i'th XLR_SET_BKP_BLOCK bit corresponds to the i'th distinct
	 * buffer value (ignoring InvalidBuffer) appearing in the rdata chain.
	 */
	write_len = len;
	for (i = 0; i < XLR_MAX_BKP_BLOCKS; i++)
	{
		BkpBlock   *bkpb;
		char	   *page;

		if (!dtbuf_bkp[i])
			continue;

		info |= XLR_SET_BKP_BLOCK(i);

		bkpb = &(dtbuf_xlg[i]);
		page = (char *) BufferGetBlock(dtbuf[i]);

		rdt->next = &(dtbuf_rdt1[i]);
		rdt = rdt->next;

		rdt->data = (char *) bkpb;
		rdt->len = sizeof(BkpBlock);
		write_len += sizeof(BkpBlock);

		rdt->next = &(dtbuf_rdt2[i]);
		rdt = rdt->next;

		if (bkpb->hole_length == 0)
		{
			rdt->data = page;
			rdt->len = BLCKSZ;
			write_len += BLCKSZ;
			rdt->next = NULL;
		}
		else
		{
			/* must skip the hole */
			rdt->data = page;
			rdt->len = bkpb->hole_offset;
			write_len += bkpb->hole_offset;

			rdt->next = &(dtbuf_rdt3[i]);
			rdt = rdt->next;

			rdt->data = page + (bkpb->hole_offset + bkpb->hole_length);
			rdt->len = BLCKSZ - (bkpb->hole_offset + bkpb->hole_length);
			write_len += rdt->len;
			rdt->next = NULL;
		}
	}

	/*
	 * If there isn't enough space on the current XLOG page for a record
	 * header, advance to the next page (leaving the unused space as zeroes).
	 */
	updrqst = false;
	freespace = INSERT_FREESPACE(Insert);
	if (freespace < SizeOfXLogRecord)
	{
		updrqst = AdvanceXLInsertBuffer(false);
		freespace = INSERT_FREESPACE(Insert);
	}

	/* Compute record's XLOG location */
	curridx = Insert->curridx;
	INSERT_RECPTR(RecPtr, Insert, curridx);

	/*
	 * If the record is an XLOG_SWITCH, and we are exactly at the start of a
	 * segment, we need not insert it (and don't want to because we'd like
	 * consecutive switch requests to be no-ops).  Instead, make sure
	 * everything is written and flushed through the end of the prior segment,
	 * and return the prior segment's end address.
	 */
	if (isLogSwitch &&
		(RecPtr.xrecoff % XLogSegSize) == SizeOfXLogLongPHD)
	{
		/* We can release insert lock immediately */
		LWLockRelease(WALInsertLock);

		RecPtr.xrecoff -= SizeOfXLogLongPHD;
		if (RecPtr.xrecoff == 0)
		{
			/* crossing a logid boundary */
			RecPtr.xlogid -= 1;
			RecPtr.xrecoff = XLogFileSize;
		}

		LWLockAcquire(WALWriteLock, LW_EXCLUSIVE);
		LogwrtResult = XLogCtl->Write.LogwrtResult;
		if (!XLByteLE(RecPtr, LogwrtResult.Flush))
		{
			XLogwrtRqst FlushRqst;

			FlushRqst.Write = RecPtr;
			FlushRqst.Flush = RecPtr;
			XLogWrite(FlushRqst, false, false);
		}
		LWLockRelease(WALWriteLock);

		END_CRIT_SECTION();

		return RecPtr;
	}

	/* Insert record header */

	record = (XLogRecord *) Insert->currpos;
	record->xl_prev = Insert->PrevRecord;
	record->xl_xid = headerXid;
	record->xl_tot_len = SizeOfXLogRecord + write_len;
	record->xl_len = len;		/* doesn't include backup blocks */
	record->xl_info = info;
	record->xl_rmid = rmid;

	/* Now we can finish computing the record's CRC */
	COMP_CRC32C(rdata_crc, (char *) record + sizeof(pg_crc32),
			   SizeOfXLogRecord - sizeof(pg_crc32));
	FIN_CRC32C(rdata_crc);
	record->xl_crc = rdata_crc;

	/* Record begin of record in appropriate places */
	if (!no_tran)
		MyLastRecPtr = RecPtr;
	ProcLastRecPtr = RecPtr;
	Insert->PrevRecord = RecPtr;
	MyXactMadeXLogEntry = true;

	ProcLastRecTotalLen = record->xl_tot_len;
	ProcLastRecDataLen = write_len;

	Insert->currpos += SizeOfXLogRecord;
	freespace -= SizeOfXLogRecord;

	if (Debug_xlog_insert_print)
	{
		StringInfoData buf;
		char *contiguousCopy;

		initStringInfo(&buf);
		appendStringInfo(&buf, "XLOG INSERT @ %s, total length %u, data length %u: ",
						 XLogLocationToString(&RecPtr),
						 ProcLastRecTotalLen,
						 ProcLastRecDataLen);
		xlog_outrec(&buf, record);

		contiguousCopy = XLogContiguousCopy(record, rdata);
		appendStringInfo(&buf, " - ");
		RmgrTable[record->xl_rmid].rm_desc(&buf, RecPtr, (XLogRecord*)contiguousCopy);
		pfree(contiguousCopy);

		elog(LOG, "%s", buf.data);
		pfree(buf.data);
	}

	/*
	 * Always copy of the relevant rdata information in case we discover below we
	 * are in 'Change Tracking' mode and need to call ChangeTracking_AddRecordFromXlog().
	 */

	rdatabuf = ChangeTracking_CopyRdataBuffers(rdata, rmid, info, &rdata_iscopy);

	/*
	 * Append the data, including backup blocks if any
	 */
	while (write_len)
	{
		while (rdata->data == NULL)
			rdata = rdata->next;

		if (freespace > 0)
		{
			if (rdata->len > freespace)
			{
				memcpy(Insert->currpos, rdata->data, freespace);
				rdata->data += freespace;
				rdata->len -= freespace;
				write_len -= freespace;
			}
			else
			{
				/* enough room to write whole data. do it. */
				memcpy(Insert->currpos, rdata->data, rdata->len);
				freespace -= rdata->len;
				write_len -= rdata->len;
				Insert->currpos += rdata->len;
				rdata = rdata->next;
				continue;
			}
		}

		/* Use next buffer */
		updrqst = AdvanceXLInsertBuffer(false);
		curridx = Insert->curridx;
		/* Insert cont-record header */
		Insert->currpage->xlp_info |= XLP_FIRST_IS_CONTRECORD;
		contrecord = (XLogContRecord *) Insert->currpos;
		contrecord->xl_rem_len = write_len;
		Insert->currpos += SizeOfXLogContRecord;
		freespace = INSERT_FREESPACE(Insert);
	}

	/* Ensure next record will be properly aligned */
	Insert->currpos = (char *) Insert->currpage +
		MAXALIGN(Insert->currpos - (char *) Insert->currpage);
	freespace = INSERT_FREESPACE(Insert);

	/*
	 * The recptr I return is the beginning of the *next* record. This will be
	 * stored as LSN for changed data pages...
	 */
	INSERT_RECPTR(RecPtr, Insert, curridx);

	/*
	 * If the record is an XLOG_SWITCH, we must now write and flush all the
	 * existing data, and then forcibly advance to the start of the next
	 * segment.  It's not good to do this I/O while holding the insert lock,
	 * but there seems too much risk of confusion if we try to release the
	 * lock sooner.  Fortunately xlog switch needn't be a high-performance
	 * operation anyway...
	 */
	if (isLogSwitch)
	{
		XLogCtlWrite *Write = &XLogCtl->Write;
		XLogwrtRqst FlushRqst;
		XLogRecPtr	OldSegEnd;

		LWLockAcquire(WALWriteLock, LW_EXCLUSIVE);

		/*
		 * Flush through the end of the page containing XLOG_SWITCH, and
		 * perform end-of-segment actions (eg, notifying archiver).
		 */
		WriteRqst = XLogCtl->xlblocks[curridx];
		FlushRqst.Write = WriteRqst;
		FlushRqst.Flush = WriteRqst;
		XLogWrite(FlushRqst, false, true);

		/* Set up the next buffer as first page of next segment */
		/* Note: AdvanceXLInsertBuffer cannot need to do I/O here */
		(void) AdvanceXLInsertBuffer(true);

		/* There should be no unwritten data */
		curridx = Insert->curridx;
		Assert(curridx == Write->curridx);

		/* Compute end address of old segment */
		OldSegEnd = XLogCtl->xlblocks[curridx];
		OldSegEnd.xrecoff -= XLOG_BLCKSZ;
		if (OldSegEnd.xrecoff == 0)
		{
			/* crossing a logid boundary */
			OldSegEnd.xlogid -= 1;
			OldSegEnd.xrecoff = XLogFileSize;
		}

		/* Make it look like we've written and synced all of old segment */
		LogwrtResult.Write = OldSegEnd;
		LogwrtResult.Flush = OldSegEnd;

		/*
		 * Update shared-memory status --- this code should match XLogWrite
		 */
		{
			/* use volatile pointer to prevent code rearrangement */
			volatile XLogCtlData *xlogctl = XLogCtl;

			SpinLockAcquire(&xlogctl->info_lck);
			xlogctl->LogwrtResult = LogwrtResult;
			if (XLByteLT(xlogctl->LogwrtRqst.Write, LogwrtResult.Write))
				xlogctl->LogwrtRqst.Write = LogwrtResult.Write;
			if (XLByteLT(xlogctl->LogwrtRqst.Flush, LogwrtResult.Flush))
				xlogctl->LogwrtRqst.Flush = LogwrtResult.Flush;
			SpinLockRelease(&xlogctl->info_lck);
		}

		Write->LogwrtResult = LogwrtResult;

		LWLockRelease(WALWriteLock);

		updrqst = false;		/* done already */
	}
	else
	{
		/* normal case, ie not xlog switch */

		/* Need to update shared LogwrtRqst if some block was filled up */
		if (freespace < SizeOfXLogRecord)
		{
			/* curridx is filled and available for writing out */
			updrqst = true;
		}
		else
		{
			/* if updrqst already set, write through end of previous buf */
			curridx = PrevBufIdx(curridx);
		}
		WriteRqst = XLogCtl->xlblocks[curridx];
	}

	/*
	 * Use this lock to make sure we add Change Tracking records correctly.
	 *
	 * IMPORTANT: Acquiring this lock must be done AFTER ALL WRITE AND FSYNC calls under
	 * WALInsertLock.  Otherwise, the write suspension that occurs as a natural part of
	 * mirror communication loss and fault handling would suspend us and cause a deadlock.
	 *
	 * When this lock is held EXCLUSIVE, we are in transition from 'In Sync' to
	 * 'Change Tracking'.  During that time other processes are initializing the
	 * 'Change Tracking' log with information since the last checkpoint.  Thus, we need to
	 * wait here before we add our information.
	 */
	LWLockAcquire(ChangeTrackingTransitionLock, LW_SHARED);

	if (Debug_print_xlog_relation_change_info && rdatabuf != NULL)
	{
		bool skipIssue;

		skipIssue =
			ChangeTracking_PrintRelationChangeInfo(
												rmid,
												info,
												(void *)rdatabuf,
												&RecPtr,
												/* weAreGeneratingXLogNow */ true,
												/* printSkipIssuesOnly */ Debug_print_xlog_relation_change_info_skip_issues_only);

		if (Debug_print_xlog_relation_change_info_backtrace_skip_issues &&
			skipIssue)
		{
			/* Code for investigating MPP-13909, will be removed as part of the fix */
			elog(WARNING, 
				 "ChangeTracking_PrintRelationChangeInfo hang skipIssue %s",
				 (skipIssue ? "true" : "false"));
			
			for (int i=0; i < 24 * 60; i++)
			{
				pg_usleep(60000000L); /* 60 sec */
			}
			Insist(0);
			debug_backtrace();
		}
	}

	/* if needed, send this record to the changetracker */
	if (ChangeTracking_ShouldTrackChanges() && rdatabuf != NULL)
	{
		ChangeTracking_AddRecordFromXlog(rmid, info, (void *)rdatabuf, &RecPtr);
	}

	/*
	 * Last LSN location has to be tracked also when no mirrors are configured
	 * in order to handle gpaddmirrors correctly
	 */
	XLogCtl->lastChangeTrackingEndLoc = RecPtr;

	if(rdata_iscopy)
	{
		if (rdatabuf != NULL)
		{
			pfree(rdatabuf);
			rdatabuf = NULL;
		}
		rdata_iscopy = false;
	}

	LWLockRelease(ChangeTrackingTransitionLock);

	LWLockRelease(WALInsertLock);

	if (updrqst)
	{
		/* use volatile pointer to prevent code rearrangement */
		volatile XLogCtlData *xlogctl = XLogCtl;

		SpinLockAcquire(&xlogctl->info_lck);
		/* advance global request to include new block(s) */
		if (XLByteLT(xlogctl->LogwrtRqst.Write, WriteRqst))
			xlogctl->LogwrtRqst.Write = WriteRqst;
		/* update local result copy while I have the chance */
		LogwrtResult = xlogctl->LogwrtResult;
		SpinLockRelease(&xlogctl->info_lck);
	}

	ProcLastRecEnd = RecPtr;

	END_CRIT_SECTION();

	return RecPtr;
}

XLogRecPtr
XLogLastInsertBeginLoc(void)
{
	return ProcLastRecPtr;
}

XLogRecPtr
XLogLastInsertEndLoc(void)
{
	return ProcLastRecEnd;
}

XLogRecPtr
XLogLastChangeTrackedLoc(void)
{
	return XLogCtl->lastChangeTrackingEndLoc;
}

uint32
XLogLastInsertTotalLen(void)
{
	return ProcLastRecTotalLen;
}

uint32
XLogLastInsertDataLen(void)
{
	return ProcLastRecDataLen;
}

/*
 * Determine whether the buffer referenced by an XLogRecData item has to
 * be backed up, and if so fill a BkpBlock struct for it.  In any case
 * save the buffer's LSN at *lsn.
 */
static bool
XLogCheckBuffer(XLogRecData *rdata, bool doPageWrites,
				XLogRecPtr *lsn, BkpBlock *bkpb)
{
	PageHeader	page;

	page = (PageHeader) BufferGetBlock(rdata->buffer);

	/*
	 * XXX We assume page LSN is first data on *every* page that can be passed
	 * to XLogInsert, whether it otherwise has the standard page layout or
	 * not.
	 */
	*lsn = page->pd_lsn;

	if (doPageWrites &&
		XLByteLE(page->pd_lsn, RedoRecPtr))
	{
		/*
		 * The page needs to be backed up, so set up *bkpb
		 */
		bkpb->node = BufferGetFileNode(rdata->buffer);
		bkpb->block = BufferGetBlockNumber(rdata->buffer);

		if (rdata->buffer_std)
		{
			/* Assume we can omit data between pd_lower and pd_upper */
			uint16		lower = page->pd_lower;
			uint16		upper = page->pd_upper;

			if (lower >= SizeOfPageHeaderData &&
				upper > lower &&
				upper <= BLCKSZ)
			{
				bkpb->hole_offset = lower;
				bkpb->hole_length = upper - lower;
			}
			else
			{
				/* No "hole" to compress out */
				bkpb->hole_offset = 0;
				bkpb->hole_length = 0;
			}
		}
		else
		{
			/* Not a standard page header, don't try to eliminate "hole" */
			bkpb->hole_offset = 0;
			bkpb->hole_length = 0;
		}

		return true;			/* buffer requires backup */
	}

	return false;				/* buffer does not need to be backed up */
}

/*
 * XLogArchiveNotify
 *
 * Create an archive notification file
 *
 * The name of the notification file is the message that will be picked up
 * by the archiver, e.g. we write 0000000100000001000000C6.ready
 * and the archiver then knows to archive XLOGDIR/0000000100000001000000C6,
 * then when complete, rename it to 0000000100000001000000C6.done
 */
static void
XLogArchiveNotify(const char *xlog)
{
	char		archiveStatusPath[MAXPGPATH];
	FILE	   *fd;

	/* insert an otherwise empty file called <XLOG>.ready */
	StatusFilePath(archiveStatusPath, xlog, ".ready");
	fd = AllocateFile(archiveStatusPath, "w");
	if (fd == NULL)
	{
		ereport(LOG,
				(errcode_for_file_access(),
				 errmsg("could not create archive status file \"%s\": %m",
						archiveStatusPath)));
		return;
	}
	if (FreeFile(fd))
	{
		ereport(LOG,
				(errcode_for_file_access(),
				 errmsg("could not write archive status file \"%s\": %m",
						archiveStatusPath)));
		return;
	}

	/* Notify archiver that it's got something to do */
	if (IsUnderPostmaster)
		SendPostmasterSignal(PMSIGNAL_WAKEN_ARCHIVER);
}

/*
 * Convenience routine to notify using log/seg representation of filename
 */
static void
XLogArchiveNotifySeg(uint32 log, uint32 seg)
{
	char		xlog[MAXFNAMELEN];

	XLogFileName(xlog, ThisTimeLineID, log, seg);
	XLogArchiveNotify(xlog);
}

/*
 * XLogArchiveCheckDone
 *
 * This is called when we are ready to delete or recycle an old XLOG segment
 * file or backup history file.  If it is okay to delete it then return true.
 * If it is not time to delete it, make sure a .ready file exists, and return
 * false.
 *
 * If <XLOG>.done exists, then return true; else if <XLOG>.ready exists,
 * then return false; else create <XLOG>.ready and return false.
 *
 * The reason we do things this way is so that if the original attempt to
 * create <XLOG>.ready fails, we'll retry during subsequent checkpoints.
 */
static bool
XLogArchiveCheckDone(const char *xlog)
{
	char		archiveStatusPath[MAXPGPATH];
	struct stat stat_buf;

	/* Always deletable if archiving is off */
	if (!XLogArchivingActive())
		return true;

	/* First check for .done --- this means archiver is done with it */
	StatusFilePath(archiveStatusPath, xlog, ".done");
	if (stat(archiveStatusPath, &stat_buf) == 0)
		return true;

	/* check for .ready --- this means archiver is still busy with it */
	StatusFilePath(archiveStatusPath, xlog, ".ready");
	if (stat(archiveStatusPath, &stat_buf) == 0)
		return false;

	/* Race condition --- maybe archiver just finished, so recheck */
	StatusFilePath(archiveStatusPath, xlog, ".done");
	if (stat(archiveStatusPath, &stat_buf) == 0)
		return true;

	/* Retry creation of the .ready file */
	XLogArchiveNotify(xlog);
	return false;
}

/*
 * XLogArchiveCleanup
 *
 * Cleanup archive notification file(s) for a particular xlog segment
 */
static void
XLogArchiveCleanup(const char *xlog)
{
	char		archiveStatusPath[MAXPGPATH];

	/* Remove the .done file */
	StatusFilePath(archiveStatusPath, xlog, ".done");
	unlink(archiveStatusPath);
	/* should we complain about failure? */

	/* Remove the .ready file if present --- normally it shouldn't be */
	StatusFilePath(archiveStatusPath, xlog, ".ready");
	unlink(archiveStatusPath);
	/* should we complain about failure? */
}

/*
 * Advance the Insert state to the next buffer page, writing out the next
 * buffer if it still contains unwritten data.
 *
 * If new_segment is TRUE then we set up the next buffer page as the first
 * page of the next xlog segment file, possibly but not usually the next
 * consecutive file page.
 *
 * The global LogwrtRqst.Write pointer needs to be advanced to include the
 * just-filled page.  If we can do this for free (without an extra lock),
 * we do so here.  Otherwise the caller must do it.  We return TRUE if the
 * request update still needs to be done, FALSE if we did it internally.
 *
 * Must be called with WALInsertLock held.
 */
static bool
AdvanceXLInsertBuffer(bool new_segment)
{
	XLogCtlInsert *Insert = &XLogCtl->Insert;
	XLogCtlWrite *Write = &XLogCtl->Write;
	int			nextidx = NextBufIdx(Insert->curridx);
	bool		update_needed = true;
	XLogRecPtr	OldPageRqstPtr;
	XLogwrtRqst WriteRqst;
	XLogRecPtr	NewPageEndPtr;
	XLogPageHeader NewPage;

	/* Use Insert->LogwrtResult copy if it's more fresh */
	if (XLByteLT(LogwrtResult.Write, Insert->LogwrtResult.Write))
		LogwrtResult = Insert->LogwrtResult;

	/*
	 * Get ending-offset of the buffer page we need to replace (this may be
	 * zero if the buffer hasn't been used yet).  Fall through if it's already
	 * written out.
	 */
	OldPageRqstPtr = XLogCtl->xlblocks[nextidx];
	if (!XLByteLE(OldPageRqstPtr, LogwrtResult.Write))
	{
		/* nope, got work to do... */
		XLogRecPtr	FinishedPageRqstPtr;

		FinishedPageRqstPtr = XLogCtl->xlblocks[Insert->curridx];

		/* Before waiting, get info_lck and update LogwrtResult */
		{
			/* use volatile pointer to prevent code rearrangement */
			volatile XLogCtlData *xlogctl = XLogCtl;

			SpinLockAcquire(&xlogctl->info_lck);
			if (XLByteLT(xlogctl->LogwrtRqst.Write, FinishedPageRqstPtr))
				xlogctl->LogwrtRqst.Write = FinishedPageRqstPtr;
			LogwrtResult = xlogctl->LogwrtResult;
			SpinLockRelease(&xlogctl->info_lck);
		}

		update_needed = false;	/* Did the shared-request update */

		if (XLByteLE(OldPageRqstPtr, LogwrtResult.Write))
		{
			/* OK, someone wrote it already */
			Insert->LogwrtResult = LogwrtResult;
		}
		else
		{
			/* Must acquire write lock */
			LWLockAcquire(WALWriteLock, LW_EXCLUSIVE);
			LogwrtResult = Write->LogwrtResult;
			if (XLByteLE(OldPageRqstPtr, LogwrtResult.Write))
			{
				/* OK, someone wrote it already */
				LWLockRelease(WALWriteLock);
				Insert->LogwrtResult = LogwrtResult;
			}
			else
			{
				/*
				 * Have to write buffers while holding insert lock. This is
				 * not good, so only write as much as we absolutely must.
				 */
				WriteRqst.Write = OldPageRqstPtr;
				WriteRqst.Flush.xlogid = 0;
				WriteRqst.Flush.xrecoff = 0;
				XLogWrite(WriteRqst, false, false);
				LWLockRelease(WALWriteLock);
				Insert->LogwrtResult = LogwrtResult;
			}
		}
	}

	/*
	 * Now the next buffer slot is free and we can set it up to be the next
	 * output page.
	 */
	NewPageEndPtr = XLogCtl->xlblocks[Insert->curridx];

	if (new_segment)
	{
		/* force it to a segment start point */
		NewPageEndPtr.xrecoff += XLogSegSize - 1;
		NewPageEndPtr.xrecoff -= NewPageEndPtr.xrecoff % XLogSegSize;
	}

	if (NewPageEndPtr.xrecoff >= XLogFileSize)
	{
		/* crossing a logid boundary */
		NewPageEndPtr.xlogid += 1;
		NewPageEndPtr.xrecoff = XLOG_BLCKSZ;
	}
	else
		NewPageEndPtr.xrecoff += XLOG_BLCKSZ;
	XLogCtl->xlblocks[nextidx] = NewPageEndPtr;
	NewPage = (XLogPageHeader) (XLogCtl->pages + nextidx * (Size) XLOG_BLCKSZ);

	Insert->curridx = nextidx;
	Insert->currpage = NewPage;

	Insert->currpos = ((char *) NewPage) +SizeOfXLogShortPHD;

	/*
	 * Be sure to re-zero the buffer so that bytes beyond what we've written
	 * will look like zeroes and not valid XLOG records...
	 */
	MemSet((char *) NewPage, 0, XLOG_BLCKSZ);

	/*
	 * Fill the new page's header
	 */
	NewPage   ->xlp_magic = XLOG_PAGE_MAGIC;

	/* NewPage->xlp_info = 0; */	/* done by memset */
	NewPage   ->xlp_tli = ThisTimeLineID;
	NewPage   ->xlp_pageaddr.xlogid = NewPageEndPtr.xlogid;
	NewPage   ->xlp_pageaddr.xrecoff = NewPageEndPtr.xrecoff - XLOG_BLCKSZ;

	/*
	 * If first page of an XLOG segment file, make it a long header.
	 */
	if ((NewPage->xlp_pageaddr.xrecoff % XLogSegSize) == 0)
	{
		XLogLongPageHeader NewLongPage = (XLogLongPageHeader) NewPage;

		NewLongPage->xlp_sysid = ControlFile->system_identifier;
		NewLongPage->xlp_seg_size = XLogSegSize;
		NewLongPage->xlp_xlog_blcksz = XLOG_BLCKSZ;
		NewPage   ->xlp_info |= XLP_LONG_HEADER;

		Insert->currpos = ((char *) NewPage) +SizeOfXLogLongPHD;
	}

	return update_needed;
}

/*
 * Write and/or fsync the log at least as far as WriteRqst indicates.
 *
 * If flexible == TRUE, we don't have to write as far as WriteRqst, but
 * may stop at any convenient boundary (such as a cache or logfile boundary).
 * This option allows us to avoid uselessly issuing multiple writes when a
 * single one would do.
 *
 * If xlog_switch == TRUE, we are intending an xlog segment switch, so
 * perform end-of-segment actions after writing the last page, even if
 * it's not physically the end of its segment.  (NB: this will work properly
 * only if caller specifies WriteRqst == page-end and flexible == false,
 * and there is some data to write.)
 *
 * Must be called with WALWriteLock held.
 */
static void
XLogWrite(XLogwrtRqst WriteRqst, bool flexible, bool xlog_switch)
{
	XLogCtlWrite *Write = &XLogCtl->Write;
	bool		ispartialpage;
	bool		last_iteration;
	bool		finishing_seg;
	bool		use_existent;
	int			curridx;
	int			npages;
	int			startidx;
	uint32		startoffset;

	/* We should always be inside a critical section here */
	Assert(CritSectionCount > 0);

	/*
	 * Update local LogwrtResult (caller probably did this already, but...)
	 */
	LogwrtResult = Write->LogwrtResult;

	/*
	 * Since successive pages in the xlog cache are consecutively allocated,
	 * we can usually gather multiple pages together and issue just one
	 * write() call.  npages is the number of pages we have determined can be
	 * written together; startidx is the cache block index of the first one,
	 * and startoffset is the file offset at which it should go. The latter
	 * two variables are only valid when npages > 0, but we must initialize
	 * all of them to keep the compiler quiet.
	 */
	npages = 0;
	startidx = 0;
	startoffset = 0;

	/*
	 * Within the loop, curridx is the cache block index of the page to
	 * consider writing.  We advance Write->curridx only after successfully
	 * writing pages.  (Right now, this refinement is useless since we are
	 * going to PANIC if any error occurs anyway; but someday it may come in
	 * useful.)
	 */
	curridx = Write->curridx;

	while (XLByteLT(LogwrtResult.Write, WriteRqst.Write))
	{
		/*
		 * Make sure we're not ahead of the insert process.  This could happen
		 * if we're passed a bogus WriteRqst.Write that is past the end of the
		 * last page that's been initialized by AdvanceXLInsertBuffer.
		 */
		if (!XLByteLT(LogwrtResult.Write, XLogCtl->xlblocks[curridx]))
			elog(PANIC, "xlog write request %X/%X is past end of log %X/%X",
				 LogwrtResult.Write.xlogid, LogwrtResult.Write.xrecoff,
				 XLogCtl->xlblocks[curridx].xlogid,
				 XLogCtl->xlblocks[curridx].xrecoff);

		/* Advance LogwrtResult.Write to end of current buffer page */
		LogwrtResult.Write = XLogCtl->xlblocks[curridx];
		ispartialpage = XLByteLT(WriteRqst.Write, LogwrtResult.Write);

		if (!XLByteInPrevSeg(LogwrtResult.Write, openLogId, openLogSeg))
		{
			/*
			 * Switch to new logfile segment.  We cannot have any pending
			 * pages here (since we dump what we have at segment end).
			 */
			Assert(npages == 0);
			if (MirroredFlatFile_IsActive(&mirroredLogFileOpen))
				XLogFileClose();
			XLByteToPrevSeg(LogwrtResult.Write, openLogId, openLogSeg);

			/* create/use new log file */
			use_existent = true;

			XLogFileInit(
					&mirroredLogFileOpen,
					openLogId, openLogSeg,
					&use_existent, true);
			openLogOff = 0;
		}

		/* Make sure we have the current logfile open */
		if (!MirroredFlatFile_IsActive(&mirroredLogFileOpen))
		{
			XLByteToPrevSeg(LogwrtResult.Write, openLogId, openLogSeg);
			XLogFileOpen(
					&mirroredLogFileOpen,
					openLogId,
					openLogSeg);
			openLogOff = 0;
		}

		/* Add current page to the set of pending pages-to-dump */
		if (npages == 0)
		{
			/* first of group */
			startidx = curridx;
			startoffset = (LogwrtResult.Write.xrecoff - XLOG_BLCKSZ) % XLogSegSize;
		}
		npages++;

		/*
		 * Dump the set if this will be the last loop iteration, or if we are
		 * at the last page of the cache area (since the next page won't be
		 * contiguous in memory), or if we are at the end of the logfile
		 * segment.
		 */
		last_iteration = !XLByteLT(LogwrtResult.Write, WriteRqst.Write);

		finishing_seg = !ispartialpage &&
			(startoffset + npages * XLOG_BLCKSZ) >= XLogSegSize;

		if (last_iteration ||
			curridx == XLogCtl->XLogCacheBlck ||
			finishing_seg)
		{
			char	   *from;
			Size		nbytes;

			/* Need to seek in the file? */
			if (openLogOff != startoffset)
			{
				openLogOff = startoffset;
			}

			/* OK to write the page(s) */
			from = XLogCtl->pages + startidx * (Size) XLOG_BLCKSZ;
			nbytes = npages * (Size) XLOG_BLCKSZ;

			/* The following code is a sanity check to try to catch the issue described in MPP-12611 */
			if (!IsBootstrapProcessingMode())
			  {
			  char   simpleFileName[MAXPGPATH];
			  XLogFileName(simpleFileName, ThisTimeLineID, openLogId, openLogSeg);
                          if (strcmp(simpleFileName, mirroredLogFileOpen.simpleFileName) != 0)
			    {
			      ereport( PANIC
				       , (errmsg_internal("Expected Xlog file name does not match current open xlog file name. \
                                                           Expected file = %s, \
                                                           open file = %s, \
                                                           WriteRqst.Write = %s, \
                                                           WriteRqst.Flush = %s "
							 , simpleFileName
							 , mirroredLogFileOpen.simpleFileName
							 , XLogLocationToString(&(WriteRqst.Write))
							 , XLogLocationToString(&(WriteRqst.Flush)))));
			    }
			  }

			if (MirroredFlatFile_Write(
							&mirroredLogFileOpen,
							openLogOff,
							from,
							nbytes,
							/* suppressError */ true))
			{
				ereport(PANIC,
						(errcode_for_file_access(),
						 errmsg("could not write to log file %u, segment %u "
								"at offset %u, length %lu: %m",
								openLogId, openLogSeg,
								openLogOff, (unsigned long) nbytes)));
			}

			/* Update state for write */
			openLogOff += nbytes;
			Write->curridx = ispartialpage ? curridx : NextBufIdx(curridx);
			npages = 0;

			/*
			 * If we just wrote the whole last page of a logfile segment,
			 * fsync the segment immediately.  This avoids having to go back
			 * and re-open prior segments when an fsync request comes along
			 * later. Doing it here ensures that one and only one backend will
			 * perform this fsync.
			 *
			 * We also do this if this is the last page written for an xlog
			 * switch.
			 *
			 * This is also the right place to notify the Archiver that the
			 * segment is ready to copy to archival storage, and to update the
			 * timer for archive_timeout, and to signal for a checkpoint if
			 * too many logfile segments have been used since the last
			 * checkpoint.
			 */
			if (finishing_seg || (xlog_switch && last_iteration))
			{
				if (MirroredFlatFile_IsActive(&mirroredLogFileOpen))
					MirroredFlatFile_Flush(
									&mirroredLogFileOpen,
									/* suppressError */ false);

				elog((Debug_print_qd_mirroring ? LOG : DEBUG5),
					 "XLogWrite (#1): flush loc %s; write loc %s",
					 XLogLocationToString_Long(&LogwrtResult.Flush),
					 XLogLocationToString2_Long(&LogwrtResult.Write));

				LogwrtResult.Flush = LogwrtResult.Write;		/* end of page */

				if (XLogArchivingActive())
					XLogArchiveNotifySeg(openLogId, openLogSeg);

				Write->lastSegSwitchTime = time(NULL);

				/*
				 * Signal bgwriter to start a checkpoint if it's been too long
				 * since the last one.	(We look at local copy of RedoRecPtr
				 * which might be a little out of date, but should be close
				 * enough for this purpose.)
				 *
				 * A straight computation of segment number could overflow 32
				 * bits.  Rather than assuming we have working 64-bit
				 * arithmetic, we compare the highest-order bits separately,
				 * and force a checkpoint immediately when they change.
				 */
				if (IsUnderPostmaster)
				{
					uint32		old_segno,
								new_segno;
					uint32		old_highbits,
								new_highbits;

					old_segno = (RedoRecPtr.xlogid % XLogSegSize) * XLogSegsPerFile +
						(RedoRecPtr.xrecoff / XLogSegSize);
					old_highbits = RedoRecPtr.xlogid / XLogSegSize;
					new_segno = (openLogId % XLogSegSize) * XLogSegsPerFile +
						openLogSeg;
					new_highbits = openLogId / XLogSegSize;
					if (new_highbits != old_highbits ||
						new_segno >= old_segno + (uint32) (CheckPointSegments-1))
					{
#ifdef WAL_DEBUG
						if (XLOG_DEBUG)
							elog(LOG, "time for a checkpoint, signaling bgwriter");
#endif
						if (Debug_print_qd_mirroring)
							elog(LOG, "time for a checkpoint, signaling bgwriter");
						RequestCheckpoint(false, true);
					}
				}
			}
		}

		if (ispartialpage)
		{
			/* Only asked to write a partial page */
			LogwrtResult.Write = WriteRqst.Write;
			break;
		}
		curridx = NextBufIdx(curridx);

		/* If flexible, break out of loop as soon as we wrote something */
		if (flexible && npages == 0)
			break;
	}

	Assert(npages == 0);
	Assert(curridx == Write->curridx);

	/*
	 * If asked to flush, do so
	 */
	if (XLByteLT(LogwrtResult.Flush, WriteRqst.Flush) &&
		XLByteLT(LogwrtResult.Flush, LogwrtResult.Write))
	{
		/*
		 * Could get here without iterating above loop, in which case we might
		 * have no open file or the wrong one.	However, we do not need to
		 * fsync more than one file.
		 */
		if (sync_method != SYNC_METHOD_OPEN)
		{
			if (MirroredFlatFile_IsActive(&mirroredLogFileOpen) &&
				!XLByteInPrevSeg(LogwrtResult.Write, openLogId, openLogSeg))
				XLogFileClose();
			if (!MirroredFlatFile_IsActive(&mirroredLogFileOpen))
			{
				XLByteToPrevSeg(LogwrtResult.Write, openLogId, openLogSeg);
				XLogFileOpen(
						&mirroredLogFileOpen,
						openLogId,
						openLogSeg);
				openLogOff = 0;
			}
			if (MirroredFlatFile_IsActive(&mirroredLogFileOpen))
				MirroredFlatFile_Flush(
								&mirroredLogFileOpen,
								/* suppressError */ false);

			elog((Debug_print_qd_mirroring ? LOG : DEBUG5),
				 "XLogWrite (#2): flush loc %s; write loc %s",
				 XLogLocationToString_Long(&LogwrtResult.Flush),
				 XLogLocationToString2_Long(&LogwrtResult.Write));
		}

		LogwrtResult.Flush = LogwrtResult.Write;
	}

	/*
	 * Update shared-memory status
	 *
	 * We make sure that the shared 'request' values do not fall behind the
	 * 'result' values.  This is not absolutely essential, but it saves some
	 * code in a couple of places.
	 */
	{
		/* use volatile pointer to prevent code rearrangement */
		volatile XLogCtlData *xlogctl = XLogCtl;

		SpinLockAcquire(&xlogctl->info_lck);
		xlogctl->LogwrtResult = LogwrtResult;
		if (XLByteLT(xlogctl->LogwrtRqst.Write, LogwrtResult.Write))
			xlogctl->LogwrtRqst.Write = LogwrtResult.Write;
		if (XLByteLT(xlogctl->LogwrtRqst.Flush, LogwrtResult.Flush))
			xlogctl->LogwrtRqst.Flush = LogwrtResult.Flush;
		SpinLockRelease(&xlogctl->info_lck);
	}

	Write->LogwrtResult = LogwrtResult;
}

/*
 * Ensure that all XLOG data through the given position is flushed to disk.
 *
 * NOTE: this differs from XLogWrite mainly in that the WALWriteLock is not
 * already held, and we try to avoid acquiring it if possible.
 */
void
XLogFlush(XLogRecPtr record)
{
	XLogRecPtr	WriteRqstPtr;
	XLogwrtRqst WriteRqst;

	/* Disabled during REDO */
	if (InRedo)
		return;

	if (Debug_print_qd_mirroring)
		elog(LOG, "xlog flush request %s; write %s; flush %s",
			 XLogLocationToString(&record),
			 XLogLocationToString2(&LogwrtResult.Write),
			 XLogLocationToString3(&LogwrtResult.Flush));

	/* Quick exit if already known flushed */
	if (XLByteLE(record, LogwrtResult.Flush))
		return;

#ifdef WAL_DEBUG
	if (XLOG_DEBUG)
		elog(LOG, "xlog flush request %X/%X; write %X/%X; flush %X/%X",
			 record.xlogid, record.xrecoff,
			 LogwrtResult.Write.xlogid, LogwrtResult.Write.xrecoff,
			 LogwrtResult.Flush.xlogid, LogwrtResult.Flush.xrecoff);
#endif

	START_CRIT_SECTION();

	/*
	 * Since fsync is usually a horribly expensive operation, we try to
	 * piggyback as much data as we can on each fsync: if we see any more data
	 * entered into the xlog buffer, we'll write and fsync that too, so that
	 * the final value of LogwrtResult.Flush is as large as possible. This
	 * gives us some chance of avoiding another fsync immediately after.
	 */

	/* initialize to given target; may increase below */
	WriteRqstPtr = record;

	/* read LogwrtResult and update local state */
	{
		/* use volatile pointer to prevent code rearrangement */
		volatile XLogCtlData *xlogctl = XLogCtl;

		SpinLockAcquire(&xlogctl->info_lck);
		if (XLByteLT(WriteRqstPtr, xlogctl->LogwrtRqst.Write))
			WriteRqstPtr = xlogctl->LogwrtRqst.Write;
		LogwrtResult = xlogctl->LogwrtResult;
		SpinLockRelease(&xlogctl->info_lck);
	}

	/* done already? */
	if (!XLByteLE(record, LogwrtResult.Flush))
	{
		/* now wait for the write lock */
		LWLockAcquire(WALWriteLock, LW_EXCLUSIVE);
		LogwrtResult = XLogCtl->Write.LogwrtResult;
		if (!XLByteLE(record, LogwrtResult.Flush))
		{
			/* try to write/flush later additions to XLOG as well */
			if (LWLockConditionalAcquire(WALInsertLock, LW_EXCLUSIVE))
			{
				XLogCtlInsert *Insert = &XLogCtl->Insert;
				uint32		freespace = INSERT_FREESPACE(Insert);

				if (freespace < SizeOfXLogRecord)		/* buffer is full */
					WriteRqstPtr = XLogCtl->xlblocks[Insert->curridx];
				else
				{
					WriteRqstPtr = XLogCtl->xlblocks[Insert->curridx];
					WriteRqstPtr.xrecoff -= freespace;
				}
				LWLockRelease(WALInsertLock);
				WriteRqst.Write = WriteRqstPtr;
				WriteRqst.Flush = WriteRqstPtr;
			}
			else
			{
				WriteRqst.Write = WriteRqstPtr;
				WriteRqst.Flush = record;
			}
			XLogWrite(WriteRqst, false, false);
		}
		LWLockRelease(WALWriteLock);
	}

	END_CRIT_SECTION();

	/*
	 * If we still haven't flushed to the request point then we have a
	 * problem; most likely, the requested flush point is past end of XLOG.
	 * This has been seen to occur when a disk page has a corrupted LSN.
	 *
	 * Formerly we treated this as a PANIC condition, but that hurts the
	 * system's robustness rather than helping it: we do not want to take down
	 * the whole system due to corruption on one data page.  In particular, if
	 * the bad page is encountered again during recovery then we would be
	 * unable to restart the database at all!  (This scenario has actually
	 * happened in the field several times with 7.1 releases. Note that we
	 * cannot get here while InRedo is true, but if the bad page is brought in
	 * and marked dirty during recovery then CreateCheckPoint will try to
	 * flush it at the end of recovery.)
	 *
	 * The current approach is to ERROR under normal conditions, but only
	 * WARNING during recovery, so that the system can be brought up even if
	 * there's a corrupt LSN.  Note that for calls from xact.c, the ERROR will
	 * be promoted to PANIC since xact.c calls this routine inside a critical
	 * section.  However, calls from bufmgr.c are not within critical sections
	 * and so we will not force a restart for a bad LSN on a data page.
	 */
	if (XLByteLT(LogwrtResult.Flush, record))
		elog(InRecovery ? WARNING : ERROR,
		"xlog flush request %X/%X is not satisfied --- flushed only to %X/%X",
			 record.xlogid, record.xrecoff,
			 LogwrtResult.Flush.xlogid, LogwrtResult.Flush.xrecoff);
}

/*
 * TODO: This is just for the matter of WAL receiver build.  We cannot
 * expose MirroredFlatFileOpen in xlog.h.
 */
int
XLogFileInitExt(uint32 log, uint32 seg, bool *use_existent, bool use_lock)
{
	MirroredFlatFileOpen mirroredOpen;

	XLogFileInit(&mirroredOpen, log, seg, use_existent, use_lock);
	return mirroredOpen.primaryFile;
}

/*
 * Create a new XLOG file segment, or open a pre-existing one.
 *
 * log, seg: identify segment to be created/opened.
 *
 * *use_existent: if TRUE, OK to use a pre-existing file (else, any
 * pre-existing file will be deleted).	On return, TRUE if a pre-existing
 * file was used.
 *
 * use_lock: if TRUE, acquire ControlFileLock while moving file into
 * place.  This should be TRUE except during bootstrap log creation.  The
 * caller must *not* hold the lock at call.
 *
 * Returns FD of opened file.
 *
 * Note: errors here are ERROR not PANIC because we might or might not be
 * inside a critical section (eg, during checkpoint there is no reason to
 * take down the system on failure).  They will promote to PANIC if we are
 * in a critical section.
 */
static void
XLogFileInit(
	MirroredFlatFileOpen *mirroredOpen,
	uint32 log, uint32 seg,
	bool *use_existent, bool use_lock)
{
	char		simpleFileName[MAXPGPATH];
	char		tmpsimple[MAXPGPATH];
	char		tmppath[MAXPGPATH];

	MirroredFlatFileOpen tmpMirroredOpen;

	char		zbuffer[XLOG_BLCKSZ];
	uint32		installed_log;
	uint32		installed_seg;
	int			max_advance;
	int			nbytes;
	char			*xlogDir = NULL;

	XLogFileName(simpleFileName, ThisTimeLineID, log, seg);

	/*
	 * Try to use existent file (checkpoint maker may have created it already)
	 */
	if (*use_existent)
	{
		if (MirroredFlatFile_Open(
							mirroredOpen,
							XLOGDIR,
							simpleFileName,
							O_RDWR | PG_BINARY | XLOG_SYNC_BIT,
						    S_IRUSR | S_IWUSR,
						    /* suppressError */ true,
							/* atomic operation */ false,
							/*isMirrorRecovery */ false))
		{
			char		path[MAXPGPATH];

			XLogFilePath(path, ThisTimeLineID, log, seg);

			if (errno != ENOENT)
				ereport(ERROR,
						(errcode_for_file_access(),
						 errmsg("could not open file \"%s\" (log file %u, segment %u): %m",
								path, log, seg)));
		}
		else
			return;
	}

	/*
	 * Initialize an empty (all zeroes) segment.  NOTE: it is possible that
	 * another process is doing the same thing.  If so, we will end up
	 * pre-creating an extra log segment.  That seems OK, and better than
	 * holding the lock throughout this lengthy process.
	 */
	xlogDir = makeRelativeToTxnFilespace(XLOGDIR);
		
	if (snprintf(tmpsimple, MAXPGPATH, "xlogtemp.%d", (int) getpid()) > MAXPGPATH)
	{
		ereport(ERROR, (errmsg("could not generate filename xlogtemp.%d", (int)getpid())));
        }

	if (snprintf(tmppath, MAXPGPATH, "%s/%s", xlogDir, tmpsimple) > MAXPGPATH)
	{
		ereport(ERROR, (errmsg("could not generate filename %s/%s", xlogDir, tmpsimple)));
        }


	MirroredFlatFile_Drop(
						  XLOGDIR,
						  tmpsimple,
						  /* suppressError */ true,
						  /*isMirrorRecovery */ false);

	/* do not use XLOG_SYNC_BIT here --- want to fsync only at end of fill */
	MirroredFlatFile_Open(
						&tmpMirroredOpen,
						XLOGDIR,
						tmpsimple,
						O_RDWR | O_CREAT | O_EXCL | PG_BINARY,
					    S_IRUSR | S_IWUSR,
					    /* suppressError */ false,
						/* atomic operation */ false,
						/*isMirrorRecovery */ false);

	/*
	 * Zero-fill the file.	We have to do this the hard way to ensure that all
	 * the file space has really been allocated --- on platforms that allow
	 * "holes" in files, just seeking to the end doesn't allocate intermediate
	 * space.  This way, we know that we have all the space and (after the
	 * fsync below) that all the indirect blocks are down on disk.	Therefore,
	 * fdatasync(2) or O_DSYNC will be sufficient to sync future writes to the
	 * log file.
	 */
	MemSet(zbuffer, 0, sizeof(zbuffer));
	for (nbytes = 0; nbytes < XLogSegSize; nbytes += sizeof(zbuffer))
	{
		errno = 0;
		if (MirroredFlatFile_Append(
							&tmpMirroredOpen,
							zbuffer,
							sizeof(zbuffer),
							/* suppressError */ true))
		{
			int			save_errno = errno;

			/*
			 * If we fail to make the file, delete it to release disk space
			 */
			MirroredFlatFile_Drop(
							XLOGDIR,
							tmpsimple,
							/* suppressError */ false,
							/*isMirrorRecovery */ false);

			/* if write didn't set errno, assume problem is no disk space */
			errno = save_errno ? save_errno : ENOSPC;

			ereport(ERROR,
					(errcode_for_file_access(),
					 errmsg("could not write to file \"%s\": %m", tmppath)));
		}
	}

	MirroredFlatFile_Flush(
				&tmpMirroredOpen,
				/* suppressError */ false);

	MirroredFlatFile_Close(&tmpMirroredOpen);

	/*
	 * Now move the segment into place with its final name.
	 *
	 * If caller didn't want to use a pre-existing file, get rid of any
	 * pre-existing file.  Otherwise, cope with possibility that someone else
	 * has created the file while we were filling ours: if so, use ours to
	 * pre-create a future log segment.
	 */
	installed_log = log;
	installed_seg = seg;
	max_advance = XLOGfileslop;
	if (!InstallXLogFileSegment(&installed_log, &installed_seg, tmppath,
								*use_existent, &max_advance,
								use_lock, tmpsimple))
	{
		/* No need for any more future segments... */
		MirroredFlatFile_Drop(
						XLOGDIR,
						tmpsimple,
						/* suppressError */ false,
						/*isMirrorRecovery */ false);
	}

	/* Set flag to tell caller there was no existent file */
	*use_existent = false;

	/* Now open original target segment (might not be file I just made) */
	MirroredFlatFile_Open(
						mirroredOpen,
						XLOGDIR,
						simpleFileName,
						O_RDWR | PG_BINARY | XLOG_SYNC_BIT,
					    S_IRUSR | S_IWUSR,
					    /* suppressError */ false,
						/* atomic operation */ false,
						/*isMirrorRecovery */ false);

	pfree(xlogDir);
}

/*
 * Create a new XLOG file segment by copying a pre-existing one.
 *
 * log, seg: identify segment to be created.
 *
 * srcTLI, srclog, srcseg: identify segment to be copied (could be from
 *		a different timeline)
 *
 * Currently this is only used during recovery, and so there are no locking
 * considerations.	But we should be just as tense as XLogFileInit to avoid
 * emplacing a bogus file.
 */
static void
XLogFileCopy(uint32 log, uint32 seg,
			 TimeLineID srcTLI, uint32 srclog, uint32 srcseg)
{
	char		path[MAXPGPATH];
	char		tmppath[MAXPGPATH];
	char		buffer[XLOG_BLCKSZ];
	int			srcfd;
	int			fd;
	int			nbytes;
	char		*xlogDir = NULL;

	/*
	 * Open the source file
	 */
	XLogFilePath(path, srcTLI, srclog, srcseg);
	srcfd = BasicOpenFile(path, O_RDONLY | PG_BINARY, 0);
	if (srcfd < 0)
		ereport(ERROR,
				(errcode_for_file_access(),
				 errmsg("could not open file \"%s\": %m", path)));

	/*
	 * Copy into a temp file name.
	 */
	xlogDir = makeRelativeToTxnFilespace(XLOGDIR);
	if (snprintf(tmppath, MAXPGPATH, "%s/xlogtemp.%d",
				 xlogDir, (int) getpid()) > MAXPGPATH)
		ereport(ERROR,
				(errmsg("could not generate filename %s/xlogtemp.%d",
						xlogDir, (int) getpid())));
	pfree(xlogDir);	
	unlink(tmppath);

	elog((Debug_print_qd_mirroring ? LOG : DEBUG5), "Master Mirroring: copying xlog file '%s' to '%s'",
		 path, tmppath);

	/* do not use XLOG_SYNC_BIT here --- want to fsync only at end of fill */
	fd = BasicOpenFile(tmppath, O_RDWR | O_CREAT | O_EXCL | PG_BINARY,
					   S_IRUSR | S_IWUSR);
	if (fd < 0)
		ereport(ERROR,
				(errcode_for_file_access(),
				 errmsg("could not create file \"%s\": %m", tmppath)));

	/*
	 * Do the data copying.
	 */
	for (nbytes = 0; nbytes < XLogSegSize; nbytes += sizeof(buffer))
	{
		errno = 0;
		if ((int) read(srcfd, buffer, sizeof(buffer)) != (int) sizeof(buffer))
		{
			if (errno != 0)
				ereport(ERROR,
						(errcode_for_file_access(),
						 errmsg("could not read file \"%s\": %m", path)));
			else
				ereport(ERROR,
						(errmsg("not enough data in file \"%s\"", path)));
		}
		errno = 0;
		if ((int) write(fd, buffer, sizeof(buffer)) != (int) sizeof(buffer))
		{
			int			save_errno = errno;

			/*
			 * If we fail to make the file, delete it to release disk space
			 */
			unlink(tmppath);
			/* if write didn't set errno, assume problem is no disk space */
			errno = save_errno ? save_errno : ENOSPC;

			ereport(ERROR,
					(errcode_for_file_access(),
					 errmsg("could not write to file \"%s\": %m", tmppath)));
		}
	}

	if (pg_fsync(fd) != 0)
		ereport(ERROR,
				(errcode_for_file_access(),
				 errmsg("could not fsync file \"%s\": %m", tmppath)));

	if (close(fd))
		ereport(ERROR,
				(errcode_for_file_access(),
				 errmsg("could not close file \"%s\": %m", tmppath)));

	close(srcfd);

	/*
	 * Now move the segment into place with its final name.
	 */
	if (!InstallXLogFileSegment(&log, &seg, tmppath, false, NULL, false, NULL))
		elog(ERROR, "InstallXLogFileSegment should not have failed");
}

/*
 * Install a new XLOG segment file as a current or future log segment.
 *
 * This is used both to install a newly-created segment (which has a temp
 * filename while it's being created) and to recycle an old segment.
 *
 * *log, *seg: identify segment to install as (or first possible target).
 * When find_free is TRUE, these are modified on return to indicate the
 * actual installation location or last segment searched.
 *
 * tmppath: initial name of file to install.  It will be renamed into place.
 *
 * find_free: if TRUE, install the new segment at the first empty log/seg
 * number at or after the passed numbers.  If FALSE, install the new segment
 * exactly where specified, deleting any existing segment file there.
 *
 * *max_advance: maximum number of log/seg slots to advance past the starting
 * point.  Fail if no free slot is found in this range.  On return, reduced
 * by the number of slots skipped over.  (Irrelevant, and may be NULL,
 * when find_free is FALSE.)
 *
 * use_lock: if TRUE, acquire ControlFileLock while moving file into
 * place.  This should be TRUE except during bootstrap log creation.  The
 * caller must *not* hold the lock at call.
 *
 * Returns TRUE if file installed, FALSE if not installed because of
 * exceeding max_advance limit.  On Windows, we also return FALSE if we
 * can't rename the file into place because someone's got it open.
 * (Any other kind of failure causes ereport().)
 */
static bool
InstallXLogFileSegment(uint32 *log, uint32 *seg, char *tmppath,
					   bool find_free, int *max_advance,
					   bool use_lock, char* tmpsimpleFileName)
{
	char		path[MAXPGPATH];
	char		simpleFileName[MAXPGPATH];
	struct stat stat_buf;
	int retval = 0;

	errno = 0;

	XLogFileName(simpleFileName, ThisTimeLineID, *log, *seg);

	XLogFilePath(path, ThisTimeLineID, *log, *seg);

	/*
	 * We want to be sure that only one process does this at a time.
	 */
	if (use_lock)
		LWLockAcquire(ControlFileLock, LW_EXCLUSIVE);

	if (!find_free)
	{
		/* Force installation: get rid of any pre-existing segment file */
		if (tmpsimpleFileName) {

			MirroredFlatFile_Drop(
								  XLOGDIR,
								  simpleFileName,
								  /* suppressError */ true,
								  /*isMirrorRecovery */ false);
		} else {
			unlink(path);
		}
	}
	else
	{
		/* Find a free slot to put it in */
		while (stat(path, &stat_buf) == 0)
		{
			if (*max_advance <= 0)
			{
				/* Failed to find a free slot within specified range */
				if (use_lock)
					LWLockRelease(ControlFileLock);
				return false;
			}
			NextLogSeg(*log, *seg);
			(*max_advance)--;

			XLogFileName(simpleFileName, ThisTimeLineID, *log, *seg);
			XLogFilePath(path, ThisTimeLineID, *log, *seg);
		}
	}

	/*
	 * Prefer link() to rename() here just to be really sure that we don't
	 * overwrite an existing logfile.  However, there shouldn't be one, so
	 * rename() is an acceptable substitute except for the truly paranoid.
	 */
#if HAVE_WORKING_LINK

	if (tmpsimpleFileName) {
		retval = MirroredFlatFile_Rename(
										 XLOGDIR,
										 /* old name */ tmpsimpleFileName,
										 /* new name */ simpleFileName,
										 /* can exist? */ false,
										 /* isMirrorRecovery */ false);
	} else {
		retval = link(tmppath, path);
	}

	if (retval < 0)
		ereport(ERROR,
				(errcode_for_file_access(),
				 errmsg("could not link file \"%s\" to \"%s\" (initialization of log file %u, segment %u): %m",
						tmppath, path, *log, *seg)));

	if (tmpsimpleFileName) {

		MirroredFlatFile_Drop(
						  XLOGDIR,
						  tmpsimpleFileName,
						  /* suppressError */ true,
						  /*isMirrorRecovery */ false);
	} else {
		unlink(tmppath);
	}

#else
	if (tmpsimpleFileName) {
		retval = MirroredFlatFile_Rename(
						  XLOGDIR,
						  /* old name */ tmpsimpleFileName,
						  /* new name */ simpleFileName,
						  /* can exist */ false,
							/* isMirrorRecovery */ false);
	} else {
		retval = rename(tmppath, path);
	}

	if (retval < 0)
	{
#ifdef WIN32
#if !defined(__CYGWIN__)
		if (GetLastError() == ERROR_ACCESS_DENIED)
#else
		if (errno == EACCES)
#endif
		{
			if (use_lock)
				LWLockRelease(ControlFileLock);
			return false;
		}
#endif /* WIN32 */

		ereport(ERROR,
				(errcode_for_file_access(),
				 errmsg("could not rename file \"%s\" to \"%s\" (initialization of log file %u, segment %u): %m",
						tmppath, path, *log, *seg)));
	}
#endif

	if (use_lock)
		LWLockRelease(ControlFileLock);

	return true;
}

/*
 * Open a pre-existing logfile segment for writing.
 */
static void
XLogFileOpen(
	MirroredFlatFileOpen *mirroredOpen,
	uint32 log,
	uint32 seg)
{
	char		simpleFileName[MAXPGPATH];

	XLogFileName(simpleFileName, ThisTimeLineID, log, seg);

	if (MirroredFlatFile_Open(
					mirroredOpen,
					XLOGDIR,
					simpleFileName,
					O_RDWR | PG_BINARY | XLOG_SYNC_BIT,
					S_IRUSR | S_IWUSR,
					/* suppressError */ false,
					/* atomic operation */ false,
					/*isMirrorRecovery */ false))
	{
		char		path[MAXPGPATH];

		XLogFileName(path, ThisTimeLineID, log, seg);

		ereport(PANIC,
				(errcode_for_file_access(),
		   errmsg("could not open file \"%s\" (log file %u, segment %u): %m",
				  path, log, seg)));
	}
}

/*
 * Close the current logfile segment for writing.
 */
static void
XLogFileClose(void)
{
	Assert(MirroredFlatFile_IsActive(&mirroredLogFileOpen));

	/*
	 * posix_fadvise is problematic on many platforms: on older x86 Linux it
	 * just dumps core, and there are reports of problems on PPC platforms as
	 * well.  The following is therefore disabled for the time being. We could
	 * consider some kind of configure test to see if it's safe to use, but
	 * since we lack hard evidence that there's any useful performance gain to
	 * be had, spending time on that seems unprofitable for now.
	 */
#ifdef NOT_USED

	/*
	 * WAL segment files will not be re-read in normal operation, so we advise
	 * OS to release any cached pages.	But do not do so if WAL archiving is
	 * active, because archiver process could use the cache to read the WAL
	 * segment.
	 *
	 * While O_DIRECT works for O_SYNC, posix_fadvise() works for fsync() and
	 * O_SYNC, and some platforms only have posix_fadvise().
	 */
#if defined(HAVE_DECL_POSIX_FADVISE) && defined(POSIX_FADV_DONTNEED)
	if (!XLogArchivingActive())
		posix_fadvise(openLogFile, 0, 0, POSIX_FADV_DONTNEED);
#endif
#endif   /* NOT_USED */

	MirroredFlatFile_Close(&mirroredLogFileOpen);
}

/*
 * Preallocate log files beyond the specified log endpoint, according to
 * the XLOGfile user parameter.
 */
static int
PreallocXlogFiles(XLogRecPtr endptr)
{
	int			nsegsadded = 0;
	uint32		_logId;
	uint32		_logSeg;

	MirroredFlatFileOpen	mirroredOpen;

	bool		use_existent;

	XLByteToPrevSeg(endptr, _logId, _logSeg);
	if ((endptr.xrecoff - 1) % XLogSegSize >=
		(uint32) (0.75 * XLogSegSize))
	{
		NextLogSeg(_logId, _logSeg);
		use_existent = true;
		XLogFileInit(
			&mirroredOpen,
			_logId, _logSeg, &use_existent, true);
		MirroredFlatFile_Close(&mirroredOpen);
		if (!use_existent)
			nsegsadded++;
	}
	return nsegsadded;
}

/*
 * Get the log/seg of the latest removed or recycled WAL segment.
 * Returns 0/0 if no WAL segments have been removed since startup.
 */
void
XLogGetLastRemoved(uint32 *log, uint32 *seg)
{
	/* use volatile pointer to prevent code rearrangement */
	volatile XLogCtlData *xlogctl = XLogCtl;

	SpinLockAcquire(&xlogctl->info_lck);
	*log = xlogctl->lastRemovedLog;
	*seg = xlogctl->lastRemovedSeg;
	SpinLockRelease(&xlogctl->info_lck);
}

/*
 * Update the last removed log/seg pointer in shared memory, to reflect
 * that the given XLOG file has been removed.
 */
static void
UpdateLastRemovedPtr(char *filename)
{
	/* use volatile pointer to prevent code rearrangement */
	volatile XLogCtlData *xlogctl = XLogCtl;
	uint32		tli,
				log,
				seg;

	XLogFromFileName(filename, &tli, &log, &seg);

	SpinLockAcquire(&xlogctl->info_lck);
	if (log > xlogctl->lastRemovedLog ||
		(log == xlogctl->lastRemovedLog && seg > xlogctl->lastRemovedSeg))
	{
		xlogctl->lastRemovedLog = log;
		xlogctl->lastRemovedSeg = seg;
	}
	SpinLockRelease(&xlogctl->info_lck);
}

/*
 * Remove or move offline all log files older or equal to passed log/seg#
 *
 * endptr is current (or recent) end of xlog; this is used to determine
 * whether we want to recycle rather than delete no-longer-wanted log files.
 */
static void
MoveOfflineLogs(uint32 log, uint32 seg, XLogRecPtr endptr,
				int *nsegsremoved, int *nsegsrecycled)
{
	uint32		endlogId;
	uint32		endlogSeg;
	int			max_advance;
	DIR		   *xldir;
	struct dirent *xlde;
	char		lastoff[MAXFNAMELEN];
	char		path[MAXPGPATH];
	char		*xlogDir = NULL;

	*nsegsremoved = 0;
	*nsegsrecycled = 0;

	/*
	 * Initialize info about where to try to recycle to.  We allow recycling
	 * segments up to XLOGfileslop segments beyond the current XLOG location.
	 */
	XLByteToPrevSeg(endptr, endlogId, endlogSeg);
	max_advance = XLOGfileslop;

	xlogDir = makeRelativeToTxnFilespace(XLOGDIR);
	xldir = AllocateDir(xlogDir);
	if (xldir == NULL)
		ereport(ERROR,
				(errcode_for_file_access(),
				 errmsg("could not open transaction log directory \"%s\": %m",
						xlogDir)));

	XLogFileName(lastoff, ThisTimeLineID, log, seg);

	while ((xlde = ReadDir(xldir, xlogDir)) != NULL)
	{
		/*
		 * We ignore the timeline part of the XLOG segment identifiers in
		 * deciding whether a segment is still needed.	This ensures that we
		 * won't prematurely remove a segment from a parent timeline. We could
		 * probably be a little more proactive about removing segments of
		 * non-parent timelines, but that would be a whole lot more
		 * complicated.
		 *
		 * We use the alphanumeric sorting property of the filenames to decide
		 * which ones are earlier than the lastoff segment.
		 */
		if (strlen(xlde->d_name) == 24 &&
			strspn(xlde->d_name, "0123456789ABCDEF") == 24 &&
			strcmp(xlde->d_name + 8, lastoff + 8) <= 0)
		{
			if (XLogArchiveCheckDone(xlde->d_name))
			{
				if (snprintf(path, MAXPGPATH, "%s/%s", xlogDir, xlde->d_name) > MAXPGPATH)
				{
					ereport(ERROR, (errmsg("cannot generate filename %s/%s", xlogDir, xlde->d_name)));
				}

				/* Update the last removed location in shared memory first */
				UpdateLastRemovedPtr(xlde->d_name);

				/*
				 * Before deleting the file, see if it can be recycled as a
				 * future log segment.
				 */
				if (InstallXLogFileSegment(&endlogId, &endlogSeg, path,
										   true, &max_advance,
										   true, xlde->d_name))
				{
					ereport(DEBUG2,
							(errmsg("recycled transaction log file \"%s\"",
									xlde->d_name)));
					(*nsegsrecycled)++;
					/* Needn't recheck that slot on future iterations */
					if (max_advance > 0)
					{
						NextLogSeg(endlogId, endlogSeg);
						max_advance--;
					}
				}
				else
				{
					/* No need for any more future segments... */
					ereport(DEBUG2,
							(errmsg("removing transaction log file \"%s\"",
									xlde->d_name)));

					MirroredFlatFile_Drop(
										  XLOGDIR,
										  xlde->d_name,
										  /* suppressError */ true,
										  /*isMirrorRecovery */ false);

					(*nsegsremoved)++;
				}

				XLogArchiveCleanup(xlde->d_name);
			}
		}
	}

	FreeDir(xldir);
	pfree(xlogDir);
}

/*
 * Print log files in the system log.
 *
 */
void
XLogPrintLogNames(void)
{
	DIR		   *xldir;
	struct dirent *xlde;
	int count = 0;
	char *xlogDir = NULL;

	xlogDir = makeRelativeToTxnFilespace(XLOGDIR);
	xldir = AllocateDir(xlogDir);
	if (xldir == NULL)
		ereport(ERROR,
				(errcode_for_file_access(),
				 errmsg("could not open transaction log directory \"%s\": %m",
						xlogDir)));

	while ((xlde = ReadDir(xldir, xlogDir)) != NULL)
	{
		if (strlen(xlde->d_name) == 24 &&
			strspn(xlde->d_name, "0123456789ABCDEF") == 24)
		{
			elog(LOG,"found log file \"%s\"",
				 xlde->d_name);
			count++;
		}
	}

	FreeDir(xldir);
	pfree(xlogDir);

	elog(LOG,"%d files found", count);
}

/*
 * Remove previous backup history files.  This also retries creation of
 * .ready files for any backup history files for which XLogArchiveNotify
 * failed earlier.
 */
static void
CleanupBackupHistory(void)
{
	DIR		   *xldir;
	struct dirent *xlde;
	char		path[MAXPGPATH];
	char	*xlogDir = NULL;

	xlogDir = makeRelativeToTxnFilespace(XLOGDIR);
	xldir = AllocateDir(xlogDir);
	if (xldir == NULL)
		ereport(ERROR,
				(errcode_for_file_access(),
				 errmsg("could not open transaction log directory \"%s\": %m",
						xlogDir)));

	while ((xlde = ReadDir(xldir, xlogDir)) != NULL)
	{
		if (strlen(xlde->d_name) > 24 &&
			strspn(xlde->d_name, "0123456789ABCDEF") == 24 &&
			strcmp(xlde->d_name + strlen(xlde->d_name) - strlen(".backup"),
				   ".backup") == 0)
		{
			if (XLogArchiveCheckDone(xlde->d_name))
			{
				ereport(DEBUG2,
				(errmsg("removing transaction log backup history file \"%s\"",
						xlde->d_name)));
				if (snprintf(path, MAXPGPATH, "%s/%s", xlogDir, xlde->d_name) > MAXPGPATH)
				{
					elog(LOG, "CleanupBackupHistory: Cannot generate filename %s/%s", xlogDir, xlde->d_name);
				}
				unlink(path);
				XLogArchiveCleanup(xlde->d_name);
			}
		}
	}

	pfree(xlogDir);
	FreeDir(xldir);
}

/*
 * Restore the backup blocks present in an XLOG record, if any.
 *
 * We assume all of the record has been read into memory at *record.
 *
 * Note: when a backup block is available in XLOG, we restore it
 * unconditionally, even if the page in the database appears newer.
 * This is to protect ourselves against database pages that were partially
 * or incorrectly written during a crash.  We assume that the XLOG data
 * must be good because it has passed a CRC check, while the database
 * page might not be.  This will force us to replay all subsequent
 * modifications of the page that appear in XLOG, rather than possibly
 * ignoring them as already applied, but that's not a huge drawback.
 */
static void
RestoreBkpBlocks(XLogRecord *record, XLogRecPtr lsn)
{
	MIRROREDLOCK_BUFMGR_DECLARE;

	Relation	reln;
	Buffer		buffer;
	Page		page;
	BkpBlock	bkpb;
	char	   *blk;
	int			i;

	blk = (char *) XLogRecGetData(record) + record->xl_len;
	for (i = 0; i < XLR_MAX_BKP_BLOCKS; i++)
	{
		if (!(record->xl_info & XLR_SET_BKP_BLOCK(i)))
			continue;

		memcpy(&bkpb, blk, sizeof(BkpBlock));
		blk += sizeof(BkpBlock);

		reln = XLogOpenRelation(bkpb.node);

		// -------- MirroredLock ----------
		MIRROREDLOCK_BUFMGR_LOCK;

		buffer = XLogReadBuffer(reln, bkpb.block, true);
		Assert(BufferIsValid(buffer));
		page = (Page) BufferGetPage(buffer);

		if (bkpb.hole_length == 0)
		{
			memcpy((char *) page, blk, BLCKSZ);
		}
		else
		{
			/* must zero-fill the hole */
			MemSet((char *) page, 0, BLCKSZ);
			memcpy((char *) page, blk, bkpb.hole_offset);
			memcpy((char *) page + (bkpb.hole_offset + bkpb.hole_length),
				   blk + bkpb.hole_offset,
				   BLCKSZ - (bkpb.hole_offset + bkpb.hole_length));
		}

		PageSetLSN(page, lsn);
		PageSetTLI(page, ThisTimeLineID);
		MarkBufferDirty(buffer);
		UnlockReleaseBuffer(buffer);

		MIRROREDLOCK_BUFMGR_UNLOCK;
		// -------- MirroredLock ----------

		blk += BLCKSZ - bkpb.hole_length;
	}
}

/*
 * CRC-check an XLOG record.  We do not believe the contents of an XLOG
 * record (other than to the minimal extent of computing the amount of
 * data to read in) until we've checked the CRCs.
 *
 * We assume all of the record has been read into memory at *record.
 */
static bool
RecordIsValid(XLogRecord *record, XLogRecPtr recptr, int emode)
{
	pg_crc32	crc;
	int			i;
	uint32		len = record->xl_len;
	BkpBlock	bkpb;
	char	   *blk;

	/*
	 * Calculate the crc using the new fast crc32c algorithm
	 */

	/* First the rmgr data */
	INIT_CRC32C(crc);
	COMP_CRC32C(crc, XLogRecGetData(record), len);

	/* Add in the backup blocks, if any */
	blk = (char *) XLogRecGetData(record) + len;
	for (i = 0; i < XLR_MAX_BKP_BLOCKS; i++)
	{
		uint32		blen;

		if (!(record->xl_info & XLR_SET_BKP_BLOCK(i)))
			continue;

		memcpy(&bkpb, blk, sizeof(BkpBlock));
		if (bkpb.hole_offset + bkpb.hole_length > BLCKSZ)
		{
			ereport(emode,
					(errmsg("incorrect hole size in record at %X/%X",
							recptr.xlogid, recptr.xrecoff)));
			return false;
		}
		blen = sizeof(BkpBlock) + BLCKSZ - bkpb.hole_length;
		COMP_CRC32C(crc, blk, blen);
		blk += blen;
	}

	/* Check that xl_tot_len agrees with our calculation */
	if (blk != (char *) record + record->xl_tot_len)
	{
		ereport(emode,
				(errmsg("incorrect total length in record at %X/%X",
						recptr.xlogid, recptr.xrecoff)));
		return false;
	}

	/* Finally include the record header */
	COMP_CRC32C(crc, (char *) record + sizeof(pg_crc32),
			   SizeOfXLogRecord - sizeof(pg_crc32));
	FIN_CRC32C(crc);

	if (!EQ_CRC32C(record->xl_crc, crc))
	{
		ereport(emode,
		(errmsg("incorrect resource manager data checksum in record at %X/%X",
				recptr.xlogid, recptr.xrecoff)));
		return false;
	}

	return true;
}

/*
 * Verify whether pg_xlog exists
 *
 * It is not the goal of this function to verify the contents of these
 * directories, but to help in cases where someone has performed a
 * copy but omitted pg_xlog from the copy.
 */
static void
ValidateXLOGDirectoryStructure(void)
{
	struct stat stat_buf;

	/* Check for pg_xlog; if it doesn't exist, error out */
	if (stat(makeRelativeToTxnFilespace(XLOGDIR), &stat_buf) != 0 ||
			!S_ISDIR(stat_buf.st_mode))
			ereport(FATAL,
					(errmsg("required WAL directory \"%s\" does not exist",
							XLOGDIR)));
}

/*
 * Open a logfile segment for reading (during recovery).
 * It's assumed to be already available in pg_xlog.
 */
static int
XLogFileRead(uint32 log, uint32 seg, int emode, TimeLineID tli,
			 int source, bool notfoundOk)
{
	char		xlogfname[MAXFNAMELEN];
	char		activitymsg[MAXFNAMELEN + 16];
	char		path[MAXPGPATH];
	int			fd;

	XLogFileName(xlogfname, tli, log, seg);

	switch (source)
	{
		case XLOG_FROM_PG_XLOG:
		case XLOG_FROM_STREAM:
			XLogFilePath(path, tli, log, seg);
			restoredFromArchive = false;
			break;

		default:
			elog(ERROR, "invalid XLogFileRead source %d", source);
	}

	elogif(debug_xlog_record_read, LOG,
		   "xlog file read -- File read request with log %u, seg %u,"
		   "tli %u, source = %s, notfoundok = %s",
		   log, seg, (uint32) tli,
		   source == XLOG_FROM_PG_XLOG ? "xlog" : "stream",
		   notfoundOk ? "true" : "false");

	fd = BasicOpenFile(path, O_RDONLY | PG_BINARY, 0);
	if (fd >= 0)
	{
		/* Success! */
		curFileTLI = tli;

		/*
		 * Report recovery progress in PS display, if we are in
		 * startup process.  There are more cases like Filerep recovery
		 * and Prepare phase where we don't want to report it.
		 */
		if (am_startup)
		{
			snprintf(activitymsg, sizeof(activitymsg), "recovering %s",
					 xlogfname);
			set_ps_display(activitymsg, false);
		}

		/* Track source of data in assorted state variables */
		readSource = source;
		XLogReceiptSource = source;
		/* In FROM_STREAM case, caller tracks receipt time, not me */
		if (source != XLOG_FROM_STREAM)
			XLogReceiptTime = GetCurrentTimestamp();

		elogif(debug_xlog_record_read, LOG,
			   "xlog file read -- Read file %s (log %u, seg %u)",
			   path, log, seg);

		return fd;
	}

	if (errno != ENOENT || !notfoundOk) /* unexpected failure? */
		ereport(PANIC,
				(errcode_for_file_access(),
		   errmsg("could not open file \"%s\" (log file %u, segment %u): %m",
				  path, log, seg)));

	elogif(debug_xlog_record_read, LOG,
		   "xlog file read -- Couldn't read file %s (log %u, seg %u)",
		   path, log, seg);
	return -1;
}


/*
 * Open a logfile segment for reading (during recovery).
 *
 * This version searches for the segment with any TLI listed in expectedTLIs.
 */
static int
XLogFileReadAnyTLI(uint32 log, uint32 seg, int emode, int sources)
{
	char		path[MAXPGPATH];
	ListCell   *cell;
	int			fd;

	/*
	 * Loop looking for a suitable timeline ID: we might need to read any of
	 * the timelines listed in expectedTLIs.
	 *
	 * We expect curFileTLI on entry to be the TLI of the preceding file in
	 * sequence, or 0 if there was no predecessor.	We do not allow curFileTLI
	 * to go backwards; this prevents us from picking up the wrong file when a
	 * parent timeline extends to higher segment numbers than the child we
	 * want to read.
	 */
	foreach(cell, expectedTLIs)
	{
		TimeLineID	tli = (TimeLineID) lfirst_int(cell);

		if (tli < curFileTLI)
			break;				/* don't bother looking at too-old TLIs */

		if (sources & XLOG_FROM_PG_XLOG)
		{
			elogif(debug_xlog_record_read, LOG,
				   "xlog file read (tli) -- requesting a file read (log %u, seg %u)"
				   "with currenttli %d ", log, seg, curFileTLI);

			fd = XLogFileRead(log, seg, emode, tli, XLOG_FROM_PG_XLOG, true);
			if (fd != -1)
				return fd;
		}
	}

	/* Couldn't find it.  For simplicity, complain about front timeline */
	XLogFilePath(path, recoveryTargetTLI, log, seg);
	errno = ENOENT;
	ereport(emode,
			(errcode_for_file_access(),
		   errmsg("could not open file \"%s\" (log file %u, segment %u): %m",
				  path, log, seg)));
	return -1;
}


/*
 * Read the XLOG page containing RecPtr into readBuf (if not read already).
 * Returns true if the page is read successfully.
 *
 * This is responsible for waiting for the requested WAL record to arrive in
 * standby mode.
 *
 * 'emode' specifies the log level used for reporting "file not found" or
 * "end of WAL" situations in standby mode when a trigger file is found.
 * If set to WARNING or below, XLogPageRead() returns false in those situations
 * on higher log levels the ereport() won't return.
 *
 * In standby mode, this only returns false if promotion has been triggered.
 * Otherwise it keeps sleeping and retrying indefinitely.
 */
static bool
XLogPageRead(XLogRecPtr *RecPtr, int emode, bool fetching_ckpt,
			 bool randAccess)
{
	static XLogRecPtr receivedUpto = {0, 0};
	bool		switched_segment = false;
	uint32		targetPageOff;
	uint32		targetRecOff;
	uint32		targetId;
	uint32		targetSeg;
	static pg_time_t last_fail_time = 0;

	XLByteToSeg(*RecPtr, targetId, targetSeg);
	targetPageOff = ((RecPtr->xrecoff % XLogSegSize) / XLOG_BLCKSZ) * XLOG_BLCKSZ;
	targetRecOff = RecPtr->xrecoff % XLOG_BLCKSZ;

	/* Fast exit if we have read the record in the current buffer already */
	if (failedSources == 0 && targetId == readId && targetSeg == readSeg &&
		targetPageOff == readOff && targetRecOff < readLen)
	{
		elogif(debug_xlog_record_read, LOG,
			   "xlog page read -- Requested record %X/%X (targetlogid %u,"
			   "targetset %u, targetpageoff %u, targetrecoff %u) already"
			   "exists in current read buffer",
			   RecPtr->xlogid, RecPtr->xrecoff,
			   targetId, targetSeg, targetPageOff, targetRecOff);

		return true;
	}

	/*
	 * See if we need to switch to a new segment because the requested record
	 * is not in the currently open one.
	 */
	if (readFile >= 0 && !XLByteInSeg(*RecPtr, readId, readSeg))
	{
		elogif(debug_xlog_record_read, LOG,
			   "xlog page read -- Requested record %X/%X does not exist in"
			   "current read xlog file (readlog %u, readseg %u)",
			   RecPtr->xlogid, RecPtr->xrecoff, readId, readSeg);

		close(readFile);
		readFile = -1;
		readSource = 0;
	}

	XLByteToSeg(*RecPtr, readId, readSeg);

	elogif(debug_xlog_record_read, LOG,
		   "xlog page read -- Requested record %X/%X has targetlogid %u, "
		   "targetseg %u, targetpageoff %u, targetrecoff %u",
		   RecPtr->xlogid, RecPtr->xrecoff,
		   targetId, targetSeg, targetPageOff, targetRecOff);

retry:
	/* See if we need to retrieve more data */
	if (readFile < 0 ||
		(readSource == XLOG_FROM_STREAM && !XLByteLT(*RecPtr, receivedUpto)))
	{
		if (StandbyMode)
		{
			/*
			 * In standby mode, wait for the requested record to become
			 * available, via WAL receiver having streamed the record.
			 */
			for (;;)
			{
				if (WalRcvInProgress())
				{
					bool		havedata;

					/*
					 * If we find an invalid record in the WAL streamed from
					 * master, something is seriously wrong. There's little
					 * chance that the problem will just go away, but PANIC is
					 * not good for availability. Disconnect, and retry from
					 * pg_xlog again (That may spawn the Wal receiver again!).
					 * XXX
					 */
					if (failedSources & XLOG_FROM_STREAM)
					{
						elogif(debug_xlog_record_read, LOG,
							   "xlog page read -- Xlog from stream is a failed"
							   "source, hence requesting walreceiver shutdown.");

						ShutdownWalRcv();
						continue;
					}

					/*
					 * WAL receiver is active, so see if new data has arrived.
					 *
					 * We only advance XLogReceiptTime when we obtain fresh
					 * WAL from walreceiver and observe that we had already
					 * processed everything before the most recent "chunk"
					 * that it flushed to disk.  In steady state where we are
					 * keeping up with the incoming data, XLogReceiptTime will
					 * be updated on each cycle.  When we are behind,
					 * XLogReceiptTime will not advance, so the grace time
					 * alloted to conflicting queries will decrease.
					 */
					if (XLByteLT(*RecPtr, receivedUpto))
						havedata = true;
					else
					{
						XLogRecPtr	latestChunkStart;

						receivedUpto = GetWalRcvWriteRecPtr(&latestChunkStart);
						if (XLByteLT(*RecPtr, receivedUpto))
						{
							havedata = true;
							if (!XLByteLT(*RecPtr, latestChunkStart))
							{
								XLogReceiptTime = GetCurrentTimestamp();
								SetCurrentChunkStartTime(XLogReceiptTime);
							}
						}
						else
							havedata = false;
					}

					if (havedata)
					{
						elogif(debug_xlog_record_read, LOG,
							   "xlog page read -- There is enough xlog data to be "
							   "read (receivedupto %X/%X, requestedrec %X/%X)",
							   receivedUpto.xlogid, receivedUpto.xrecoff,
							   RecPtr->xlogid, RecPtr->xrecoff);

						/*
						 * Great, streamed far enough. Open the file if it's
						 * not open already.  Use XLOG_FROM_STREAM so that
						 * source info is set correctly and XLogReceiptTime
						 * isn't changed.
						 */
						if (readFile < 0)
						{
							readFile =
								XLogFileRead(readId, readSeg, PANIC,
											 recoveryTargetTLI,
											 XLOG_FROM_STREAM, false);
							Assert(readFile >= 0);
							switched_segment = true;
						}
						else
						{
							/* just make sure source info is correct... */
							readSource = XLOG_FROM_STREAM;
							XLogReceiptSource = XLOG_FROM_STREAM;
						}
						break;
					}

					/*
					 * Data not here yet, so check for trigger then sleep for
					 * five seconds like in the WAL file polling case below.
					 */
					if (CheckForStandbyTrigger())
					{
						elogif(debug_xlog_record_read, LOG,
							   "xlog page read -- Standby trigger was activated");

						goto retry;
					}

					elogif(debug_xlog_record_read, LOG,
						   "xlog page read -- No xlog data to read as of now. "
						   "Will Wait on latch till some event occurs");

					/*
					 * Wait for more WAL to arrive, or timeout to be reached
					 */
					WaitLatch(&XLogCtl->recoveryWakeupLatch,
							  WL_LATCH_SET | WL_TIMEOUT,
							  5000L);
					ResetLatch(&XLogCtl->recoveryWakeupLatch);
				}
				else
				{
					int			sources;
					pg_time_t	now;

					if (readFile >= 0)
					{
						close(readFile);
						readFile = -1;
					}

					/* Reset curFileTLI if random fetch. */
					if (randAccess)
						curFileTLI = 0;

					/* Read an existing file from pg_xlog. */
					sources = XLOG_FROM_PG_XLOG;
					if (!(sources & ~failedSources))
					{
						/*
						 * Check if we have been asked to be promoted. If yes,
						 * no use of requesting a new WAL receiver
						 */
						if (CheckForStandbyTrigger())
							goto triggered;

						/*
						 * We've exhausted all options for retrieving the
						 * file. Retry.
						 */
						failedSources = 0;

						elogif(debug_xlog_record_read, LOG,
							   "xlog page read -- All read sources have failed. So, retry.");

						/*
						 * If it hasn't been long since last attempt, sleep to
						 * avoid busy-waiting.
						 */
						now = (pg_time_t) time(NULL);
						if ((now - last_fail_time) < 5)
						{
							pg_usleep(1000000L * (5 - (now - last_fail_time)));
							now = (pg_time_t) time(NULL);
						}
						last_fail_time = now;

						/*
						 * If primary_conninfo is set, launch walreceiver to
						 * try to stream the missing WAL.
						 *
						 * If fetching_ckpt is TRUE, RecPtr points to the
						 * initial checkpoint location. In that case, we use
						 * RedoStartLSN as the streaming start position
						 * instead of RecPtr, so that when we later jump
						 * backwards to start redo at RedoStartLSN, we will
						 * have the logs streamed already.
						 */
						if (PrimaryConnInfo)
						{
							RequestXLogStreaming(
									  fetching_ckpt ? RedoStartLSN : *RecPtr,
												 PrimaryConnInfo);
							continue;
						}
					}
					/* Don't try to read from a source that just failed */
					sources &= ~failedSources;
					readFile = XLogFileReadAnyTLI(readId, readSeg, DEBUG2,
												  sources);
					switched_segment = true;
					if (readFile >= 0)
						break;

					/*
					 * Nope, not found in pg_xlog.
					 */
					failedSources |= sources;

					/*
					 * Check to see if the trigger file exists. Note that we
					 * do this only after failure, so when you create the
					 * trigger file, we still finish replaying as much as we
					 * can from pg_xlog before failover.
					 */
					if (CheckForStandbyTrigger())
						goto triggered;
				}

				/*
				 * This possibly-long loop needs to handle interrupts of
				 * startup process.
				 */
				HandleStartupProcInterrupts();
			}
		}
		else
		{
			/* In crash recovery. */
			if (readFile < 0)
			{
				int			sources;

				/* Reset curFileTLI if random fetch. */
				if (randAccess)
					curFileTLI = 0;

				sources = XLOG_FROM_PG_XLOG;

				readFile = XLogFileReadAnyTLI(readId, readSeg, emode,
											sources);
				switched_segment = true;
				if (readFile < 0)
					return false;
			}
		}
	}

	/*
	 * At this point, we have the right segment open and if we're streaming we
	 * know the requested record is in it.
	 */
	Assert(readFile != -1);

	/*
	 * If the current segment is being streamed from master, calculate how
	 * much of the current page we have received already. We know the
	 * requested record has been received, but this is for the benefit of
	 * future calls, to allow quick exit at the top of this function.
	 */
	if (readSource == XLOG_FROM_STREAM)
	{
		if (RecPtr->xlogid != receivedUpto.xlogid ||
			(RecPtr->xrecoff / XLOG_BLCKSZ) != (receivedUpto.xrecoff / XLOG_BLCKSZ))
		{
			readLen = XLOG_BLCKSZ;
		}
		else
			readLen = receivedUpto.xrecoff % XLogSegSize - targetPageOff;
	}
	else
		readLen = XLOG_BLCKSZ;

	if (switched_segment && targetPageOff != 0)
	{
		/*
		 * Whenever switching to a new WAL segment, we read the first page of
		 * the file and validate its header, even if that's not where the
		 * target record is.  This is so that we can check the additional
		 * identification info that is present in the first page's "long"
		 * header.
		 */
		readOff = 0;
		if (read(readFile, readBuf, XLOG_BLCKSZ) != XLOG_BLCKSZ)
		{
			ereport(emode,
					(errcode_for_file_access(),
					 errmsg("could not read from log file %u, segment %u, offset %u: %m",
							readId, readSeg, readOff)));
			goto next_record_is_invalid;
		}
		if (!ValidXLOGHeader((XLogPageHeader) readBuf, emode, true))
		{
			elogif(debug_xlog_record_read, LOG,
				   "xlog page read -- xlog page header invalid");
			goto next_record_is_invalid;
		}
	}

	/* Read the requested page */
	readOff = targetPageOff;
	if (lseek(readFile, (off_t) readOff, SEEK_SET) < 0)
	{
		ereport(emode,
				(errcode_for_file_access(),
		 errmsg("could not seek in log file %u, segment %u to offset %u: %m",
				readId, readSeg, readOff)));
		goto next_record_is_invalid;
	}
	if (read(readFile, readBuf, XLOG_BLCKSZ) != XLOG_BLCKSZ)
	{
		ereport(emode,
				(errcode_for_file_access(),
		 errmsg("could not read from log file %u, segment %u, offset %u: %m",
				readId, readSeg, readOff)));
		goto next_record_is_invalid;
	}
	if (!ValidXLOGHeader((XLogPageHeader) readBuf, emode, false))
	{
		elogif(debug_xlog_record_read, LOG,
			   "xlog page read -- xlog page header invalid");
		goto next_record_is_invalid;
	}

	Assert(targetId == readId);
	Assert(targetSeg == readSeg);
	Assert(targetPageOff == readOff);
	Assert(targetRecOff < readLen);

	return true;

next_record_is_invalid:

	elogif(debug_xlog_record_read, LOG,
		   "xlog page read -- next record is invalid.");

	failedSources |= readSource;

	if (readFile >= 0)
		close(readFile);
	readFile = -1;
	readLen = 0;
	readSource = 0;

	/* In standby-mode, keep trying */
	if (StandbyMode)
		goto retry;
	else
		return false;

triggered:
	if (readFile >= 0)
		close(readFile);
	readFile = -1;
	readLen = 0;
	readSource = 0;

	return false;
}

/*
 * Attempt to read an XLOG record.
 *
 * If RecPtr is not NULL, try to read a record at that position.  Otherwise
 * try to read a record just after the last one previously read.
 *
 * If no valid record is available, returns NULL, or fails if emode is PANIC.
 * (emode must be either PANIC or LOG.)
 *
 * The record is copied into readRecordBuf, so that on successful return,
 * the returned record pointer always points there.
 */
XLogRecord *
XLogReadRecord(XLogRecPtr *RecPtr, bool fetching_ckpt, int emode)
{
	XLogRecord *record;
	char	   *buffer;
	XLogRecPtr	tmpRecPtr = EndRecPtr;
	bool		randAccess = false;
	uint32		len,
				total_len;
	uint32		targetRecOff;
	uint32		pageHeaderSize;

	if (readBuf == NULL)
	{
		/*
		 * First time through, permanently allocate readBuf.  We do it this
		 * way, rather than just making a static array, for two reasons: (1)
		 * no need to waste the storage in most instantiations of the backend;
		 * (2) a static char array isn't guaranteed to have any particular
		 * alignment, whereas malloc() will provide MAXALIGN'd storage.
		 */
		readBuf = (char *) malloc(XLOG_BLCKSZ);
		if(!readBuf)
			ereport(PANIC, (errmsg("Cannot allocate memory for read log record. Out of Memory")));
	}

	if (RecPtr == NULL)
	{
		RecPtr = &tmpRecPtr;

		/*
		 * RecPtr is pointing to end+1 of the previous WAL record. We must
		 * advance it if necessary to where the next record starts.  First,
		 * align to next page if no more records can fit on the current page.
		 */
		if (nextRecord == NULL)
		{
			/* align old recptr to next page */

			if (tmpRecPtr.xrecoff % XLOG_BLCKSZ != 0)
				tmpRecPtr.xrecoff += (XLOG_BLCKSZ - tmpRecPtr.xrecoff % XLOG_BLCKSZ);

			if (tmpRecPtr.xrecoff >= XLogFileSize)
			{
				(tmpRecPtr.xlogid)++;
				tmpRecPtr.xrecoff = 0;
			}
		}
		/* We will account for page header size below */
	}
	else
	{
		/*
		 * In this case, the passed-in record pointer should already be
		 * pointing to a valid record starting position.
		 */
		if (!XRecOffIsValid(RecPtr->xrecoff))
			ereport(PANIC,
					(errmsg("invalid record offset at %X/%X",
							RecPtr->xlogid, RecPtr->xrecoff)));

		/*
		 * Since we are going to a random position in WAL, forget any prior
		 * state about what timeline we were in, and allow it to be any
		 * timeline in expectedTLIs.  We also set a flag to allow curFileTLI
		 * to go backwards (but we can't reset that variable right here, since
		 * we might not change files at all).
		 */
		lastPageTLI = 0;		/* see comment in ValidXLOGHeader */
		lastSegmentTLI = 0;
		randAccess = true;		/* allow curFileTLI to go backwards too */
	}

	/* This is the first try to read this page. */
	failedSources = 0;
retry:
	/* Read the page containing the record */
	if (!XLogPageRead(RecPtr, emode, fetching_ckpt, randAccess))
	{
		/*
		 * In standby mode, XLogPageRead returning false means that promotion
		 * has been triggered.
		 */
		if (StandbyMode)
			return NULL;
		else
			goto next_record_is_invalid;
	}

	/* *********Above this xlogpageread should called ***********/
	pageHeaderSize = XLogPageHeaderSize((XLogPageHeader) readBuf);
	targetRecOff = RecPtr->xrecoff % XLOG_BLCKSZ;
	if (targetRecOff == 0)
	{
		/*
		 * Can only get here in the continuing-from-prev-page case, because
		 * XRecOffIsValid eliminated the zero-page-offset case otherwise. Need
		 * to skip over the new page's header.
		 */
		Assert(RecPtr == &tmpRecPtr);
		tmpRecPtr.xrecoff += pageHeaderSize;
		targetRecOff = pageHeaderSize;
	}
	else if (targetRecOff < pageHeaderSize)
	{
		ereport(emode,
				(errmsg("invalid record offset at %X/%X",
						RecPtr->xlogid, RecPtr->xrecoff)));
		goto next_record_is_invalid;
	}
	if ((((XLogPageHeader) readBuf)->xlp_info & XLP_FIRST_IS_CONTRECORD) &&
		targetRecOff == pageHeaderSize)
	{
		ereport(emode,
				(errmsg("contrecord is requested by %X/%X",
						RecPtr->xlogid, RecPtr->xrecoff)));
		goto next_record_is_invalid;
	}
	record = (XLogRecord *) ((char *) readBuf + RecPtr->xrecoff % XLOG_BLCKSZ);

	/*
	 * xl_len == 0 is bad data for everything except XLOG SWITCH, where it is
	 * required.
	 */
	if (record->xl_rmid == RM_XLOG_ID && record->xl_info == XLOG_SWITCH)
	{
		if (record->xl_len != 0)
		{
			ereport(emode,
					(errmsg("invalid xlog switch record at %X/%X",
							RecPtr->xlogid, RecPtr->xrecoff)));
			goto next_record_is_invalid;
		}
	}
	else if (record->xl_len == 0)
	{
		ereport(emode,
				(errmsg("record with zero length at %X/%X",
						RecPtr->xlogid, RecPtr->xrecoff)));
		goto next_record_is_invalid;
	}
	if (record->xl_tot_len < SizeOfXLogRecord + record->xl_len ||
		record->xl_tot_len > SizeOfXLogRecord + record->xl_len +
		XLR_MAX_BKP_BLOCKS * (sizeof(BkpBlock) + BLCKSZ))
	{
		ereport(emode,
				(errmsg("invalid record length at %X/%X",
						RecPtr->xlogid, RecPtr->xrecoff)));
		goto next_record_is_invalid;
	}
	if (record->xl_rmid > RM_MAX_ID)
	{
		ereport(emode,
				(errmsg("invalid resource manager ID %u at %X/%X",
						record->xl_rmid, RecPtr->xlogid, RecPtr->xrecoff)));
		goto next_record_is_invalid;
	}
	if (randAccess)
	{
		/*
		 * We can't exactly verify the prev-link, but surely it should be less
		 * than the record's own address.
		 */
		if (!XLByteLT(record->xl_prev, *RecPtr))
		{
			ereport(emode,
					(errmsg("record with incorrect prev-link %X/%X at %X/%X",
							record->xl_prev.xlogid, record->xl_prev.xrecoff,
							RecPtr->xlogid, RecPtr->xrecoff)));
			goto next_record_is_invalid;
		}
	}
	else
	{
		/*
		 * Record's prev-link should exactly match our previous location. This
		 * check guards against torn WAL pages where a stale but valid-looking
		 * WAL record starts on a sector boundary.
		 */
		if (!XLByteEQ(record->xl_prev, ReadRecPtr))
		{
			ereport(emode,
					(errmsg("record with incorrect prev-link %X/%X at %X/%X",
							record->xl_prev.xlogid, record->xl_prev.xrecoff,
							RecPtr->xlogid, RecPtr->xrecoff)));
			goto next_record_is_invalid;
		}
	}

	/*
	 * Allocate or enlarge readRecordBuf as needed.  To avoid useless small
	 * increases, round its size to a multiple of XLOG_BLCKSZ, and make sure
	 * it's at least 4*Max(BLCKSZ, XLOG_BLCKSZ) to start with.  (That is
	 * enough for all "normal" records, but very large commit or abort records
	 * might need more space.)
	 */
	total_len = record->xl_tot_len;
	if (total_len > readRecordBufSize)
	{
		uint32		newSize = total_len;

		newSize += XLOG_BLCKSZ - (newSize % XLOG_BLCKSZ);
		newSize = Max(newSize, 4 * Max(BLCKSZ, XLOG_BLCKSZ));
		if (readRecordBuf)
			free(readRecordBuf);
		readRecordBuf = (char *) malloc(newSize);
		if (!readRecordBuf)
		{
			readRecordBufSize = 0;
			/* We treat this as a "bogus data" condition */
			ereport(emode,
					(errmsg("record length %u at %X/%X too long",
							total_len, RecPtr->xlogid, RecPtr->xrecoff)));
			goto next_record_is_invalid;
		}
		readRecordBufSize = newSize;
	}

	buffer = readRecordBuf;
	nextRecord = NULL;
	len = XLOG_BLCKSZ - RecPtr->xrecoff % XLOG_BLCKSZ;
	if (total_len > len)
	{
		/* Need to reassemble record */
		XLogContRecord *contrecord;
		XLogRecPtr	pagelsn;
		uint32		gotlen = len;

		/* Initialize pagelsn to the beginning of the page this record is on */
		pagelsn = *RecPtr;
		pagelsn.xrecoff = (pagelsn.xrecoff / XLOG_BLCKSZ) * XLOG_BLCKSZ;

		memcpy(buffer, record, len);
		record = (XLogRecord *) buffer;
		buffer += len;
		for (;;)
		{
			/* Calculate pointer to beginning of next page */
			pagelsn.xrecoff += XLOG_BLCKSZ;
			if (pagelsn.xrecoff >= XLogFileSize)
			{
				(pagelsn.xlogid)++;
				pagelsn.xrecoff = 0;
			}
			/* Wait for the next page to become available */
			if (!XLogPageRead(&pagelsn, emode, false, false))
			{
				/*
				 * In standby-mode, XLogPageRead returning false means that
				 * promotion has been triggered.
				 */
				if (StandbyMode)
					return NULL;
				else
					goto next_record_is_invalid;
			}

			if (!(((XLogPageHeader) readBuf)->xlp_info & XLP_FIRST_IS_CONTRECORD))
			{
				ereport(emode,
						(errmsg("there is no contrecord flag in log file %u, segment %u, offset %u",
								readId, readSeg, readOff)));
				goto next_record_is_invalid;
			}
			pageHeaderSize = XLogPageHeaderSize((XLogPageHeader) readBuf);
			contrecord = (XLogContRecord *) ((char *) readBuf + pageHeaderSize);
			if (contrecord->xl_rem_len == 0 ||
				total_len != (contrecord->xl_rem_len + gotlen))
			{
				ereport(emode,
						(errmsg("invalid contrecord length %u in log file %u, segment %u, offset %u",
								contrecord->xl_rem_len,
								readId, readSeg, readOff)));
				goto next_record_is_invalid;
			}
			len = XLOG_BLCKSZ - pageHeaderSize - SizeOfXLogContRecord;
			if (contrecord->xl_rem_len > len)
			{
				memcpy(buffer, (char *) contrecord + SizeOfXLogContRecord, len);
				gotlen += len;
				buffer += len;
				continue;
			}
			memcpy(buffer, (char *) contrecord + SizeOfXLogContRecord,
				   contrecord->xl_rem_len);
			break;
		}
		if (!RecordIsValid(record, *RecPtr, emode))
			goto next_record_is_invalid;
		pageHeaderSize = XLogPageHeaderSize((XLogPageHeader) readBuf);
		if (XLOG_BLCKSZ - SizeOfXLogRecord >= pageHeaderSize +
			MAXALIGN(SizeOfXLogContRecord + contrecord->xl_rem_len))
		{
			nextRecord = (XLogRecord *) ((char *) contrecord +
					MAXALIGN(SizeOfXLogContRecord + contrecord->xl_rem_len));
		}
		EndRecPtr.xlogid = readId;
		EndRecPtr.xrecoff = readSeg * XLogSegSize + readOff +
			pageHeaderSize +
			MAXALIGN(SizeOfXLogContRecord + contrecord->xl_rem_len);
		ReadRecPtr = *RecPtr;
		/* needn't worry about XLOG SWITCH, it can't cross page boundaries */
		return record;
	}

	/* Record does not cross a page boundary */
	if (!RecordIsValid(record, *RecPtr, emode))
		goto next_record_is_invalid;
	if (XLOG_BLCKSZ - SizeOfXLogRecord >= RecPtr->xrecoff % XLOG_BLCKSZ +
		MAXALIGN(total_len))
		nextRecord = (XLogRecord *) ((char *) record + MAXALIGN(total_len));
	EndRecPtr.xlogid = RecPtr->xlogid;
	EndRecPtr.xrecoff = RecPtr->xrecoff + MAXALIGN(total_len);
	ReadRecPtr = *RecPtr;
	memcpy(buffer, record, total_len);

	/*
	 * Special processing if it's an XLOG SWITCH record
	 */
	if (record->xl_rmid == RM_XLOG_ID && record->xl_info == XLOG_SWITCH)
	{
		/* Pretend it extends to end of segment */
		EndRecPtr.xrecoff += XLogSegSize - 1;
		EndRecPtr.xrecoff -= EndRecPtr.xrecoff % XLogSegSize;
		nextRecord = NULL;		/* definitely not on same page */

		/*
		 * Pretend that readBuf contains the last page of the segment. This is
		 * just to avoid Assert failure in StartupXLOG if XLOG ends with this
		 * segment.
		 */
		readOff = XLogSegSize - XLOG_BLCKSZ;
	}

	elogif(debug_xlog_record_read, LOG,
		   "xlog read record -- Read record %X/%X successfully with endrecptr %X/%X",
		   ReadRecPtr.xlogid, ReadRecPtr.xrecoff,
		   EndRecPtr.xlogid, EndRecPtr.xrecoff);

	return (XLogRecord *) buffer;

next_record_is_invalid:

	elogif(debug_xlog_record_read, LOG,
		   "xlog record read -- next record is invalid.");

	failedSources |= readSource;

	if (readFile >= 0)
	{
		close(readFile);
		readFile = -1;
	}

	nextRecord = NULL;

	/* In standby-mode, keep trying */
	if (StandbyMode && !CheckForStandbyTrigger())
		goto retry;
	else
		return NULL;
}

/*
 * Close, re-set and clean all the necessary resources used during reading
 * XLog records.
 */
void
XLogCloseReadRecord(void)
{
	if (readFile >= 0)
	{
		close(readFile);
		readFile = -1;
	}
	else
		Assert(readFile == -1);

	if (readBuf)
	{
		free(readBuf);
		readBuf = NULL;
	}

	if (readRecordBuf)
	{
		free(readRecordBuf);
		readRecordBuf = NULL;
	}

	readId = 0;
	readSeg = 0;
	readOff = 0;
	readLen = 0;
	readRecordBufSize = 0;
	nextRecord = NULL;

	memset(&ReadRecPtr, 0, sizeof(XLogRecPtr));
	memset(&EndRecPtr, 0, sizeof(XLogRecPtr));

	elog((Debug_print_qd_mirroring ? LOG : DEBUG1),"close read record");
}

/*
 * Check whether the xlog header of a page just read in looks valid.
 *
 * This is just a convenience subroutine to avoid duplicated code in
 * ReadRecord.	It's not intended for use from anywhere else.
 */
static bool
ValidXLOGHeader(XLogPageHeader hdr, int emode, bool segmentonly)
{
	XLogRecPtr	recaddr;

	if (hdr->xlp_magic != XLOG_PAGE_MAGIC)
	{
		ereport(emode,
				(errmsg("invalid magic number %04X in log file %u, segment %u, offset %u",
						hdr->xlp_magic, readId, readSeg, readOff)));
		return false;
	}
	if ((hdr->xlp_info & ~XLP_ALL_FLAGS) != 0)
	{
		ereport(emode,
				(errmsg("invalid info bits %04X in log file %u, segment %u, offset %u",
						hdr->xlp_info, readId, readSeg, readOff)));
		return false;
	}
	if (hdr->xlp_info & XLP_LONG_HEADER)
	{
		XLogLongPageHeader longhdr = (XLogLongPageHeader) hdr;

		if (longhdr->xlp_sysid != ControlFile->system_identifier)
		{
			char		fhdrident_str[32];
			char		sysident_str[32];

			/*
			 * Format sysids separately to keep platform-dependent format code
			 * out of the translatable message string.
			 */
			snprintf(fhdrident_str, sizeof(fhdrident_str), UINT64_FORMAT,
					 longhdr->xlp_sysid);
			snprintf(sysident_str, sizeof(sysident_str), UINT64_FORMAT,
					 ControlFile->system_identifier);
			ereport(emode,
					(errmsg("WAL file is from different system"),
					 errdetail("WAL file SYSID is %s, pg_control SYSID is %s",
							   fhdrident_str, sysident_str)));
			return false;
		}
		if (longhdr->xlp_seg_size != XLogSegSize)
		{
			ereport(emode,
					(errmsg("WAL file is from different system"),
					 errdetail("Incorrect XLOG_SEG_SIZE in page header.")));
			return false;
		}
		if (longhdr->xlp_xlog_blcksz != XLOG_BLCKSZ)
		{
			ereport(emode,
					(errmsg("WAL file is from different system"),
					 errdetail("Incorrect XLOG_BLCKSZ in page header.")));
			return false;
		}
	}
	else if (readOff == 0)
	{
		/* hmm, first page of file doesn't have a long header? */
		ereport(emode,
				(errmsg("invalid info bits %04X in log file %u, segment %u, offset %u",
						hdr->xlp_info, readId, readSeg, readOff)));
		return false;
	}

	recaddr.xlogid = readId;
	recaddr.xrecoff = readSeg * XLogSegSize + readOff;
	if (!XLByteEQ(hdr->xlp_pageaddr, recaddr))
	{
		ereport(emode,
				(errmsg("unexpected pageaddr %X/%X in log file %u, segment %u, offset %u",
						hdr->xlp_pageaddr.xlogid, hdr->xlp_pageaddr.xrecoff,
						readId, readSeg, readOff)));
		return false;
	}

	/*
	 * Check page TLI is one of the expected values.
	 */
	if (!list_member_int(expectedTLIs, (int) hdr->xlp_tli))
	{
		ereport(emode,
				(errmsg("unexpected timeline ID %u in log file %u, segment %u, offset %u",
						hdr->xlp_tli,
						readId, readSeg, readOff)));
		return false;
	}

	/*
	 * Since child timelines are always assigned a TLI greater than their
	 * immediate parent's TLI, we should never see TLI go backwards across
	 * successive pages of a consistent WAL sequence.
	 *
	 * Of course this check should only be applied when advancing sequentially
	 * across pages; therefore ReadRecord resets lastPageTLI and
	 * lastSegmentTLI to zero when going to a random page.
	 *
	 * Sometimes we re-open a segment that's already been partially replayed.
	 * In that case we cannot perform the normal TLI check: if there is a
	 * timeline switch within the segment, the first page has a smaller TLI
	 * than later pages following the timeline switch, and we might've read
	 * them already. As a weaker test, we still check that it's not smaller
	 * than the TLI we last saw at the beginning of a segment. Pass
	 * segmentonly = true when re-validating the first page like that, and the
	 * page you're actually interested in comes later.
	 */
	if (hdr->xlp_tli < (segmentonly ? lastSegmentTLI : lastPageTLI))
	{
		ereport(emode,
				(errmsg("out-of-sequence timeline ID %u (after %u) in log file %u, segment %u, offset %u",
						hdr->xlp_tli, lastPageTLI,
						readId, readSeg, readOff)));
		return false;
	}
	lastPageTLI = hdr->xlp_tli;
	if (readOff == 0)
		lastSegmentTLI = hdr->xlp_tli;

	return true;
}

/*
 * Try to read a timeline's history file.
 *
 * If successful, return the list of component TLIs (the given TLI followed by
 * its ancestor TLIs).	If we can't find the history file, assume that the
 * timeline has no parents, and return a list of just the specified timeline
 * ID.
 */
List *
XLogReadTimeLineHistory(TimeLineID targetTLI)
{
	List	   *result;
	char		path[MAXPGPATH];
	char		fline[MAXPGPATH];
	FILE	   *fd;

	/* Timeline 1 does not have a history file, so no need to check */
	if (targetTLI == 1)
		return list_make1_int((int) targetTLI);

	TLHistoryFilePath(path, targetTLI);

	fd = AllocateFile(path, "r");
	if (fd == NULL)
	{
		if (errno != ENOENT)
			ereport(FATAL,
					(errcode_for_file_access(),
					 errmsg("could not open file \"%s\": %m", path)));
		/* Not there, so assume no parents */
		return list_make1_int((int) targetTLI);
	}

	result = NIL;

	/*
	 * Parse the file...
	 */
	while (fgets(fline, MAXPGPATH, fd) != NULL)
	{
		/* skip leading whitespace and check for # comment */
		char	   *ptr;
		char	   *endptr;
		TimeLineID	tli;

		for (ptr = fline; *ptr; ptr++)
		{
			if (!isspace((unsigned char) *ptr))
				break;
		}
		if (*ptr == '\0' || *ptr == '#')
			continue;

		/* expect a numeric timeline ID as first field of line */
		tli = (TimeLineID) strtoul(ptr, &endptr, 0);
		if (endptr == ptr)
			ereport(FATAL,
					(errmsg("syntax error in history file: %s", fline),
					 errhint("Expected a numeric timeline ID.")));

		if (result &&
			tli <= (TimeLineID) linitial_int(result))
			ereport(FATAL,
					(errmsg("invalid data in history file: %s", fline),
				   errhint("Timeline IDs must be in increasing sequence.")));

		/* Build list with newest item first */
		result = lcons_int((int) tli, result);

		/* we ignore the remainder of each line */
	}

	FreeFile(fd);

	if (result &&
		targetTLI <= (TimeLineID) linitial_int(result))
		ereport(FATAL,
				(errmsg("invalid data in history file \"%s\"", path),
			errhint("Timeline IDs must be less than child timeline's ID.")));

	result = lcons_int((int) targetTLI, result);

	ereport(DEBUG3,
			(errmsg_internal("history of timeline %u is %s",
							 targetTLI, nodeToString(result))));

	return result;
}

/*
 * Probe whether a timeline history file exists for the given timeline ID
 */
static bool
existsTimeLineHistory(TimeLineID probeTLI)
{
	char		path[MAXPGPATH];
	FILE	   *fd;

	TLHistoryFilePath(path, probeTLI);

	fd = AllocateFile(path, "r");
	if (fd != NULL)
	{
		FreeFile(fd);
		return true;
	}
	else
	{
		if (errno != ENOENT)
			ereport(FATAL,
					(errcode_for_file_access(),
					 errmsg("could not open file \"%s\": %m", path)));
		return false;
	}
}

/*
 * Find the newest existing timeline, assuming that startTLI exists.
 *
 * Note: while this is somewhat heuristic, it does positively guarantee
 * that (result + 1) is not a known timeline, and therefore it should
 * be safe to assign that ID to a new timeline.
 */
static TimeLineID
findNewestTimeLine(TimeLineID startTLI)
{
	TimeLineID	newestTLI;
	TimeLineID	probeTLI;

	/*
	 * The algorithm is just to probe for the existence of timeline history
	 * files.  XXX is it useful to allow gaps in the sequence?
	 */
	newestTLI = startTLI;

	for (probeTLI = startTLI + 1;; probeTLI++)
	{
		if (existsTimeLineHistory(probeTLI))
		{
			newestTLI = probeTLI;		/* probeTLI exists */
		}
		else
		{
			/* doesn't exist, assume we're done */
			break;
		}
	}

	return newestTLI;
}

/*
 * Create a new timeline history file.
 *
 *	newTLI: ID of the new timeline
 *	parentTLI: ID of its immediate parent
 *	endTLI et al: ID of the last used WAL file, for annotation purposes
 *
 * Currently this is only used during recovery, and so there are no locking
 * considerations.	But we should be just as tense as XLogFileInit to avoid
 * emplacing a bogus file.
 */
static void
writeTimeLineHistory(TimeLineID newTLI, TimeLineID parentTLI,
					 TimeLineID endTLI, uint32 endLogId, uint32 endLogSeg)
{
	char		path[MAXPGPATH];
	char		tmppath[MAXPGPATH];
	char		histfname[MAXFNAMELEN];
	char		xlogfname[MAXFNAMELEN];
	char		buffer[BLCKSZ];
	int			srcfd;
	int			fd;
	int			nbytes;
	char		*xlogDir = NULL;

	Assert(newTLI > parentTLI); /* else bad selection of newTLI */

	/*
	 * Write into a temp file name.
	 */
	xlogDir = makeRelativeToTxnFilespace(XLOGDIR);
	if (snprintf(tmppath, MAXPGPATH, "%s/xlogtemp.%d", xlogDir, (int) getpid()) > MAXPGPATH)
	{
		ereport(ERROR, (errmsg("cannot generate filename %s/xlogtemp.%d", xlogDir, (int) getpid())));
	}
	pfree(xlogDir);
	unlink(tmppath);

	/* do not use XLOG_SYNC_BIT here --- want to fsync only at end of fill */
	fd = BasicOpenFile(tmppath, O_RDWR | O_CREAT | O_EXCL,
					   S_IRUSR | S_IWUSR);
	if (fd < 0)
		ereport(ERROR,
				(errcode_for_file_access(),
				 errmsg("could not create file \"%s\": %m", tmppath)));

	TLHistoryFilePath(path, parentTLI);

	srcfd = BasicOpenFile(path, O_RDONLY, 0);
	if (srcfd < 0)
	{
		if (errno != ENOENT)
			ereport(ERROR,
					(errcode_for_file_access(),
					 errmsg("could not open file \"%s\": %m", path)));
		/* Not there, so assume parent has no parents */
	}
	else
	{
		for (;;)
		{
			errno = 0;
			nbytes = (int) read(srcfd, buffer, sizeof(buffer));
			if (nbytes < 0 || errno != 0)
				ereport(ERROR,
						(errcode_for_file_access(),
						 errmsg("could not read file \"%s\": %m", path)));
			if (nbytes == 0)
				break;
			errno = 0;
			if ((int) write(fd, buffer, nbytes) != nbytes)
			{
				int			save_errno = errno;

				/*
				 * If we fail to make the file, delete it to release disk
				 * space
				 */
				unlink(tmppath);

				/*
				 * if write didn't set errno, assume problem is no disk space
				 */
				errno = save_errno ? save_errno : ENOSPC;

				ereport(ERROR,
						(errcode_for_file_access(),
					 errmsg("could not write to file \"%s\": %m", tmppath)));
			}
		}
		close(srcfd);
	}

	/*
	 * Append one line with the details of this timeline split.
	 *
	 * If we did have a parent file, insert an extra newline just in case the
	 * parent file failed to end with one.
	 */
	XLogFileName(xlogfname, endTLI, endLogId, endLogSeg);

	snprintf(buffer, sizeof(buffer),
			 "%s%u\t%s\t%s transaction %u at %s\n",
			 (srcfd < 0) ? "" : "\n",
			 parentTLI,
			 xlogfname,
			 recoveryStopAfter ? "after" : "before",
			 recoveryStopXid,
			 str_time(recoveryStopTime));

	nbytes = strlen(buffer);
	errno = 0;
	if ((int) write(fd, buffer, nbytes) != nbytes)
	{
		int			save_errno = errno;

		/*
		 * If we fail to make the file, delete it to release disk space
		 */
		unlink(tmppath);
		/* if write didn't set errno, assume problem is no disk space */
		errno = save_errno ? save_errno : ENOSPC;

		ereport(ERROR,
				(errcode_for_file_access(),
				 errmsg("could not write to file \"%s\": %m", tmppath)));
	}

	if (pg_fsync(fd) != 0)
		ereport(ERROR,
				(errcode_for_file_access(),
				 errmsg("could not fsync file \"%s\": %m", tmppath)));

	if (close(fd))
		ereport(ERROR,
				(errcode_for_file_access(),
				 errmsg("could not close file \"%s\": %m", tmppath)));


	/*
	 * Now move the completed history file into place with its final name.
	 */
	TLHistoryFilePath(path, newTLI);

	/*
	 * Prefer link() to rename() here just to be really sure that we don't
	 * overwrite an existing logfile.  However, there shouldn't be one, so
	 * rename() is an acceptable substitute except for the truly paranoid.
	 */
#if HAVE_WORKING_LINK
	if (link(tmppath, path) < 0)
		ereport(ERROR,
				(errcode_for_file_access(),
				 errmsg("could not link file \"%s\" to \"%s\": %m",
						tmppath, path)));
	unlink(tmppath);
#else
	if (rename(tmppath, path) < 0)
		ereport(ERROR,
				(errcode_for_file_access(),
				 errmsg("could not rename file \"%s\" to \"%s\": %m",
						tmppath, path)));
#endif

	/* The history file can be archived immediately. */
	TLHistoryFileName(histfname, newTLI);
	XLogArchiveNotify(histfname);
}

static void
ControlFileWatcherSaveInitial(void)
{
	ControlFileWatcher->current_checkPointLoc = ControlFile->checkPoint;
	ControlFileWatcher->current_prevCheckPointLoc = ControlFile->prevCheckPoint;
	ControlFileWatcher->current_checkPointCopy_redo = ControlFile->checkPointCopy.redo;

	if (Debug_print_control_checkpoints)
		elog(LOG,"pg_control checkpoint: initial values (checkpoint loc %s, previous loc %s, copy's redo loc %s)",
			 XLogLocationToString_Long(&ControlFile->checkPoint),
			 XLogLocationToString2_Long(&ControlFile->prevCheckPoint),
			 XLogLocationToString3_Long(&ControlFile->checkPointCopy.redo));

	ControlFileWatcher->watcherInitialized = true;
}

static void
ControlFileWatcherCheckForChange(void)
{
	XLogRecPtr  writeLoc;
	XLogRecPtr  flushedLoc;

	if (!XLByteEQ(ControlFileWatcher->current_checkPointLoc,ControlFile->checkPoint) ||
		!XLByteEQ(ControlFileWatcher->current_prevCheckPointLoc,ControlFile->prevCheckPoint) ||
		!XLByteEQ(ControlFileWatcher->current_checkPointCopy_redo,ControlFile->checkPointCopy.redo))
	{
		ControlFileWatcher->current_checkPointLoc = ControlFile->checkPoint;
		ControlFileWatcher->current_prevCheckPointLoc = ControlFile->prevCheckPoint;
		ControlFileWatcher->current_checkPointCopy_redo = ControlFile->checkPointCopy.redo;

		if (XLogGetWriteAndFlushedLoc(&writeLoc, &flushedLoc))
		{
			bool problem = XLByteLE(flushedLoc,ControlFile->checkPoint);
			if (problem)
				elog(PANIC,"Checkpoint location %s for pg_control file is not flushed (write loc %s, flushed loc is %s)",
				     XLogLocationToString_Long(&ControlFile->checkPoint),
				     XLogLocationToString2_Long(&writeLoc),
				     XLogLocationToString3_Long(&flushedLoc));

			if (Debug_print_control_checkpoints)
				elog(LOG,"pg_control checkpoint: change (checkpoint loc %s, previous loc %s, copy's redo loc %s, write loc %s, flushed loc %s)",
					 XLogLocationToString_Long(&ControlFile->checkPoint),
					 XLogLocationToString2_Long(&ControlFile->prevCheckPoint),
					 XLogLocationToString3_Long(&ControlFile->checkPointCopy.redo),
					 XLogLocationToString4_Long(&writeLoc),
					 XLogLocationToString5_Long(&flushedLoc));
		}
		else
		{
			if (Debug_print_control_checkpoints)
				elog(LOG,"pg_control checkpoint: change (checkpoint loc %s, previous loc %s, copy's redo loc %s)",
					 XLogLocationToString_Long(&ControlFile->checkPoint),
					 XLogLocationToString2_Long(&ControlFile->prevCheckPoint),
					 XLogLocationToString3_Long(&ControlFile->checkPointCopy.redo));
		}
	}
}

/*
 * I/O routines for pg_control
 *
 * *ControlFile is a buffer in shared memory that holds an image of the
 * contents of pg_control.	WriteControlFile() initializes pg_control
 * given a preloaded buffer, ReadControlFile() loads the buffer from
 * the pg_control file (during postmaster or standalone-backend startup),
 * and UpdateControlFile() rewrites pg_control after we modify xlog state.
 *
 * For simplicity, WriteControlFile() initializes the fields of pg_control
 * that are related to checking backend/database compatibility, and
 * ReadControlFile() verifies they are correct.  We could split out the
 * I/O and compatibility-check functions, but there seems no need currently.
 */
static void
WriteControlFile(void)
{
	MirroredFlatFileOpen	mirroredOpen;

	char		buffer[PG_CONTROL_SIZE];		/* need not be aligned */
	char	   *localeptr;

	/*
	 * Initialize version and compatibility-check fields
	 */
	ControlFile->pg_control_version = PG_CONTROL_VERSION;
	ControlFile->catalog_version_no = CATALOG_VERSION_NO;

	ControlFile->maxAlign = MAXIMUM_ALIGNOF;
	ControlFile->floatFormat = FLOATFORMAT_VALUE;

	ControlFile->blcksz = BLCKSZ;
	ControlFile->relseg_size = RELSEG_SIZE;
	ControlFile->xlog_blcksz = XLOG_BLCKSZ;
	ControlFile->xlog_seg_size = XLOG_SEG_SIZE;

	ControlFile->nameDataLen = NAMEDATALEN;
	ControlFile->indexMaxKeys = INDEX_MAX_KEYS;

#ifdef HAVE_INT64_TIMESTAMP
	ControlFile->enableIntTimes = TRUE;
#else
	ControlFile->enableIntTimes = FALSE;
#endif

	ControlFile->localeBuflen = LOCALE_NAME_BUFLEN;
	localeptr = setlocale(LC_COLLATE, NULL);
	if (!localeptr)
		ereport(PANIC,
				(errmsg("invalid LC_COLLATE setting")));
	StrNCpy(ControlFile->lc_collate, localeptr, LOCALE_NAME_BUFLEN);
	localeptr = setlocale(LC_CTYPE, NULL);
	if (!localeptr)
		ereport(PANIC,
				(errmsg("invalid LC_CTYPE setting")));
	StrNCpy(ControlFile->lc_ctype, localeptr, LOCALE_NAME_BUFLEN);

	/* Contents are protected with a CRC */
	INIT_CRC32C(ControlFile->crc);
	COMP_CRC32C(ControlFile->crc,
			   (char *) ControlFile,
			   offsetof(ControlFileData, crc));
	FIN_CRC32C(ControlFile->crc);

	/*
	 * We write out PG_CONTROL_SIZE bytes into pg_control, zero-padding the
	 * excess over sizeof(ControlFileData).  This reduces the odds of
	 * premature-EOF errors when reading pg_control.  We'll still fail when we
	 * check the contents of the file, but hopefully with a more specific
	 * error than "couldn't read pg_control".
	 */
	if (sizeof(ControlFileData) > PG_CONTROL_SIZE)
		elog(PANIC, "sizeof(ControlFileData) is larger than PG_CONTROL_SIZE; fix either one");

	memset(buffer, 0, PG_CONTROL_SIZE);
	memcpy(buffer, ControlFile, sizeof(ControlFileData));

	MirroredFlatFile_Open(
					&mirroredOpen,
					XLOG_CONTROL_FILE_SUBDIR,
					XLOG_CONTROL_FILE_SIMPLE,
					O_RDWR | O_CREAT | O_EXCL | PG_BINARY,
					S_IRUSR | S_IWUSR,
					/* suppressError */ false,
					/* atomic operation */ false,
					/*isMirrorRecovery */ false);

	MirroredFlatFile_Write(
					&mirroredOpen,
					0,
					buffer,
					PG_CONTROL_SIZE,
					/* suppressError */ false);

	MirroredFlatFile_Flush(
					&mirroredOpen,
					/* suppressError */ false);

	MirroredFlatFile_Close(&mirroredOpen);

	ControlFileWatcherSaveInitial();
}

static void
ReadControlFile(void)
{
	pg_crc32	crc;
	int			fd;

	/*
	 * Read data...
	 */
	fd = BasicOpenFile(XLOG_CONTROL_FILE,
					   O_RDWR | PG_BINARY,
					   S_IRUSR | S_IWUSR);
	if (fd < 0)
		ereport(PANIC,
				(errcode_for_file_access(),
				 errmsg("could not open control file \"%s\": %m",
						XLOG_CONTROL_FILE)));

	if (read(fd, ControlFile, sizeof(ControlFileData)) != sizeof(ControlFileData))
		ereport(PANIC,
				(errcode_for_file_access(),
				 errmsg("could not read from control file: %m")));

	close(fd);

	/*
	 * Check for expected pg_control format version.  If this is wrong, the
	 * CRC check will likely fail because we'll be checking the wrong number
	 * of bytes.  Complaining about wrong version will probably be more
	 * enlightening than complaining about wrong CRC.
	 */
	if (ControlFile->pg_control_version != PG_CONTROL_VERSION)
		ereport(FATAL,
				(errmsg("database files are incompatible with server"),
				 errdetail("The database cluster was initialized with PG_CONTROL_VERSION %d,"
				  " but the server was compiled with PG_CONTROL_VERSION %d.",
						ControlFile->pg_control_version, PG_CONTROL_VERSION),
				 errhint("It looks like you need to initdb.")));

	/* Now check the CRC. */
	INIT_CRC32C(crc);
	COMP_CRC32C(crc,
			   (char *) ControlFile,
			   offsetof(ControlFileData, crc));
	FIN_CRC32C(crc);

	if (!EQ_CRC32C(crc, ControlFile->crc))
		ereport(FATAL,
				(errmsg("incorrect checksum in control file")));

	/*
	 * Do compatibility checking immediately, except during upgrade.
	 * We do this here for 2 reasons:
	 *
	 * (1) if the database isn't compatible with the backend executable, we
	 * want to abort before we can possibly do any damage;
	 *
	 * (2) this code is executed in the postmaster, so the setlocale() will
	 * propagate to forked backends, which aren't going to read this file for
	 * themselves.	(These locale settings are considered critical
	 * compatibility items because they can affect sort order of indexes.)
	 */
	if (ControlFile->catalog_version_no != CATALOG_VERSION_NO)
		ereport(FATAL,
				(errmsg("database files are incompatible with server"),
				 errdetail("The database cluster was initialized with CATALOG_VERSION_NO %d,"
				  " but the server was compiled with CATALOG_VERSION_NO %d.",
						ControlFile->catalog_version_no, CATALOG_VERSION_NO),
				 errhint("It looks like you need to initdb.")));
	if (ControlFile->maxAlign != MAXIMUM_ALIGNOF)
		ereport(FATAL,
				(errmsg("database files are incompatible with server"),
		   errdetail("The database cluster was initialized with MAXALIGN %d,"
					 " but the server was compiled with MAXALIGN %d.",
					 ControlFile->maxAlign, MAXIMUM_ALIGNOF),
				 errhint("It looks like you need to initdb.")));
	if (ControlFile->floatFormat != FLOATFORMAT_VALUE)
		ereport(FATAL,
				(errmsg("database files are incompatible with server"),
				 errdetail("The database cluster appears to use a different floating-point number format than the server executable."),
				 errhint("It looks like you need to initdb.")));
	if (ControlFile->blcksz != BLCKSZ)
		ereport(FATAL,
				(errmsg("database files are incompatible with server"),
			 errdetail("The database cluster was initialized with BLCKSZ %d,"
					   " but the server was compiled with BLCKSZ %d.",
					   ControlFile->blcksz, BLCKSZ),
				 errhint("It looks like you need to recompile or initdb.")));
	if (ControlFile->relseg_size != RELSEG_SIZE)
		ereport(FATAL,
				(errmsg("database files are incompatible with server"),
		errdetail("The database cluster was initialized with RELSEG_SIZE %d,"
				  " but the server was compiled with RELSEG_SIZE %d.",
				  ControlFile->relseg_size, RELSEG_SIZE),
				 errhint("It looks like you need to recompile or initdb.")));
	if (ControlFile->xlog_blcksz != XLOG_BLCKSZ)
		ereport(FATAL,
				(errmsg("database files are incompatible with server"),
		errdetail("The database cluster was initialized with XLOG_BLCKSZ %d,"
				  " but the server was compiled with XLOG_BLCKSZ %d.",
				  ControlFile->xlog_blcksz, XLOG_BLCKSZ),
				 errhint("It looks like you need to recompile or initdb.")));
	if (ControlFile->xlog_seg_size != XLOG_SEG_SIZE)
		ereport(FATAL,
				(errmsg("database files are incompatible with server"),
				 errdetail("The database cluster was initialized with XLOG_SEG_SIZE %d,"
					   " but the server was compiled with XLOG_SEG_SIZE %d.",
						   ControlFile->xlog_seg_size, XLOG_SEG_SIZE),
				 errhint("It looks like you need to recompile or initdb.")));
	if (ControlFile->nameDataLen != NAMEDATALEN)
		ereport(FATAL,
				(errmsg("database files are incompatible with server"),
		errdetail("The database cluster was initialized with NAMEDATALEN %d,"
				  " but the server was compiled with NAMEDATALEN %d.",
				  ControlFile->nameDataLen, NAMEDATALEN),
				 errhint("It looks like you need to recompile or initdb.")));
	if (ControlFile->indexMaxKeys != INDEX_MAX_KEYS)
		ereport(FATAL,
				(errmsg("database files are incompatible with server"),
				 errdetail("The database cluster was initialized with INDEX_MAX_KEYS %d,"
					  " but the server was compiled with INDEX_MAX_KEYS %d.",
						   ControlFile->indexMaxKeys, INDEX_MAX_KEYS),
				 errhint("It looks like you need to recompile or initdb.")));

#ifdef HAVE_INT64_TIMESTAMP
	if (ControlFile->enableIntTimes != TRUE)
		ereport(FATAL,
				(errmsg("database files are incompatible with server"),
				 errdetail("The database cluster was initialized without HAVE_INT64_TIMESTAMP"
				  " but the server was compiled with HAVE_INT64_TIMESTAMP."),
				 errhint("It looks like you need to recompile or initdb.")));
#else
	if (ControlFile->enableIntTimes != FALSE)
		ereport(FATAL,
				(errmsg("database files are incompatible with server"),
				 errdetail("The database cluster was initialized with HAVE_INT64_TIMESTAMP"
			   " but the server was compiled without HAVE_INT64_TIMESTAMP."),
				 errhint("It looks like you need to recompile or initdb.")));
#endif

	if (ControlFile->localeBuflen != LOCALE_NAME_BUFLEN)
		ereport(FATAL,
				(errmsg("database files are incompatible with server"),
				 errdetail("The database cluster was initialized with LOCALE_NAME_BUFLEN %d,"
				  " but the server was compiled with LOCALE_NAME_BUFLEN %d.",
						   ControlFile->localeBuflen, LOCALE_NAME_BUFLEN),
				 errhint("It looks like you need to recompile or initdb.")));
	if (pg_perm_setlocale(LC_COLLATE, ControlFile->lc_collate) == NULL)
		ereport(FATAL,
			(errmsg("database files are incompatible with operating system"),
			 errdetail("The database cluster was initialized with LC_COLLATE \"%s\","
					   " which is not recognized by setlocale().",
					   ControlFile->lc_collate),
			 errhint("It looks like you need to initdb or install locale support.")));
	if (pg_perm_setlocale(LC_CTYPE, ControlFile->lc_ctype) == NULL)
		ereport(FATAL,
			(errmsg("database files are incompatible with operating system"),
		errdetail("The database cluster was initialized with LC_CTYPE \"%s\","
				  " which is not recognized by setlocale().",
				  ControlFile->lc_ctype),
			 errhint("It looks like you need to initdb or install locale support.")));

	/* Make the fixed locale settings visible as GUC variables, too */
	SetConfigOption("lc_collate", ControlFile->lc_collate,
					PGC_INTERNAL, PGC_S_OVERRIDE);
	SetConfigOption("lc_ctype", ControlFile->lc_ctype,
					PGC_INTERNAL, PGC_S_OVERRIDE);

	if (!ControlFileWatcher->watcherInitialized)
	{
		ControlFileWatcherSaveInitial();
	}
	else
	{
		ControlFileWatcherCheckForChange();
	}
}

static bool
XLogGetWriteAndFlushedLoc(XLogRecPtr *writeLoc, XLogRecPtr *flushedLoc)
{
	/* use volatile pointer to prevent code rearrangement */
	volatile XLogCtlData *xlogctl = XLogCtl;

	SpinLockAcquire(&xlogctl->info_lck);
	*writeLoc = xlogctl->LogwrtResult.Write;
	*flushedLoc = xlogctl->LogwrtResult.Flush;
	SpinLockRelease(&xlogctl->info_lck);

	return (writeLoc->xlogid != 0 || writeLoc->xrecoff != 0);
}

/*
 * Very specific purpose routine for FileRep that flushes out XLOG records from the
 * XLOG memory cache to disk.
 */
void
XLogFileRepFlushCache(
	XLogRecPtr	*lastChangeTrackingEndLoc)
{
	/*
	 * We hold the ChangeTrackingTransitionLock EXCLUSIVE, thus the lastChangeTrackingEndLoc
	 * value is the previous location -- the one we want.
	 *
	 * Since the lock is acquired after ALL WRITES and FSYNCS in XLogInsert_Internal,
	 * we know this flush is safe (i.e. will not hang) and will push out all XLOG records we
	 * want to see in the next call to ChangeTracking_CreateInitialFromPreviousCheckpoint.
	 */

	*lastChangeTrackingEndLoc = XLogCtl->lastChangeTrackingEndLoc;

	if (Debug_persistent_print)
		elog(Persistent_DebugPrintLevel(),
			 "XLogFileRepFlushCache: Going flush through location %s...",
			 XLogLocationToString(lastChangeTrackingEndLoc));

	XLogFlush(*lastChangeTrackingEndLoc);
}

void
XLogInChangeTrackingTransition(void)
{
	XLogRecPtr	lastChangeTrackingEndLoc;
	XLogRecPtr      recPtrInit = {0, 0};

	if (Debug_persistent_print)
		elog(Persistent_DebugPrintLevel(),
			 "XLogInChangeTrackingTransition: Acquiring ChangeTrackingTransitionLock...");

	LWLockAcquire(ChangeTrackingTransitionLock, LW_EXCLUSIVE);

	if (Debug_persistent_print)
		elog(Persistent_DebugPrintLevel(),
			 "XLogInChangeTrackingTransition: SegmentStateInChangeTrackingTransition...");

	FileRep_SetSegmentState(SegmentStateInChangeTrackingTransition, FaultTypeNotInitialized);

	XLogFileRepFlushCache(&lastChangeTrackingEndLoc);

	if (Debug_persistent_print)
		elog(Persistent_DebugPrintLevel(),
			 "XLogInChangeTrackingTransition: Calling ChangeTracking_CreateInitialFromPreviousCheckpoint with lastChangeTrackingEndLoc %s",
			 XLogLocationToString(&lastChangeTrackingEndLoc));

	/*
	 * During gpstart the following order is followed for recovery:
	 *                      a) xlog records from last checkpoint are replayed into change tracking log file
	 *                      b) xlog is replayed by 3 pass mechanism
	 * In that case XLogCtl->lastChangeTrackingEndLoc will be still set to {0,0} and
	 * in order to insert all xlog records from last checkpoint into change tracking log file
	 * ChangeTracking_CreateInitialFromPreviousCheckpoint(NULL); has to be called.
	 */
	if (XLByteEQ(lastChangeTrackingEndLoc, recPtrInit))
	{
		ChangeTracking_CreateInitialFromPreviousCheckpoint(NULL);
	}
	else
	{
		ChangeTracking_CreateInitialFromPreviousCheckpoint(&lastChangeTrackingEndLoc);
	}

	LWLockRelease(ChangeTrackingTransitionLock);

	if (Debug_persistent_print)
		elog(Persistent_DebugPrintLevel(),
			 "XLogInChangeTrackingTransition: Released ChangeTrackingTransitionLock");

}

void
UpdateControlFile(void)
{
	MirroredFlatFileOpen	mirroredOpen;

	INIT_CRC32C(ControlFile->crc);
	COMP_CRC32C(ControlFile->crc,
				   (char *) ControlFile,
				   offsetof(ControlFileData, crc));
	FIN_CRC32C(ControlFile->crc);

	MirroredFlatFile_Open(
					&mirroredOpen,
					XLOG_CONTROL_FILE_SUBDIR,
					XLOG_CONTROL_FILE_SIMPLE,
					O_RDWR | PG_BINARY,
					S_IRUSR | S_IWUSR,
					/* suppressError */ false,
					/* atomic operation */ false,
					/*isMirrorRecovery */ false);

	MirroredFlatFile_Write(
					&mirroredOpen,
					0,
					ControlFile,
					PG_CONTROL_SIZE,
					/* suppressError */ false);

	MirroredFlatFile_Flush(
					&mirroredOpen,
					/* suppressError */ false);

	MirroredFlatFile_Close(&mirroredOpen);

	Assert (ControlFileWatcher->watcherInitialized);

	ControlFileWatcherCheckForChange();
}

/*
 * Returns the unique system identifier from control file.
 */
uint64
GetSystemIdentifier(void)
{
	Assert(ControlFile != NULL);
	return ControlFile->system_identifier;
}

/*
 * Initialization of shared memory for XLOG
 */
Size
XLOGShmemSize(void)
{
	Size		size;

	/* XLogCtl */
	size = sizeof(XLogCtlData);
	/* xlblocks array */
	size = add_size(size, mul_size(sizeof(XLogRecPtr), XLOGbuffers));
	/* extra alignment padding for XLOG I/O buffers */
	size = add_size(size, ALIGNOF_XLOG_BUFFER);
	/* and the buffers themselves */
	size = add_size(size, mul_size(XLOG_BLCKSZ, XLOGbuffers));

	/*
	 * Note: we don't count ControlFileData, it comes out of the "slop factor"
	 * added by CreateSharedMemoryAndSemaphores.  This lets us use this
	 * routine again below to compute the actual allocation size.
	 */

	/*
	 * Similary, we also don't PgControlWatch for the above reasons, too.
	 */

	return size;
}

void
XLOGShmemInit(void)
{
	bool		foundCFile,
				foundXLog,
				foundCFileWatcher;
	char	   *allocptr;

	ControlFile = (ControlFileData *)
		ShmemInitStruct("Control File", sizeof(ControlFileData), &foundCFile);
	ControlFileWatcher = (ControlFileWatch *)
		ShmemInitStruct("Control File Watcher", sizeof(ControlFileWatch), &foundCFileWatcher);
	XLogCtl = (XLogCtlData *)
		ShmemInitStruct("XLOG Ctl", XLOGShmemSize(), &foundXLog);

	if (foundCFile || foundXLog || foundCFileWatcher)
	{
		/* both should be present or neither */
		Assert(foundCFile && foundXLog && foundCFileWatcher);
		return;
	}

	memset(XLogCtl, 0, sizeof(XLogCtlData));

	XLogCtl->pass4_PTCatVerificationPassed = true;

	/*
	 * Since XLogCtlData contains XLogRecPtr fields, its sizeof should be a
	 * multiple of the alignment for same, so no extra alignment padding is
	 * needed here.
	 */
	allocptr = ((char *) XLogCtl) + sizeof(XLogCtlData);
	XLogCtl->xlblocks = (XLogRecPtr *) allocptr;
	memset(XLogCtl->xlblocks, 0, sizeof(XLogRecPtr) * XLOGbuffers);
	allocptr += sizeof(XLogRecPtr) * XLOGbuffers;

	/*
	 * Align the start of the page buffers to an ALIGNOF_XLOG_BUFFER boundary.
	 */
	allocptr = (char *) TYPEALIGN(ALIGNOF_XLOG_BUFFER, allocptr);
	XLogCtl->pages = allocptr;
	memset(XLogCtl->pages, 0, (Size) XLOG_BLCKSZ * XLOGbuffers);

	/*
	 * Do basic initialization of XLogCtl shared data. (StartupXLOG will fill
	 * in additional info.)
	 */
	XLogCtl->XLogCacheByte = (Size) XLOG_BLCKSZ *XLOGbuffers;

	XLogCtl->XLogCacheBlck = XLOGbuffers - 1;
	XLogCtl->SharedRecoveryInProgress = true;
	XLogCtl->Insert.currpage = (XLogPageHeader) (XLogCtl->pages);
	SpinLockInit(&XLogCtl->info_lck);
	InitSharedLatch(&XLogCtl->recoveryWakeupLatch);

	XLogCtl->haveLastCheckpointLoc = false;
	memset(&XLogCtl->lastCheckpointLoc, 0, sizeof(XLogRecPtr));
	memset(&XLogCtl->lastCheckpointEndLoc, 0, sizeof(XLogRecPtr));

	/*
	 * Initialize the shared memory by the parameter given to postmaster.
	 * GpStandbyDbid could be inconsistent with the catalog if the postmaster
	 * is given wrong id, but there is no chance to check it in this early
	 * stage of startup, and this is how we have been doing historically.
	 */
	XLogCtl->standbyDbid = GpStandbyDbid;

	SpinLockInit(&XLogCtl->resynchronize_lck);
}

/**
 * This should be called when we are sure that it is safe to try to read the control file and BEFORE
 *  we have launched any child processes that need access to collation and ctype data.
 *
 * It is not safe to read the control file on a mirror because it may not be synchronized
 */
void
XLogStartupInit(void)
{
	/*
	 * If we are not in bootstrap mode, pg_control should already exist. Read
	 * and validate it immediately (see comments in ReadControlFile() for the
	 * reasons why).
	 */
	if (!IsBootstrapProcessingMode())
		ReadControlFile();
}

/*
 * This func must be called ONCE on system install.  It creates pg_control
 * and the initial XLOG segment.
 */
void
BootStrapXLOG(void)
{
	CheckPoint	checkPoint;
	char	   *buffer;
	XLogPageHeader page;
	XLogLongPageHeader longpage;
	XLogRecord *record;
	bool		use_existent;
	uint64		sysidentifier;
	struct timeval tv;
	pg_crc32	crc;

	/*
	 * Select a hopefully-unique system identifier code for this installation.
	 * We use the result of gettimeofday(), including the fractional seconds
	 * field, as being about as unique as we can easily get.  (Think not to
	 * use random(), since it hasn't been seeded and there's no portable way
	 * to seed it other than the system clock value...)  The upper half of the
	 * uint64 value is just the tv_sec part, while the lower half is the XOR
	 * of tv_sec and tv_usec.  This is to ensure that we don't lose uniqueness
	 * unnecessarily if "uint64" is really only 32 bits wide.  A person
	 * knowing this encoding can determine the initialization time of the
	 * installation, which could perhaps be useful sometimes.
	 */
	gettimeofday(&tv, NULL);
	sysidentifier = ((uint64) tv.tv_sec) << 32;
	sysidentifier |= (uint32) (tv.tv_sec | tv.tv_usec);

	/* First timeline ID is always 1 */
	ThisTimeLineID = 1;

	/* page buffer must be aligned suitably for O_DIRECT */
	buffer = (char *) palloc(XLOG_BLCKSZ + ALIGNOF_XLOG_BUFFER);
	page = (XLogPageHeader) TYPEALIGN(ALIGNOF_XLOG_BUFFER, buffer);
	memset(page, 0, XLOG_BLCKSZ);

	/*
	 * Set up information for the initial checkpoint record
	 *
	 * The initial checkpoint record is written to the beginning of the WAL
	 * segment with logid=0 logseg=1. The very first WAL segment, 0/0, is not
	 * used, so that we can use 0/0 to mean "before any valid WAL segment".
	 */
	checkPoint.redo.xlogid = 0;
	checkPoint.redo.xrecoff = XLogSegSize + SizeOfXLogLongPHD;
	checkPoint.undo = checkPoint.redo;
	checkPoint.ThisTimeLineID = ThisTimeLineID;
	checkPoint.nextXidEpoch = 0;
	checkPoint.nextXid = FirstNormalTransactionId;
	checkPoint.nextOid = FirstBootstrapObjectId;
	checkPoint.nextMulti = FirstMultiXactId;
	checkPoint.nextMultiOffset = 0;
	checkPoint.time = time(NULL);

	ShmemVariableCache->nextXid = checkPoint.nextXid;
	ShmemVariableCache->nextOid = checkPoint.nextOid;
	ShmemVariableCache->oidCount = 0;
	MultiXactSetNextMXact(checkPoint.nextMulti, checkPoint.nextMultiOffset);

	/* Set up the XLOG page header */
	page->xlp_magic = XLOG_PAGE_MAGIC;
	page->xlp_info = XLP_LONG_HEADER;
	page->xlp_tli = ThisTimeLineID;
	page->xlp_pageaddr.xlogid = 0;
	page->xlp_pageaddr.xrecoff = XLogSegSize;
	longpage = (XLogLongPageHeader) page;
	longpage->xlp_sysid = sysidentifier;
	longpage->xlp_seg_size = XLogSegSize;
	longpage->xlp_xlog_blcksz = XLOG_BLCKSZ;

	/* Insert the initial checkpoint record */
	record = (XLogRecord *) ((char *) page + SizeOfXLogLongPHD);
	record->xl_prev.xlogid = 0;
	record->xl_prev.xrecoff = 0;
	record->xl_xid = InvalidTransactionId;
	record->xl_tot_len = SizeOfXLogRecord + sizeof(checkPoint);
	record->xl_len = sizeof(checkPoint);
	record->xl_info = XLOG_CHECKPOINT_SHUTDOWN;
	record->xl_rmid = RM_XLOG_ID;
	memcpy(XLogRecGetData(record), &checkPoint, sizeof(checkPoint));

	INIT_CRC32C(crc);
	COMP_CRC32C(crc, &checkPoint, sizeof(checkPoint));
	COMP_CRC32C(crc, (char *) record + sizeof(pg_crc32),
			   SizeOfXLogRecord - sizeof(pg_crc32));
	FIN_CRC32C(crc);

	record->xl_crc = crc;

	/* Create first XLOG segment file */
	use_existent = false;
	XLogFileInit(
		&mirroredLogFileOpen,
		0, 1, &use_existent, false);

	/* Write the first page with the initial record */
	errno = 0;
	if (MirroredFlatFile_Append(
			&mirroredLogFileOpen,
			page,
			XLOG_BLCKSZ,
			/* suppressError */ true))
	{
		ereport(PANIC,
				(errcode_for_file_access(),
			  errmsg("could not write bootstrap transaction log file: %m")));
	}

	if (MirroredFlatFile_Flush(
			&mirroredLogFileOpen,
			/* suppressError */ true))
		ereport(PANIC,
				(errcode_for_file_access(),
			  errmsg("could not fsync bootstrap transaction log file: %m")));

	MirroredFlatFile_Close(
			&mirroredLogFileOpen);

	/* Now create pg_control */

	memset(ControlFile, 0, sizeof(ControlFileData));
	/* Initialize pg_control status fields */
	ControlFile->system_identifier = sysidentifier;
	ControlFile->state = DB_SHUTDOWNED;
	ControlFile->time = checkPoint.time;
	ControlFile->checkPoint = checkPoint.redo;
	ControlFile->checkPointCopy = checkPoint;
	/* some additional ControlFile fields are set in WriteControlFile() */

	WriteControlFile();

	/* Bootstrap the commit log, too */
	BootStrapCLOG();
	BootStrapSUBTRANS();
	BootStrapMultiXact();
	DistributedLog_BootStrap();

	pfree(buffer);
}

static char *
str_time(pg_time_t tnow)
{
	static char buf[128];

	pg_strftime(buf, sizeof(buf),
			 /* Win32 timezone names are too long so don't print them */
#ifndef WIN32
			 "%Y-%m-%d %H:%M:%S %Z",
#else
			 "%Y-%m-%d %H:%M:%S",
#endif
			 pg_localtime(&tnow, log_timezone ? log_timezone : gmt_timezone));

	return buf;
}

/*
 * See if there is a recovery command file (recovery.conf), and if so
 * read in parameters for recovery in standby mode.
 *
 * XXX longer term intention is to expand this to
 * cater for additional parameters and controls
 * possibly use a flex lexer similar to the GUC one
 */
void
XLogReadRecoveryCommandFile(int emode)
{
	FILE	   *fd;
	char		cmdline[MAXPGPATH];
	bool		syntaxError = false;

	fd = AllocateFile(RECOVERY_COMMAND_FILE, "r");
	if (fd == NULL)
	{
		if (errno == ENOENT)
			return;				/* not there, so no recovery in standby mode */
		ereport(FATAL,
				(errcode_for_file_access(),
				 errmsg("could not open recovery command file \"%s\": %m",
						RECOVERY_COMMAND_FILE)));
	}

	ereport(emode,
			(errmsg("Found recovery.conf file, checking appropriate parameters "
					" for recovery in standby mode")));

	/*
	 * Parse the file...
	 */
	while (fgets(cmdline, MAXPGPATH, fd) != NULL)
	{
		/* skip leading whitespace and check for # comment */
		char	   *ptr;
		char	   *tok1;
		char	   *tok2;

		for (ptr = cmdline; *ptr; ptr++)
		{
			if (!isspace((unsigned char) *ptr))
				break;
		}
		if (*ptr == '\0' || *ptr == '#')
			continue;

		/* identify the quoted parameter value */
		tok1 = strtok(ptr, "'");
		if (!tok1)
		{
			syntaxError = true;
			break;
		}
		tok2 = strtok(NULL, "'");
		if (!tok2)
		{
			syntaxError = true;
			break;
		}
		/* reparse to get just the parameter name */
		tok1 = strtok(ptr, " \t=");
		if (!tok1)
		{
			syntaxError = true;
			break;
		}

		if (strcmp(tok1, "primary_conninfo") == 0)
		{
			PrimaryConnInfo = pstrdup(tok2);
			ereport(emode,
					(errmsg("primary_conninfo = \"%s\"",
							PrimaryConnInfo)));
		}
		else if (strcmp(tok1, "standby_mode") == 0)
		{
			/*
			 * does nothing if a recovery_target is not also set
			 */
			if (strcmp(tok2, "on") == 0)
				StandbyModeRequested = true;
			else
			{
				StandbyModeRequested = false;
				tok2 = "false";
			}
			ereport(emode,
					(errmsg("StandbyModeRequested = %s", tok2)));
		}
		else
			ereport(FATAL,
					(errmsg("unrecognized recovery parameter \"%s\"",
							tok1)));
	}

	FreeFile(fd);

	if (syntaxError)
		ereport(FATAL,
				(errmsg("syntax error in recovery command file: %s",
						cmdline),
			  errhint("Lines should have the format parameter = 'value'.")));

	/*
	 * Check for compulsory parameters
	 */
	if (StandbyModeRequested)
	{
		if (PrimaryConnInfo == NULL)
			ereport(FATAL,
					(errmsg("recovery command file \"%s\" primary_conninfo not specified",
							RECOVERY_COMMAND_FILE),
					 errhint("The database server in standby mode needs primary_connection to connect to primary.")));
	}
	else
	{
		/* Currently, standby mode request is a must if recovery.conf file exists */
		ereport(FATAL,
				(errmsg("recovery command file \"%s\" request for standby mode not specified",
						RECOVERY_COMMAND_FILE)));
	}
}

/*
 * Exit archive-recovery state
 */
static void
exitArchiveRecovery(TimeLineID endTLI, uint32 endLogId, uint32 endLogSeg)
{
	char		recoveryPath[MAXPGPATH];
	char		xlogpath[MAXPGPATH];
	char		*xlogDir = NULL;

	/*
	 * We should have the ending log segment currently open.  Verify, and then
	 * close it (to avoid problems on Windows with trying to rename or delete
	 * an open file).
	 */
	Assert(readFile >= 0);
	Assert(readId == endLogId);
	Assert(readSeg == endLogSeg);

	close(readFile);
	readFile = -1;

	/*
	 * If the segment was fetched from archival storage, we want to replace
	 * the existing xlog segment (if any) with the archival version.  This is
	 * because whatever is in XLOGDIR is very possibly older than what we have
	 * from the archives, since it could have come from restoring a PGDATA
	 * backup.	In any case, the archival version certainly is more
	 * descriptive of what our current database state is, because that is what
	 * we replayed from.
	 *
	 * Note that if we are establishing a new timeline, ThisTimeLineID is
	 * already set to the new value, and so we will create a new file instead
	 * of overwriting any existing file.  (This is, in fact, always the case
	 * at present.)
	 */
	xlogDir = makeRelativeToTxnFilespace(XLOGDIR);
	if (snprintf(recoveryPath, MAXPGPATH, "%s/RECOVERYXLOG", xlogDir) > MAXPGPATH)
	{
		ereport(ERROR, (errmsg("cannot generate path %s/RECOVERYXLOG", xlogDir)));	
	}
	XLogFilePath(xlogpath, ThisTimeLineID, endLogId, endLogSeg);

	if (restoredFromArchive)
	{
		ereport(DEBUG3,
				(errmsg_internal("moving last restored xlog to \"%s\"",
								 xlogpath)));
		unlink(xlogpath);		/* might or might not exist */
		if (rename(recoveryPath, xlogpath) != 0)
			ereport(FATAL,
					(errcode_for_file_access(),
					 errmsg("could not rename file \"%s\" to \"%s\": %m",
							recoveryPath, xlogpath)));
		/* XXX might we need to fix permissions on the file? */
	}
	else
	{
		/*
		 * If the latest segment is not archival, but there's still a
		 * RECOVERYXLOG laying about, get rid of it.
		 */
		unlink(recoveryPath);	/* ignore any error */

		/*
		 * If we are establishing a new timeline, we have to copy data from
		 * the last WAL segment of the old timeline to create a starting WAL
		 * segment for the new timeline.
		 */
		if (endTLI != ThisTimeLineID)
			XLogFileCopy(endLogId, endLogSeg,
						 endTLI, endLogId, endLogSeg);
	}

	/*
	 * Let's just make real sure there are not .ready or .done flags posted
	 * for the new segment.
	 */
	XLogFileName(xlogpath, ThisTimeLineID, endLogId, endLogSeg);
	XLogArchiveCleanup(xlogpath);

	/* Get rid of any remaining recovered timeline-history file, too */
	if (snprintf(recoveryPath, MAXPGPATH, "%s/RECOVERYHISTORY", xlogDir) > MAXPGPATH)
	{
		ereport(ERROR, (errmsg("cannot generate path %s/RECOVERYHISTORY", xlogDir)));
	}
	unlink(recoveryPath);		/* ignore any error */

	/*
	 * Rename the config file out of the way, so that we don't accidentally
	 * re-enter archive recovery mode in a subsequent crash.
	 */
	unlink(RECOVERY_COMMAND_DONE);
	if (rename(RECOVERY_COMMAND_FILE, RECOVERY_COMMAND_DONE) != 0)
		ereport(FATAL,
				(errcode_for_file_access(),
				 errmsg("could not rename file \"%s\" to \"%s\": %m",
						RECOVERY_COMMAND_FILE, RECOVERY_COMMAND_DONE)));

	pfree(xlogDir);
}

/*
 * For point-in-time recovery, this function decides whether we want to
 * stop applying the XLOG at or after the current record.
 *
 * Returns TRUE if we are stopping, FALSE otherwise.  On TRUE return,
 * *includeThis is set TRUE if we should apply this record before stopping.
 * Also, some information is saved in recoveryStopXid et al for use in
 * annotating the new timeline's history file.
 */
static bool
recoveryStopsHere(XLogRecord *record, bool *includeThis)
{
	bool		stopsHere;
	uint8		record_info;
	time_t		recordXtime;

	/* Do we have a PITR target at all? */
	if (!recoveryTarget)
		return false;

	/* We only consider stopping at COMMIT or ABORT records */
	if (record->xl_rmid != RM_XACT_ID)
		return false;
	record_info = record->xl_info & ~XLR_INFO_MASK;
	if (record_info == XLOG_XACT_COMMIT)
	{
		xl_xact_commit *recordXactCommitData;

		recordXactCommitData = (xl_xact_commit *) XLogRecGetData(record);
		recordXtime = recordXactCommitData->xtime;
	}
	else if (record_info == XLOG_XACT_ABORT)
	{
		xl_xact_abort *recordXactAbortData;

		recordXactAbortData = (xl_xact_abort *) XLogRecGetData(record);
		recordXtime = recordXactAbortData->xtime;
	}
	else
		return false;

	if (recoveryTargetExact)
	{
		/*
		 * there can be only one transaction end record with this exact
		 * transactionid
		 *
		 * when testing for an xid, we MUST test for equality only, since
		 * transactions are numbered in the order they start, not the order
		 * they complete. A higher numbered xid will complete before you about
		 * 50% of the time...
		 */
		stopsHere = (record->xl_xid == recoveryTargetXid);
		if (stopsHere)
			*includeThis = recoveryTargetInclusive;
	}
	else
	{
		/*
		 * there can be many transactions that share the same commit time, so
		 * we stop after the last one, if we are inclusive, or stop at the
		 * first one if we are exclusive
		 */
		if (recoveryTargetInclusive)
			stopsHere = (recordXtime > recoveryTargetTime);
		else
			stopsHere = (recordXtime >= recoveryTargetTime);
		if (stopsHere)
			*includeThis = false;
	}

	if (stopsHere)
	{
		recoveryStopXid = record->xl_xid;
		recoveryStopTime = recordXtime;
		recoveryStopAfter = *includeThis;

		if (record_info == XLOG_XACT_COMMIT)
		{
			if (recoveryStopAfter)
				ereport(LOG,
						(errmsg("recovery stopping after commit of transaction %u, time %s",
							  recoveryStopXid, str_time(recoveryStopTime))));
			else
				ereport(LOG,
						(errmsg("recovery stopping before commit of transaction %u, time %s",
							  recoveryStopXid, str_time(recoveryStopTime))));
		}
		else
		{
			if (recoveryStopAfter)
				ereport(LOG,
						(errmsg("recovery stopping after abort of transaction %u, time %s",
							  recoveryStopXid, str_time(recoveryStopTime))));
			else
				ereport(LOG,
						(errmsg("recovery stopping before abort of transaction %u, time %s",
							  recoveryStopXid, str_time(recoveryStopTime))));
		}
	}

	return stopsHere;
}

/*
 * Save timestamp of the next chunk of WAL records to apply.
 *
 * We keep this in XLogCtl, not a simple static variable, so that it can be
 * seen by all backends.
 */
static void
SetCurrentChunkStartTime(TimestampTz xtime)
{
	/* use volatile pointer to prevent code rearrangement */
	volatile XLogCtlData *xlogctl = XLogCtl;

	SpinLockAcquire(&xlogctl->info_lck);
	xlogctl->currentChunkStartTime = xtime;
	SpinLockRelease(&xlogctl->info_lck);
}

static void
printEndOfXLogFile(XLogRecPtr	*loc)
{
	uint32 seg = loc->xrecoff / XLogSegSize;

	XLogRecPtr roundedDownLoc;

	XLogRecord *record;
	XLogRecPtr	LastRec;

	/*
	 * Go back to the beginning of the log file and read forward to find
	 * the end of the transaction log.
	 */
	roundedDownLoc.xlogid = loc->xlogid;
	roundedDownLoc.xrecoff = (seg * XLogSegSize) + SizeOfXLogLongPHD;

	XLogCloseReadRecord();

	record = XLogReadRecord(&roundedDownLoc, false, LOG);
	if (record == NULL)
	{
		elog(LOG,"Couldn't read transaction log file (logid %d, seg %d)",
			 loc->xlogid, seg);
		return;
	}

	do
	{
		LastRec = ReadRecPtr;

		record = XLogReadRecord(NULL, false, DEBUG5);
	} while (record != NULL);

	record = XLogReadRecord(&LastRec, false, ERROR);

	elog(LOG,"found end of transaction log file %s",
		 XLogLocationToString_Long(&EndRecPtr));

	XLogCloseReadRecord();
}

static void
StartupXLOG_InProduction(void)
{
	TransactionId oldestActiveXID;

	/* Pre-scan prepared transactions to find out the range of XIDs present */
	oldestActiveXID = PrescanPreparedTransactions();

	elog(LOG, "Oldest active transaction from prepared transactions %u", oldestActiveXID);

	/* Start up the commit log and related stuff, too */
	StartupCLOG();
	StartupSUBTRANS(oldestActiveXID);
	StartupMultiXact();
	DistributedLog_Startup(
						oldestActiveXID,
						ShmemVariableCache->nextXid);

	/* Reload shared-memory state for prepared transactions */
	RecoverPreparedTransactions();

	/*
	 * Perform a checkpoint to update all our recovery activity to disk.
	 *
	 * Note that we write a shutdown checkpoint rather than an on-line
	 * one. This is not particularly critical, but since we may be
	 * assigning a new TLI, using a shutdown checkpoint allows us to have
	 * the rule that TLI only changes in shutdown checkpoints, which
	 * allows some extra error checking in xlog_redo.
	 *
	 * Note that - Creation of shutdown checkpoint changes the state in pg_control.
	 * If that happens when we are standby who was recently promoted, the
	 * state in pg_control indicating promotion phases (e.g. DB_IN_STANDBY_PROMOTION,
	 * DB_INSTANDBY_NEW_TLI_SET) before the checkpoint creation will get
	 * overwritten posing a problem for further flow. Hence, CreateCheckpoint()
	 * has an ungly hack to avoid this situation and thus we avoid change of
	 * pg_control state just in this special situation. CreateCheckpoint() also
	 * has a comment referring this.
	 */
	CreateCheckPoint(true, true);

	/*
	 * If this system was a standby which was promoted (or whose catalog is not
	 * yet updated after promote), we delay going into actual production till Pass4.
	 * Pass4 updates the catalog to comply with the standby promotion changes.
	 */
	if (ControlFile->state == DB_IN_STANDBY_PROMOTED
		|| ControlFile->state == DB_IN_STANDBY_NEW_TLI_SET)
	{
		ControlFile->state = DB_IN_STANDBY_NEW_TLI_SET;
		ControlFile->time = time(NULL);
		UpdateControlFile();
		ereport(LOG, (errmsg("database system is almost ready")));
	}
	else
	{
		ControlFile->state = DB_IN_PRODUCTION;
		ControlFile->time = time(NULL);
		UpdateControlFile();
		ereport(LOG, (errmsg("database system is ready")));
	}

	{
		char version[512];

		strcpy(version, PG_VERSION_STR " compiled on " __DATE__ " " __TIME__);

#ifdef USE_ASSERT_CHECKING
		strcat(version, " (with assert checking)");
#endif
		ereport(LOG,(errmsg("%s", version)));

	}

	BuildFlatFiles(false);

	/*
	 * All done.  Allow backends to write WAL.	(Although the bool flag is
	 * probably atomic in itself, we use the info_lck here to ensure that
	 * there are no race conditions concerning visibility of other recent
	 * updates to shared memory.)
	 */
	{
		/* use volatile pointer to prevent code rearrangement */
		volatile XLogCtlData *xlogctl = XLogCtl;

		SpinLockAcquire(&xlogctl->info_lck);
		xlogctl->SharedRecoveryInProgress = false;
		SpinLockRelease(&xlogctl->info_lck);
	}
}

/*
 * Error context callback for tracing or errors occurring during PASS 1 redo.
 */
static void
StartupXLOG_RedoPass1Context(void *arg)
{
	XLogRecord		*record = (XLogRecord*) arg;

	StringInfoData buf;

	initStringInfo(&buf);
	appendStringInfo(&buf, "REDO PASS 1 @ %s; LSN %s: ",
					 XLogLocationToString(&ReadRecPtr),
					 XLogLocationToString2(&EndRecPtr));
	xlog_outrec(&buf, record);
	appendStringInfo(&buf, " - ");
	RmgrTable[record->xl_rmid].rm_desc(&buf,
									   ReadRecPtr,
									   record);

	errcontext("%s", buf.data);

	pfree(buf.data);
}

/*
 * Error context callback for tracing or errors occurring during PASS 1 redo.
 */
static void
StartupXLOG_RedoPass3Context(void *arg)
{
	XLogRecord		*record = (XLogRecord*) arg;

	StringInfoData buf;

	initStringInfo(&buf);
	appendStringInfo(&buf, "REDO PASS 3 @ %s; LSN %s: ",
					 XLogLocationToString(&ReadRecPtr),
					 XLogLocationToString2(&EndRecPtr));
	xlog_outrec(&buf, record);
	appendStringInfo(&buf, " - ");
	RmgrTable[record->xl_rmid].rm_desc(&buf,
									   ReadRecPtr,
									   record);

	errcontext("%s", buf.data);

	pfree(buf.data);
}


static void
ApplyStartupRedo(
	XLogRecPtr		*beginLoc,

	XLogRecPtr		*lsn,

	XLogRecord		*record)
{
	MIRROREDLOCK_BUFMGR_VERIFY_NO_LOCK_LEAK_DECLARE;
	RedoErrorCallBack redoErrorCallBack;

	ErrorContextCallback errcontext;

	MIRROREDLOCK_BUFMGR_VERIFY_NO_LOCK_LEAK_ENTER;

	/* Setup error traceback support for ereport() */
	redoErrorCallBack.location = *beginLoc;
	redoErrorCallBack.record = record;

	errcontext.callback = rm_redo_error_callback;
	errcontext.arg = (void *) &redoErrorCallBack;
	errcontext.previous = error_context_stack;
	error_context_stack = &errcontext;

	/* nextXid must be beyond record's xid */
	if (TransactionIdFollowsOrEquals(record->xl_xid,
									 ShmemVariableCache->nextXid))
	{
		ShmemVariableCache->nextXid = record->xl_xid;
		TransactionIdAdvance(ShmemVariableCache->nextXid);
	}

	if (record->xl_info & XLR_BKP_BLOCK_MASK)
		RestoreBkpBlocks(record, *lsn);

	RmgrTable[record->xl_rmid].rm_redo(*beginLoc, *lsn, record);

	/* Pop the error context stack */
	error_context_stack = errcontext.previous;

	MIRROREDLOCK_BUFMGR_VERIFY_NO_LOCK_LEAK_EXIT;

}

/*
 * Process passed checkpoint record either during normal recovery or
 * in standby mode.
 *
 * If in standby mode, master mirroring information stored by the checkpoint
 * record is processed as well.
 */
static void
XLogProcessCheckpointRecord(XLogRecord *rec, XLogRecPtr loc)
{
	TMGXACT_CHECKPOINT 	*dtxCheckpoint;
	uint32 				dtxCheckpointLen;
	char				*masterMirroringCheckpoint;
	uint32				masterMirroringCheckpointLen;
	prepared_transaction_agg_state  *ptas = NULL;

	/* In standby mode, empty all master mirroring related hash tables. */
	if (IsStandbyMode())
		mmxlog_empty_hashtables();

	UnpackCheckPointRecord(
						rec,
						&loc,
						&dtxCheckpoint,
						&dtxCheckpointLen,
						&masterMirroringCheckpoint,
						&masterMirroringCheckpointLen,
						(IsStandbyMode() ? PANIC : LOG),
						&ptas);

	if (Debug_persistent_recovery_print && dtxCheckpoint != NULL)
	{
		elog(PersistentRecovery_DebugPrintLevel(),
			 "XLogProcessCheckPoint: Checkpoint record data length = %u, DTX "
			 "committed count %d, DTX data length %u, Master Mirroring "
			 "information length %u, location %s",
			 rec->xl_len,
			 dtxCheckpoint->committedCount,
			 dtxCheckpointLen,
			 masterMirroringCheckpointLen,
			 XLogLocationToString(&loc));

		if (ptas != NULL)
		{
			elog(PersistentRecovery_DebugPrintLevel(),
			"XLogProcessCheckPoint: Checkpoint record prepared transaction "
			"agg state count = %d",
			ptas->count);
		}

		if (masterMirroringCheckpointLen > 0)
		{
			int filespaceCount;
			int tablespaceCount;
			int databaseCount;

			if (mmxlog_get_checkpoint_counts(
									masterMirroringCheckpoint,
									masterMirroringCheckpointLen,
									rec->xl_len,
									&loc,
									/* errlevel */ COMMERROR,
									&filespaceCount,
									&tablespaceCount,
									&databaseCount))
			{
				elog(PersistentRecovery_DebugPrintLevel(),
					 "XLogProcessCheckPoint: master mirroring information: %d "
					 "filespaces, %d tablespaces, %d databases, location %s",
					 filespaceCount,
					 tablespaceCount,
					 databaseCount,
					 XLogLocationToString(&loc));
			}
		}
	}

	/*
	 * Get filespace, tablespace and database info from checkpoint record (master
	 * mirroring part) and maintain them in hash tables.
	 *
	 * We'll perform this only during standby mode because during normal non-standby
	 * recovery Persistent Tables do that job.
	 */
	if (IsStandbyMode() && masterMirroringCheckpoint != NULL)
	{
		mmxlog_read_checkpoint_data(masterMirroringCheckpoint,
									masterMirroringCheckpointLen,
									rec->xl_len,
									&loc);
	}

	/* Handle the DTX information. */
	if (dtxCheckpoint != NULL)
	{
		UtilityModeFindOrCreateDtmRedoFile();
		redoDtxCheckPoint(dtxCheckpoint);
		UtilityModeCloseDtmRedoFile();
	}
}


/*
 * This must be called ONCE during postmaster or standalone-backend startup
 *
 *	How Recovery works ?
 *---------------------------------------------------------------
 *| Clean Shutdown case    	| 	Not Clean Shutdown  case|
 *|(InRecovery = false)		|	(InRecovery = true)	|
 *---------------------------------------------------------------
 *|				|		   |		|
 *|				|record after	   |record after|
 *|				|checkpoint =	   |checkpoint =|
 *|				|NULL		   |NOT NULL	|
 *|				|(bypass Redo  	   |(dont bypass|
 *|				|  	   	   |Redo	|
 *---------------------------------------------------------------
 *|				|		   |		|
 *|	No Redo			|No Redo	   |Redo done	|
 *|	No Recovery Passes	|Recovery Pass done|Recovery 	|
 *|				|		   |Pass done	|
 *---------------------------------------------------------------
 */
void
StartupXLOG(void)
{
	XLogCtlInsert *Insert;
	CheckPoint	checkPoint;
	bool		wasShutdown;
	bool		reachedStopPoint = false;
	bool		haveBackupLabel = false;
	XLogRecPtr	RecPtr,
				LastRec,
				checkPointLoc,
				EndOfLog;
	uint32		endLogId;
	uint32		endLogSeg;
	XLogRecord *record;
	uint32		freespace;
	bool		multipleRecoveryPassesNeeded = false;
	bool		backupEndRequired = false;

	/*
	 * Read control file and check XLOG status looks valid.
	 *
	 * Note: in most control paths, *ControlFile is already valid and we need
	 * not do ReadControlFile() here, but might as well do it to be sure.
	 */
	ReadControlFile();

	if (ControlFile->state < DB_SHUTDOWNED ||
		ControlFile->state > DB_IN_PRODUCTION ||
		!XRecOffIsValid(ControlFile->checkPoint.xrecoff))
		ereport(FATAL,
				(errmsg("control file contains invalid data")));

	if (ControlFile->state == DB_SHUTDOWNED)
		ereport(LOG,
				(errmsg("database system was shut down at %s",
						str_time(ControlFile->time))));
	else if (ControlFile->state == DB_SHUTDOWNING)
		ereport(LOG,
				(errmsg("database system shutdown was interrupted; last known up at %s",
						str_time(ControlFile->time))));
	else if (ControlFile->state == DB_IN_CRASH_RECOVERY)
		ereport(LOG,
		   (errmsg("database system was interrupted while in recovery at %s",
				   str_time(ControlFile->time)),
			errhint("This probably means that some data is corrupted and"
					" you will have to use the last backup for recovery."),
			errSendAlert(true)));
	else if (ControlFile->state == DB_IN_STANDBY_MODE)
		ereport(LOG,
				(errmsg("database system was interrupted while in standby mode at  %s",
						str_time(ControlFile->checkPointCopy.time)),
						errhint("This probably means something unexpected happened either"
								" during replay at standby or receipt of XLog from primary."),
				 errSendAlert(true)));
	else if (ControlFile->state == DB_IN_STANDBY_PROMOTED)
		ereport(LOG,
				(errmsg("database system was interrupted after standby was promoted at %s",
						str_time(ControlFile->checkPointCopy.time)),
				 errhint("If this has occurred more than once something unexpected is happening"
				" after standby has been promoted"),
				 errSendAlert(true)));
	else if (ControlFile->state == DB_IN_STANDBY_NEW_TLI_SET)
		ereport(LOG,
				(errmsg("database system was interrupted post new TLI was setup on standby promotion at %s",
						str_time(ControlFile->checkPointCopy.time)),
						 errhint("If this has occurred more than once something unexpected is happening"
						" after standby has been promoted and new TLI has been set"),
				 errSendAlert(true)));
	else if (ControlFile->state == DB_IN_PRODUCTION)
		ereport(LOG,
				(errmsg("database system was interrupted; last known up at %s",
						str_time(ControlFile->time))));

	/* This is just to allow attaching to startup process with a debugger */
#ifdef XLOG_REPLAY_DELAY
	if (ControlFile->state != DB_SHUTDOWNED)
		pg_usleep(60000000L);
#endif

	/* Verify that pg_xlog exist */
	ValidateXLOGDirectoryStructure();

	/*
	 * Clear out any old relcache cache files.	This is *necessary* if we do
	 * any WAL replay, since that would probably result in the cache files
	 * being out of sync with database reality.  In theory we could leave them
	 * in place if the database had been cleanly shut down, but it seems
	 * safest to just remove them always and let them be rebuilt during the
	 * first backend startup.
	 */
	RelationCacheInitFileRemove();

	/*
	 * Initialize on the assumption we want to recover to the same timeline
	 * that's active according to pg_control.
	 */
	recoveryTargetTLI = ControlFile->checkPointCopy.ThisTimeLineID;

	/*
	 * Check for recovery control file, and if so set up state for offline
	 * recovery
	 */
	XLogReadRecoveryCommandFile(LOG);

	if (StandbyModeRequested)
	{
		Assert(ControlFile->state != DB_IN_CRASH_RECOVERY
				&& ControlFile->state != DB_IN_STANDBY_NEW_TLI_SET);

		/*
		 * If the standby was promoted (last time) and recovery.conf
		 * is still found this time with standby mode request,
		 * it means the standby crashed post promotion but before recovery.conf
		 * cleanup. Hence, it is not considered a standby request this time.
		 */
		if (ControlFile->state == DB_IN_STANDBY_PROMOTED)
			StandbyModeRequested = false;
	}

	/* Now we can determine the list of expected TLIs */
	expectedTLIs = XLogReadTimeLineHistory(recoveryTargetTLI);

	/*
	 * If pg_control's timeline is not in expectedTLIs, then we cannot
	 * proceed: the backup is not part of the history of the requested
	 * timeline.
	 */
	if (!list_member_int(expectedTLIs,
						 (int) ControlFile->checkPointCopy.ThisTimeLineID))
		ereport(FATAL,
				(errmsg("requested timeline %u is not a child of database system timeline %u",
						recoveryTargetTLI,
						ControlFile->checkPointCopy.ThisTimeLineID)));

	/*
	 * Save the selected recovery target timeline ID in shared memory so that
	 * other processes can see them
	 */
	XLogCtl->RecoveryTargetTLI = recoveryTargetTLI;

	if (StandbyModeRequested)
		ereport(LOG,
				(errmsg("entering standby mode")));

	/*
	 * Take ownership of the wakeup latch if we're going to sleep during
	 * recovery.
	 */
	if (StandbyModeRequested)
		OwnLatch(&XLogCtl->recoveryWakeupLatch);

	if (read_backup_label(&checkPointLoc, &backupEndRequired))
	{
		/*
		 * Currently, it is assumed that a backup file exists iff a base backup
		 * has been performed and then the recovery.conf file is generated, thus
		 * standby mode has to be requested
		 */
		if (!StandbyModeRequested)
			ereport(FATAL,
					(errmsg("Found backup.label file without any standby mode request")));

		/* Activate recovery in standby mode */
		StandbyMode = true;

		Assert(backupEndRequired);

		/*
		 * When a backup_label file is present, we want to roll forward from
		 * the checkpoint it identifies, rather than using pg_control.
		 */
		record = ReadCheckpointRecord(checkPointLoc, 0);
		if (record != NULL)
		{
			memcpy(&checkPoint, XLogRecGetData(record), sizeof(CheckPoint));
			wasShutdown = (record->xl_info == XLOG_CHECKPOINT_SHUTDOWN);
			ereport(LOG,
					(errmsg("checkpoint record is at %X/%X",
							checkPointLoc.xlogid, checkPointLoc.xrecoff)));
			InRecovery = true;	/* force recovery even if SHUTDOWNED */

			/*
			 * Make sure that REDO location exists. This may not be the case
			 * if there was a crash during an online backup
			 */
			if (XLByteLT(checkPoint.redo, checkPointLoc))
			{
				if (!XLogReadRecord(&(checkPoint.redo), false, LOG))
					ereport(FATAL,
							(errmsg("could not find redo location referenced by checkpoint record"),
							 errhint("If you are not restoring from a backup, try removing the file \"%s/backup_label\".", DataDir)));
			}
		}
		else
		{
			ereport(PANIC,
					(errmsg("could not locate required checkpoint record"),
					 errhint("If you are not restoring from a backup, try removing the file \"%s/backup_label\".", DataDir)));
			wasShutdown = false;	/* keep compiler quiet */
		}
		/* set flag to delete it later */
		haveBackupLabel = true;
	}
	else
	{
		if (StandbyModeRequested)
		{
			/* Activate recovery in standby mode */
			StandbyMode = true;
		}

		/*
		 * Get the last valid checkpoint record.  If the latest one according
		 * to pg_control is broken, try the next-to-last one.
		 */
		checkPointLoc = ControlFile->checkPoint;
		RedoStartLSN = ControlFile->checkPointCopy.redo;

		record = ReadCheckpointRecord(checkPointLoc, 1);
		if (record != NULL)
		{
			ereport(LOG,
					(errmsg("checkpoint record is at %X/%X",
							checkPointLoc.xlogid, checkPointLoc.xrecoff)));
		}
		else if (StandbyMode)
		{
			/*
			 * The last valid checkpoint record required for a streaming
			 * recovery exists in neither standby nor the primary.
			 */
			ereport(PANIC,
					(errmsg("could not locate a valid checkpoint record")));
		}
		else
		{
			printEndOfXLogFile(&checkPointLoc);

			checkPointLoc = ControlFile->prevCheckPoint;
			record = ReadCheckpointRecord(checkPointLoc, 2);
			if (record != NULL)
			{
				ereport(LOG,
						(errmsg("using previous checkpoint record at %X/%X",
							  checkPointLoc.xlogid, checkPointLoc.xrecoff)));
				InRecovery = true;		/* force recovery even if SHUTDOWNED */
			}
			else
			{
				printEndOfXLogFile(&checkPointLoc);
				ereport(PANIC,
					 (errmsg("could not locate a valid checkpoint record")));
			}
		}
		memcpy(&checkPoint, XLogRecGetData(record), sizeof(CheckPoint));
		wasShutdown = (record->xl_info == XLOG_CHECKPOINT_SHUTDOWN);
	}

	LastRec = RecPtr = checkPointLoc;
	XLogCtl->pass1LastCheckpointLoc = checkPointLoc;

	/*
	 * Currently, standby mode (WAL based replication support) is not provided
	 * to segments.
	 * Hence it's okay to do the following only once on the segments as there
	 * will be only one checkpoint to be analyzed.
	 */
	if (GpIdentity.segindex != MASTER_CONTENT_ID)
		SetupCheckpointPreparedTransactionList(record);

	/*
	 * Find Xacts that are distributed committed from the checkpoint record and
	 * store them such that they can utilized later during DTM recovery.
	 */
	XLogProcessCheckpointRecord(record, checkPointLoc);

	ereport(LOG,
	 (errmsg("redo record is at %X/%X; undo record is at %X/%X; shutdown %s",
			 checkPoint.redo.xlogid, checkPoint.redo.xrecoff,
			 checkPoint.undo.xlogid, checkPoint.undo.xrecoff,
			 wasShutdown ? "TRUE" : "FALSE")));
	ereport(LOG,
			(errmsg("next transaction ID: %u/%u; next OID: %u",
					checkPoint.nextXidEpoch, checkPoint.nextXid,
					checkPoint.nextOid)));
	ereport(LOG,
			(errmsg("next MultiXactId: %u; next MultiXactOffset: %u",
					checkPoint.nextMulti, checkPoint.nextMultiOffset)));

	if (!TransactionIdIsNormal(checkPoint.nextXid))
		ereport(PANIC,
				(errmsg("invalid next transaction ID")));

	/* initialize shared memory variables from the checkpoint record */
	ShmemVariableCache->nextXid = checkPoint.nextXid;
	ShmemVariableCache->nextOid = checkPoint.nextOid;
	ShmemVariableCache->oidCount = 0;
	MultiXactSetNextMXact(checkPoint.nextMulti, checkPoint.nextMultiOffset);
	XLogCtl->ckptXidEpoch = checkPoint.nextXidEpoch;
	XLogCtl->ckptXid = checkPoint.nextXid;

	/*
	 * We must replay WAL entries using the same TimeLineID they were created
	 * under, so temporarily adopt the TLI indicated by the checkpoint (see
	 * also xlog_redo()).
	 */
	ThisTimeLineID = checkPoint.ThisTimeLineID;

	RedoRecPtr = XLogCtl->Insert.RedoRecPtr = checkPoint.redo;

	if (XLByteLT(RecPtr, checkPoint.redo))
		ereport(PANIC,
				(errmsg("invalid redo in checkpoint record")));
	if (checkPoint.undo.xrecoff == 0)
		checkPoint.undo = RecPtr;

	/*
	 * Check whether we need to force recovery from WAL.  If it appears to
	 * have been a clean shutdown and we did not have a recovery.conf file,
	 * then assume no recovery needed.
	 */
	if (XLByteLT(checkPoint.undo, RecPtr) ||
		XLByteLT(checkPoint.redo, RecPtr))
	{
		if (wasShutdown)
			ereport(PANIC,
				(errmsg("invalid redo/undo record in shutdown checkpoint")));
		InRecovery = true;
	}
	else if (StandbyModeRequested)
	{
		/* force recovery due to presence of recovery.conf */
		ereport(LOG,
				(errmsg("setting recovery standby mode active")));
		InRecovery = true;
	}
	else if (ControlFile->state != DB_SHUTDOWNED)
		InRecovery = true;

	/*
	 * We need to create the pg_distributedlog directory if we are
	 * upgrading from before 3.1.1.4 patch.
	 *
	 * Force a recovery to replay into the distributed log the
	 * recent distributed transaction commits.
	 */
	if (DistributedLog_UpgradeCheck(InRecovery))
		InRecovery = true;

	if (InRecovery && !IsUnderPostmaster)
	{
		ereport(FATAL,
				(errmsg("Database must be shutdown cleanly when using single backend start")));
	}

	if (InRecovery && gp_before_persistence_work)
	{
		ereport(FATAL,
				(errmsg("Database must be shutdown cleanly when using gp_before_persistence_work = on")));
	}

	/* Recovery from xlog */
	if (InRecovery)
	{
		int			rmid;

		/* use volatile pointer to prevent code rearrangement */
		volatile XLogCtlData *xlogctl = XLogCtl;

		/*
		 * Update pg_control to show that we are recovering and to show the
		 * selected checkpoint as the place we are starting from. We also mark
		 * pg_control with any minimum recovery stop point
		 */
		if (StandbyMode)
		{
			ereport(LOG,
					(errmsg("recovery in standby mode in progress")));
			ControlFile->state = DB_IN_STANDBY_MODE;
		}
		else
		{
			ereport(LOG,
					(errmsg("database system was not properly shut down; "
							"automatic recovery in progress")));

			if (ControlFile->state != DB_IN_STANDBY_PROMOTED
				&& ControlFile->state != DB_IN_STANDBY_NEW_TLI_SET)
				ControlFile->state = DB_IN_CRASH_RECOVERY;
		}

		ControlFile->prevCheckPoint = ControlFile->checkPoint;
		ControlFile->checkPoint = checkPointLoc;
		ControlFile->checkPointCopy = checkPoint;

		if (StandbyMode)
		{
			/* initialize minRecoveryPoint if not set yet */
			if (XLByteLT(ControlFile->minRecoveryPoint, checkPoint.redo))
				ControlFile->minRecoveryPoint = checkPoint.redo;
		}

		/* Set backupStartPoint if we're starting recovery from a base backup. */
		if (haveBackupLabel)
		{
			Assert(ControlFile->state == DB_IN_STANDBY_MODE);
			ControlFile->backupStartPoint = checkPoint.redo;
			ControlFile->backupEndRequired = backupEndRequired;
		}

		ControlFile->time = time(NULL);
		UpdateControlFile();

		pgstat_reset_all();

		/*
		 * If there was a backup label file, it's done its job and the info
		 * has now been propagated into pg_control.  We must get rid of the
		 * label file so that if we crash during recovery, we'll pick up at
		 * the latest recovery restartpoint instead of going all the way back
		 * to the backup start point.  It seems prudent though to just rename
		 * the file out of the way rather than delete it completely.
		 */
		if (haveBackupLabel)
		{
			unlink(BACKUP_LABEL_OLD);
			if (rename(BACKUP_LABEL_FILE, BACKUP_LABEL_OLD) != 0)
				ereport(FATAL,
						(errcode_for_file_access(),
						 errmsg("could not rename file \"%s\" to \"%s\": %m",
								BACKUP_LABEL_FILE, BACKUP_LABEL_OLD)));
		}

		/* Start up the recovery environment */
		XLogInitRelationCache();

		UtilityModeFindOrCreateDtmRedoFile();

		for (rmid = 0; rmid <= RM_MAX_ID; rmid++)
		{
			if (RmgrTable[rmid].rm_startup != NULL)
				RmgrTable[rmid].rm_startup();
		}

		/*
		 * Initialize shared lastReplayedEndRecPtr.
		 *
		 * This is slightly confusing if we're starting from an online
		 * checkpoint; we've just read and replayed the chekpoint record, but
		 * we're going to start replay from its redo pointer, which precedes
		 * the location of the checkpoint record itself. So even though the
		 * last record we've replayed is indeed ReadRecPtr, we haven't
		 * replayed all the preceding records yet. That's OK for the current
		 * use of these variables.
		 */
		SpinLockAcquire(&xlogctl->info_lck);
		xlogctl->lastReplayedEndRecPtr = EndRecPtr;
		xlogctl->currentChunkStartTime = 0;
		SpinLockRelease(&xlogctl->info_lck);

		/* Also ensure XLogReceiptTime has a sane value */
		XLogReceiptTime = GetCurrentTimestamp();

		/*
		 * Find the first record that logically follows the checkpoint --- it
		 * might physically precede it, though.
		 */
		if (XLByteLT(checkPoint.redo, RecPtr))
		{
			/* back up to find the record */
			record = XLogReadRecord(&(checkPoint.redo), false, PANIC);
		}
		else
		{
			/* just have to read next record after CheckPoint */
			record = XLogReadRecord(NULL, false, LOG);
		}

		/*
		 * In case where its not a clean shutdown but it doesn't have a record
		 * following the checkpoint record, just proceed with the Pass 2, 3, 4
		 * to clear any inconsistent entries in Persistent Tables without
		 * doing the whole redo loop below.
		 */
		if (record == NULL)	
		{
			/*
			 * There are no WAL records following the checkpoint
			 */
			ereport(LOG,
					(errmsg("no record for redo after checkpoint, skip redo and proceed for recovery pass")));
		}

		XLogCtl->pass1StartLoc = ReadRecPtr;

		/*
		 * MPP-11179
		 * Recovery Passes will be done in both the cases:
		 * 1. When record after checkpoint = NULL (No redo)
		 * 2. When record after checkpoint != NULL (redo also)
		 */
		multipleRecoveryPassesNeeded = true;

		/*
		 * main redo apply loop, executed if we have record after checkpoint
		 */
		if (record != NULL)
		{
			bool		recoveryContinue = true;
			bool		recoveryApply = true;
			InRedo = true;
			bool		lastReadRecWasCheckpoint=false;
			CurrentResourceOwner = ResourceOwnerCreate(NULL, "xlog");

			ereport(LOG,
						(errmsg("redo starts at %X/%X",
								ReadRecPtr.xlogid, ReadRecPtr.xrecoff)));
			do
			{
				ErrorContextCallback errcontext;

				HandleStartupProcInterrupts();

				/*
				 * Have we reached our recovery target?
				 */
				if (recoveryStopsHere(record, &recoveryApply))
				{
					reachedStopPoint = true;		/* see below */
					recoveryContinue = false;
					if (!recoveryApply)
						break;
				}

				errcontext.callback = StartupXLOG_RedoPass1Context;
				errcontext.arg = (void *) record;
				errcontext.previous = error_context_stack;
				error_context_stack = &errcontext;

				/*
				 * Replay every XLog record read in continuous recovery (standby) mode
				 * But while in normal crash recovery mode apply only Persistent
				 * Tables' related XLog records
				 */
				if (IsStandbyMode() ||
					PersistentRecovery_ShouldHandlePass1XLogRec(&ReadRecPtr, &EndRecPtr, record))
				{
					/*
					 * See if this record is a checkpoint, if yes then uncover it to
					 * find distributed committed Xacts.
					 * No need to unpack checkpoint in crash recovery mode
					 */
					uint8 xlogRecInfo = record->xl_info & ~XLR_INFO_MASK;

					if (IsStandbyMode() &&
						record->xl_rmid == RM_XLOG_ID &&
						(xlogRecInfo == XLOG_CHECKPOINT_SHUTDOWN
						|| xlogRecInfo == XLOG_CHECKPOINT_ONLINE))
					{
						XLogProcessCheckpointRecord(record, ReadRecPtr);
						XLogCtl->pass1LastCheckpointLoc = ReadRecPtr;
						memcpy(&checkPoint, XLogRecGetData(record), sizeof(CheckPoint));
						lastReadRecWasCheckpoint = true;
					}

					ApplyStartupRedo(&ReadRecPtr, &EndRecPtr, record);

					/*
					 * Update lastReplayedEndRecPtr after this record has been
					 * successfully replayed.
					 */
					SpinLockAcquire(&xlogctl->info_lck);
					xlogctl->lastReplayedEndRecPtr = EndRecPtr;
					SpinLockRelease(&xlogctl->info_lck);
				}

				/* Pop the error context stack */
				error_context_stack = errcontext.previous;

				LastRec = ReadRecPtr;

				record = XLogReadRecord(NULL, false, LOG);

				/*
				 *  If the last (actually it is last-to-last in case there is any
				 *  record after the latest checkpoint record during the reading
				 *  the Xlog records) record is a checkpoint, then startlocation
				 *  for Pass 1 should be decided
				 *
				 *  This step looks redundant in case of normal recovery (no
				 *  standby mode) but its not that costly.
				 */
				if (lastReadRecWasCheckpoint)
				{
					if (XLByteLT(checkPoint.redo, RecPtr))
						XLogCtl->pass1StartLoc = checkPoint.redo;
					else
						XLogCtl->pass1StartLoc = ReadRecPtr;
					lastReadRecWasCheckpoint = false;
				}

			} while (record != NULL && recoveryContinue);

			ereport(LOG,
					(errmsg("redo done at %X/%X",
							ReadRecPtr.xlogid, ReadRecPtr.xrecoff)));

			CurrentResourceOwner = NULL;
			InRedo = false;
		}
		/*
		 * end of main redo apply loop
		 */
	}

	/*
	 * Kill WAL receiver, if it's still running, before we continue to write
	 * the startup checkpoint record. It will trump over the checkpoint and
	 * subsequent records if it's still alive when we start writing WAL.
	 */
	ShutdownWalRcv();

	/*
	 * We don't need the latch anymore. It's not strictly necessary to disown
	 * it, but let's do it for the sake of tidiness.
	 */
	if (StandbyModeRequested)
		DisownLatch(&XLogCtl->recoveryWakeupLatch);

	/*
	 * We are now done reading the xlog from stream.
	 */
	if (StandbyMode)
	{
		Assert(ControlFile->state == DB_IN_STANDBY_MODE);
		StandbyMode = false;

		/* Transition to promoted mode */
		ControlFile->state = DB_IN_STANDBY_PROMOTED;
		ControlFile->time = time(NULL);
		UpdateControlFile();
	}

	/*
	 * Re-fetch the last valid or last applied record, so we can identify the
	 * exact endpoint of what we consider the valid portion of WAL.
	 */
	record = XLogReadRecord(&LastRec, false, PANIC);
	EndOfLog = EndRecPtr;
	XLByteToPrevSeg(EndOfLog, endLogId, endLogSeg);

	elog(LOG,"end of transaction log location is %s",
		 XLogLocationToString(&EndOfLog));

	XLogCtl->pass1LastLoc = ReadRecPtr;

	/*
	 * Complain if we did not roll forward far enough to render the backup
	 * dump consistent.
	 */
	if (InRecovery &&
		(XLByteLT(EndOfLog, ControlFile->minRecoveryPoint) ||
		 !XLogRecPtrIsInvalid(ControlFile->backupStartPoint)))
	{
		/*
		 * Ran off end of WAL before reaching end-of-backup WAL record, or
		 * minRecoveryPoint. That's usually a bad sign, indicating that you
		 * tried to recover from an online backup but never called
		 * pg_stop_backup(), or you didn't archive all the WAL up to that
		 * point. However, this also happens in crash recovery, if the system
		 * crashes while an online backup is in progress. We must not treat
		 * that as an error, or the database will refuse to start up.
		 */
		if (StandbyModeRequested || ControlFile->backupEndRequired)
		{
			if (ControlFile->backupEndRequired)
				ereport(FATAL,
						(errmsg("WAL ends before end of online backup"),
						 errhint("All WAL generated while online backup was taken must be available at recovery.")));
			else if (!XLogRecPtrIsInvalid(ControlFile->backupStartPoint))
				ereport(FATAL,
						(errmsg("WAL ends before end of online backup"),
						 errhint("Online backup should be complete, and all WAL up to that point must be available at recovery.")));
			else
				ereport(FATAL,
					  (errmsg("WAL ends before consistent recovery point")));
		}
	}

	/* Save the selected TimeLineID in shared memory, too */
	XLogCtl->ThisTimeLineID = ThisTimeLineID;

	/*
	 * Prepare to write WAL starting at EndOfLog position, and init xlog
	 * buffer cache using the block containing the last record from the
	 * previous incarnation.
	 */
	openLogId = endLogId;
	openLogSeg = endLogSeg;
	XLogFileOpen(
			&mirroredLogFileOpen,
			openLogId,
			openLogSeg);
	openLogOff = 0;
	Insert = &XLogCtl->Insert;
	Insert->PrevRecord = LastRec;
	XLogCtl->xlblocks[0].xlogid = openLogId;
	XLogCtl->xlblocks[0].xrecoff =
		((EndOfLog.xrecoff - 1) / XLOG_BLCKSZ + 1) * XLOG_BLCKSZ;

	/*
	 * Tricky point here: readBuf contains the *last* block that the LastRec
	 * record spans, not the one it starts in.	The last block is indeed the
	 * one we want to use.
	 */
	Assert(readOff == (XLogCtl->xlblocks[0].xrecoff - XLOG_BLCKSZ) % XLogSegSize);
	memcpy((char *) Insert->currpage, readBuf, XLOG_BLCKSZ);
	Insert->currpos = (char *) Insert->currpage +
		(EndOfLog.xrecoff + XLOG_BLCKSZ - XLogCtl->xlblocks[0].xrecoff);

	LogwrtResult.Write = LogwrtResult.Flush = EndOfLog;

	XLogCtl->Write.LogwrtResult = LogwrtResult;
	Insert->LogwrtResult = LogwrtResult;
	XLogCtl->LogwrtResult = LogwrtResult;

	XLogCtl->LogwrtRqst.Write = EndOfLog;
	XLogCtl->LogwrtRqst.Flush = EndOfLog;

	freespace = INSERT_FREESPACE(Insert);
	if (freespace > 0)
	{
		/* Make sure rest of page is zero */
		MemSet(Insert->currpos, 0, freespace);
		XLogCtl->Write.curridx = 0;
	}
	else
	{
		/*
		 * Whenever Write.LogwrtResult points to exactly the end of a page,
		 * Write.curridx must point to the *next* page (see XLogWrite()).
		 *
		 * Note: it might seem we should do AdvanceXLInsertBuffer() here, but
		 * this is sufficient.	The first actual attempt to insert a log
		 * record will advance the insert state.
		 */
		XLogCtl->Write.curridx = NextBufIdx(0);
	}

	if (InRecovery)
	{
		/*
		 * Close down Recovery for Startup PASS 1.
		 */
		int			rmid;

		/*
		 * Allow resource managers to do any required cleanup.
		 */
		for (rmid = 0; rmid <= RM_MAX_ID; rmid++)
		{
			if (RmgrTable[rmid].rm_cleanup != NULL)
				RmgrTable[rmid].rm_cleanup();
		}

		/*
		 * Check to see if the XLOG sequence contained any unresolved
		 * references to uninitialized pages.
		 */
		XLogCheckInvalidPages();

		/*
		 * Reset pgstat data, because it may be invalid after recovery.
		 */
		pgstat_reset_all();

		/*
		 * We are not finished with multiple passes, so we do not do a
		 * shutdown checkpoint here as we did in the past.
		 *
		 * We only flush out the Resource Managers.
		 */
		Checkpoint_RecoveryPass(XLogCtl->pass1LastLoc);

		/*
		 * Close down recovery environment
		 */
		XLogCloseRelationCache();

		UtilityModeCloseDtmRedoFile();
	}

	/*
	 * Preallocate additional log files, if wanted.
	 */
	(void) PreallocXlogFiles(EndOfLog);

	/*
	 * Okay, we're finished with Pass 1.
	 */
	InRecovery = false;

	/* start the archive_timeout timer running */
	XLogCtl->Write.lastSegSwitchTime = ControlFile->time;

	/* initialize shared-memory copy of latest checkpoint XID/epoch */
	XLogCtl->ckptXidEpoch = ControlFile->checkPointCopy.nextXidEpoch;
	XLogCtl->ckptXid = ControlFile->checkPointCopy.nextXid;

	if (!gp_before_persistence_work)
	{
		/*
		 * Create a resource owner to keep track of our resources (currently only
		 * buffer pins).
		 */
		CurrentResourceOwner = ResourceOwnerCreate(NULL, "StartupXLOG");

		/*
		 * We don't have any hope of running a real relcache, but we can use the
		 * same fake-relcache facility that WAL replay uses.
		 */
		XLogInitRelationCache();

<<<<<<< HEAD
		/*
		 * During startup after we have performed recovery is the only place we
		 * scan in the persistent meta-data into memory on already initdb database.
		 */
		PersistentFileSysObj_StartupInitScan();

		/*
		 * Close down recovery environment
		 */
		XLogCloseRelationCache();
=======
	/* Shut down readFile facility, free space */
	if (readFile >= 0)
	{
		close(readFile);
		readFile = -1;
>>>>>>> d9ce6887
	}

	if (!IsUnderPostmaster)
	{
		Assert(!multipleRecoveryPassesNeeded);

		StartupXLOG_InProduction();

		ereport(LOG,
				(errmsg("Finished single backend startup")));
	}
	else
	{
		XLogCtl->multipleRecoveryPassesNeeded = multipleRecoveryPassesNeeded;

		if (!gp_startup_integrity_checks)
		{
			ereport(LOG,
					(errmsg("Integrity checks will be skipped because gp_startup_integrity_checks = off")));
		}
		else
		{
			XLogCtl->integrityCheckNeeded = true;
		}

		if (!XLogCtl->multipleRecoveryPassesNeeded)
		{
			StartupXLOG_InProduction();

			ereport(LOG,
					(errmsg("Finished normal startup for clean shutdown case")));

		}
		else
		{
			ereport(LOG,
					(errmsg("Finished startup pass 1.  Proceeding to startup crash recovery passes 2 and 3.")));
		}
	}

	XLogCloseReadRecord();
}

bool XLogStartupMultipleRecoveryPassesNeeded(void)
{
	Assert(XLogCtl != NULL);
	return XLogCtl->multipleRecoveryPassesNeeded;
}

bool XLogStartupIntegrityCheckNeeded(void)
{
	Assert(XLogCtl != NULL);
	return XLogCtl->integrityCheckNeeded;
}

static void
GetRedoRelationFileName(char *path)
{
	char *xlogDir = makeRelativeToTxnFilespace(XLOGDIR);
	if (snprintf(path, MAXPGPATH, "%s/RedoRelationFile", xlogDir) > MAXPGPATH)
	{
		ereport(ERROR, (errmsg("cannot generate pathname %s/RedoRelationFile", xlogDir)));
	}
	pfree(xlogDir);
}

static int
CreateRedoRelationFile(void)
{
	char	path[MAXPGPATH];

	int		result;

	GetRedoRelationFileName(path);

	result = open(path, O_RDWR | O_CREAT | O_TRUNC, S_IRUSR | S_IWUSR);
	if (result < 0)
	{
		ereport(ERROR,
				(errcode_for_file_access(),
				 errmsg("could not create redo relation file \"%s\"",
						path)));
	}

	return result;
}

static int
OpenRedoRelationFile(void)
{
	char	path[MAXPGPATH];

	int		result;

	GetRedoRelationFileName(path);

	result = open(path, O_RDONLY, S_IRUSR | S_IWUSR);
	if (result < 0)
	{
		ereport(ERROR,
				(errcode_for_file_access(),
				 errmsg("could not open redo relation file \"%s\"",
						path)));
	}

	return result;
}

static void
UnlinkRedoRelationFile(void)
{
	char	path[MAXPGPATH];

	GetRedoRelationFileName(path);

	if (unlink(path) < 0)
		ereport(ERROR,
				(errcode_for_file_access(),
				 errmsg("could not unlink redo relation file \"%s\": %m", path)));
}

/*
 * This must be called ONCE during postmaster or standalone-backend startup
 */
void
StartupXLOG_Pass2(void)
{
	XLogRecord *record;

	int redoRelationFile;

	if (Debug_persistent_recovery_print)
		elog(PersistentRecovery_DebugPrintLevel(),
		     "Entering StartupXLOG_Pass2");

	/*
	 * Read control file and verify XLOG status looks valid.
	 */
	ReadControlFile();

	if (ControlFile->state < DB_SHUTDOWNED ||
		ControlFile->state > DB_IN_PRODUCTION ||
		!XRecOffIsValid(ControlFile->checkPoint.xrecoff))
		ereport(FATAL,
				(errmsg("Startup Pass 2: control file contains invalid data")));

	recoveryTargetTLI = ControlFile->checkPointCopy.ThisTimeLineID;
	XLogCtl->RecoveryTargetTLI = recoveryTargetTLI;

	/* Now we can determine the list of expected TLIs */
	expectedTLIs = XLogReadTimeLineHistory(recoveryTargetTLI);

	if (Debug_persistent_recovery_print)
		elog(PersistentRecovery_DebugPrintLevel(),
		     "ControlFile with recoveryTargetTLI %u, transaction log to start location is %s",
			 recoveryTargetTLI,
			 XLogLocationToString(&XLogCtl->pass1StartLoc));

	if (GpIdentity.segindex != MASTER_CONTENT_ID)
	{
		if (Debug_persistent_recovery_print)
			elog(PersistentRecovery_DebugPrintLevel(),
				"Read the checkpoint record location saved from pass1, "
				"and setup the prepared transation hash list.");
		record = XLogReadRecord(&XLogCtl->pass1LastCheckpointLoc, false, PANIC);
		SetupCheckpointPreparedTransactionList(record);
	}

	record = XLogReadRecord(&XLogCtl->pass1StartLoc, false, PANIC);

	/*
	 * Pass 2 XLOG scan
	 */
	while (true)
	{
		PersistentRecovery_HandlePass2XLogRec(&ReadRecPtr, &EndRecPtr, record);

		if (XLByteEQ(ReadRecPtr, XLogCtl->pass1LastLoc))
			break;

		Assert(XLByteLE(ReadRecPtr,XLogCtl->pass1LastLoc));

		record = XLogReadRecord(NULL, false, PANIC);
	}
	XLogCloseReadRecord();

	PersistentRecovery_Scan();

	PersistentRecovery_CrashAbort();

	PersistentRecovery_Update();

	PersistentRecovery_Drop();

	PersistentRecovery_UpdateAppendOnlyMirrorResyncEofs();

#ifdef USE_ASSERT_CHECKING
//	PersistentRecovery_VerifyTablesAgainstMemory();
#endif

	Checkpoint_RecoveryPass(XLogCtl->pass1LastLoc);

	/*
	 * Create a file that passes information to pass 3.
	 */
	redoRelationFile = CreateRedoRelationFile();

	PersistentRecovery_SerializeRedoRelationFile(redoRelationFile);

	close(redoRelationFile);

	ereport(LOG,
			(errmsg("Finished startup crash recovery pass 2")));

	if (Debug_persistent_recovery_print)
		elog(PersistentRecovery_DebugPrintLevel(),
		     "Exiting StartupXLOG_Pass2");
}

/*
 * This must be called ONCE during postmaster or standalone-backend startup
 */
void
StartupXLOG_Pass3(void)
{
	int redoRelationFile;
	XLogRecord *record;
	int 		rmid;
	uint32		endLogId;
	uint32		endLogSeg;

	if (Debug_persistent_recovery_print)
		elog(PersistentRecovery_DebugPrintLevel(),
		     "Entering StartupXLOG_Pass3");

	redoRelationFile = OpenRedoRelationFile();

	PersistentRecovery_DeserializeRedoRelationFile(redoRelationFile);

	close(redoRelationFile);

	UnlinkRedoRelationFile();

	if (Debug_persistent_recovery_print)
		elog(PersistentRecovery_DebugPrintLevel(),
			 "StartupXLOG_Pass3: Begin re-scanning XLOG");

	InRecovery = true;

	/*
	 * Read control file and verify XLOG status looks valid.
	 */
	ReadControlFile();

	if (ControlFile->state < DB_SHUTDOWNED ||
		ControlFile->state > DB_IN_PRODUCTION ||
		!XRecOffIsValid(ControlFile->checkPoint.xrecoff))
		ereport(FATAL,
				(errmsg("Startup Pass 2: control file contains invalid data")));

	recoveryTargetTLI = ControlFile->checkPointCopy.ThisTimeLineID;
	XLogCtl->RecoveryTargetTLI = recoveryTargetTLI;

	/* Now we can determine the list of expected TLIs */
	expectedTLIs = XLogReadTimeLineHistory(recoveryTargetTLI);

	if (Debug_persistent_recovery_print)
	{
		elog(PersistentRecovery_DebugPrintLevel(),
			 "ControlFile with recoveryTargetTLI %u, transaction log to start location is %s",
			 recoveryTargetTLI,
			 XLogLocationToString(&XLogCtl->pass1StartLoc));
		elog(PersistentRecovery_DebugPrintLevel(),
		     "StartupXLOG_RedoPass3Context: Control File checkpoint location is %s",
		     XLogLocationToString(&ControlFile->checkPoint));
	}

	/* Start up the recovery environment */
	XLogInitRelationCache();

	UtilityModeFindOrCreateDtmRedoFile();

	for (rmid = 0; rmid <= RM_MAX_ID; rmid++)
	{
		if (RmgrTable[rmid].rm_startup != NULL)
			RmgrTable[rmid].rm_startup();
	}

	if (GpIdentity.segindex != MASTER_CONTENT_ID)
	{
		record = XLogReadRecord(&XLogCtl->pass1LastCheckpointLoc, false, PANIC);
		SetupCheckpointPreparedTransactionList(record);
	}

	record = XLogReadRecord(&XLogCtl->pass1StartLoc, false, PANIC);

	/*
	 * Pass 3 XLOG scan
	 */
	while (true)
	{
		ErrorContextCallback errcontext;

		/* Setup error traceback support for ereport() */
		errcontext.callback = StartupXLOG_RedoPass3Context;
		errcontext.arg = (void *) record;
		errcontext.previous = error_context_stack;
		error_context_stack = &errcontext;

		if (PersistentRecovery_ShouldHandlePass3XLogRec(&ReadRecPtr, &EndRecPtr, record))
			ApplyStartupRedo(&ReadRecPtr, &EndRecPtr, record);

		/* Pop the error context stack */
		error_context_stack = errcontext.previous;

		/*
		 * For Pass 3, we read through the new log generated by Pass 2 in case
		 * there are Master Mirror XLOG records we need to take action on.
		 *
		 * It is obscure: Pass 3 REDO of Create fs-obj may need to be compensated for
		 * by Deletes generated in Pass 2...
		 */
		record = XLogReadRecord(NULL, false, LOG);
		if (record == NULL)
			break;
	}

	XLogCloseReadRecord();

	/*
	 * Consider whether we need to assign a new timeline ID.
	 *
	 * If we were in standby mode, we always assign a new ID.
	 * This currently helps for avoiding standby fail-back situation (If the original
	 * primary is down and original standby is acting as the new primary, in such
	 * a case original primary can't act as the new standby to avoid XLog mismatch)
	 *
	 * In a normal crash recovery, we can just extend the timeline we were in.
	 */
	if (ControlFile->state == DB_IN_STANDBY_PROMOTED)
	{
		/* Read the last XLog record */
		record = XLogReadRecord(&XLogCtl->pass1LastLoc, false, PANIC);
		XLByteToPrevSeg(EndRecPtr, endLogId, endLogSeg);

		ThisTimeLineID = findNewestTimeLine(recoveryTargetTLI) + 1;
		writeTimeLineHistory(ThisTimeLineID, recoveryTargetTLI,
							curFileTLI, endLogId, endLogSeg);
		ereport(LOG,
				(errmsg("selected new timeline ID: %u", ThisTimeLineID)));

		/* Save the selected TimeLineID in shared memory, too */
		XLogCtl->ThisTimeLineID = ThisTimeLineID;

		/*
		 * We are now done reading the old WAL. Make a writable copy of the last
		 * WAL segment.
		 */
		exitArchiveRecovery(curFileTLI, endLogId, endLogSeg);

		XLogCloseReadRecord();
	}

	/*
	 * Allow resource managers to do any required cleanup.
	 */
	for (rmid = 0; rmid <= RM_MAX_ID; rmid++)
	{
		if (RmgrTable[rmid].rm_cleanup != NULL)
			RmgrTable[rmid].rm_cleanup();
	}

	/*
	 * Check to see if the XLOG sequence contained any unresolved
	 * references to uninitialized pages.
	 */
	XLogCheckInvalidPages();

	/* Reset pgstat data, because it may be invalid after recovery */
	pgstat_reset_all();

	/*
	 * Close down recovery environment
	 */
	XLogCloseRelationCache();

	UtilityModeCloseDtmRedoFile();

	if (Debug_persistent_recovery_print)
		elog(PersistentRecovery_DebugPrintLevel(),
			 "StartupXLOG_Pass3: End re-scanning XLOG");

	InRecovery = false;

	StartupXLOG_InProduction();

	ereport(LOG,
			(errmsg("Finished startup crash recovery pass 3")));

	if (Debug_persistent_recovery_print)
		elog(PersistentRecovery_DebugPrintLevel(),
			 "Exiting StartupXLOG_Pass3");
}

/*
 * Startup Pass 4 can perform basic integrity checks as well as
 * PersistentTable-Catalog verification (if appropriate GUC is turned on).
 * If the GUC is NOT set --
 * 1. Only basic integrity checks will be performed.
 *
 * If the GUC is set --
 * 1. Both Non-DB specific and DB-specific verification checks
 * are executed to see if the system is consistent.
 * 2. First run of Pass 4 performs basic integrity checks and
 * non-DB specific checks. At the same time, next DB on which DB-specific
 * verifications are to be performed is selected.
 * 3. This DB selected in #2 will be used in the next cycle of Pass 4
 * as a new spawned process for verification purposes. At the same time,
 * a new database is selected for the subsequent cycle and thus this
 * continues until there are no more DBs left to be verified in the system.
 */
void
StartupXLOG_Pass4(void)
{
	bool doPTCatVerification = false;

	/*
	 * Start with the basic Pass 4 integrity checks. If requested (GUC & No In-Doubt
	 * prepared Xacts) then pursue non-database specific integrity checks
	 */
	if(!XLogStartup_DoNextPTCatVerificationIteration())
	{
		PersistentFileSysObj_StartupIntegrityCheck();

		/*
		 * Do the check for inconsistencies in global sequence number after the catalog cache is set up
		 * MPP-17207. Inconsistent global sequence number can be fixed with setting the guc
		 * gp_persistent_repair_global_sequence
		 */

		PersistentFileSysObj_DoGlobalSequenceScan();
		Insist(isFilespaceInfoConsistent());

		/*
		 * Now we can update the catalog to tell the system is fully-promoted,
		 * if was standby.  This should be done after all WAL-replay finished
		 * otherwise we'll be in inconsistent state where catalog says I'm in
		 * primary state while the recovery is trying to stream.
		 */
		if (ControlFile->state == DB_IN_STANDBY_NEW_TLI_SET)
		{
			GpRoleValue old_role = Gp_role;
	
			/* I am privileged */
			InitializeSessionUserIdStandalone();
			/* Start transaction locally */
			Gp_role = GP_ROLE_UTILITY;
			StartTransactionCommand();
			GetTransactionSnapshot();
			DirectFunctionCall1(gp_activate_standby, (Datum) 0);
			/* close the transaction we started above */
			CommitTransactionCommand();
			Gp_role = old_role;

			ereport(LOG, (errmsg("Updated catalog to support standby promotion")));

			ControlFile->state = DB_IN_PRODUCTION;
			ControlFile->time = time(NULL);
			UpdateControlFile();
			ereport(LOG, (errmsg("database system is ready")));
		}

		ereport(LOG,
			(errmsg("Finished BASIC startup integrity checking")));

		/*
		 * Check if the system has any in-doubt prepared transactions
		 * If No(Yes) - Do(nt) perform extra verification checks
		 */
		if (debug_persistent_ptcat_verification)
		{
			/*
			 * As the startup passes are Auxiliary processes and not pure Backeneds
			 * they don't have a user set. Hence, a concrete user id is needed.
			 * Pass 4 may perform some PersistentTable-Catalog verification, which
			 * uses SPI and hence will need a user id set
			 * Set the user id to bootstrap user id to obtain super user rights.
			 */
			if (GpIdentity.segindex != MASTER_CONTENT_ID)
				Gp_role = GP_ROLE_UTILITY;

			SetSessionUserId(BOOTSTRAP_SUPERUSERID, true);
			StartTransactionCommand();
			doPTCatVerification = !StartupXLOG_Pass4_CheckIfAnyInDoubtPreparedTransactions();

			/* Perform non-database specific verification checks */
			if (doPTCatVerification)
				StartupXLOG_Pass4_NonDBSpecificPTCatVerification();

			CommitTransactionCommand();
		}
	}

	/*
	 * If a database (and thus its tablespace) has already been selected, perform
	 * database specific verifications.
	 *
	 * And then get the first or the next database (and its tablespace) for the first or
	 * next cycle of Pass4 database specific extra verification checks
	 */
	if (doPTCatVerification || XLogStartup_DoNextPTCatVerificationIteration())
	{
		/* Redundant usage to maintain code readability */
		if (GpIdentity.segindex != MASTER_CONTENT_ID)
			Gp_role = GP_ROLE_UTILITY;

		SetSessionUserId(BOOTSTRAP_SUPERUSERID, true);
		StartTransactionCommand();

		if(XLogStartup_DoNextPTCatVerificationIteration())
			StartupXLOG_Pass4_DBSpecificPTCatVerification();

		if (!StartupXLOG_Pass4_GetDBForPTCatVerification())
		{
			if (!XLogCtl->pass4_PTCatVerificationPassed)
				elog(FATAL,"Startup Pass 4 PersistentTable-Catalog verification failed!!!");
		}
		else
		{
			if (Gp_role == GP_ROLE_DISPATCH && (GpIdentity.segindex == MASTER_CONTENT_ID))
			{
				bool exists = false;
				postDTMRecv_dbTblSpc_Hash_Entry currentDbTblSpc;

				if (!Persistent_PostDTMRecv_IsHashFull())
				{
					currentDbTblSpc.database = XLogCtl->currentDatabaseToVerify;
					currentDbTblSpc.tablespace = XLogCtl->tablespaceOfCurrentDatabaseToVerify;

					if (Persistent_PostDTMRecv_InsertHashEntry(currentDbTblSpc.database, &currentDbTblSpc, &exists))
					{
						if (exists)
							elog(FATAL,"Database already present in the Hash Table");
					}
				}
			}
		}

		CommitTransactionCommand();
	}
}

static bool StartupXLOG_Pass4_CheckIfAnyInDoubtPreparedTransactions(void)
{
	bool retVal = false;
	Persistent_Pre_ExecuteQuery();

	PG_TRY();
	{
		int ret = Persistent_ExecuteQuery("select * from pg_prepared_xacts", true);

		if (ret > 0)
			retVal = true;
		else if(ret == 0)
			retVal = false;
		else
			Insist(0);
	}
	PG_CATCH();
	{
		Persistent_ExecuteQuery_Cleanup();
		elog(FATAL, "In-Doubt transaction Check: Failure");
	}
	PG_END_TRY();

	Persistent_Post_ExecuteQuery();
	return retVal;
}

/*
 * Indicates if more verification cycles are needed. XLogCtl current database
 * and tablespace act as the flags and also carry database Oid and tablespace Oid
 * for the next cycle of verification.
 */
bool XLogStartup_DoNextPTCatVerificationIteration(void)
{
	if (XLogCtl->currentDatabaseToVerify != InvalidOid &&
			XLogCtl->tablespaceOfCurrentDatabaseToVerify != InvalidOid)
		return true;

	Insist(XLogCtl->currentDatabaseToVerify == InvalidOid &&
				XLogCtl->tablespaceOfCurrentDatabaseToVerify == InvalidOid);
		return false;
}

bool
StartupXLOG_Pass4_GetDBForPTCatVerification(void)
{
	char		*filename;
	FILE		*db_file;
	char		dbName[NAMEDATALEN];
	Oid			dbId= InvalidOid;
	Oid			tblSpaceId = InvalidOid;
	Oid			selectDbId = InvalidOid;
	Oid			selectTblSpaceId = InvalidOid;
	TransactionId dbFrozenxid;
	bool		gotDatabase = false;
	bool		chooseNextDatabase = false;

	filename = database_getflatfilename();
	db_file = AllocateFile(filename, "r");
	if (db_file == NULL)
		ereport(FATAL,
				(errcode_for_file_access(),
				 errmsg("could not open file \"%s\": %m", filename)));

	while (read_pg_database_line(db_file, dbName, &dbId,
								 &tblSpaceId, &dbFrozenxid))
	{
		Assert(dbId != InvalidOid && tblSpaceId != InvalidOid);
		if(XLogCtl->currentDatabaseToVerify == InvalidOid)
		{
			Assert(XLogCtl->tablespaceOfCurrentDatabaseToVerify == InvalidOid);
			selectDbId = dbId;
			selectTblSpaceId = tblSpaceId;
			gotDatabase = true;
			break;
		}
		else if (XLogCtl->currentDatabaseToVerify == dbId)
		{
			Assert(XLogCtl->tablespaceOfCurrentDatabaseToVerify == tblSpaceId);
			chooseNextDatabase = true;
		}
		else if (chooseNextDatabase)
		{
			selectDbId = dbId;
			selectTblSpaceId = tblSpaceId;
			gotDatabase = true;
			break;
		}
	}

	FreeFile(db_file);
	pfree(filename);

	XLogCtl->currentDatabaseToVerify = selectDbId;
	XLogCtl->tablespaceOfCurrentDatabaseToVerify = selectTblSpaceId;
	return gotDatabase;
}

/*
 * Perform Verification which is database specific
 * - Currently performed as part of Startup Pass 4
 */
void
StartupXLOG_Pass4_DBSpecificPTCatVerification()
{
	elog(LOG,"DB specific PersistentTable-Catalog Verification using DB %d", MyDatabaseId);
	if (!Persistent_DBSpecificPTCatVerification())
		XLogCtl->pass4_PTCatVerificationPassed = false;
}

/*
 * Perform Verification which is NOT based on particular database
 * - Currently performed as part of Startup Pass 4
 */
void
StartupXLOG_Pass4_NonDBSpecificPTCatVerification(void)
{
	elog(LOG,"Non-DB specific PersistentTable-Catalog Verification using DB %d", MyDatabaseId);
	if (!Persistent_NonDBSpecificPTCatVerification())
		XLogCtl->pass4_PTCatVerificationPassed = false;
}

/*
 * Determine the recovery redo start location from the pg_control file.
 *
 *    1) Only uses information from the pg_control file.
 *    2) This simplified routine does not examine the offline recovery file or
 *       the online backup labels, etc.
 *    3) This routine is a heavily reduced version of StartXLOG.
 *    4) IMPORTANT NOTE: This routine sets global variables that establish
 *       the timeline context necessary to do ReadRecord.  The ThisTimeLineID
 *       and expectedTLIs globals are set.
 *
 */
void
XLogGetRecoveryStart(char *callerStr, char *reasonStr, XLogRecPtr *redoCheckPointLoc, CheckPoint *redoCheckPoint)
{
	CheckPoint	checkPoint;
	XLogRecPtr	checkPointLoc;
	XLogRecord *record;
	bool previous;
	XLogRecPtr checkPointLSN;

	Assert(redoCheckPointLoc != NULL);
	Assert(redoCheckPoint != NULL);

	ereport((Debug_print_qd_mirroring ? LOG : DEBUG1),
			(errmsg("%s: determine restart location %s",
			 callerStr, reasonStr)));

	XLogCloseReadRecord();

	if (Debug_print_qd_mirroring)
	{
		XLogPrintLogNames();
	}

	/*
	 * Read control file and verify XLOG status looks valid.
	 *
	 */
	ReadControlFile();

	if (ControlFile->state < DB_SHUTDOWNED ||
		ControlFile->state > DB_IN_PRODUCTION ||
		!XRecOffIsValid(ControlFile->checkPoint.xrecoff))
		ereport(FATAL,
				(errmsg("%s: control file contains invalid data", callerStr)));

	/*
	 * Get the last valid checkpoint record.  If the latest one according
	 * to pg_control is broken, try the next-to-last one.
	 */
	checkPointLoc = ControlFile->checkPoint;
	ThisTimeLineID = ControlFile->checkPointCopy.ThisTimeLineID;

	/*
	 * Check for recovery control file, and if so set up state for offline
	 * recovery
	 */
	XLogReadRecoveryCommandFile(DEBUG5);

	/* Now we can determine the list of expected TLIs */
	expectedTLIs = XLogReadTimeLineHistory(ThisTimeLineID);

	record = ReadCheckpointRecord(checkPointLoc, 1);
	if (record != NULL)
	{
		previous = false;
		ereport((Debug_print_qd_mirroring ? LOG : DEBUG1),
				(errmsg("%s: checkpoint record is at %s (LSN %s)",
						callerStr,
						XLogLocationToString(&checkPointLoc),
						XLogLocationToString2(&EndRecPtr))));
	}
	else
	{
		previous = true;
		checkPointLoc = ControlFile->prevCheckPoint;
		record = ReadCheckpointRecord(checkPointLoc, 2);
		if (record != NULL)
		{
			ereport((Debug_print_qd_mirroring ? LOG : DEBUG1),
					(errmsg("%s: using previous checkpoint record at %s (LSN %s)",
						    callerStr,
							XLogLocationToString(&checkPointLoc),
						    XLogLocationToString2(&EndRecPtr))));
		}
		else
		{
			FileRep_SetSegmentState(SegmentStateFault, FaultTypeDB);

			ereport(ERROR,
				 (errmsg("%s: could not locate a valid checkpoint record", callerStr)));
		}
	}

	memcpy(&checkPoint, XLogRecGetData(record), sizeof(CheckPoint));
	checkPointLSN = EndRecPtr;

	if (XLByteEQ(checkPointLoc,checkPoint.redo))
	{
		{
			char	tmpBuf[FILEREP_MAX_LOG_DESCRIPTION_LEN];

			snprintf(tmpBuf, sizeof(tmpBuf),
					 "control file has restart '%s' and redo start checkpoint at location(lsn) '%s(%s)' ",
					 (previous ? "previous " : ""),
					 XLogLocationToString3(&checkPointLoc),
					 XLogLocationToString4(&checkPointLSN));

			FileRep_InsertConfigLogEntry(tmpBuf);
		}
	}
 	else if (XLByteLT(checkPointLoc, checkPoint.redo))
	{
		FileRep_SetSegmentState(SegmentStateFault, FaultTypeDB);

		ereport(ERROR,
				(errmsg("%s: invalid redo in checkpoint record", callerStr)));
	}
	else
	{
		XLogRecord *record;

		record = XLogReadRecord(&checkPoint.redo, false, LOG);
		if (record == NULL)
		{
			FileRep_SetSegmentState(SegmentStateFault, FaultTypeDB);

			ereport(ERROR,
			 (errmsg("%s: first redo record before checkpoint not found at %s",
					 callerStr, XLogLocationToString(&checkPoint.redo))));
		}

		{
			char	tmpBuf[FILEREP_MAX_LOG_DESCRIPTION_LEN];

			snprintf(tmpBuf, sizeof(tmpBuf),
					 "control file has restart '%s' checkpoint at location(lsn) '%s(%s)', redo starts at location(lsn) '%s(%s)' ",
					 (previous ? "previous " : ""),
					 XLogLocationToString3(&checkPointLoc),
					 XLogLocationToString4(&checkPointLSN),
					 XLogLocationToString(&checkPoint.redo),
					 XLogLocationToString2(&EndRecPtr));

			FileRep_InsertConfigLogEntry(tmpBuf);
		}
	}

	XLogCloseReadRecord();

	*redoCheckPointLoc = checkPointLoc;
	*redoCheckPoint = checkPoint;

}

/*
 * Is the system still in recovery?
 *
 * Unlike testing InRecovery, this works in any process that's connected to
 * shared memory.
 *
 * As a side-effect, we initialize the local TimeLineID and RedoRecPtr
 * variables the first time we see that recovery is finished.
 */
bool
RecoveryInProgress(void)
{
	/*
	 * We check shared state each time only until we leave recovery mode. We
	 * can't re-enter recovery, so there's no need to keep checking after the
	 * shared variable has once been seen false.
	 */
	if (!LocalRecoveryInProgress)
		return false;
	else
	{
		/* use volatile pointer to prevent code rearrangement */
		volatile XLogCtlData *xlogctl = XLogCtl;

		/* spinlock is essential on machines with weak memory ordering! */
		SpinLockAcquire(&xlogctl->info_lck);
		LocalRecoveryInProgress = xlogctl->SharedRecoveryInProgress;
		SpinLockRelease(&xlogctl->info_lck);

		/*
		 * Initialize TimeLineID and RedoRecPtr when we discover that recovery
		 * is finished. InitPostgres() relies upon this behaviour to ensure
		 * that InitXLOGAccess() is called at backend startup.	(If you change
		 * this, see also LocalSetXLogInsertAllowed.)
		 */
		if (!LocalRecoveryInProgress)
			InitXLOGAccess();

		return LocalRecoveryInProgress;
	}
}

/*
 * Subroutine to try to fetch and validate a prior checkpoint record.
 *
 * whichChkpt identifies the checkpoint (merely for reporting purposes).
 * 1 for "primary", 2 for "secondary", 0 for "other" (backup_label)
 */
static XLogRecord *
ReadCheckpointRecord(XLogRecPtr RecPtr, int whichChkpt)
{
	XLogRecord *record;
	bool sizeOk;
	uint32 delta_xl_tot_len;		/* delta of total len of entire record */
	uint32 delta_xl_len;			/* delta of total len of rmgr data */

	if (!XRecOffIsValid(RecPtr.xrecoff))
	{
		switch (whichChkpt)
		{
			case 1:
				ereport(LOG,
				(errmsg("invalid primary checkpoint link in control file")));
				break;
			case 2:
				ereport(LOG,
						(errmsg("invalid secondary checkpoint link in control file")));
				break;
			default:
				ereport(LOG,
				   (errmsg("invalid checkpoint link in backup_label file")));
				break;
		}
		return NULL;
	}

	/*
	 * Set fetching_ckpt to true here, so that XLogReadRecord()
	 * uses RedoStartLSN as the start replication location used
	 * by WAL receiver (when StandbyMode is on). See comments
	 * for fetching_ckpt in XLogReadPage()
	 */
	record = XLogReadRecord(&RecPtr, true /* fetching_checkpoint */, LOG);

	if (record == NULL)
	{
		switch (whichChkpt)
		{
			case 1:
				ereport(LOG,
						(errmsg("invalid primary checkpoint record at location %s",
						        XLogLocationToString_Long(&RecPtr))));
				break;
			case 2:
				ereport(LOG,
						(errmsg("invalid secondary checkpoint record at location %s",
						        XLogLocationToString_Long(&RecPtr))));
				break;
			default:
				ereport(LOG,
						(errmsg("invalid checkpoint record at location %s",
						        XLogLocationToString_Long(&RecPtr))));
				break;
		}
		return NULL;
	}
	if (record->xl_rmid != RM_XLOG_ID)
	{
		switch (whichChkpt)
		{
			case 1:
				ereport(LOG,
						(errmsg("invalid resource manager ID in primary checkpoint record at location %s",
						        XLogLocationToString_Long(&RecPtr))));
				break;
			case 2:
				ereport(LOG,
						(errmsg("invalid resource manager ID in secondary checkpoint record at location %s",
						        XLogLocationToString_Long(&RecPtr))));
				break;
			default:
				ereport(LOG,
				(errmsg("invalid resource manager ID in checkpoint record at location %s",
				        XLogLocationToString_Long(&RecPtr))));
				break;
		}
		return NULL;
	}
	if (record->xl_info != XLOG_CHECKPOINT_SHUTDOWN &&
		record->xl_info != XLOG_CHECKPOINT_ONLINE)
	{
		switch (whichChkpt)
		{
			case 1:
				ereport(LOG,
				   (errmsg("invalid xl_info in primary checkpoint record at location %s",
				           XLogLocationToString_Long(&RecPtr))));
				break;
			case 2:
				ereport(LOG,
				 (errmsg("invalid xl_info in secondary checkpoint record at location %s",
				         XLogLocationToString_Long(&RecPtr))));
				break;
			default:
				ereport(LOG,
						(errmsg("invalid xl_info in checkpoint record at location %s",
						        XLogLocationToString_Long(&RecPtr))));
				break;
		}
		return NULL;
	}

	sizeOk = false;
	if (record->xl_len == sizeof(CheckPoint) &&
		record->xl_tot_len == SizeOfXLogRecord + sizeof(CheckPoint))
	{
		sizeOk = true;
	}
	else if (record->xl_len > sizeof(CheckPoint) &&
		record->xl_tot_len > SizeOfXLogRecord + sizeof(CheckPoint))
	{
		delta_xl_len = record->xl_len - sizeof(CheckPoint);
		delta_xl_tot_len = record->xl_tot_len - (SizeOfXLogRecord + sizeof(CheckPoint));

		if (delta_xl_len == delta_xl_tot_len)
		{
			sizeOk = true;
		}
	}

	if (!sizeOk)
	{
		switch (whichChkpt)
		{
			case 1:
				ereport(LOG,
					(errmsg("invalid length of primary checkpoint at location %s",
					        XLogLocationToString_Long(&RecPtr))));
				break;
			case 2:
				ereport(LOG,
				  (errmsg("invalid length of secondary checkpoint record at location %s",
				          XLogLocationToString_Long(&RecPtr))));
				break;
			default:
				ereport(LOG,
						(errmsg("invalid length of checkpoint record at location %s",
						        XLogLocationToString_Long(&RecPtr))));
				break;
		}
		return NULL;
	}
	return record;
}

static void
UnpackCheckPointRecord(
	XLogRecord			*record,

	XLogRecPtr 			*location,

	TMGXACT_CHECKPOINT	**dtxCheckpoint,

	uint32				*dtxCheckpointLen,

	char				**masterMirroringCheckpoint,

	uint32				*masterMirroringCheckpointLen,

	int					errlevelMasterMirroring,

        prepared_transaction_agg_state  **ptas)
{

	*dtxCheckpoint = NULL;
	*dtxCheckpointLen = 0;
	*masterMirroringCheckpoint = NULL;
	*masterMirroringCheckpointLen = 0;
	*ptas = NULL;


	/*********************************************************************************
	  A checkpoint can have four formats (one special, two 4.0, and one 4.1 and later).

	  Special (for bootstrap, xlog switch, maybe others).
	    Checkpoint

	  4.0 QD
	    CheckPoint
            TMGXACT_CHECKPOINT
            fspc_agg_state
            tspc_agg_state
            dbdir_agg_state


	  4.0 QE
            CheckPoint
            TMGXACT_CHECKPOINT

	 4.1 and later
            CheckPoint
            TMGXACT_CHECKPOINT
            fspc_agg_state
            tspc_agg_state
            dbdir_agg_state
            prepared_transaction_agg_state
	**********************************************************************************/

	if (record->xl_len > sizeof(CheckPoint))
	{
		uint32 remainderLen;

		remainderLen = record->xl_len - sizeof(CheckPoint);
		if (remainderLen < TMGXACT_CHECKPOINT_BYTES(0))
		{
			SUPPRESS_ERRCONTEXT_DECLARE;

			SUPPRESS_ERRCONTEXT_PUSH();

			ereport(PANIC,
				 (errmsg("Bad checkpoint record length %u (DTX information header: expected at least length %u, actual length %u) at location %s",
				 		 record->xl_len,
				 		 (uint32)TMGXACT_CHECKPOINT_BYTES(0),
				 		 remainderLen,
				 		 XLogLocationToString(location))));

			SUPPRESS_ERRCONTEXT_POP();
		}

		*dtxCheckpoint = (TMGXACT_CHECKPOINT *)(XLogRecGetData(record) + sizeof(CheckPoint));
		*dtxCheckpointLen = TMGXACT_CHECKPOINT_BYTES((*dtxCheckpoint)->committedCount);
		if (remainderLen < *dtxCheckpointLen)
		{
			SUPPRESS_ERRCONTEXT_DECLARE;

			SUPPRESS_ERRCONTEXT_PUSH();

			ereport(PANIC,
				 (errmsg("Bad checkpoint record length %u (DTX information: expected at least length %u, actual length %u) at location %s",
				 		 record->xl_len,
				 		 *dtxCheckpointLen,
				 		 remainderLen,
				 		 XLogLocationToString(location))));

			SUPPRESS_ERRCONTEXT_POP();
		}

		remainderLen -= *dtxCheckpointLen;

		int mmInfoLen = 0;

		if (remainderLen > 0)
		   {
			*masterMirroringCheckpoint = ((char*)*dtxCheckpoint) + *dtxCheckpointLen;

			/* TODO, The masterMirrongCheckpointLen actually contains the length of the master/mirroring section, */
			/* plus the new 4.1 and later prepared transaction section. This value is used else where, and needs  */
			/* to include the total length of the master/mirror section and anything that follows it.             */
			/* The code should be re-written to be more understandable.                                           */
			*masterMirroringCheckpointLen = remainderLen;

			if (!mmxlog_verify_checkpoint_info(
									*masterMirroringCheckpoint,
									*masterMirroringCheckpointLen,
									record->xl_len,
									location,
									errlevelMasterMirroring))
			   {
			        *masterMirroringCheckpoint = NULL;
			        *masterMirroringCheckpointLen = 0;
			   }
			else
			  {
			    /*
			      This appears to be either a old checkpoint with master/mirror information attached to it,
			      or it is a new (4.1) checkpoint that has the master/mirror information and the prepared
			      transaction information. In either case, get the location of the next byte past the
			      master/mirror section, and use it to determine the section's length.
			    */
			    char *nextPos = mmxlog_get_checkpoint_record_suffix(record);

			    mmInfoLen = nextPos - *masterMirroringCheckpoint;
			  }
		   }

		remainderLen -= mmInfoLen;

		/* This is a fix for MPP-12738 "Alibaba - upgrade from 4.0.4.0 to 4.1 failure"                                 */
		/* Under some circumstances, an old style checkpoint may exist (upgrade switch xlog...).                       */
		/* Check to see if it looks like a new checkpoint. A new checkpoint contains the prepared transaction section. */
		if (remainderLen > 0)
		  {
		    *ptas = (prepared_transaction_agg_state *)mmxlog_get_checkpoint_record_suffix(record);
		  }
		else
		  {
		    elog(WARNING,"UnpackCheckPointRecord: The checkpoint at %s appears to be a 4.0 checkpoint", XLogLocationToString(location));
		  }

	}  /* end if (record->xl_len > sizeof(CheckPoint)) */
}

/*
 * This must be called during startup of a backend process, except that
 * it need not be called in a standalone backend (which does StartupXLOG
 * instead).  We need to initialize the local copies of ThisTimeLineID and
 * RedoRecPtr.
 *
 * Note: before Postgres 8.0, we went to some effort to keep the postmaster
 * process's copies of ThisTimeLineID and RedoRecPtr valid too.  This was
 * unnecessary however, since the postmaster itself never touches XLOG anyway.
 */
void
InitXLOGAccess(void)
{
	/* ThisTimeLineID doesn't change so we need no lock to copy it */
	ThisTimeLineID = XLogCtl->ThisTimeLineID;
	/* Use GetRedoRecPtr to copy the RedoRecPtr safely */
	(void) GetRedoRecPtr();
}

/*
 * Once spawned, a backend may update its local RedoRecPtr from
 * XLogCtl->Insert.RedoRecPtr; it must hold the insert lock or info_lck
 * to do so.  This is done in XLogInsert() or GetRedoRecPtr().
 */
XLogRecPtr
GetRedoRecPtr(void)
{
	/* use volatile pointer to prevent code rearrangement */
	volatile XLogCtlData *xlogctl = XLogCtl;

	SpinLockAcquire(&xlogctl->info_lck);
	Assert(XLByteLE(RedoRecPtr, xlogctl->Insert.RedoRecPtr));
	RedoRecPtr = xlogctl->Insert.RedoRecPtr;
	SpinLockRelease(&xlogctl->info_lck);

	return RedoRecPtr;
}

/*
 * GetInsertRecPtr -- Returns the current insert position.
 *
 * NOTE: The value *actually* returned is the position of the last full
 * xlog page. It lags behind the real insert position by at most 1 page.
 * For that, we don't need to acquire WALInsertLock which can be quite
 * heavily contended, and an approximation is enough for the current
 * usage of this function.
 */
XLogRecPtr
GetInsertRecPtr(void)
{
	/* use volatile pointer to prevent code rearrangement */
	volatile XLogCtlData *xlogctl = XLogCtl;
	XLogRecPtr	recptr;

	SpinLockAcquire(&xlogctl->info_lck);
	recptr = xlogctl->LogwrtRqst.Write;
	SpinLockRelease(&xlogctl->info_lck);

	return recptr;
}

/*
 * GetFlushRecPtr -- Returns the current flush position, ie, the last WAL
 * position known to be fsync'd to disk.
 */
XLogRecPtr
GetFlushRecPtr(void)
{
	/* use volatile pointer to prevent code rearrangement */
	volatile XLogCtlData *xlogctl = XLogCtl;
	XLogRecPtr	recptr;

	SpinLockAcquire(&xlogctl->info_lck);
	recptr = xlogctl->LogwrtResult.Flush;
	SpinLockRelease(&xlogctl->info_lck);

	return recptr;
}

/*
 * Get the time of the last xlog segment switch
 */
time_t
GetLastSegSwitchTime(void)
{
	time_t		result;

	/* Need WALWriteLock, but shared lock is sufficient */
	LWLockAcquire(WALWriteLock, LW_SHARED);
	result = XLogCtl->Write.lastSegSwitchTime;
	LWLockRelease(WALWriteLock);

	return result;
}

/*
 * GetNextXidAndEpoch - get the current nextXid value and associated epoch
 *
 * This is exported for use by code that would like to have 64-bit XIDs.
 * We don't really support such things, but all XIDs within the system
 * can be presumed "close to" the result, and thus the epoch associated
 * with them can be determined.
 */
void
GetNextXidAndEpoch(TransactionId *xid, uint32 *epoch)
{
	uint32		ckptXidEpoch;
	TransactionId ckptXid;
	TransactionId nextXid;

	/* Must read checkpoint info first, else have race condition */
	{
		/* use volatile pointer to prevent code rearrangement */
		volatile XLogCtlData *xlogctl = XLogCtl;

		SpinLockAcquire(&xlogctl->info_lck);
		ckptXidEpoch = xlogctl->ckptXidEpoch;
		ckptXid = xlogctl->ckptXid;
		SpinLockRelease(&xlogctl->info_lck);
	}

	/* Now fetch current nextXid */
	nextXid = ReadNewTransactionId();

	/*
	 * nextXid is certainly logically later than ckptXid.  So if it's
	 * numerically less, it must have wrapped into the next epoch.
	 */
	if (nextXid < ckptXid)
		ckptXidEpoch++;

	*xid = nextXid;
	*epoch = ckptXidEpoch;
}

/*
 * This must be called ONCE during postmaster or standalone-backend shutdown
 */
void
ShutdownXLOG(int code __attribute__((unused)) , Datum arg __attribute__((unused)) )
{
	ereport(LOG,
			(errmsg("shutting down")));

	/*
	 * If recovery has not finished, we should not create a checkpoint.
	 * Restart point has been updated by xlog redo in case of recovery.
	 */
	if (!RecoveryInProgress())
		CreateCheckPoint(true, true);

	ShutdownCLOG();
	ShutdownSUBTRANS();
	ShutdownMultiXact();
	DistributedLog_Shutdown();

	ereport(LOG,
			(errmsg("database system is shut down"),
					errSendAlert(true)));
}

/*
 * Calculate the last segment that we need to retain because of
 * keep_wal_segments, by subtracting keep_wal_segments from the passed
 * xlog location
 */
static void
CheckKeepWalSegments(XLogRecPtr recptr, uint32 *_logId, uint32 *_logSeg)
{
	uint32	log;
	uint32	seg;
	uint32	keep_log;
	uint32	keep_seg;

	if (keep_wal_segments <= 0)
		return;

	XLByteToSeg(recptr, log, seg);

	keep_seg = keep_wal_segments % XLogSegsPerFile;
	keep_log = keep_wal_segments / XLogSegsPerFile;
	ereport(DEBUG1,
			(errmsg("%s: Input %d %d (Keep %d %d) (current %d %d)",
					PG_FUNCNAME_MACRO, *_logId, *_logSeg, keep_log,
					keep_seg, log, seg)));
	if (seg < keep_seg)
	{
		keep_log += 1;
		seg = seg - keep_seg + XLogSegsPerFile;
	}
	else
	{
		seg = seg - keep_seg;
	}

	/* Avoid underflow, don't go below (0,1) */
	if (log < keep_log || (log == keep_log && seg == 0))
	{
		log = 0;
		seg = 1;
	}
	else
	{
		log = log - keep_log;
	}

	/* check not to delete WAL segments newer than the calculated segment */
	if (log < *_logId || (log == *_logId && seg < *_logSeg))
	{
		*_logId = log;
		*_logSeg = seg;
	}

	ereport(DEBUG1,
			(errmsg("%s: Output %d %d",
					PG_FUNCNAME_MACRO, *_logId, *_logSeg)));
}

/*
 * Perform a checkpoint --- either during shutdown, or on-the-fly
 *
 * If force is true, we force a checkpoint regardless of whether any XLOG
 * activity has occurred since the last one.
 */
void
CreateCheckPoint(bool shutdown, bool force)
{
	MIRRORED_LOCK_DECLARE;

	CheckPoint	checkPoint;
	XLogRecPtr	recptr;
	XLogCtlInsert *Insert = &XLogCtl->Insert;
	XLogRecData rdata[6];
	char* 		dtxCheckPointInfo;
	int			dtxCheckPointInfoSize;
	uint32		freespace;
	uint32		_logId;
	uint32		_logSeg;
	int			nsegsadded = 0;
	int			nsegsremoved = 0;
	int			nsegsrecycled = 0;

	if (Debug_persistent_recovery_print)
	  {
	    elog(PersistentRecovery_DebugPrintLevel(),
                         "CreateCheckPoint: entering..."
		 );
	  }
	if (shutdown && ControlFile->state == DB_STARTUP)
	{
		return;
	}

#ifdef FAULT_INJECTOR
	/* During resync checkpoint has to complete otherwise segment cannot transition into Sync state */
	if (! FileRepResync_IsTransitionFromResyncToInSync())
	{
		if (FaultInjector_InjectFaultIfSet(
										   Checkpoint,
										   DDLNotSpecified,
										   "" /* databaseName */,
										   "" /* tableName */) == FaultInjectorTypeSkip)
			return;  // skip checkpoint
	}
#endif

	/*
	 * Acquire CheckpointLock to ensure only one checkpoint happens at a time.
	 * (This is just pro forma, since in the present system structure there is
	 * only one process that is allowed to issue checkpoints at any given
	 * time.)
	 */
	LWLockAcquire(CheckpointLock, LW_EXCLUSIVE);

	if (FileRepResync_IsTransitionFromResyncToInSync())
	{
		LWLockAcquire(MirroredLock, LW_EXCLUSIVE);

		/* database transitions to suspended state, IO activity on the segment is suspended */
		primaryMirrorSetIOSuspended(TRUE);

#ifdef FAULT_INJECTOR
		FaultInjector_InjectFaultIfSet(
									   FileRepTransitionToInSyncBeforeCheckpoint,
									   DDLNotSpecified,
									   "",	// databaseName
									   ""); // tableName
#endif
	}
	else
	{
		/*
		 * Normal case.
		 */
		MIRRORED_LOCK;
	}

	/*
	 * Use a critical section to force system panic if we have trouble.
	 */
	START_CRIT_SECTION();

	if (shutdown)
	{
		/*
		 * This is an ugly fix to dis-allow changing the pg_control
		 * state for standby promotion continuity.
		 *
		 * Refer to Startup_InProduction() for more details
		 */
		if (ControlFile->state != DB_IN_STANDBY_PROMOTED
			&& ControlFile->state != DB_IN_STANDBY_NEW_TLI_SET)
		{
			ControlFile->state = DB_SHUTDOWNING;
			ControlFile->time = time(NULL);
			UpdateControlFile();
		}
	}

	MemSet(&checkPoint, 0, sizeof(checkPoint));
	checkPoint.ThisTimeLineID = ThisTimeLineID;
	checkPoint.time = time(NULL);

	/*
	 * The WRITE_PERSISTENT_STATE_ORDERED_LOCK gets these locks:
	 *    MirroredLock SHARED, and
	 *    CheckpointStartLock SHARED,
	 *    PersistentObjLock EXCLUSIVE.
	 *
	 * The READ_PERSISTENT_STATE_ORDERED_LOCK gets this lock:
	 *    PersistentObjLock SHARED.
	 *
	 * They do this to prevent Persistent object changes during checkpoint and
	 * prevent persistent object reads while writing.  And acquire the MirroredLock
	 * at a level that blocks DDL during FileRep statechanges...
	 *
	 * We get the CheckpointStartLock to prevent Persistent object writers as
	 * we collect the Master Mirroring information from mmxlog_append_checkpoint_data
	 * until finally after the checkpoint record is inserted into the XLOG to prevent the
	 * persistent information from changing, and all buffers have been flushed to disk..
	 *
	 * We must hold CheckpointStartLock while determining the checkpoint REDO
	 * pointer.  This ensures that any concurrent transaction commits will be
	 * either not yet logged, or logged and recorded in pg_clog. See notes in
	 * RecordTransactionCommit().
	 */
	LWLockAcquire(CheckpointStartLock, LW_EXCLUSIVE);

	/* And we need WALInsertLock too */
	LWLockAcquire(WALInsertLock, LW_EXCLUSIVE);

	/*
	 * If this isn't a shutdown or forced checkpoint, and we have not inserted
	 * any XLOG records since the start of the last checkpoint, skip the
	 * checkpoint.	The idea here is to avoid inserting duplicate checkpoints
	 * when the system is idle. That wastes log space, and more importantly it
	 * exposes us to possible loss of both current and previous checkpoint
	 * records if the machine crashes just as we're writing the update.
	 * (Perhaps it'd make even more sense to checkpoint only when the previous
	 * checkpoint record is in a different xlog page?)
	 *
	 * We have to make two tests to determine that nothing has happened since
	 * the start of the last checkpoint: current insertion point must match
	 * the end of the last checkpoint record, and its redo pointer must point
	 * to itself.
	 */
	if (!shutdown && !force)
	{
		XLogRecPtr	curInsert;

		INSERT_RECPTR(curInsert, Insert, Insert->curridx);
#ifdef originalCheckpointChecking
		if (curInsert.xlogid == ControlFile->checkPoint.xlogid &&
			curInsert.xrecoff == ControlFile->checkPoint.xrecoff +
			MAXALIGN(SizeOfXLogRecord + sizeof(CheckPoint)) &&
			ControlFile->checkPoint.xlogid ==
			ControlFile->checkPointCopy.redo.xlogid &&
			ControlFile->checkPoint.xrecoff ==
			ControlFile->checkPointCopy.redo.xrecoff)
#else
		/*
		 * GP: Modified since the checkpoint record is not fixed length
		 * so we keep track of the last checkpoint locations (beginning and
		 * end) and use thoe values for comparison.
		 */
		if (XLogCtl->haveLastCheckpointLoc &&
			XLByteEQ(XLogCtl->lastCheckpointLoc,ControlFile->checkPoint) &&
			XLByteEQ(curInsert,XLogCtl->lastCheckpointEndLoc) &&
			XLByteEQ(ControlFile->checkPoint,ControlFile->checkPointCopy.redo))
#endif
		{
			LWLockRelease(WALInsertLock);
			LWLockRelease(CheckpointStartLock);
			if (FileRepResync_IsTransitionFromResyncToInSync())
			{
				LWLockRelease(MirroredLock);
			}
			else
			{
				/*
				 * Normal case.
				 */
				MIRRORED_UNLOCK;
			}
			LWLockRelease(CheckpointLock);

			END_CRIT_SECTION();
			return;
		}
	}

	/*
	 * Compute new REDO record ptr = location of next XLOG record.
	 *
	 * NB: this is NOT necessarily where the checkpoint record itself will be,
	 * since other backends may insert more XLOG records while we're off doing
	 * the buffer flush work.  Those XLOG records are logically after the
	 * checkpoint, even though physically before it.  Got that?
	 */
	freespace = INSERT_FREESPACE(Insert);
	if (freespace < SizeOfXLogRecord)
	{
		(void) AdvanceXLInsertBuffer(false);
		/* OK to ignore update return flag, since we will do flush anyway */
		freespace = INSERT_FREESPACE(Insert);
	}
	INSERT_RECPTR(checkPoint.redo, Insert, Insert->curridx);

	/*
	 * Here we update the shared RedoRecPtr for future XLogInsert calls; this
	 * must be done while holding the insert lock AND the info_lck.
	 *
	 * Note: if we fail to complete the checkpoint, RedoRecPtr will be left
	 * pointing past where it really needs to point.  This is okay; the only
	 * consequence is that XLogInsert might back up whole buffers that it
	 * didn't really need to.  We can't postpone advancing RedoRecPtr because
	 * XLogInserts that happen while we are dumping buffers must assume that
	 * their buffer changes are not included in the checkpoint.
	 */
	{
		/* use volatile pointer to prevent code rearrangement */
		volatile XLogCtlData *xlogctl = XLogCtl;

		SpinLockAcquire(&xlogctl->info_lck);
		RedoRecPtr = xlogctl->Insert.RedoRecPtr = checkPoint.redo;
		SpinLockRelease(&xlogctl->info_lck);
	}

	/*
	 * Now we can release insert lock and checkpoint start lock, allowing
	 * other xacts to proceed even while we are flushing disk buffers.
	 */
	LWLockRelease(WALInsertLock);

	// We used to release the CheckpointStartLock here.  Now we do it after the checkpoint
	// record is written...
//	LWLockRelease(CheckpointStartLock);

	if (!shutdown)
		ereport(DEBUG2,
				(errmsg("checkpoint starting")));

	/*
	 * Get the other info we need for the checkpoint record.
	 */
	LWLockAcquire(XidGenLock, LW_SHARED);
	checkPoint.nextXid = ShmemVariableCache->nextXid;
	LWLockRelease(XidGenLock);

	/* Increase XID epoch if we've wrapped around since last checkpoint */
	checkPoint.nextXidEpoch = ControlFile->checkPointCopy.nextXidEpoch;
	if (checkPoint.nextXid < ControlFile->checkPointCopy.nextXid)
		checkPoint.nextXidEpoch++;

	LWLockAcquire(OidGenLock, LW_SHARED);
	checkPoint.nextOid = ShmemVariableCache->nextOid;
	if (!shutdown)
		checkPoint.nextOid += ShmemVariableCache->oidCount;
	LWLockRelease(OidGenLock);

	MultiXactGetCheckptMulti(shutdown,
							 &checkPoint.nextMulti,
							 &checkPoint.nextMultiOffset);

	/*
	 * Having constructed the checkpoint record, ensure all shmem disk buffers
	 * and commit-log buffers are flushed to disk.
	 *
	 * This I/O could fail for various reasons.  If so, we will fail to
	 * complete the checkpoint, but there is no reason to force a system
	 * panic. Accordingly, exit critical section while doing it.
	 */
	END_CRIT_SECTION();

	CheckPointGuts(checkPoint.redo);

	START_CRIT_SECTION();

	/*
	 * Now insert the checkpoint record into XLOG.
	 */

	getDtxCheckPointInfoAndLock(&dtxCheckPointInfo, &dtxCheckPointInfoSize);

	rdata[0].data = (char *) (&checkPoint);
	rdata[0].len = sizeof(checkPoint);
	rdata[0].buffer = InvalidBuffer;
	rdata[0].next = &(rdata[1]);

	rdata[1].data = (char *) dtxCheckPointInfo;
	rdata[1].len = dtxCheckPointInfoSize;
	rdata[1].buffer = InvalidBuffer;
	rdata[1].next = NULL;

	/*
	 * Have the master mirror sync code add filespace and tablespace
	 * meta data to keep the standby consistent. Safe to call on segments
	 * as this is a NOOP if we're not the master.
	 */
	mmxlog_append_checkpoint_data(rdata);

	prepared_transaction_agg_state *p = NULL;

	getTwoPhasePreparedTransactionData(&p, "CreateCheckPoint");
	elog(PersistentRecovery_DebugPrintLevel(), "CreateCheckPoint: prepared transactions = %d", p->count);
	rdata[5].data = (char*)p;
	rdata[5].buffer = InvalidBuffer;
	rdata[5].len = PREPARED_TRANSACTION_CHECKPOINT_BYTES(p->count);
	rdata[4].next = &(rdata[5]);
	rdata[5].next = NULL;

	if (Debug_persistent_recovery_print)
	{
		elog(PersistentRecovery_DebugPrintLevel(),
	        "CreateCheckPoint: Regular checkpoint length = %u"
	        ", DTX checkpoint length %u (rdata[1].next is NULL %s)"
	        ", Master mirroring filespace length = %u (rdata[2].next is NULL %s)"
	        ", Master mirroring tablespace length = %u (rdata[3].next is NULL %s)"
	       ", Master mirroring database directory length = %u",
	       rdata[0].len,
	       rdata[1].len,
	       (rdata[1].next == NULL ? "true" : "false"),
	       rdata[2].len,
	       (rdata[2].next == NULL ? "true" : "false"),
	       rdata[3].len,
	       (rdata[3].next == NULL ? "true" : "false"),
	       rdata[4].len);
		elog(PersistentRecovery_DebugPrintLevel(), "CreateCheckPoint; Prepared Transaction length = %u", rdata[5].len);
	}


	/*
	 * Need to save the oldest prepared transaction XLogRecPtr for use later.
	 * It is not sufficient to just save the pointer because we may remove the
	 * space after it is written in XLogInsert.
	 */
	XLogRecPtr *ptrd_oldest_ptr = NULL;
	XLogRecPtr ptrd_oldest;

	memset(&ptrd_oldest, 0, sizeof(ptrd_oldest));

	ptrd_oldest_ptr = getTwoPhaseOldestPreparedTransactionXLogRecPtr(&rdata[5]);

	if (Debug_persistent_recovery_print)
	{
		if (ptrd_oldest_ptr == NULL)
			elog(PersistentRecovery_DebugPrintLevel(), "Oldest Prepared Record = NULL");
		else
			elog(PersistentRecovery_DebugPrintLevel(), "CreateCheckPoint: Oldest Prepared Record = %s",
					XLogLocationToString(ptrd_oldest_ptr));
	}


	if (ptrd_oldest_ptr != NULL)
		memcpy(&ptrd_oldest, ptrd_oldest_ptr, sizeof(ptrd_oldest));

	recptr = XLogInsert(RM_XLOG_ID,
			            shutdown ? XLOG_CHECKPOINT_SHUTDOWN : XLOG_CHECKPOINT_ONLINE,
			            rdata);

	if (Debug_persistent_recovery_print)
	{
		elog(PersistentRecovery_DebugPrintLevel(),
			 "CreateCheckPoint: Checkpoint location = %s, total length %u, data length %d",
			 XLogLocationToString(&recptr),
			 XLogLastInsertTotalLen(),
			 XLogLastInsertDataLen());
	}

	// See the comments above where this lock is acquired.
	LWLockRelease(CheckpointStartLock);

	freeDtxCheckPointInfoAndUnlock(dtxCheckPointInfo, dtxCheckPointInfoSize, &recptr);

	XLogFlush(recptr);

	/*
	 * We now have ProcLastRecPtr = start of actual checkpoint record, recptr
	 * = end of actual checkpoint record.
	 */
	if (shutdown && !XLByteEQ(checkPoint.redo, ProcLastRecPtr))
		ereport(PANIC,
				(errmsg("concurrent transaction log activity while database system is shutting down")));

	/*
	 * Select point at which we can truncate the log, which we base on the
	 * prior checkpoint's earliest info or the oldest prepared transaction xlog record's info.
	 */
	if (ptrd_oldest_ptr != NULL && XLByteLE(ptrd_oldest, ControlFile->checkPointCopy.redo))
		XLByteToSeg(ptrd_oldest, _logId, _logSeg);
	else
		XLByteToSeg(ControlFile->checkPointCopy.redo, _logId, _logSeg);

	elog((Debug_print_qd_mirroring ? LOG : DEBUG1),
		 "CreateCheckPoint: previous checkpoint's earliest info (copy redo location %s, previous checkpoint location %s)",
		 XLogLocationToString(&ControlFile->checkPointCopy.redo),
		 XLogLocationToString2(&ControlFile->prevCheckPoint));

	/*
	 * Update the control file.
	 */
	LWLockAcquire(ControlFileLock, LW_EXCLUSIVE);
	if (shutdown)
	{
		/*
		 * Ugly fix to dis-allow changing pg_control state
		 * for standby promotion continuity
		 */
		if (ControlFile->state != DB_IN_STANDBY_PROMOTED
			&& ControlFile->state != DB_IN_STANDBY_NEW_TLI_SET)
			ControlFile->state = DB_SHUTDOWNED;
	}

	ControlFile->prevCheckPoint = ControlFile->checkPoint;
	ControlFile->checkPoint = ProcLastRecPtr;
	ControlFile->checkPointCopy = checkPoint;
	/* crash recovery should always recover to the end of WAL */
	MemSet(&ControlFile->minRecoveryPoint, 0, sizeof(XLogRecPtr));
	ControlFile->time = time(NULL);

	/*
	 * Save the last checkpoint position.
	 */
	XLogCtl->haveLastCheckpointLoc = true;
	XLogCtl->lastCheckpointLoc = ProcLastRecPtr;
	XLogCtl->lastCheckpointEndLoc = ProcLastRecEnd;

	UpdateControlFile();
	LWLockRelease(ControlFileLock);

	/* Update shared-memory copy of checkpoint XID/epoch */
	{
		/* use volatile pointer to prevent code rearrangement */
		volatile XLogCtlData *xlogctl = XLogCtl;

		SpinLockAcquire(&xlogctl->info_lck);
		xlogctl->ckptXidEpoch = checkPoint.nextXidEpoch;
		xlogctl->ckptXid = checkPoint.nextXid;
		SpinLockRelease(&xlogctl->info_lck);
	}

	/*
	 * We are now done with critical updates; no need for system panic if we
	 * have trouble while fooling with offline log segments.
	 */
	END_CRIT_SECTION();

	/*
	 * Delete offline log files (those no longer needed even for previous
	 * checkpoint).
	 */
	if (gp_keep_all_xlog == false && (_logId || _logSeg))
	{
		/* Only for MASTER check this GUC and act */
		if (GpIdentity.segindex == MASTER_CONTENT_ID)
		{
			/*
			 * See if we have a live WAL sender and see if it has a
			 * start xlog location (with active basebackup) or standby fsync location
			 * (with active standby). We have to compare it with prev. checkpoint
			 * location. We use the min out of them to figure out till
			 * what point we need to save the xlog seg files
			 * Currently, applicable to Master only
			 */
			XLogRecPtr xlogCleanUpTo = WalSndCtlGetXLogCleanUpTo();
			if (!XLogRecPtrIsInvalid(xlogCleanUpTo))
			{
				if (XLByteLT(recptr, xlogCleanUpTo))
					xlogCleanUpTo = recptr;
			}
			else
				xlogCleanUpTo = recptr;

			CheckKeepWalSegments(xlogCleanUpTo, &_logId, &_logSeg);
		}

		PrevLogSeg(_logId, _logSeg);
		MoveOfflineLogs(_logId, _logSeg, recptr,
						&nsegsremoved, &nsegsrecycled);
	}

	/*
	 * Make more log segments if needed.  (Do this after deleting offline log
	 * segments, to avoid having peak disk space usage higher than necessary.)
	 */
	if (!shutdown)
		nsegsadded = PreallocXlogFiles(recptr);

	/*
	 * Truncate pg_subtrans if possible.  We can throw away all data before
	 * the oldest XMIN of any running transaction.	No future transaction will
	 * attempt to reference any pg_subtrans entry older than that (see Asserts
	 * in subtrans.c).	During recovery, though, we mustn't do this because
	 * StartupSUBTRANS hasn't been called yet.
	 */
	if (!InRecovery)
		TruncateSUBTRANS(GetOldestXmin(true));

	if (!shutdown)
		ereport(DEBUG2,
				(errmsg("checkpoint complete; %d transaction log file(s) added, %d removed, %d recycled",
						nsegsadded, nsegsremoved, nsegsrecycled)));

	if (Debug_persistent_recovery_print)
		elog(PersistentRecovery_DebugPrintLevel(),
			 "CreateCheckPoint: shutdown %s, force %s, checkpoint location %s, redo location %s",
			 (shutdown ? "true" : "false"),
			 (force ? "true" : "false"),
			 XLogLocationToString(&ControlFile->checkPoint),
			 XLogLocationToString2(&checkPoint.redo));

	if (FileRepResync_IsTransitionFromResyncToInSync())
	{
		RequestXLogSwitch();

		FileRepResyncManager_ResyncFlatFiles();

		UpdateControlFile();

		LWLockRelease(MirroredLock);

		/* database is resumed */
		primaryMirrorSetIOSuspended(FALSE);
	}
	else
	{
		/*
		 * Normal case.
		 */
		MIRRORED_UNLOCK;
	}

	LWLockRelease(CheckpointLock);
}

/*
 * Flush all data in shared memory to disk, and fsync
 *
 * This is the common code shared between regular checkpoints and
 * recovery restartpoints.
 */
static void
CheckPointGuts(XLogRecPtr checkPointRedo)
{
	CheckPointCLOG();
	CheckPointSUBTRANS();
	CheckPointMultiXact();
	CheckPointChangeTracking();
	DistributedLog_CheckPoint();
	FlushBufferPool();			/* performs all required fsyncs */
	/* We deliberately delay 2PC checkpointing as long as possible */
	CheckPointTwoPhase(checkPointRedo);
}

static void Checkpoint_RecoveryPass(XLogRecPtr checkPointRedo)
{
	CheckPointGuts(checkPointRedo);
}

/*
 * Set a recovery restart point if appropriate
 *
 * This is similar to CreateCheckpoint, but is used during WAL recovery
 * to establish a point from which recovery can roll forward without
 * replaying the entire recovery log.  This function is called each time
 * a checkpoint record is read from XLOG; it must determine whether a
 * restartpoint is needed or not.
 */
static void
RecoveryRestartPoint(const CheckPoint *checkPoint)
{
//	int			elapsed_secs;
	int			rmid;
	uint _logId = 0;
	uint _logSeg = 0;

	/* use volatile pointer to prevent code rearrangement */
	volatile XLogCtlData *xlogctl = XLogCtl;

	/*
	 * Do nothing if the elapsed time since the last restartpoint is less than
	 * half of checkpoint_timeout.	(We use a value less than
	 * checkpoint_timeout so that variations in the timing of checkpoints on
	 * the master, or speed of transmission of WAL segments to a slave, won't
	 * make the slave skip a restartpoint once it's synced with the master.)
	 * Checking true elapsed time keeps us from doing restartpoints too often
	 * while rapidly scanning large amounts of WAL.
	 */

	// UNDONE: For now, turn this off!
//	elapsed_secs = time(NULL) - ControlFile->time;
//	if (elapsed_secs < CheckPointTimeout / 2)
//		return;

	/*
	 * Is it safe to checkpoint?  We must ask each of the resource managers
	 * whether they have any partial state information that might prevent a
	 * correct restart from this point.  If so, we skip this opportunity, but
	 * return at the next checkpoint record for another try.
	 */
	for (rmid = 0; rmid <= RM_MAX_ID; rmid++)
	{
		if (RmgrTable[rmid].rm_safe_restartpoint != NULL)
			if (!(RmgrTable[rmid].rm_safe_restartpoint()))
				return;
	}

	/* Update the shared RedoRecPtr */
	 SpinLockAcquire(&xlogctl->info_lck);
	 xlogctl->Insert.RedoRecPtr = checkPoint->redo;
	 SpinLockRelease(&xlogctl->info_lck);

	/*
	 * OK, force data out to disk
	 */
	CheckPointGuts(checkPoint->redo);

	if (IsStandbyMode())
	{
		/*
		 * Select point at which we can truncate the log, which we base on the
		 * prior checkpoint's earliest info.
		*/
		XLByteToSeg(ControlFile->checkPointCopy.redo, _logId, _logSeg);
	}

	/*
	 * Update pg_control so that any subsequent crash will restart from this
	 * checkpoint.	Note: ReadRecPtr gives the XLOG address of the checkpoint
	 * record itself.
	 */
	ControlFile->prevCheckPoint = ControlFile->checkPoint;
	ControlFile->checkPoint = ReadRecPtr;
	ControlFile->checkPointCopy = *checkPoint;
	ControlFile->time = time(NULL);

	/*
	 * Save the last checkpoint position.
	 */
	XLogCtl->haveLastCheckpointLoc = true;
	XLogCtl->lastCheckpointLoc = ReadRecPtr;
	XLogCtl->lastCheckpointEndLoc = EndRecPtr;

	UpdateControlFile();

	ereport(LOG,
			(errmsg("recovery restart point at %X/%X",
					checkPoint->redo.xlogid, checkPoint->redo.xrecoff)));
	elog((Debug_print_qd_mirroring ? LOG : DEBUG1), "RecoveryRestartPoint: checkpoint copy redo location %s, previous checkpoint location %s",
		 XLogLocationToString(&ControlFile->checkPointCopy.redo),
		 XLogLocationToString2(&ControlFile->prevCheckPoint));

	if (IsStandbyMode())
	{
		/*
		 * Delete offline log files (those no longer needed even for previous
		 * checkpoint).
		 */
		if (gp_keep_all_xlog == false && (_logId || _logSeg))
		{
			XLogRecPtr endptr;
			int        nsegsremoved;
			int        nsegsrecycled;

			/* Get the current (or recent) end of xlog */
			endptr = GetStandbyFlushRecPtr(NULL);

			PrevLogSeg(_logId, _logSeg);
			MoveOfflineLogs(_logId, _logSeg, endptr, &nsegsremoved, &nsegsrecycled);
		}
	}
}

/*
 * Write a NEXTOID log record
 */
void
XLogPutNextOid(Oid nextOid)
{
	XLogRecData rdata;

	rdata.data = (char *) (&nextOid);
	rdata.len = sizeof(Oid);
	rdata.buffer = InvalidBuffer;
	rdata.next = NULL;
	(void) XLogInsert(RM_XLOG_ID, XLOG_NEXTOID, &rdata);

	/*
	 * We need not flush the NEXTOID record immediately, because any of the
	 * just-allocated OIDs could only reach disk as part of a tuple insert or
	 * update that would have its own XLOG record that must follow the NEXTOID
	 * record.	Therefore, the standard buffer LSN interlock applied to those
	 * records will ensure no such OID reaches disk before the NEXTOID record
	 * does.
	 *
	 * Note, however, that the above statement only covers state "within" the
	 * database.  When we use a generated OID as a file or directory name,
	 * we are in a sense violating the basic WAL rule, because that filesystem
	 * change may reach disk before the NEXTOID WAL record does.  The impact
	 * of this is that if a database crash occurs immediately afterward,
	 * we might after restart re-generate the same OID and find that it
	 * conflicts with the leftover file or directory.  But since for safety's
	 * sake we always loop until finding a nonconflicting filename, this poses
	 * no real problem in practice. See pgsql-hackers discussion 27-Sep-2006.
	 */
}

/*
 * Write an XLOG SWITCH record.
 *
 * Here we just blindly issue an XLogInsert request for the record.
 * All the magic happens inside XLogInsert.
 *
 * The return value is either the end+1 address of the switch record,
 * or the end+1 address of the prior segment if we did not need to
 * write a switch record because we are already at segment start.
 */
XLogRecPtr
RequestXLogSwitch(void)
{
	XLogRecPtr	RecPtr;
	XLogRecData rdata;

	/* XLOG SWITCH, alone among xlog record types, has no data */
	rdata.buffer = InvalidBuffer;
	rdata.data = NULL;
	rdata.len = 0;
	rdata.next = NULL;

	RecPtr = XLogInsert(RM_XLOG_ID, XLOG_SWITCH, &rdata);

	return RecPtr;
}

static void
xlog_redo_print_extended_checkpoint_info(XLogRecPtr beginLoc, XLogRecord *record)
{
	TMGXACT_CHECKPOINT	*dtxCheckpoint;
	uint32				dtxCheckpointLen;
	char				*masterMirroringCheckpoint;
	uint32				masterMirroringCheckpointLen;
	prepared_transaction_agg_state  *ptas;

	/*
	 * The UnpackCheckPointRecord routine will print under the
	 * Debug_persistent_recovery_print GUC.
	 */
	UnpackCheckPointRecord(
						record,
						&beginLoc,
						&dtxCheckpoint,
						&dtxCheckpointLen,
						&masterMirroringCheckpoint,
						&masterMirroringCheckpointLen,
						/* errlevel */ -1,		// Suppress elog altogether on master mirroring checkpoint length checking.
                                                &ptas);
	if (dtxCheckpointLen > 0)
	{
  	        elog(PersistentRecovery_DebugPrintLevel(),
	             "xlog_redo_print_extended_checkpoint_info: Checkpoint record data length = %u, DTX committed count %d, DTX data length %u, Master Mirroring information length %u, location %s",
	             record->xl_len,
	             dtxCheckpoint->committedCount,
	             dtxCheckpointLen,
	             masterMirroringCheckpointLen,
	             XLogLocationToString(&beginLoc));
	        if (ptas != NULL)
  	            elog(PersistentRecovery_DebugPrintLevel(),
		         "xlog_redo_print_extended_checkpoint_info: prepared transaction agg state count = %d",
                          ptas->count);

		if (masterMirroringCheckpointLen > 0)
		{
			int filespaceCount;
			int tablespaceCount;
			int databaseCount;

			if (!mmxlog_get_checkpoint_counts(
									masterMirroringCheckpoint,
									masterMirroringCheckpointLen,
									record->xl_len,
									&beginLoc,
									/* errlevel */ -1,		// Suppress elog altogether on master mirroring checkpoint length checking.
									&filespaceCount,
									&tablespaceCount,
									&databaseCount))
			{
				elog(PersistentRecovery_DebugPrintLevel(),
					 "xlog_redo_print_extended_checkpoint_info: master mirroring information: %d filespaces, %d tablespaces, %d databases, location %s",
					 filespaceCount,
					 tablespaceCount,
					 databaseCount,
					 XLogLocationToString(&beginLoc));
			}
		}
	}
}

/*
 * XLOG resource manager's routines
 *
 * Definitions of info values are in include/catalog/pg_control.h, though
 * not all records types are related to control file processing.
 */
void
xlog_redo(XLogRecPtr beginLoc __attribute__((unused)), XLogRecPtr lsn __attribute__((unused)), XLogRecord *record)
{
	uint8		info = record->xl_info & ~XLR_INFO_MASK;

	if (info == XLOG_NEXTOID)
	{
		Oid			nextOid;

		memcpy(&nextOid, XLogRecGetData(record), sizeof(Oid));
		if (ShmemVariableCache->nextOid < nextOid)
		{
			ShmemVariableCache->nextOid = nextOid;
			ShmemVariableCache->oidCount = 0;
		}
	}
	else if (info == XLOG_CHECKPOINT_SHUTDOWN)
	{
		CheckPoint	checkPoint;

		memcpy(&checkPoint, XLogRecGetData(record), sizeof(CheckPoint));
		/* In a SHUTDOWN checkpoint, believe the counters exactly */
		ShmemVariableCache->nextXid = checkPoint.nextXid;
		ShmemVariableCache->nextOid = checkPoint.nextOid;
		ShmemVariableCache->oidCount = 0;
		MultiXactSetNextMXact(checkPoint.nextMulti,
							  checkPoint.nextMultiOffset);

		/*
		 * If we see a shutdown checkpoint while waiting for an end-of-backup
		 * record, the backup was canceled and the end-of-backup record will
		 * never arrive.
		 */
		if (StandbyMode &&
			!XLogRecPtrIsInvalid(ControlFile->backupStartPoint))
			ereport(PANIC,
			(errmsg("online backup was canceled, recovery cannot continue")));

		/* ControlFile->checkPointCopy always tracks the latest ckpt XID */
		ControlFile->checkPointCopy.nextXidEpoch = checkPoint.nextXidEpoch;
		ControlFile->checkPointCopy.nextXid = checkPoint.nextXid;

		/* Update shared-memory copy of checkpoint XID/epoch */
		 {
			 /* use volatile pointer to prevent code rearrangement */
			 volatile XLogCtlData *xlogctl = XLogCtl;

			 SpinLockAcquire(&xlogctl->info_lck);
			 xlogctl->ckptXidEpoch = checkPoint.nextXidEpoch;
			 xlogctl->ckptXid = checkPoint.nextXid;
			 SpinLockRelease(&xlogctl->info_lck);
		 }

		/*
		 * TLI may change in a shutdown checkpoint, but it shouldn't decrease
		 */
		if (checkPoint.ThisTimeLineID != ThisTimeLineID)
		{
			if (checkPoint.ThisTimeLineID < ThisTimeLineID ||
				!list_member_int(expectedTLIs,
								 (int) checkPoint.ThisTimeLineID))
				ereport(PANIC,
						(errmsg("unexpected timeline ID %u (after %u) in checkpoint record",
								checkPoint.ThisTimeLineID, ThisTimeLineID)));
			/* Following WAL records should be run with new TLI */
			ThisTimeLineID = checkPoint.ThisTimeLineID;
		}

		RecoveryRestartPoint(&checkPoint);

		// Could run into old format checkpoint redo records...
		if (Debug_persistent_recovery_print)
		{
			xlog_redo_print_extended_checkpoint_info(beginLoc, record);
		}
	}
	else if (info == XLOG_CHECKPOINT_ONLINE)
	{
		CheckPoint	checkPoint;

		memcpy(&checkPoint, XLogRecGetData(record), sizeof(CheckPoint));
		/* In an ONLINE checkpoint, treat the counters like NEXTOID */
		if (TransactionIdPrecedes(ShmemVariableCache->nextXid,
								  checkPoint.nextXid))
			ShmemVariableCache->nextXid = checkPoint.nextXid;
		if (ShmemVariableCache->nextOid < checkPoint.nextOid)
		{
			ShmemVariableCache->nextOid = checkPoint.nextOid;
			ShmemVariableCache->oidCount = 0;
		}
		MultiXactAdvanceNextMXact(checkPoint.nextMulti,
								  checkPoint.nextMultiOffset);

		/* ControlFile->checkPointCopy always tracks the latest ckpt XID */
		ControlFile->checkPointCopy.nextXidEpoch = checkPoint.nextXidEpoch;
		ControlFile->checkPointCopy.nextXid = checkPoint.nextXid;

		/* Update shared-memory copy of checkpoint XID/epoch */
		 {
			 /* use volatile pointer to prevent code rearrangement */
			 volatile XLogCtlData *xlogctl = XLogCtl;

			 SpinLockAcquire(&xlogctl->info_lck);
			 xlogctl->ckptXidEpoch = checkPoint.nextXidEpoch;
			 xlogctl->ckptXid = checkPoint.nextXid;
			 SpinLockRelease(&xlogctl->info_lck);
		 }

		/* TLI should not change in an on-line checkpoint */
		if (checkPoint.ThisTimeLineID != ThisTimeLineID)
			ereport(PANIC,
					(errmsg("unexpected timeline ID %u (should be %u) in checkpoint record",
							checkPoint.ThisTimeLineID, ThisTimeLineID)));

		RecoveryRestartPoint(&checkPoint);

		// Could run into old format checkpoint redo records...
		if (Debug_persistent_recovery_print)
		{
			xlog_redo_print_extended_checkpoint_info(beginLoc, record);
		}
	}
	else if (info == XLOG_SWITCH)
	{
		/* nothing to do here */
	}
	else if (info == XLOG_BACKUP_END)
	{
		XLogRecPtr	startpoint;

		memcpy(&startpoint, XLogRecGetData(record), sizeof(startpoint));

		if (XLByteEQ(ControlFile->backupStartPoint, startpoint))
		{
			/*
			 * We have reached the end of base backup, the point where
			 * pg_stop_backup() was done.
			 * Reset backupStartPoint, and update minRecoveryPoint to make
			 * sure we don't allow starting up at an earlier point even if
			 * recovery is stopped and restarted soon after this.
			 */
			elog(DEBUG1, "end of backup reached");

			LWLockAcquire(ControlFileLock, LW_EXCLUSIVE);

			if (XLByteLT(ControlFile->minRecoveryPoint, lsn))
				ControlFile->minRecoveryPoint = lsn;
			MemSet(&ControlFile->backupStartPoint, 0, sizeof(XLogRecPtr));
			ControlFile->backupEndRequired = false;
			UpdateControlFile();

			LWLockRelease(ControlFileLock);
		}
	}
}

void
xlog_desc(StringInfo buf, XLogRecPtr beginLoc, XLogRecord *record)
{
	uint8		info = record->xl_info & ~XLR_INFO_MASK;
	char		*rec = XLogRecGetData(record);

	if (info == XLOG_CHECKPOINT_SHUTDOWN ||
		info == XLOG_CHECKPOINT_ONLINE)
	{
		CheckPoint *checkpoint = (CheckPoint *) rec;

		TMGXACT_CHECKPOINT	*dtxCheckpoint;
		uint32				dtxCheckpointLen;
		char				*masterMirroringCheckpoint;
		uint32				masterMirroringCheckpointLen;
		prepared_transaction_agg_state  *ptas;

		appendStringInfo(buf, "checkpoint: redo %X/%X; undo %X/%X; "
						 "tli %u; xid %u/%u; oid %u; multi %u; offset %u; %s",
						 checkpoint->redo.xlogid, checkpoint->redo.xrecoff,
						 checkpoint->undo.xlogid, checkpoint->undo.xrecoff,
						 checkpoint->ThisTimeLineID,
						 checkpoint->nextXidEpoch, checkpoint->nextXid,
						 checkpoint->nextOid,
						 checkpoint->nextMulti,
						 checkpoint->nextMultiOffset,
				 (info == XLOG_CHECKPOINT_SHUTDOWN) ? "shutdown" : "online");

		/*
		 * The UnpackCheckPointRecord routine will print under the
		 * Debug_persistent_recovery_print GUC.
		 */
		UnpackCheckPointRecord(
							record,
							&beginLoc,
							&dtxCheckpoint,
							&dtxCheckpointLen,
							&masterMirroringCheckpoint,
							&masterMirroringCheckpointLen,
							/* errlevel */ -1, 	// Suppress elog altogether on master mirroring checkpoint length checking.
                                                        &ptas);
		if (dtxCheckpointLen > 0)
		{
			appendStringInfo(buf,
				 ", checkpoint record data length = %u, DTX committed count %d, DTX data length %u, Master Mirroring information length %u",
				 record->xl_len,
				 dtxCheckpoint->committedCount,
				 dtxCheckpointLen,
				 masterMirroringCheckpointLen);
			if (ptas != NULL)
                           appendStringInfo(buf,
                                     ", prepared transaction agg state count = %d",
				      ptas->count);

			if (masterMirroringCheckpointLen > 0)
			  /* KAS this is probably always true for new twophase. */
			{
				int filespaceCount;
				int tablespaceCount;
				int databaseCount;

				if (mmxlog_get_checkpoint_counts(
										masterMirroringCheckpoint,
										masterMirroringCheckpointLen,
										record->xl_len,
										&beginLoc,
										/* errlevel */ -1,	// Suppress elog altogether on master mirroring checkpoint length checking.
										&tablespaceCount,
										&filespaceCount,
										&databaseCount))

				{
					appendStringInfo(buf,
						 ", master mirroring information: %d filespaces, %d tablespaces, %d databases",
						 filespaceCount,
						 tablespaceCount,
						 databaseCount);
				}
			}
		}
	}
	else if (info == XLOG_NEXTOID)
	{
		Oid			nextOid;

		memcpy(&nextOid, rec, sizeof(Oid));
		appendStringInfo(buf, "nextOid: %u", nextOid);
	}
	else if (info == XLOG_SWITCH)
	{
		appendStringInfo(buf, "xlog switch");
	}
	else
		appendStringInfo(buf, "UNKNOWN");
}

static void
xlog_outrec(StringInfo buf, XLogRecord *record)
{
	int			i;

	appendStringInfo(buf, "prev %X/%X; xid %u",
					 record->xl_prev.xlogid, record->xl_prev.xrecoff,
					 record->xl_xid);

	for (i = 0; i < XLR_MAX_BKP_BLOCKS; i++)
	{
		if (record->xl_info & XLR_SET_BKP_BLOCK(i))
			appendStringInfo(buf, "; bkpb%d", i + 1);
	}

	appendStringInfo(buf, ": %s", RmgrTable[record->xl_rmid].rm_name);
}


/*
 * GUC support
 */
const char *
assign_xlog_sync_method(const char *method, bool doit, GucSource source __attribute__((unused)) )
{
	int			new_sync_method;
	int			new_sync_bit;

	if (pg_strcasecmp(method, "fsync") == 0)
	{
		new_sync_method = SYNC_METHOD_FSYNC;
		new_sync_bit = 0;
	}
#ifdef HAVE_FSYNC_WRITETHROUGH
	else if (pg_strcasecmp(method, "fsync_writethrough") == 0)
	{
		new_sync_method = SYNC_METHOD_FSYNC_WRITETHROUGH;
		new_sync_bit = 0;
	}
#endif
#ifdef HAVE_FDATASYNC
	else if (pg_strcasecmp(method, "fdatasync") == 0)
	{
		new_sync_method = SYNC_METHOD_FDATASYNC;
		new_sync_bit = 0;
	}
#endif
#ifdef OPEN_SYNC_FLAG
	else if (pg_strcasecmp(method, "open_sync") == 0)
	{
		new_sync_method = SYNC_METHOD_OPEN;
		new_sync_bit = OPEN_SYNC_FLAG;
	}
#endif
#ifdef OPEN_DATASYNC_FLAG
	else if (pg_strcasecmp(method, "open_datasync") == 0)
	{
		new_sync_method = SYNC_METHOD_OPEN;
		new_sync_bit = OPEN_DATASYNC_FLAG;
	}
#endif
	else
		return NULL;

	if (!doit)
		return method;

	if (sync_method != new_sync_method || open_sync_bit != new_sync_bit)
	{
		/*
		 * To ensure that no blocks escape unsynced, force an fsync on the
		 * currently open log segment (if any).  Also, if the open flag is
		 * changing, close the log file so it will be reopened (with new flag
		 * bit) at next use.
		 */
		if (MirroredFlatFile_IsActive(&mirroredLogFileOpen))
		{
			if (MirroredFlatFile_Flush(
								&mirroredLogFileOpen,
								/* suppressError */ true))
				ereport(PANIC,
						(errcode_for_file_access(),
						 errmsg("could not fsync log file %u, segment %u: %m",
								openLogId, openLogSeg)));
			if (open_sync_bit != new_sync_bit)
				XLogFileClose();
		}
		sync_method = new_sync_method;
		open_sync_bit = new_sync_bit;
	}

	return method;
}

/*
 * Issue appropriate kind of fsync (if any) for an XLOG output file.
 *
 * 'fd' is a file descriptor for the XLOG file to be fsync'd.
 * 'log' and 'seg' are for error reporting purposes.
 */
void
issue_xlog_fsync(int fd, uint32 log, uint32 seg)
{
	switch (sync_method)
	{
		case SYNC_METHOD_FSYNC:
			if (pg_fsync_no_writethrough(fd) != 0)
				ereport(PANIC,
						(errcode_for_file_access(),
						 errmsg("could not fsync log file %u, segment %u: %m",
								log, seg)));
			break;
#ifdef HAVE_FSYNC_WRITETHROUGH
		case SYNC_METHOD_FSYNC_WRITETHROUGH:
			if (pg_fsync_writethrough(fd) != 0)
				ereport(PANIC,
						(errcode_for_file_access(),
						 errmsg("could not fsync write-through log file %u, segment %u: %m",
								log, seg)));
			break;
#endif
#ifdef HAVE_FDATASYNC
		case SYNC_METHOD_FDATASYNC:
			if (pg_fdatasync(fd) != 0)
				ereport(PANIC,
						(errcode_for_file_access(),
					errmsg("could not fdatasync log file %u, segment %u: %m",
						   log, seg)));
			break;
#endif
		case SYNC_METHOD_OPEN:
//		case SYNC_METHOD_OPEN_DSYNC:
			/* write synced it already */
			break;
		default:
			elog(PANIC, "unrecognized wal_sync_method: %d", sync_method);
			break;
	}
}

/*
 * do_pg_start_backup is the workhorse of the user-visible pg_start_backup()
 * function. It creates the necessary starting checkpoint and constructs the
 * backup label file.
 *
 * There are two kind of backups: exclusive and non-exclusive. An exclusive
 * backup is started with pg_start_backup(), and there can be only one active
 * at a time. The backup label file of an exclusive backup is written to
 * $PGDATA/backup_label, and it is removed by pg_stop_backup().
 *
 * A non-exclusive backup is used for the streaming base backups (see
 * src/backend/replication/basebackup.c). The difference to exclusive backups
 * is that the backup label file is not written to disk. Instead, its would-be
 * contents are returned in *labelfile, and the caller is responsible for
 * including it in the backup archive as 'backup_label'. There can be many
 * non-exclusive backups active at the same time, and they don't conflict
 * with an exclusive backup either.
 *
 * Every successfully started non-exclusive backup must be stopped by calling
 * do_pg_stop_backup() or do_pg_abort_backup().
 */
XLogRecPtr
do_pg_start_backup(const char *backupidstr, bool fast, char **labelfile)
{
	bool		exclusive = (labelfile == NULL);
	bool		backup_started_in_recovery = false;
	XLogRecPtr	checkpointloc;
	XLogRecPtr	startpoint;
	pg_time_t	stamp_time;
	char		strfbuf[128];
	char		xlogfilename[MAXFNAMELEN];
	uint32		_logId;
	uint32		_logSeg;
	struct stat stat_buf;
	FILE	   *fp;
	StringInfoData labelfbuf;

	/* base backup in recovery mode not currently supported */
	backup_started_in_recovery = false;

	if (!superuser())
		ereport(ERROR,
				(errcode(ERRCODE_INSUFFICIENT_PRIVILEGE),
		   errmsg("must be superuser or replication role to run a backup")));

	if (strlen(backupidstr) > MAXPGPATH)
		ereport(ERROR,
				(errcode(ERRCODE_INVALID_PARAMETER_VALUE),
				 errmsg("backup label too long (max %d bytes)",
						MAXPGPATH)));

	/*
	 * Mark backup active in shared memory.  We must do full-page WAL writes
	 * during an on-line backup even if not doing so at other times, because
	 * it's quite possible for the backup dump to obtain a "torn" (partially
	 * written) copy of a database page if it reads the page concurrently with
	 * our write to the same page.	This can be fixed as long as the first
	 * write to the page in the WAL sequence is a full-page write. Hence, we
	 * turn on forcePageWrites and then force a CHECKPOINT, to ensure there
	 * are no dirty pages in shared memory that might get dumped while the
	 * backup is in progress without having a corresponding WAL record.  (Once
	 * the backup is complete, we need not force full-page writes anymore,
	 * since we expect that any pages not modified during the backup interval
	 * must have been correctly captured by the backup.)
	 *
	 * Note that forcePageWrites has no effect during an online backup from
	 * the standby.
	 *
	 * We must hold WALInsertLock to change the value of forcePageWrites, to
	 * ensure adequate interlocking against XLogInsert().
	 */
	LWLockAcquire(WALInsertLock, LW_EXCLUSIVE);
	if (exclusive)
	{
		if (XLogCtl->Insert.exclusiveBackup)
		{
			LWLockRelease(WALInsertLock);
			ereport(ERROR,
					(errcode(ERRCODE_OBJECT_NOT_IN_PREREQUISITE_STATE),
					 errmsg("a backup is already in progress"),
					 errhint("Run pg_stop_backup() and try again.")));
		}
		XLogCtl->Insert.exclusiveBackup = true;
	}
	else
		XLogCtl->Insert.nonExclusiveBackups++;
	XLogCtl->Insert.forcePageWrites = true;
	LWLockRelease(WALInsertLock);

	/* Ensure we release forcePageWrites if fail below */
	PG_ENSURE_ERROR_CLEANUP(pg_start_backup_callback, (Datum) BoolGetDatum(exclusive));
	{
		bool		gotUniqueStartpoint = false;

		/*
		 * Force an XLOG file switch before the checkpoint, to ensure that the
		 * WAL segment the checkpoint is written to doesn't contain pages with
		 * old timeline IDs.  That would otherwise happen if you called
		 * pg_start_backup() right after restoring from a PITR archive: the
		 * first WAL segment containing the startup checkpoint has pages in
		 * the beginning with the old timeline ID.	That can cause trouble at
		 * recovery: we won't have a history file covering the old timeline if
		 * pg_xlog directory was not included in the base backup and the WAL
		 * archive was cleared too before starting the backup.
		 *
		 * This also ensures that we have emitted a WAL page header that has
		 * XLP_BKP_REMOVABLE off before we emit the checkpoint record.
		 * Therefore, if a WAL archiver (such as pglesslog) is trying to
		 * compress out removable backup blocks, it won't remove any that
		 * occur after this point.
		 *
		 * During recovery, we skip forcing XLOG file switch, which means that
		 * the backup taken during recovery is not available for the special
		 * recovery case described above.
		 */
		if (!backup_started_in_recovery)
			RequestXLogSwitch();

		do
		{
			/*
			 * Force a CHECKPOINT.	Aside from being necessary to prevent torn
			 * page problems, this guarantees that two successive backup runs
			 * will have different checkpoint positions and hence different
			 * history file names, even if nothing happened in between.
			 *
			 * During recovery, establish a restartpoint if possible. We use
			 * the last restartpoint as the backup starting checkpoint. This
			 * means that two successive backup runs can have same checkpoint
			 * positions.
			 *
			 * Since the fact that we are executing do_pg_start_backup()
			 * during recovery means that checkpointer is running, we can use
			 * RequestCheckpoint() to establish a restartpoint.
			 *
			 * We use CHECKPOINT_IMMEDIATE only if requested by user (via
			 * passing fast = true).  Otherwise this can take awhile.
			 */
			RequestCheckpoint(true, false);

			/*
			 * Now we need to fetch the checkpoint record location, and also
			 * its REDO pointer.  The oldest point in WAL that would be needed
			 * to restore starting from the checkpoint is precisely the REDO
			 * pointer.
			 */
			LWLockAcquire(ControlFileLock, LW_SHARED);
			checkpointloc = ControlFile->checkPoint;
			startpoint = ControlFile->checkPointCopy.redo;
			LWLockRelease(ControlFileLock);

			/*
			 * If two base backups are started at the same time (in WAL sender
			 * processes), we need to make sure that they use different
			 * checkpoints as starting locations, because we use the starting
			 * WAL location as a unique identifier for the base backup in the
			 * end-of-backup WAL record and when we write the backup history
			 * file. Perhaps it would be better generate a separate unique ID
			 * for each backup instead of forcing another checkpoint, but
			 * taking a checkpoint right after another is not that expensive
			 * either because only few buffers have been dirtied yet.
			 */
			LWLockAcquire(WALInsertLock, LW_SHARED);
			if (XLByteLT(XLogCtl->Insert.lastBackupStart, startpoint))
			{
				XLogCtl->Insert.lastBackupStart = startpoint;
				gotUniqueStartpoint = true;
			}
			LWLockRelease(WALInsertLock);
		} while (!gotUniqueStartpoint);

		XLByteToSeg(startpoint, _logId, _logSeg);
		XLogFileName(xlogfilename, ThisTimeLineID, _logId, _logSeg);

		/*
		 * Construct backup label file
		 */
		initStringInfo(&labelfbuf);

		/* Use the log timezone here, not the session timezone */
		stamp_time = (pg_time_t) time(NULL);
		pg_strftime(strfbuf, sizeof(strfbuf),
					"%Y-%m-%d %H:%M:%S %Z",
					pg_localtime(&stamp_time, log_timezone));
		appendStringInfo(&labelfbuf, "START WAL LOCATION: %X/%X (file %s)\n",
						 startpoint.xlogid, startpoint.xrecoff, xlogfilename);
		appendStringInfo(&labelfbuf, "CHECKPOINT LOCATION: %X/%X\n",
						 checkpointloc.xlogid, checkpointloc.xrecoff);
		appendStringInfo(&labelfbuf, "BACKUP METHOD: %s\n",
						 exclusive ? "pg_start_backup" : "streamed");
		appendStringInfo(&labelfbuf, "BACKUP FROM: %s\n",
						 backup_started_in_recovery ? "standby" : "master");
		appendStringInfo(&labelfbuf, "START TIME: %s\n", strfbuf);
		appendStringInfo(&labelfbuf, "LABEL: %s\n", backupidstr);

		elogif(debug_basebackup, LOG, "basebackup label file --\n%s", labelfbuf.data);

		/*
		 * Okay, write the file, or return its contents to caller.
		 */
		if (exclusive)
		{
			/*
			 * Check for existing backup label --- implies a backup is already
			 * running.  (XXX given that we checked exclusiveBackup above,
			 * maybe it would be OK to just unlink any such label file?)
			 */
			if (stat(BACKUP_LABEL_FILE, &stat_buf) != 0)
			{
				if (errno != ENOENT)
					ereport(ERROR,
							(errcode_for_file_access(),
							 errmsg("could not stat file \"%s\": %m",
									BACKUP_LABEL_FILE)));
			}
			else
				ereport(ERROR,
						(errcode(ERRCODE_OBJECT_NOT_IN_PREREQUISITE_STATE),
						 errmsg("a backup is already in progress"),
						 errhint("If you're sure there is no backup in progress, remove file \"%s\" and try again.",
								 BACKUP_LABEL_FILE)));

			fp = AllocateFile(BACKUP_LABEL_FILE, "w");

			if (!fp)
				ereport(ERROR,
						(errcode_for_file_access(),
						 errmsg("could not create file \"%s\": %m",
								BACKUP_LABEL_FILE)));
			if (fwrite(labelfbuf.data, labelfbuf.len, 1, fp) != 1 ||
				fflush(fp) != 0 ||
				pg_fsync(fileno(fp)) != 0 ||
				ferror(fp) ||
				FreeFile(fp))
				ereport(ERROR,
						(errcode_for_file_access(),
						 errmsg("could not write file \"%s\": %m",
								BACKUP_LABEL_FILE)));
			pfree(labelfbuf.data);
		}
		else
			*labelfile = labelfbuf.data;
	}
	PG_END_ENSURE_ERROR_CLEANUP(pg_start_backup_callback, (Datum) BoolGetDatum(exclusive));

	/*
	 * We're done.  As a convenience, return the starting WAL location.
	 */
	return startpoint;
}

/* Error cleanup callback for pg_start_backup */
static void
pg_start_backup_callback(int code, Datum arg)
{
	bool		exclusive = DatumGetBool(arg);

	/* Update backup counters and forcePageWrites on failure */
	LWLockAcquire(WALInsertLock, LW_EXCLUSIVE);
	if (exclusive)
	{
		Assert(XLogCtl->Insert.exclusiveBackup);
		XLogCtl->Insert.exclusiveBackup = false;
	}
	else
	{
		Assert(XLogCtl->Insert.nonExclusiveBackups > 0);
		XLogCtl->Insert.nonExclusiveBackups--;
	}

	if (!XLogCtl->Insert.exclusiveBackup &&
		XLogCtl->Insert.nonExclusiveBackups == 0)
	{
		XLogCtl->Insert.forcePageWrites = false;
	}
	LWLockRelease(WALInsertLock);
}

/*
 * do_pg_stop_backup is the workhorse of the user-visible pg_stop_backup()
 * function.

 * If labelfile is NULL, this stops an exclusive backup. Otherwise this stops
 * the non-exclusive backup specified by 'labelfile'.
 */
XLogRecPtr
do_pg_stop_backup(char *labelfile)
{
	bool		exclusive = (labelfile == NULL);
	bool		backup_started_in_recovery = false;
	XLogRecPtr	startpoint;
	XLogRecPtr	stoppoint;
	XLogRecData rdata;
	pg_time_t	stamp_time;
	char		strfbuf[128];
	char		histfilepath[MAXPGPATH];
	char		startxlogfilename[MAXFNAMELEN];
	char		stopxlogfilename[MAXFNAMELEN];
	char		backupfrom[20];
	uint32		_logId;
	uint32		_logSeg;
	FILE	   *lfp;
	FILE	   *fp;
	char		ch;
	char	   *remaining;
	char	   *ptr;

	/* Currently backup during recovery not supported */
	backup_started_in_recovery = false;

	if (!superuser())
		ereport(ERROR,
				(errcode(ERRCODE_INSUFFICIENT_PRIVILEGE),
		 (errmsg("must be superuser or replication role to run a backup"))));

	/*
	 * OK to update backup counters and forcePageWrites
	 */
	LWLockAcquire(WALInsertLock, LW_EXCLUSIVE);
	if (exclusive)
		XLogCtl->Insert.exclusiveBackup = false;
	else
	{
		/*
		 * The user-visible pg_start/stop_backup() functions that operate on
		 * exclusive backups can be called at any time, but for non-exclusive
		 * backups, it is expected that each do_pg_start_backup() call is
		 * matched by exactly one do_pg_stop_backup() call.
		 */
		Assert(XLogCtl->Insert.nonExclusiveBackups > 0);
		XLogCtl->Insert.nonExclusiveBackups--;
	}

	if (!XLogCtl->Insert.exclusiveBackup &&
		XLogCtl->Insert.nonExclusiveBackups == 0)
	{
		XLogCtl->Insert.forcePageWrites = false;
	}
	LWLockRelease(WALInsertLock);

	if (exclusive)
	{
		/*
		 * Read the existing label file into memory.
		 */
		struct stat statbuf;
		int			r;

		if (stat(BACKUP_LABEL_FILE, &statbuf))
		{
			if (errno != ENOENT)
				ereport(ERROR,
						(errcode_for_file_access(),
						 errmsg("could not stat file \"%s\": %m",
								BACKUP_LABEL_FILE)));
			ereport(ERROR,
					(errcode(ERRCODE_OBJECT_NOT_IN_PREREQUISITE_STATE),
					 errmsg("a backup is not in progress")));
		}

		lfp = AllocateFile(BACKUP_LABEL_FILE, "r");
		if (!lfp)
		{
			ereport(ERROR,
					(errcode_for_file_access(),
					 errmsg("could not read file \"%s\": %m",
							BACKUP_LABEL_FILE)));
		}
		labelfile = palloc(statbuf.st_size + 1);
		r = fread(labelfile, statbuf.st_size, 1, lfp);
		labelfile[statbuf.st_size] = '\0';

		/*
		 * Close and remove the backup label file
		 */
		if (r != 1 || ferror(lfp) || FreeFile(lfp))
			ereport(ERROR,
					(errcode_for_file_access(),
					 errmsg("could not read file \"%s\": %m",
							BACKUP_LABEL_FILE)));
		if (unlink(BACKUP_LABEL_FILE) != 0)
			ereport(ERROR,
					(errcode_for_file_access(),
					 errmsg("could not remove file \"%s\": %m",
							BACKUP_LABEL_FILE)));
	}

	/*
	 * Read and parse the START WAL LOCATION line (this code is pretty crude,
	 * but we are not expecting any variability in the file format).
	 */
	if (sscanf(labelfile, "START WAL LOCATION: %X/%X (file %24s)%c",
			   &startpoint.xlogid, &startpoint.xrecoff, startxlogfilename,
			   &ch) != 4 || ch != '\n')
		ereport(ERROR,
				(errcode(ERRCODE_OBJECT_NOT_IN_PREREQUISITE_STATE),
				 errmsg("invalid data in file \"%s\"", BACKUP_LABEL_FILE)));
	remaining = strchr(labelfile, '\n') + 1;	/* %n is not portable enough */

	/*
	 * Parse the BACKUP FROM line. If we are taking an online backup from the
	 * standby, we confirm that the standby has not been promoted during the
	 * backup.
	 */
	ptr = strstr(remaining, "BACKUP FROM:");
	if (!ptr || sscanf(ptr, "BACKUP FROM: %19s\n", backupfrom) != 1)
		ereport(ERROR,
				(errcode(ERRCODE_OBJECT_NOT_IN_PREREQUISITE_STATE),
				 errmsg("invalid data in file \"%s\"", BACKUP_LABEL_FILE)));
	if (strcmp(backupfrom, "standby") == 0 && !backup_started_in_recovery)
		ereport(ERROR,
				(errcode(ERRCODE_OBJECT_NOT_IN_PREREQUISITE_STATE),
				 errmsg("the standby was promoted during online backup"),
				 errhint("This means that the backup being taken is corrupt "
						 "and should not be used. "
						 "Try taking another online backup.")));

	/*
	 * Write the backup-end xlog record
	 */
	rdata.data = (char *) (&startpoint);
	rdata.len = sizeof(startpoint);
	rdata.buffer = InvalidBuffer;
	rdata.next = NULL;
	stoppoint = XLogInsert(RM_XLOG_ID, XLOG_BACKUP_END, &rdata);

	elog(LOG, "Basebackup stop point is at %X/%X.",
			   stoppoint.xlogid, stoppoint.xrecoff);

	/*
	 * Force a switch to a new xlog segment file, so that the backup is valid
	 * as soon as archiver moves out the current segment file.
	 */
	RequestXLogSwitch();

	XLByteToPrevSeg(stoppoint, _logId, _logSeg);
	XLogFileName(stopxlogfilename, ThisTimeLineID, _logId, _logSeg);

	/* Use the log timezone here, not the session timezone */
	stamp_time = (pg_time_t) time(NULL);
	pg_strftime(strfbuf, sizeof(strfbuf),
				"%Y-%m-%d %H:%M:%S %Z",
				pg_localtime(&stamp_time, log_timezone));

	/*
	 * Write the backup history file
	 */
	XLByteToSeg(startpoint, _logId, _logSeg);
	BackupHistoryFilePath(histfilepath, ThisTimeLineID, _logId, _logSeg,
						  startpoint.xrecoff % XLogSegSize);
	fp = AllocateFile(histfilepath, "w");
	if (!fp)
		ereport(ERROR,
				(errcode_for_file_access(),
				 errmsg("could not create file \"%s\": %m",
						histfilepath)));
	fprintf(fp, "START WAL LOCATION: %X/%X (file %s)\n",
			startpoint.xlogid, startpoint.xrecoff, startxlogfilename);
	fprintf(fp, "STOP WAL LOCATION: %X/%X (file %s)\n",
			stoppoint.xlogid, stoppoint.xrecoff, stopxlogfilename);
	/* transfer remaining lines from label to history file */
	fprintf(fp, "%s", remaining);
	fprintf(fp, "STOP TIME: %s\n", strfbuf);
	if (fflush(fp) || ferror(fp) || FreeFile(fp))
		ereport(ERROR,
				(errcode_for_file_access(),
				 errmsg("could not write file \"%s\": %m",
						histfilepath)));

	/*
	 * Clean out any no-longer-needed history files.  As a side effect, this
	 * will post a .ready file for the newly created history file, notifying
	 * the archiver that history file may be archived immediately.
	 */
	CleanupBackupHistory();

	/*
	 * We're done.  As a convenience, return the ending WAL location.
	 */
	return stoppoint;
}

/*
 * do_pg_abort_backup: abort a running backup
 *
 * This does just the most basic steps of do_pg_stop_backup(), by taking the
 * system out of backup mode, thus making it a lot more safe to call from
 * an error handler.
 *
 * NB: This is only for aborting a non-exclusive backup that doesn't write
 * backup_label. A backup started with pg_stop_backup() needs to be finished
 * with pg_stop_backup().
 */
void
do_pg_abort_backup(void)
{
	LWLockAcquire(WALInsertLock, LW_EXCLUSIVE);
	Assert(XLogCtl->Insert.nonExclusiveBackups > 0);
	XLogCtl->Insert.nonExclusiveBackups--;

	if (!XLogCtl->Insert.exclusiveBackup &&
		XLogCtl->Insert.nonExclusiveBackups == 0)
	{
		XLogCtl->Insert.forcePageWrites = false;
	}
	LWLockRelease(WALInsertLock);
}


/*
 * pg_switch_xlog: switch to next xlog file
 */
Datum
pg_switch_xlog(PG_FUNCTION_ARGS __attribute__((unused)) )
{
	text	   *result;
	XLogRecPtr	switchpoint;
	char		location[MAXFNAMELEN];

	if (!superuser())
		ereport(ERROR,
				(errcode(ERRCODE_INSUFFICIENT_PRIVILEGE),
				 (errmsg("must be superuser to switch transaction log files"))));

	switchpoint = RequestXLogSwitch();

	/*
	 * As a convenience, return the WAL location of the switch record
	 */
	snprintf(location, sizeof(location), "%X/%X",
			 switchpoint.xlogid, switchpoint.xrecoff);
	result = DatumGetTextP(DirectFunctionCall1(textin,
											   CStringGetDatum(location)));
	PG_RETURN_TEXT_P(result);
}

/*
 * Report the current WAL write location (same format as pg_start_backup etc)
 *
 * This is useful for determining how much of WAL is visible to an external
 * archiving process.  Note that the data before this point is written out
 * to the kernel, but is not necessarily synced to disk.
 */
Datum
pg_current_xlog_location(PG_FUNCTION_ARGS __attribute__((unused)) )
{
	text	   *result;
	char		location[MAXFNAMELEN];

	/* Make sure we have an up-to-date local LogwrtResult */
	{
		/* use volatile pointer to prevent code rearrangement */
		volatile XLogCtlData *xlogctl = XLogCtl;

		SpinLockAcquire(&xlogctl->info_lck);
		LogwrtResult = xlogctl->LogwrtResult;
		SpinLockRelease(&xlogctl->info_lck);
	}

	snprintf(location, sizeof(location), "%X/%X",
			 LogwrtResult.Write.xlogid, LogwrtResult.Write.xrecoff);

	result = DatumGetTextP(DirectFunctionCall1(textin,
											   CStringGetDatum(location)));
	PG_RETURN_TEXT_P(result);
}

/*
 * Report the current WAL insert location (same format as pg_start_backup etc)
 *
 * This function is mostly for debugging purposes.
 */
Datum
pg_current_xlog_insert_location(PG_FUNCTION_ARGS __attribute__((unused)) )
{
	text	   *result;
	XLogCtlInsert *Insert = &XLogCtl->Insert;
	XLogRecPtr	current_recptr;
	char		location[MAXFNAMELEN];

	/*
	 * Get the current end-of-WAL position ... shared lock is sufficient
	 */
	LWLockAcquire(WALInsertLock, LW_SHARED);
	INSERT_RECPTR(current_recptr, Insert, Insert->curridx);
	LWLockRelease(WALInsertLock);

	snprintf(location, sizeof(location), "%X/%X",
			 current_recptr.xlogid, current_recptr.xrecoff);

	result = DatumGetTextP(DirectFunctionCall1(textin,
											   CStringGetDatum(location)));
	PG_RETURN_TEXT_P(result);
}

/*
 * Compute an xlog file name and decimal byte offset given a WAL location,
 * such as is returned by pg_stop_backup() or pg_xlog_switch().
 *
 * Note that a location exactly at a segment boundary is taken to be in
 * the previous segment.  This is usually the right thing, since the
 * expected usage is to determine which xlog file(s) are ready to archive.
 */
Datum
pg_xlogfile_name_offset(PG_FUNCTION_ARGS)
{
	text	   *location = PG_GETARG_TEXT_P(0);
	char	   *locationstr;
	unsigned int uxlogid;
	unsigned int uxrecoff;
	uint32		xlogid;
	uint32		xlogseg;
	uint32		xrecoff;
	XLogRecPtr	locationpoint;
	char		xlogfilename[MAXFNAMELEN];
	Datum		values[2];
	bool		isnull[2];
	TupleDesc	resultTupleDesc;
	HeapTuple	resultHeapTuple;
	Datum		result;

	/*
	 * Read input and parse
	 */
	locationstr = DatumGetCString(DirectFunctionCall1(textout,
												 PointerGetDatum(location)));

	if (sscanf(locationstr, "%X/%X", &uxlogid, &uxrecoff) != 2)
		ereport(ERROR,
				(errcode(ERRCODE_INVALID_PARAMETER_VALUE),
				 errmsg("could not parse transaction log location \"%s\"",
						locationstr)));

	locationpoint.xlogid = uxlogid;
	locationpoint.xrecoff = uxrecoff;

	/*
	 * Construct a tuple descriptor for the result row.  This must match this
	 * function's pg_proc entry!
	 */
	resultTupleDesc = CreateTemplateTupleDesc(2, false);
	TupleDescInitEntry(resultTupleDesc, (AttrNumber) 1, "file_name",
					   TEXTOID, -1, 0);
	TupleDescInitEntry(resultTupleDesc, (AttrNumber) 2, "file_offset",
					   INT4OID, -1, 0);

	resultTupleDesc = BlessTupleDesc(resultTupleDesc);

	/*
	 * xlogfilename
	 */
	XLByteToPrevSeg(locationpoint, xlogid, xlogseg);
	XLogFileName(xlogfilename, ThisTimeLineID, xlogid, xlogseg);

	values[0] = DirectFunctionCall1(textin,
									CStringGetDatum(xlogfilename));
	isnull[0] = false;

	/*
	 * offset
	 */
	xrecoff = locationpoint.xrecoff - xlogseg * XLogSegSize;

	values[1] = UInt32GetDatum(xrecoff);
	isnull[1] = false;

	/*
	 * Tuple jam: Having first prepared your Datums, then squash together
	 */
	resultHeapTuple = heap_form_tuple(resultTupleDesc, values, isnull);

	result = HeapTupleGetDatum(resultHeapTuple);

	PG_RETURN_DATUM(result);
}

/*
 * Compute an xlog file name given a WAL location,
 * such as is returned by pg_stop_backup() or pg_xlog_switch().
 */
Datum
pg_xlogfile_name(PG_FUNCTION_ARGS)
{
	text	   *location = PG_GETARG_TEXT_P(0);
	text	   *result;
	char	   *locationstr;
	unsigned int uxlogid;
	unsigned int uxrecoff;
	uint32		xlogid;
	uint32		xlogseg;
	XLogRecPtr	locationpoint;
	char		xlogfilename[MAXFNAMELEN];

	locationstr = DatumGetCString(DirectFunctionCall1(textout,
												 PointerGetDatum(location)));

	if (sscanf(locationstr, "%X/%X", &uxlogid, &uxrecoff) != 2)
		ereport(ERROR,
				(errcode(ERRCODE_INVALID_PARAMETER_VALUE),
				 errmsg("could not parse transaction log location \"%s\"",
						locationstr)));

	locationpoint.xlogid = uxlogid;
	locationpoint.xrecoff = uxrecoff;

	XLByteToPrevSeg(locationpoint, xlogid, xlogseg);
	XLogFileName(xlogfilename, ThisTimeLineID, xlogid, xlogseg);

	result = DatumGetTextP(DirectFunctionCall1(textin,
											 CStringGetDatum(xlogfilename)));
	PG_RETURN_TEXT_P(result);
}

/*
 * read_backup_label: check to see if a backup_label file is present
 *
 * If we see a backup_label during recovery, we assume that we are recovering
 * from a backup dump file, and we therefore roll forward from the checkpoint
 * identified by the label file, NOT what pg_control says.	This avoids the
 * problem that pg_control might have been archived one or more checkpoints
 * later than the start of the dump, and so if we rely on it as the start
 * point, we will fail to restore a consistent database state.
 *
 * Returns TRUE if a backup_label was found (and fills the checkpoint
 * location and its REDO location into *checkPointLoc and RedoStartLSN,
 * respectively); returns FALSE if not. If this backup_label came from a
 * streamed backup, *backupEndRequired is set to TRUE.
 */
static bool
read_backup_label(XLogRecPtr *checkPointLoc, bool *backupEndRequired)
{
	char		startxlogfilename[MAXFNAMELEN];
	TimeLineID	tli;
	FILE	   *lfp;
	char		ch;
	char		backuptype[20];
	char		backupfrom[20];

	*backupEndRequired = false;

	/*
	 * See if label file is present
	 */
	lfp = AllocateFile(BACKUP_LABEL_FILE, "r");
	if (!lfp)
	{
		if (errno != ENOENT)
			ereport(FATAL,
					(errcode_for_file_access(),
					 errmsg("could not read file \"%s\": %m",
							BACKUP_LABEL_FILE)));
		return false;			/* it's not there, all is fine */
	}

	/*
	 * Read and parse the START WAL LOCATION, CHECKPOINT and BACKUP_METHOD
	 * lines (this code is pretty crude, but we are not expecting any variability
	 * in the file format).
	 */
	if (fscanf(lfp, "START WAL LOCATION: %X/%X (file %08X%16s)%c",
			   &RedoStartLSN.xlogid, &RedoStartLSN.xrecoff, &tli,
			   startxlogfilename, &ch) != 5 || ch != '\n')
		ereport(FATAL,
				(errcode(ERRCODE_OBJECT_NOT_IN_PREREQUISITE_STATE),
				 errmsg("invalid data in file \"%s\"", BACKUP_LABEL_FILE)));

	if (fscanf(lfp, "CHECKPOINT LOCATION: %X/%X%c",
			   &checkPointLoc->xlogid, &checkPointLoc->xrecoff,
			   &ch) != 3 || ch != '\n')
		ereport(FATAL,
				(errcode(ERRCODE_OBJECT_NOT_IN_PREREQUISITE_STATE),
				 errmsg("invalid data in file \"%s\"", BACKUP_LABEL_FILE)));

	if (fscanf(lfp, "BACKUP METHOD: %19s\n", backuptype) == 1)
	{
		/* Streaming backup method is only supported */
		if (strcmp(backuptype, "streamed") == 0)
			*backupEndRequired = true;
		else
			ereport(FATAL,
					(errcode(ERRCODE_OBJECT_NOT_IN_PREREQUISITE_STATE),
					 errmsg("invalid data in file \"%s\"", BACKUP_LABEL_FILE)));

	}

	if (fscanf(lfp, "BACKUP FROM: %19s\n", backupfrom) == 1)
	{
		/* Backup from standby is not supported */
		if (strcmp(backupfrom, "master") != 0)
			ereport(FATAL,
					(errcode(ERRCODE_OBJECT_NOT_IN_PREREQUISITE_STATE),
					 errmsg("invalid data in file \"%s\"", BACKUP_LABEL_FILE)));
	}

	if (ferror(lfp) || FreeFile(lfp))
		ereport(FATAL,
				(errcode_for_file_access(),
				 errmsg("could not read file \"%s\": %m",
						BACKUP_LABEL_FILE)));

	return true;
}

/*
 * Get latest redo apply position.
 *
 * Optionally, returns the current recovery target timeline. Callers not
 * interested in that may pass NULL for targetTLI.
 *
 * Exported to allow WAL receiver to read the pointer directly.
 */
XLogRecPtr
GetXLogReplayRecPtr(TimeLineID *targetTLI)
{
	/* use volatile pointer to prevent code rearrangement */
	volatile XLogCtlData *xlogctl = XLogCtl;
	XLogRecPtr	recptr;

	SpinLockAcquire(&xlogctl->info_lck);
	recptr = xlogctl->lastReplayedEndRecPtr;
	if (targetTLI)
		*targetTLI = xlogctl->RecoveryTargetTLI;
	SpinLockRelease(&xlogctl->info_lck);

	return recptr;
}

/*
 * Get current standby flush position, ie, the last WAL position
 * known to be fsync'd to disk in standby.
 *
 * If 'targetTLI' is not NULL, it's set to the current recovery target
 * timeline.
 */
XLogRecPtr
GetStandbyFlushRecPtr(TimeLineID *targetTLI)
{
	XLogRecPtr      receivePtr;
	XLogRecPtr      replayPtr;

	receivePtr = GetWalRcvWriteRecPtr(NULL);
	replayPtr = GetXLogReplayRecPtr(targetTLI);

	if (XLByteLT(receivePtr, replayPtr))
		return replayPtr;
	else
		return receivePtr;
}

/*
 * GetRecoveryTargetTLI - get the current recovery target timeline ID
 */
TimeLineID
GetRecoveryTargetTLI(void)
{
	/* use volatile pointer to prevent code rearrangement */
	volatile XLogCtlData *xlogctl = XLogCtl;
	TimeLineID result;

	SpinLockAcquire(&xlogctl->info_lck);
	result = xlogctl->RecoveryTargetTLI;
	SpinLockRelease(&xlogctl->info_lck);

	return result;
}

/*
 * Error context callback for errors occurring during rm_redo().
 */
static void
rm_redo_error_callback(void *arg)
{
	RedoErrorCallBack *redoErrorCallBack = (RedoErrorCallBack*) arg;
	StringInfoData buf;

	initStringInfo(&buf);
	RmgrTable[redoErrorCallBack->record->xl_rmid].rm_desc(
												   &buf,
												   redoErrorCallBack->location,
												   redoErrorCallBack->record);

	/* don't bother emitting empty description */
	if (buf.len > 0)
		errcontext("xlog redo %s", buf.data);

	pfree(buf.data);
}

static char *
XLogLocationToBuffer(char *buffer, XLogRecPtr *loc, bool longFormat)
{

	if (longFormat)
	{
		uint32 seg = loc->xrecoff / XLogSegSize;
		uint32 offset = loc->xrecoff % XLogSegSize;
		sprintf(buffer,
			    "%X/%X (==> seg %d, offset 0x%X)",
			    loc->xlogid, loc->xrecoff,
			    seg, offset);
	}
	else
		sprintf(buffer,
			    "%X/%X",
			    loc->xlogid, loc->xrecoff);

	return buffer;
}

static char xlogLocationBuffer[50];
static char xlogLocationBuffer2[50];
static char xlogLocationBuffer3[50];
static char xlogLocationBuffer4[50];
static char xlogLocationBuffer5[50];

char *
XLogLocationToString(XLogRecPtr *loc)
{
	return XLogLocationToBuffer(xlogLocationBuffer, loc, Debug_print_qd_mirroring);
}

char *
XLogLocationToString2(XLogRecPtr *loc)
{
	return XLogLocationToBuffer(xlogLocationBuffer2, loc, Debug_print_qd_mirroring);
}

char *
XLogLocationToString3(XLogRecPtr *loc)
{
	return XLogLocationToBuffer(xlogLocationBuffer3, loc, Debug_print_qd_mirroring);
}

char *
XLogLocationToString4(XLogRecPtr *loc)
{
	return XLogLocationToBuffer(xlogLocationBuffer4, loc, Debug_print_qd_mirroring);
}

char *
XLogLocationToString5(XLogRecPtr *loc)
{
	return XLogLocationToBuffer(xlogLocationBuffer5, loc, Debug_print_qd_mirroring);
}

char *
XLogLocationToString_Long(XLogRecPtr *loc)
{
	return XLogLocationToBuffer(xlogLocationBuffer, loc, true);
}

char *
XLogLocationToString2_Long(XLogRecPtr *loc)
{
	return XLogLocationToBuffer(xlogLocationBuffer2, loc, true);
}

char *
XLogLocationToString3_Long(XLogRecPtr *loc)
{
	return XLogLocationToBuffer(xlogLocationBuffer3, loc, true);
}

char *
XLogLocationToString4_Long(XLogRecPtr *loc)
{
	return XLogLocationToBuffer(xlogLocationBuffer4, loc, true);
}

char *
XLogLocationToString5_Long(XLogRecPtr *loc)
{
	return XLogLocationToBuffer(xlogLocationBuffer5, loc, true);
}


void xlog_print_redo_read_buffer_not_found(
	Relation 		reln,
	BlockNumber 	blkno,
	XLogRecPtr 		lsn,
	const char 		*funcName)
{
	if (funcName != NULL)
		elog(PersistentRecovery_DebugPrintLevel(),
			 "%s redo for %u/%u/%u did not find buffer for block %d (LSN %s)",
			 funcName,
			 reln->rd_node.spcNode,
			 reln->rd_node.dbNode,
			 reln->rd_node.relNode,
			 blkno,
			 XLogLocationToString(&lsn));
	else
		elog(PersistentRecovery_DebugPrintLevel(),
			 "Redo for %u/%u/%u did not find buffer for block %d (LSN %s)",
			 reln->rd_node.spcNode,
			 reln->rd_node.dbNode,
			 reln->rd_node.relNode,
			 blkno,
			 XLogLocationToString(&lsn));
}

void xlog_print_redo_lsn_application(
	Relation 		reln,
	BlockNumber 	blkno,
	void			*pagePtr,
	XLogRecPtr 		lsn,
	const char 		*funcName)
{
	Page page = (Page)pagePtr;
	XLogRecPtr	pageCurrentLsn = PageGetLSN(page);
	bool willApplyChange;

	willApplyChange = XLByteLT(pageCurrentLsn, lsn);

	if (funcName != NULL)
		elog(PersistentRecovery_DebugPrintLevel(),
			 "%s redo application for %u/%u/%u, block %d, willApplyChange = %s, current LSN %s, change LSN %s",
			 funcName,
			 reln->rd_node.spcNode,
			 reln->rd_node.dbNode,
			 reln->rd_node.relNode,
			 blkno,
			 (willApplyChange ? "true" : "false"),
			 XLogLocationToString(&pageCurrentLsn),
			 XLogLocationToString2(&lsn));
	else
		elog(PersistentRecovery_DebugPrintLevel(),
			 "Redo application for %u/%u/%u, block %d, willApplyChange = %s, current LSN %s, change LSN %s",
			 reln->rd_node.spcNode,
			 reln->rd_node.dbNode,
			 reln->rd_node.relNode,
			 blkno,
			 (willApplyChange ? "true" : "false"),
			 XLogLocationToString(&pageCurrentLsn),
			 XLogLocationToString2(&lsn));
}

/* ------------------------------------------------------
 *  Startup Process main entry point and signal handlers
 * ------------------------------------------------------
 */

/*
 * startupproc_quickdie() occurs when signalled SIGQUIT by the postmaster.
 *
 * Some backend has bought the farm,
 * so we need to stop what we're doing and exit.
 */
static void
startupproc_quickdie(SIGNAL_ARGS __attribute__((unused)))
{
	PG_SETMASK(&BlockSig);

	/*
	 * We DO NOT want to run proc_exit() callbacks -- we're here because
	 * shared memory may be corrupted, so we don't want to try to clean up our
	 * transaction.  Just nail the windows shut and get out of town.  Now that
	 * there's an atexit callback to prevent third-party code from breaking
	 * things by calling exit() directly, we have to reset the callbacks
	 * explicitly to make this work as intended.
	 */
	on_exit_reset();

	/*
	 * Note we do exit(2) not exit(0).	This is to force the postmaster into a
	 * system reset cycle if some idiot DBA sends a manual SIGQUIT to a random
	 * backend.  This is necessary precisely because we don't clean up our
	 * shared memory state.  (The "dead man switch" mechanism in pmsignal.c
	 * should ensure the postmaster sees this as a crash, too, but no harm in
	 * being doubly sure.)
	 */
	exit(2);
}

/* SIGUSR2: set flag to finish recovery */
static void
StartupProcTriggerHandler(SIGNAL_ARGS)
{
	int			save_errno = errno;

	WakeupRecovery();

	errno = save_errno;
}

/* SIGHUP: set flag to re-read config file at next convenient time */
static void
StartupProcSigHupHandler(SIGNAL_ARGS)
{
	int			save_errno = errno;

	got_SIGHUP = true;
	WakeupRecovery();

	errno = save_errno;
}

/* SIGTERM: set flag to abort redo and exit */
static void
StartupProcShutdownHandler(SIGNAL_ARGS)
{
	int			save_errno = errno;

	if (in_restore_command)
		proc_exit(1);
	else
		shutdown_requested = true;
	WakeupRecovery();

	errno = save_errno;
}

/* Handle SIGHUP and SIGTERM signals of startup process */
void
HandleStartupProcInterrupts(void)
{
	/*
	 * Check if we were requested to re-read config file.
	 */
	if (got_SIGHUP)
	{
		got_SIGHUP = false;
		ProcessConfigFile(PGC_SIGHUP);
	}

	/*
	 * Check if we were requested to exit without finishing recovery.
	 */
	if (shutdown_requested)
		proc_exit(1);

	/*
	 * Emergency bailout if postmaster has died.  This is to avoid the
	 * necessity for manual cleanup of all postmaster children.
	 */
	if (IsUnderPostmaster && !PostmasterIsAlive(true))
		exit(1);
}

static void
HandleCrash(SIGNAL_ARGS)
{
    /**
     * Handle crash is registered as a signal handler for SIGILL/SIGBUS/SIGSEGV
     *
     * This simply calls the standard handler which will log the signal and reraise the
     *      signal if needed
     */
    StandardHandlerForSigillSigsegvSigbus_OnMainThread("a startup process", PASS_SIGNAL_ARGS);
}

/* Main entry point for startup process */
void
StartupProcessMain(int passNum)
{
	char	   *fullpath;

	am_startup = true;
	/*
	 * If possible, make this process a group leader, so that the postmaster
	 * can signal any child processes too.
	 */
#ifdef HAVE_SETSID
	if (setsid() < 0)
		elog(FATAL, "setsid() failed: %m");
#endif

	/*
	 * Properly accept or ignore signals the postmaster might send us
	 */
	pqsignal(SIGHUP, StartupProcSigHupHandler);	 /* reload config file */
	pqsignal(SIGINT, SIG_IGN);					/* ignore query cancel */
	pqsignal(SIGTERM, StartupProcShutdownHandler); /* request shutdown */
	pqsignal(SIGQUIT, startupproc_quickdie);		/* hard crash time */
	pqsignal(SIGALRM, SIG_IGN);
	pqsignal(SIGPIPE, SIG_IGN);
	pqsignal(SIGUSR1, SIG_IGN);
	if (passNum == 1)
		pqsignal(SIGUSR2, StartupProcTriggerHandler);
	else
		pqsignal(SIGUSR2, SIG_IGN);

#ifdef SIGBUS
	pqsignal(SIGBUS, HandleCrash);
#endif
#ifdef SIGILL
    pqsignal(SIGILL, HandleCrash);
#endif
#ifdef SIGSEGV
	pqsignal(SIGSEGV, HandleCrash);
#endif

	/*
	 * Reset some signals that are accepted by postmaster but not here
	 */
	pqsignal(SIGCHLD, SIG_DFL);
	pqsignal(SIGTTIN, SIG_DFL);
	pqsignal(SIGTTOU, SIG_DFL);
	pqsignal(SIGCONT, SIG_DFL);
	pqsignal(SIGWINCH, SIG_DFL);

	/*
	 * Unblock signals (they were blocked when the postmaster forked us)
	 */
	PG_SETMASK(&UnBlockSig);

	switch (passNum)
	{
	case 1:
		StartupXLOG();
		break;

	case 2:
	case 4:
		/*
		 * NOTE: The following initialization logic was borrrowed from ftsprobe.
		 */
		SetProcessingMode(InitProcessing);

		/*
		 * Create a resource owner to keep track of our resources (currently only
		 * buffer pins).
		 */
		if (passNum == 2)
		{
			CurrentResourceOwner = ResourceOwnerCreate(NULL, "Startup Pass 2");
		}
		else
		{
			Assert(passNum == 4);
			CurrentResourceOwner = ResourceOwnerCreate(NULL, "Startup Pass 4");
		}

		/*
		 * NOTE: AuxiliaryProcessMain has already called:
		 * NOTE:      BaseInit,
		 * NOTE:      InitAuxiliaryProcess instead of InitProcess, and
		 * NOTE:      InitBufferPoolBackend.
		 */

		InitXLOGAccess();

		SetProcessingMode(NormalProcessing);

		/*
		 * Add my PGPROC struct to the ProcArray.
		 *
		 * Once I have done this, I am visible to other backends!
		 */
		InitProcessPhase2();

		/*
		 * Initialize my entry in the shared-invalidation manager's array of
		 * per-backend data.
		 *
		 * Sets up MyBackendId, a unique backend identifier.
		 */
		MyBackendId = InvalidBackendId;

		/*
		 * Though this is a startup process and currently no one sends invalidation
		 * messages concurrently, we set sendOnly = false, since we have relcaches.
		 */
		SharedInvalBackendInit(false);

		if (MyBackendId > MaxBackends || MyBackendId <= 0)
			elog(FATAL, "bad backend id: %d", MyBackendId);

		/*
		 * bufmgr needs another initialization call too
		 */
		InitBufferPoolBackend();

		/* heap access requires the rel-cache */
		RelationCacheInitialize();
		InitCatalogCache();

		/*
		 * It's now possible to do real access to the system catalogs.
		 *
		 * Load relcache entries for the system catalogs.  This must create at
		 * least the minimum set of "nailed-in" cache entries.
		 */
		RelationCacheInitializePhase2();

		/*
		 * In order to access the catalog, we need a database, and a
		 * tablespace; our access to the heap is going to be slightly
		 * limited, so we'll just use some defaults.
		 */
		if (!XLogStartup_DoNextPTCatVerificationIteration())
		{
			MyDatabaseId = TemplateDbOid;
			MyDatabaseTableSpace = DEFAULTTABLESPACE_OID;
		}
		else
		{
			MyDatabaseId = XLogCtl->currentDatabaseToVerify;
			MyDatabaseTableSpace = XLogCtl->tablespaceOfCurrentDatabaseToVerify;
		}

		/*
		 * Now we can mark our PGPROC entry with the database ID */
		/* (We assume this is an atomic store so no lock is needed) 
		 */
		MyProc->databaseId = MyDatabaseId;

		fullpath = GetDatabasePath(MyDatabaseId, MyDatabaseTableSpace);

		SetDatabasePath(fullpath);

		RelationCacheInitializePhase3();

		if (passNum == 2)
		{
			StartupXLOG_Pass2();
		}
		else
		{
			Assert(passNum == 4);
			StartupXLOG_Pass4();
		}

		break;

	case 3:
		/*
		 * Pass 3 does REDO work for all non-meta-data (i.e. not the gp_persistent_* tables).
		 */
		SetProcessingMode(InitProcessing);

		/*
		 * Create a resource owner to keep track of our resources (currently only
		 * buffer pins).
		 */
		CurrentResourceOwner = ResourceOwnerCreate(NULL, "Startup Pass 3");

		/*
		 * NOTE: AuxiliaryProcessMain has already called:
		 * NOTE:      BaseInit,
		 * NOTE:      InitAuxiliaryProcess instead of InitProcess, and
		 * NOTE:      InitBufferPoolBackend.
		 */

		InitXLOGAccess();

		SetProcessingMode(NormalProcessing);

		StartupXLOG_Pass3();

		PgVersionRecoverMirror();
		break;

	default:
		elog(PANIC, "Unexpected pass number %d", passNum);
	}

	/*
	 * Exit normally. Exit code 0 tells postmaster that we completed
	 * recovery successfully.
	 */
	proc_exit(0);
}

/*
 *
 */
static
int XLogGetEof(XLogRecPtr *eofRecPtr)
{
	int	status = STATUS_OK;

	XLogRecPtr	redoCheckpointLoc;
	CheckPoint	redoCheckpoint;

	XLogRecPtr	startLoc;

	XLogRecord	*record;
	XLogRecPtr	LastRec;

	XLogGetRecoveryStart("filerep",
						 "get checkpoint location",
						 &redoCheckpointLoc,
						 &redoCheckpoint);

	startLoc = redoCheckpoint.redo;

	XLogCloseReadRecord();

	record = XLogReadRecord(&startLoc, false, DEBUG1);
	if (record == NULL)
	{
		FileRep_SetSegmentState(SegmentStateFault, FaultTypeDB);

		elog(WARNING," couldn't read start location %s",
			 XLogLocationToString(&startLoc));
		status = STATUS_ERROR;
	}

	do
	{
		LastRec = ReadRecPtr;

		record = XLogReadRecord(NULL, false, DEBUG1);
	} while (record != NULL);

	record = XLogReadRecord(&LastRec, false, ERROR);
	*eofRecPtr = EndRecPtr;

	XLogCloseReadRecord();

	return status;
}

/*
 *
 */
static
int XLogReconcileEofInternal(
					XLogRecPtr	startLocation,
					XLogRecPtr	endLocation)
{

	uint32		startLogId;
	uint32		startSeg;

	uint32		endLogId;
	uint32		endSeg;

	uint32		logId;
	uint32		seg;

	uint32		startOffset;
	uint32		endOffset;

	int			status = STATUS_OK;

	Assert(XLByteLT(startLocation, endLocation));

	XLByteToSeg(startLocation, startLogId, startSeg);
	XLByteToSeg(endLocation, endLogId, endSeg);

	logId = startLogId;
	seg = startSeg;

	while (1) {

		if (logId == startLogId && seg == startSeg)
			startOffset = startLocation.xrecoff % XLogSegSize;
		else
			startOffset = 0;

		if (logId == endLogId && seg == endSeg)
			endOffset = endLocation.xrecoff % XLogSegSize;
		else
			endOffset = XLogSegSize;

		{
			char	tmpBuf[FILEREP_MAX_LOG_DESCRIPTION_LEN];

			snprintf(tmpBuf, sizeof(tmpBuf),
					 "xlog reconcile log id '%u' seg '%u' start offset '%d' end offset '%d' xlog size '%d' ",
					 logId, seg, startOffset, endOffset, XLogSegSize);

			FileRep_InsertConfigLogEntry(tmpBuf);
		}

		status = XLogFillZero(logId, seg, startOffset, endOffset);
		if (status != STATUS_OK)
		{
			FileRep_SetSegmentState(SegmentStateFault, FaultTypeIO);

			break;
		}

		if (logId == endLogId && seg == endSeg)
			break;

		NextLogSeg(logId, seg);
	}

	return STATUS_OK;
}

static
int XLogFillZero(
				 uint32	logId,
				 uint32	seg,
				 uint32	startOffset,
				 uint32	endOffset)
{
	char		path[MAXPGPATH];
	char		fname[MAXPGPATH];
	char		zbuffer[XLOG_BLCKSZ];

	int			fd = 0;
	uint32		offset = startOffset;
	Size		writeLen = 0;

	int			status = STATUS_OK;
	char		*xlogDir = NULL;

	Assert(startOffset < endOffset);

	errno = 0;

	XLogFileName(fname, ThisTimeLineID, logId, seg);

	xlogDir = makeRelativeToTxnFilespace(XLOGDIR);
	if (snprintf(path, MAXPGPATH, "%s/%s", xlogDir, fname) >= MAXPGPATH) {
		ereport(WARNING,
				(errcode_for_file_access(),
				 errmsg("could not allocate path, path too long \"%s/%s\"",
						xlogDir, fname)));
		return STATUS_ERROR;
	}
	pfree(xlogDir);

	fd = open(path, O_RDWR, 0);
	if (fd < 0) {
			ereport(WARNING,
					(errcode_for_file_access(),
					 errmsg("could not open xlog file \"%s\" : %m",
							path)));
			return STATUS_ERROR;
	}

	if (ftruncate(fd, startOffset) < 0) {
		ereport(WARNING,
				(errcode_for_file_access(),
				 errmsg("could not truncate xlog file \"%s\" to position \"%d\" : %m",
						path, startOffset)));
		status = STATUS_ERROR;
		goto exit;
	}

	if (lseek(fd, (off_t) startOffset, SEEK_SET) < 0) {
		ereport(WARNING,
				(errcode_for_file_access(),
				 errmsg("could not seek xlog file \"%s\" to position \"%d\" : %m",
						path, startOffset)));
		status = STATUS_ERROR;
		goto exit;
	}

	/*
	 * Zero-fill the file.	We have to do this the hard way to ensure that all
	 * the file space has really been allocated --- on platforms that allow
	 * "holes" in files, just seeking to the end doesn't allocate intermediate
	 * space.  This way, we know that we have all the space and (after the
	 * fsync below) that all the indirect blocks are down on disk.	Therefore,
	 * fdatasync(2) or O_DSYNC will be sufficient to sync future writes to the
	 * log file.
	 */
	MemSet(zbuffer, 0, sizeof(zbuffer));

	while (1) {
		errno = 0;
		writeLen = (Size) Min(XLOG_BLCKSZ - (offset % XLOG_BLCKSZ), endOffset - offset);

		if ((int) write(fd, zbuffer, writeLen) != (int) writeLen) {
			int			save_errno = errno;

			/*
			 * If we fail to make the file, delete it to release disk space
			 */

			/* if write didn't set errno, assume problem is no disk space */
			errno = save_errno ? save_errno : ENOSPC;

			ereport(WARNING,
					(errcode_for_file_access(),
					 errmsg("could not write to file \"%s\": %m", path)));
			status = STATUS_ERROR;
			goto exit;
		}
		offset += writeLen;
		if (offset >= endOffset) {
			break;
		}
	}

	if (pg_fsync(fd) != 0) {
		ereport(WARNING,
				(errcode_for_file_access(),
				 errmsg("could not fsync file \"%s\": %m", path)));
		status = STATUS_ERROR;
	}

exit:
	if (fd > 0) {
		if (close(fd)) {
			ereport(WARNING,
					(errcode_for_file_access(),
					 errmsg("could not close file \"%s\": %m", path)));
			status = STATUS_ERROR;
		}
	}

	return status;
}


/*
 *
 *		a) get logical XLog EOF on primary
 *		b) send logical XLog EOF to mirror
 *		c) if mirror ahead then reconcile XLog EOF on mirror
 *		d) if primary ahead then reconcile XLog EOF on primary
 */
int
XLogReconcileEofPrimary(void)
{
	XLogRecPtr	primaryEof = {0, 0};
	XLogRecPtr	mirrorEof;

	uint32		logId;
	uint32		seg;

	char		simpleFileName[MAXPGPATH];

	int			status = STATUS_OK;

	status = XLogGetEof(&primaryEof);

	if (status != STATUS_OK) {
		return status;
	}

	XLByteToSeg(primaryEof, logId, seg);

	XLogFileName(simpleFileName, ThisTimeLineID, logId, seg);

	status = MirroredFlatFile_ReconcileXLogEof(
											   XLOGDIR,
											   simpleFileName,
											   primaryEof,
											   &mirrorEof);

	if (status != STATUS_OK) {
		return status;
	}

	if (XLByteEQ(primaryEof, mirrorEof))
	{
		FileRep_InsertConfigLogEntry("primary and mirror xlog eof match");
		return STATUS_OK;
	}

	if (XLByteLT(primaryEof, mirrorEof))
	{
		FileRep_InsertConfigLogEntry("primary is behind, xlog was truncated on mirror");

		status = MirrorFlatFile(
								XLOGDIR,
								simpleFileName);
		return STATUS_OK;
	}

	FileRep_InsertConfigLogEntry("mirror is behind, xlog will be copied to mirror");

	status = MirrorFlatFile(
							XLOGDIR,
							simpleFileName);
	return status;
}

/*
 *
 */
int
XLogReconcileEofMirror(
		XLogRecPtr	primaryEof,
		XLogRecPtr	*mirrorEof)
{
	XLogRecPtr	mirrorEofLocal = {0, 0};
	int			status = STATUS_OK;

	status = XLogGetEof(&mirrorEofLocal);

	*mirrorEof = mirrorEofLocal;

	if (status != STATUS_OK) {
		return status;
	}


	if (XLByteEQ(primaryEof, mirrorEofLocal)) {
		FileRep_InsertConfigLogEntry("primary and mirror xlog eof match");
		return STATUS_OK;
	}

	if (! XLByteLT(primaryEof, mirrorEofLocal)) {
		FileRep_InsertConfigLogEntry("mirror is behind, xlog will be truncated on primary");
		return STATUS_OK;
	}

	FileRep_InsertConfigLogEntry("primary is behind, xlog was truncated on mirror");

	status = XLogReconcileEofInternal(
						  primaryEof,
						  mirrorEofLocal);

	if (status != STATUS_OK) {
		return status;
	}

	return status;
}

/*
 * The routine recovers pg_control flat file on mirror side.
 *		a) It copies pg_control file from primary to mirror
 *      b) pg_control file is overwritten on mirror
 *
 * Status is not returned, If an error occurs segmentState will be set to Fault.
 */
int
XLogRecoverMirrorControlFile(void)
{
	MirroredFlatFileOpen	mirroredOpen;
	int						retval = 0;

	while (1) {

		ReadControlFile();

		retval = MirroredFlatFile_Open(
							  &mirroredOpen,
							  XLOG_CONTROL_FILE_SUBDIR,
							  XLOG_CONTROL_FILE_SIMPLE,
							  O_CREAT | O_RDWR | PG_BINARY,
							  S_IRUSR | S_IWUSR,
							  /* suppressError */ false,
							  /* atomic operation */ false,
							  /*isMirrorRecovery */ TRUE);
		if (retval != 0)
			break;

		retval = MirroredFlatFile_Write(
							   &mirroredOpen,
							   0,
							   ControlFile,
							   PG_CONTROL_SIZE,
							   /* suppressError */ false);
		if (retval != 0)
			break;

		retval = MirroredFlatFile_Flush(
							   &mirroredOpen,
							   /* suppressError */ false);
		if (retval != 0)
			break;

		MirroredFlatFile_Close(&mirroredOpen);
		break;
	} // while(1)

	return retval;
}

/*
 * The ChangeTracking module will call this xlog routine in order for
 * it to gather all the xlog records since the last checkpoint and
 * add any relevant information to the change log if necessary.
 *
 * It returns the number of records that were found (not all of them
 * were interesting to the changetracker though).
 *
 * See ChangeTracking_CreateInitialFromPreviousCheckpoint()
 * for more information.
 */
int XLogAddRecordsToChangeTracking(
	XLogRecPtr	*lastChangeTrackingEndLoc)
{
	XLogRecord *record;
	XLogRecPtr	redoCheckpointLoc;
	CheckPoint	redoCheckpoint;
	XLogRecPtr	startLoc;
	XLogRecPtr	lastEndLoc;
	XLogRecPtr	lastChangeTrackingLogEndLoc = {0, 0};
	int count = 0;

	/*
	 * Find latest checkpoint record and the redo record from xlog. This record
	 * will be used to find the starting point to scan xlog records to be pushed
	 * to changetracking log. This is needed either to generate/produce new change
	 * tracking log or to make the changetracking log catchup with xlog in case
	 * it has fallen behind.
	 * TODO: does this function really work for us? if so, change its name for something more global
	 */
	XLogGetRecoveryStart("CHANGETRACKING",
						 "get checkpoint location",
						 &redoCheckpointLoc,
						 &redoCheckpoint);

	startLoc = redoCheckpoint.redo;

	XLogCloseReadRecord();
	elog(LOG, "last checkpoint location for generating initial changetracking log %s",
			XLogLocationToString(&startLoc));

	/*
	 * Find the last entry and thus the LSN recorded by it from the CT_FULL
	 * log. Later, it will be used to maintain the xlog and changetracking log
	 * to the same end point.
	 * We perform this when the lastChangetrackingEndLoc is not known.
	 */
	if (lastChangeTrackingEndLoc == NULL)
	{
		ChangeTracking_GetLastChangeTrackingLogEndLoc(&lastChangeTrackingLogEndLoc);
		elog(LOG, "last changetracked location in changetracking full log %s",
				XLogLocationToString(&lastChangeTrackingLogEndLoc));
	}

	record = XLogReadRecord(&startLoc, false, LOG);
	if (record == NULL)
	{
		elog(ERROR," couldn't read start location %s",
			 XLogLocationToString(&startLoc));
	}

	if (lastChangeTrackingEndLoc != NULL &&
		XLByteLT(*lastChangeTrackingEndLoc, EndRecPtr))
	{
		XLogCloseReadRecord();

		if (Debug_persistent_print)
			elog(Persistent_DebugPrintLevel(),
				 "XLogAddRecordsToChangeTracking: Returning 0 records through end location %s",
				 XLogLocationToString(lastChangeTrackingEndLoc));

		return 0;
	}

	/*
	 * Make a pass through all xlog records from last checkpoint and
	 * gather information from the interesting ones into the change log.
	 */
	while (true)
	{
		if (Debug_persistent_print)
			elog(Persistent_DebugPrintLevel(),
				 "XLogAddRecordsToChangeTracking: Going to add change tracking record for XLOG (end) location %s",
				 XLogLocationToString(&EndRecPtr));

		ChangeTracking_AddRecordFromXlog(record->xl_rmid,
									     record->xl_info,
										 (XLogRecData *)XLogRecGetData(record),
										 &EndRecPtr);
		count++;

		lastEndLoc = EndRecPtr;

#ifdef FAULT_INJECTOR
		FaultInjector_InjectFaultIfSet(
					       FileRepTransitionToChangeTracking,
					       DDLNotSpecified,
					       "",//databaseName
					       ""); // tableName
#endif

		if (filerep_inject_change_tracking_recovery_fault)
		{
			if (isDatabaseRunning() == FALSE)
			{
				filerep_inject_change_tracking_recovery_fault = FALSE;

				ereport(PANIC,
					(errmsg("change tracking failure, "
					"injected fault by guc filerep_inject_change_tracking_recovery_fault, "
					"postmaster reset requested"),
					FileRep_errcontext()));
			}
		}

		if (lastChangeTrackingEndLoc != NULL)
		{
			if (XLByteEQ(EndRecPtr, *lastChangeTrackingEndLoc))
			{
				if (Debug_persistent_print)
					elog(Persistent_DebugPrintLevel(),
						 "XLogAddRecordsToChangeTracking: Returning %d records from start location %s through end location %s",
						 count,
						 XLogLocationToString(&startLoc),
						 XLogLocationToString2(lastChangeTrackingEndLoc));
				break;
			}

			record = XLogReadRecord(NULL, false, ERROR);
			Assert (record != NULL);

			if (!XLByteLE(EndRecPtr, *lastChangeTrackingEndLoc))
			{
				if (Debug_persistent_print)
					elog(Persistent_DebugPrintLevel(),
						 "XLogAddRecordsToChangeTracking: Read beyond expected last change tracking XLOG record.  "
						 "Returning %d records. "
						 "Last change tracking XLOG record (end) position is %s; scanned XLOG record (end) position is %s (start location is %s)",
						 count,
						 XLogLocationToString(lastChangeTrackingEndLoc),
						 XLogLocationToString2(&EndRecPtr),
						 XLogLocationToString3(&startLoc));
				break;
			}
		}
		else
		{
			/*
			 * Read to end of log.
			 */
			record = XLogReadRecord(NULL, false, LOG);
			if (record == NULL)
			{
				if (Debug_persistent_print)
					elog(Persistent_DebugPrintLevel(),
						 "XLogAddRecordsToChangeTracking: Returning %d records through end of log location %s",
						 count,
						 XLogLocationToString(&lastEndLoc));

				break;
			}
		}
	}

	/*
	 * We now need to make sure that (in the case of crash recovery) there are no
	 * records in the change tracking logs that have lsn higher than the highest lsn in xlog.
	 *
	 *	a) Find the highest lsn in xlog
	 *	b) Find the highest lsn in change tracking log files before interesting
	 *	   xlog entries from last checkpoint onwards are appended to it
	 *	   (see above)
	 *	c) if the highest lsn in change tracking > the highest lsn in xlog then
	 *		i) store in compacting shared memory the highest lsn in xlog
	 *		ii) Flush all data into CT_LOG_FULL
	 *		iii) Rename CT_LOG_FULL to CT_LOG_TRANSIENT
	 *	d) after database is started the compacting (CT_LOG_TRANSIENT) will discard all records from
	 *	   change tracking log file that are higher than the highest lsn in xlog
	 */
	if (lastChangeTrackingEndLoc == NULL)
	{
		/* read xlog till the end to get last lsn on disk (EndRecPtr) */
		while(record != NULL)
			record = XLogReadRecord(NULL, false, LOG);

		if (! (lastChangeTrackingLogEndLoc.xlogid == 0 && lastChangeTrackingLogEndLoc.xrecoff == 0) &&
			XLByteLT(EndRecPtr, lastChangeTrackingLogEndLoc))
		{
			elog(LOG,
				 "changetracking: "
				 "found last changetracking log LSN (%s) higher than last xlog LSN, "
				 "invalid records will be discarded",
				 XLogLocationToString(&lastChangeTrackingLogEndLoc));

			elog(LOG, "xlog LSN (%s)", XLogLocationToString(&EndRecPtr));

			ChangeTracking_FsyncDataIntoLog(CTF_LOG_FULL);
			ChangeTrackingSetXLogEndLocation(EndRecPtr);
			ChangeTracking_CreateTransientLog();
		}
	}

	XLogCloseReadRecord();
	return count;
}

/*
 * The following two gucs
 *					a) fsync=on
 *					b) wal_sync_method=open_sync
 * open XLOG files with O_DIRECT flag.
 * O_DIRECT flag requires XLOG buffer to be 512 byte aligned.
 */
void
XLogInitMirroredAlignedBuffer(int32 bufferLen)
{
	if (bufferLen > writeBufLen)
	{
		if (writeBuf != NULL)
		{
			pfree(writeBuf);
			writeBuf = NULL;
			writeBufAligned = NULL;
			writeBufLen = 0;
		}
	}

	if (writeBuf == NULL)
	{
		writeBufLen = bufferLen;

		writeBuf = MemoryContextAlloc(TopMemoryContext, writeBufLen + ALIGNOF_XLOG_BUFFER);
		if (writeBuf == NULL)
			ereport(ERROR,
					(errcode(ERRCODE_OUT_OF_MEMORY),
					 (errmsg("could not allocate memory for mirrored aligned buffer"))));
		writeBufAligned = (char *) TYPEALIGN(ALIGNOF_XLOG_BUFFER, writeBuf);
	}
}


int
XLogRecoverMirror(void)
{
  DIR                *cldir;
  struct dirent     *clde;
  int                retval = 0;
	char            *xlogDir = makeRelativeToTxnFilespace(XLOGDIR);

  cldir = AllocateDir(xlogDir);
  while ((clde = ReadDir(cldir, xlogDir)) != NULL) {
    if (strlen(clde->d_name) == 24 &&
	strspn(clde->d_name, "0123456789ABCDEF") == 24) {

      retval = MirrorFlatFile( XLOGDIR, clde->d_name);

      if (retval != 0)
	break;

    }
  }
  FreeDir(cldir);
	pfree(xlogDir);

  return retval;
}

/*
 * Check to see whether the user-specified trigger file exists and whether a
 * promote request has arrived.  If either condition holds, request postmaster
 * to shut down walreceiver, wait for it to exit, and return true.
 */
static bool
CheckForStandbyTrigger(void)
{
	static bool triggered = false;

	if (triggered)
		return true;

	if (CheckPromoteSignal(true))
	{
		ereport(LOG,
				(errmsg("received promote request")));
		ShutdownWalRcv();
		triggered = true;
		return true;
	}

	return false;
}

/*
 * Check to see if a promote request has arrived. Should be
 * called by postmaster after receiving SIGUSR1.
 */
bool
CheckPromoteSignal(bool do_unlink)
{
	struct stat stat_buf;

	if (stat(PROMOTE_SIGNAL_FILE, &stat_buf) == 0)
	{
		/*
		 * Since we are in a signal handler, it's not safe to elog. We
		 * silently ignore any error from unlink.
		 */
		if (do_unlink)
			unlink(PROMOTE_SIGNAL_FILE);
		return true;
	}
	return false;
}

/*
 * Wake up startup process to replay newly arrived WAL, or to notice that
 * failover has been requested.
 */
void
WakeupRecovery(void)
{
	SetLatch(&XLogCtl->recoveryWakeupLatch);
}

/*
 * Put the current standby master dbid in the shared memory, which will
 * be looked up from mmxlog.
 */
void
SetStandbyDbid(int16 dbid)
{
	/* use volatile pointer to prevent code rearrangement */
	volatile XLogCtlData *xlogctl = XLogCtl;

	SpinLockAcquire(&xlogctl->info_lck);
	xlogctl->standbyDbid = dbid;
	SpinLockRelease(&xlogctl->info_lck);

	/*
	 * Let postmaster know we've changed standby dbid.
	 */
	SendPostmasterSignal(PMSIGNAL_SEGCONFIG_CHANGE);
}

/*
 * Returns current standby dbid.
 */
int16
GetStandbyDbid(void)
{
	/* use volatile pointer to prevent code rearrangement */
	volatile XLogCtlData *xlogctl = XLogCtl;
	int16	dbid;

	SpinLockAcquire(&xlogctl->info_lck);
	dbid = xlogctl->standbyDbid;
	SpinLockRelease(&xlogctl->info_lck);

	return dbid;
}

/*
 * True if we are running standby-mode continuous recovery.
 * Note this would return false after finishing the recovery, even if
 * we are still on standby master with a primary master running.
 * Also this only works in the startup process as the StandbyMode
 * flag is not in shared memory.
 */
bool
IsStandbyMode(void)
{
	return StandbyMode;
}<|MERGE_RESOLUTION|>--- conflicted
+++ resolved
@@ -7086,7 +7086,6 @@
 		 */
 		XLogInitRelationCache();
 
-<<<<<<< HEAD
 		/*
 		 * During startup after we have performed recovery is the only place we
 		 * scan in the persistent meta-data into memory on already initdb database.
@@ -7097,13 +7096,6 @@
 		 * Close down recovery environment
 		 */
 		XLogCloseRelationCache();
-=======
-	/* Shut down readFile facility, free space */
-	if (readFile >= 0)
-	{
-		close(readFile);
-		readFile = -1;
->>>>>>> d9ce6887
 	}
 
 	if (!IsUnderPostmaster)
