/*-------------------------------------------------------------------------
 *
 * xlogreader.c
 *		Generic XLog reading facility
 *
 * Portions Copyright (c) 2013-2019, PostgreSQL Global Development Group
 *
 * IDENTIFICATION
 *		src/backend/access/transam/xlogreader.c
 *
 * NOTES
 *		See xlogreader.h for more notes on this facility.
 *
 *		This file is compiled as both front-end and backend code, so it
 *		may not use ereport, server-defined static variables, etc.
 *-------------------------------------------------------------------------
 */
#include "postgres.h"

#include "access/transam.h"
#include "access/xlogrecord.h"
#include "access/xlog_internal.h"
#include "access/xlogreader.h"
#include "catalog/pg_control.h"
#include "common/pg_lzcompress.h"
#include "replication/origin.h"

#ifdef USE_ZSTD
/* Zstandard library is provided */
#include <zstd.h>
#endif

#ifndef FRONTEND
#include "utils/memutils.h"
#endif

static bool allocate_recordbuf(XLogReaderState *state, uint32 reclength);

static bool ValidXLogRecordHeader(XLogReaderState *state, XLogRecPtr RecPtr,
								  XLogRecPtr PrevRecPtr, XLogRecord *record, bool randAccess);
static bool ValidXLogRecord(XLogReaderState *state, XLogRecord *record,
							XLogRecPtr recptr);
static int	ReadPageInternal(XLogReaderState *state, XLogRecPtr pageptr,
							 int reqLen);
static void report_invalid_record(XLogReaderState *state, const char *fmt,...) pg_attribute_printf(2, 3);

static void ResetDecoder(XLogReaderState *state);
static bool zstd_decompress_backupblock(const char *source, int32 slen,
										char *dest, int32 rawsize,
										char *errormessage);

/* size of the buffer allocated for error message. */
#define MAX_ERRORMSG_LEN 1000

/*
 * Construct a string in state->errormsg_buf explaining what's wrong with
 * the current record being read.
 */
static void
report_invalid_record(XLogReaderState *state, const char *fmt,...)
{
	va_list		args;

	fmt = _(fmt);

	va_start(args, fmt);
	vsnprintf(state->errormsg_buf, MAX_ERRORMSG_LEN, fmt, args);
	va_end(args);
}

/*
 * Allocate and initialize a new XLogReader.
 *
 * Returns NULL if the xlogreader couldn't be allocated.
 */
XLogReaderState *
XLogReaderAllocate(int wal_segment_size, XLogPageReadCB pagereadfunc,
				   void *private_data)
{
	XLogReaderState *state;

	state = (XLogReaderState *)
		palloc_extended(sizeof(XLogReaderState),
						MCXT_ALLOC_NO_OOM | MCXT_ALLOC_ZERO);
	if (!state)
		return NULL;

	state->max_block_id = -1;

	/*
	 * Permanently allocate readBuf.  We do it this way, rather than just
	 * making a static array, for two reasons: (1) no need to waste the
	 * storage in most instantiations of the backend; (2) a static char array
	 * isn't guaranteed to have any particular alignment, whereas
	 * palloc_extended() will provide MAXALIGN'd storage.
	 */
	state->readBuf = (char *) palloc_extended(XLOG_BLCKSZ,
											  MCXT_ALLOC_NO_OOM);
	if (!state->readBuf)
	{
		pfree(state);
		return NULL;
	}

	state->wal_segment_size = wal_segment_size;
	state->read_page = pagereadfunc;
	/* system_identifier initialized to zeroes above */
	state->private_data = private_data;
	/* ReadRecPtr and EndRecPtr initialized to zeroes above */
	/* readSegNo, readOff, readLen, readPageTLI initialized to zeroes above */
	state->errormsg_buf = palloc_extended(MAX_ERRORMSG_LEN + 1,
										  MCXT_ALLOC_NO_OOM);
	if (!state->errormsg_buf)
	{
		pfree(state->readBuf);
		pfree(state);
		return NULL;
	}
	state->errormsg_buf[0] = '\0';

	/*
	 * Allocate an initial readRecordBuf of minimal size, which can later be
	 * enlarged if necessary.
	 */
	if (!allocate_recordbuf(state, 0))
	{
		pfree(state->errormsg_buf);
		pfree(state->readBuf);
		pfree(state);
		return NULL;
	}

	return state;
}

void
XLogReaderFree(XLogReaderState *state)
{
	int			block_id;

	for (block_id = 0; block_id <= XLR_MAX_BLOCK_ID; block_id++)
	{
		if (state->blocks[block_id].data)
			pfree(state->blocks[block_id].data);
	}
	if (state->main_data)
		pfree(state->main_data);

	pfree(state->errormsg_buf);
	if (state->readRecordBuf)
		pfree(state->readRecordBuf);
	pfree(state->readBuf);
	pfree(state);
}

/*
 * Allocate readRecordBuf to fit a record of at least the given length.
 * Returns true if successful, false if out of memory.
 *
 * readRecordBufSize is set to the new buffer size.
 *
 * To avoid useless small increases, round its size to a multiple of
 * XLOG_BLCKSZ, and make sure it's at least 5*Max(BLCKSZ, XLOG_BLCKSZ) to start
 * with.  (That is enough for all "normal" records, but very large commit or
 * abort records might need more space.)
 */
static bool
allocate_recordbuf(XLogReaderState *state, uint32 reclength)
{
	uint32		newSize = reclength;

	newSize += XLOG_BLCKSZ - (newSize % XLOG_BLCKSZ);
	newSize = Max(newSize, 5 * Max(BLCKSZ, XLOG_BLCKSZ));

#ifndef FRONTEND

	/*
	 * Note that in much unlucky circumstances, the random data read from a
	 * recycled segment can cause this routine to be called with a size
	 * causing a hard failure at allocation.  For a standby, this would cause
	 * the instance to stop suddenly with a hard failure, preventing it to
	 * retry fetching WAL from one of its sources which could allow it to move
	 * on with replay without a manual restart. If the data comes from a past
	 * recycled segment and is still valid, then the allocation may succeed
	 * but record checks are going to fail so this would be short-lived.  If
	 * the allocation fails because of a memory shortage, then this is not a
	 * hard failure either per the guarantee given by MCXT_ALLOC_NO_OOM.
	 */
	if (!AllocSizeIsValid(newSize))
		return false;

#endif

	if (state->readRecordBuf)
		pfree(state->readRecordBuf);
	state->readRecordBuf =
		(char *) palloc_extended(newSize, MCXT_ALLOC_NO_OOM);
	if (state->readRecordBuf == NULL)
	{
		state->readRecordBufSize = 0;
		return false;
	}
	state->readRecordBufSize = newSize;
	return true;
}

/*
 * Attempt to read an XLOG record.
 *
 * If RecPtr is valid, try to read a record at that position.  Otherwise
 * try to read a record just after the last one previously read.
 *
 * If the read_page callback fails to read the requested data, NULL is
 * returned.  The callback is expected to have reported the error; errormsg
 * is set to NULL.
 *
 * If the reading fails for some other reason, NULL is also returned, and
 * *errormsg is set to a string with details of the failure.
 *
 * The returned pointer (or *errormsg) points to an internal buffer that's
 * valid until the next call to XLogReadRecord.
 */
XLogRecord *
XLogReadRecord(XLogReaderState *state, XLogRecPtr RecPtr, char **errormsg)
{
	XLogRecord *record;
	XLogRecPtr	targetPagePtr;
	bool		randAccess;
	uint32		len,
				total_len;
	uint32		targetRecOff;
	uint32		pageHeaderSize;
	bool		assembled;
	bool		gotheader;
	int			readOff;

	/*
	 * randAccess indicates whether to verify the previous-record pointer of
	 * the record we're reading.  We only do this if we're reading
	 * sequentially, which is what we initially assume.
	 */
	randAccess = false;

	/* reset error state */
	*errormsg = NULL;
	state->errormsg_buf[0] = '\0';

	ResetDecoder(state);
	state->abortedRecPtr = InvalidXLogRecPtr;
	state->missingContrecPtr = InvalidXLogRecPtr;

	if (RecPtr == InvalidXLogRecPtr)
	{
		/* No explicit start point; read the record after the one we just read */
		RecPtr = state->EndRecPtr;

		if (state->ReadRecPtr == InvalidXLogRecPtr)
			randAccess = true;

		/*
		 * RecPtr is pointing to end+1 of the previous WAL record.  If we're
		 * at a page boundary, no more records can fit on the current page. We
		 * must skip over the page header, but we can't do that until we've
		 * read in the page, since the header size is variable.
		 */
	}
	else
	{
		/*
		 * Caller supplied a position to start at.
		 *
		 * In this case, the passed-in record pointer should already be
		 * pointing to a valid record starting position.
		 */
		Assert(XRecOffIsValid(RecPtr));
		randAccess = true;
	}

restart:
	state->currRecPtr = RecPtr;
	assembled = false;

	targetPagePtr = RecPtr - (RecPtr % XLOG_BLCKSZ);
	targetRecOff = RecPtr % XLOG_BLCKSZ;

	/*
	 * Read the page containing the record into state->readBuf. Request enough
	 * byte to cover the whole record header, or at least the part of it that
	 * fits on the same page.
	 */
	readOff = ReadPageInternal(state,
							   targetPagePtr,
							   Min(targetRecOff + SizeOfXLogRecord, XLOG_BLCKSZ));
	if (readOff < 0)
		goto err;

	/*
	 * ReadPageInternal always returns at least the page header, so we can
	 * examine it now.
	 */
	pageHeaderSize = XLogPageHeaderSize((XLogPageHeader) state->readBuf);
	if (targetRecOff == 0)
	{
		/*
		 * At page start, so skip over page header.
		 */
		RecPtr += pageHeaderSize;
		targetRecOff = pageHeaderSize;
	}
	else if (targetRecOff < pageHeaderSize)
	{
		report_invalid_record(state, "invalid record offset at %X/%X",
							  (uint32) (RecPtr >> 32), (uint32) RecPtr);
		goto err;
	}

	if ((((XLogPageHeader) state->readBuf)->xlp_info & XLP_FIRST_IS_CONTRECORD) &&
		targetRecOff == pageHeaderSize)
	{
		report_invalid_record(state, "contrecord is requested by %X/%X",
							  (uint32) (RecPtr >> 32), (uint32) RecPtr);
		goto err;
	}

	/* ReadPageInternal has verified the page header */
	Assert(pageHeaderSize <= readOff);

	/*
	 * Read the record length.
	 *
	 * NB: Even though we use an XLogRecord pointer here, the whole record
	 * header might not fit on this page. xl_tot_len is the first field of the
	 * struct, so it must be on this page (the records are MAXALIGNed), but we
	 * cannot access any other fields until we've verified that we got the
	 * whole header.
	 */
	record = (XLogRecord *) (state->readBuf + RecPtr % XLOG_BLCKSZ);
	total_len = record->xl_tot_len;

	/*
	 * If the whole record header is on this page, validate it immediately.
	 * Otherwise do just a basic sanity check on xl_tot_len, and validate the
	 * rest of the header after reading it from the next page.  The xl_tot_len
	 * check is necessary here to ensure that we enter the "Need to reassemble
	 * record" code path below; otherwise we might fail to apply
	 * ValidXLogRecordHeader at all.
	 */
	if (targetRecOff <= XLOG_BLCKSZ - SizeOfXLogRecord)
	{
		if (!ValidXLogRecordHeader(state, RecPtr, state->ReadRecPtr, record,
								   randAccess))
			goto err;
		gotheader = true;
	}
	else
	{
		/* XXX: more validation should be done here */
		if (total_len < SizeOfXLogRecord)
		{
			report_invalid_record(state,
								  "invalid record length at %X/%X: wanted %u, got %u",
								  (uint32) (RecPtr >> 32), (uint32) RecPtr,
								  (uint32) SizeOfXLogRecord, total_len);
			goto err;
		}
		gotheader = false;
	}

	len = XLOG_BLCKSZ - RecPtr % XLOG_BLCKSZ;
	if (total_len > len)
	{
		/* Need to reassemble record */
		char	   *contdata;
		XLogPageHeader pageHeader;
		char	   *buffer;
		uint32		gotlen;

		assembled = true;

		/*
		 * Enlarge readRecordBuf as needed.
		 */
		if (total_len > state->readRecordBufSize &&
			!allocate_recordbuf(state, total_len))
		{
			/* We treat this as a "bogus data" condition */
			report_invalid_record(state, "record length %u at %X/%X too long",
								  total_len,
								  (uint32) (RecPtr >> 32), (uint32) RecPtr);
			goto err;
		}

		/* Copy the first fragment of the record from the first page. */
		memcpy(state->readRecordBuf,
			   state->readBuf + RecPtr % XLOG_BLCKSZ, len);
		buffer = state->readRecordBuf + len;
		gotlen = len;

		do
		{
			/* Calculate pointer to beginning of next page */
			targetPagePtr += XLOG_BLCKSZ;

			/* Wait for the next page to become available */
			readOff = ReadPageInternal(state, targetPagePtr,
									   Min(total_len - gotlen + SizeOfXLogShortPHD,
										   XLOG_BLCKSZ));

			if (readOff < 0)
				goto err;

			Assert(SizeOfXLogShortPHD <= readOff);

			pageHeader = (XLogPageHeader) state->readBuf;

			/*
			 * If we were expecting a continuation record and got an
			 * "overwrite contrecord" flag, that means the continuation record
			 * was overwritten with a different record.  Restart the read by
			 * assuming the address to read is the location where we found
			 * this flag; but keep track of the LSN of the record we were
			 * reading, for later verification.
			 */
			if (pageHeader->xlp_info & XLP_FIRST_IS_OVERWRITE_CONTRECORD)
			{
<<<<<<< HEAD
				state->overwrittenRecPtr = state->currRecPtr;
=======
				state->overwrittenRecPtr = RecPtr;
>>>>>>> 7cd0d523
				ResetDecoder(state);
				RecPtr = targetPagePtr;
				goto restart;
			}

			/* Check that the continuation on next page looks valid */
			if (!(pageHeader->xlp_info & XLP_FIRST_IS_CONTRECORD))
			{
				report_invalid_record(state,
									  "there is no contrecord flag at %X/%X",
									  (uint32) (RecPtr >> 32), (uint32) RecPtr);
				goto err;
			}

			/*
			 * Cross-check that xlp_rem_len agrees with how much of the record
			 * we expect there to be left.
			 */
			if (pageHeader->xlp_rem_len == 0 ||
				total_len != (pageHeader->xlp_rem_len + gotlen))
			{
				report_invalid_record(state,
									  "invalid contrecord length %u at %X/%X",
									  pageHeader->xlp_rem_len,
									  (uint32) (RecPtr >> 32), (uint32) RecPtr);
				goto err;
			}

			/* Append the continuation from this page to the buffer */
			pageHeaderSize = XLogPageHeaderSize(pageHeader);

			if (readOff < pageHeaderSize)
				readOff = ReadPageInternal(state, targetPagePtr,
										   pageHeaderSize);

			Assert(pageHeaderSize <= readOff);

			contdata = (char *) state->readBuf + pageHeaderSize;
			len = XLOG_BLCKSZ - pageHeaderSize;
			if (pageHeader->xlp_rem_len < len)
				len = pageHeader->xlp_rem_len;

			if (readOff < pageHeaderSize + len)
				readOff = ReadPageInternal(state, targetPagePtr,
										   pageHeaderSize + len);

			memcpy(buffer, (char *) contdata, len);
			buffer += len;
			gotlen += len;

			/* If we just reassembled the record header, validate it. */
			if (!gotheader)
			{
				record = (XLogRecord *) state->readRecordBuf;
				if (!ValidXLogRecordHeader(state, RecPtr, state->ReadRecPtr,
										   record, randAccess))
					goto err;
				gotheader = true;
			}
		} while (gotlen < total_len);

		Assert(gotheader);

		record = (XLogRecord *) state->readRecordBuf;
		if (!ValidXLogRecord(state, record, RecPtr))
			goto err;

		pageHeaderSize = XLogPageHeaderSize((XLogPageHeader) state->readBuf);
		state->ReadRecPtr = RecPtr;
		state->EndRecPtr = targetPagePtr + pageHeaderSize
			+ MAXALIGN(pageHeader->xlp_rem_len);
	}
	else
	{
		/* Wait for the record data to become available */
		readOff = ReadPageInternal(state, targetPagePtr,
								   Min(targetRecOff + total_len, XLOG_BLCKSZ));
		if (readOff < 0)
			goto err;

		/* Record does not cross a page boundary */
		if (!ValidXLogRecord(state, record, RecPtr))
			goto err;

		state->EndRecPtr = RecPtr + MAXALIGN(total_len);

		state->ReadRecPtr = RecPtr;
	}

	/*
	 * Special processing if it's an XLOG SWITCH record
	 */
	if (record->xl_rmid == RM_XLOG_ID &&
		(record->xl_info & ~XLR_INFO_MASK) == XLOG_SWITCH)
	{
		/* Pretend it extends to end of segment */
		state->EndRecPtr += state->wal_segment_size - 1;
		state->EndRecPtr -= XLogSegmentOffset(state->EndRecPtr, state->wal_segment_size);
	}

	if (DecodeXLogRecord(state, record, errormsg))
		return record;
	else
		return NULL;

err:
	if (assembled)
	{
		/*
		 * We get here when a record that spans multiple pages needs to be
		 * assembled, but something went wrong -- perhaps a contrecord piece
		 * was lost.  If caller is WAL replay, it will know where the aborted
		 * record was and where to direct followup WAL to be written, marking
		 * the next piece with XLP_FIRST_IS_OVERWRITE_CONTRECORD, which will
		 * in turn signal downstream WAL consumers that the broken WAL record
		 * is to be ignored.
		 */
		state->abortedRecPtr = RecPtr;
		state->missingContrecPtr = targetPagePtr;
	}

	/*
	 * Invalidate the read state. We might read from a different source after
	 * failure.
	 */
	XLogReaderInvalReadState(state);

	if (state->errormsg_buf[0] != '\0')
		*errormsg = state->errormsg_buf;

	return NULL;
}

/*
 * Read a single xlog page including at least [pageptr, reqLen] of valid data
 * via the read_page() callback.
 *
 * Returns -1 if the required page cannot be read for some reason; errormsg_buf
 * is set in that case (unless the error occurs in the read_page callback).
 *
 * We fetch the page from a reader-local cache if we know we have the required
 * data and if there hasn't been any error since caching the data.
 */
static int
ReadPageInternal(XLogReaderState *state, XLogRecPtr pageptr, int reqLen)
{
	int			readLen;
	uint32		targetPageOff;
	XLogSegNo	targetSegNo;
	XLogPageHeader hdr;

	Assert((pageptr % XLOG_BLCKSZ) == 0);

	XLByteToSeg(pageptr, targetSegNo, state->wal_segment_size);
	targetPageOff = XLogSegmentOffset(pageptr, state->wal_segment_size);

	/* check whether we have all the requested data already */
	if (targetSegNo == state->readSegNo && targetPageOff == state->readOff &&
		reqLen <= state->readLen)
		return state->readLen;

	/*
	 * Data is not in our buffer.
	 *
	 * Every time we actually read the page, even if we looked at parts of it
	 * before, we need to do verification as the read_page callback might now
	 * be rereading data from a different source.
	 *
	 * Whenever switching to a new WAL segment, we read the first page of the
	 * file and validate its header, even if that's not where the target
	 * record is.  This is so that we can check the additional identification
	 * info that is present in the first page's "long" header.
	 */
	if (targetSegNo != state->readSegNo && targetPageOff != 0)
	{
		XLogRecPtr	targetSegmentPtr = pageptr - targetPageOff;

		readLen = state->read_page(state, targetSegmentPtr, XLOG_BLCKSZ,
								   state->currRecPtr,
								   state->readBuf, &state->readPageTLI);
		if (readLen < 0)
			goto err;

		/* we can be sure to have enough WAL available, we scrolled back */
		Assert(readLen == XLOG_BLCKSZ);

		if (!XLogReaderValidatePageHeader(state, targetSegmentPtr,
										  state->readBuf))
			goto err;
	}

	/*
	 * First, read the requested data length, but at least a short page header
	 * so that we can validate it.
	 */
	readLen = state->read_page(state, pageptr, Max(reqLen, SizeOfXLogShortPHD),
							   state->currRecPtr,
							   state->readBuf, &state->readPageTLI);
	if (readLen < 0)
		goto err;

	Assert(readLen <= XLOG_BLCKSZ);

	/* Do we have enough data to check the header length? */
	if (readLen <= SizeOfXLogShortPHD)
		goto err;

	Assert(readLen >= reqLen);

	hdr = (XLogPageHeader) state->readBuf;

	/* still not enough */
	if (readLen < XLogPageHeaderSize(hdr))
	{
		readLen = state->read_page(state, pageptr, XLogPageHeaderSize(hdr),
								   state->currRecPtr,
								   state->readBuf, &state->readPageTLI);
		if (readLen < 0)
			goto err;
	}

	/*
	 * Now that we know we have the full header, validate it.
	 */
	if (!XLogReaderValidatePageHeader(state, pageptr, (char *) hdr))
		goto err;

	/* update read state information */
	state->readSegNo = targetSegNo;
	state->readOff = targetPageOff;
	state->readLen = readLen;

	return readLen;

err:
	XLogReaderInvalReadState(state);
	return -1;
}

/*
 * Invalidate the xlogreader's read state to force a re-read.
 */
void
XLogReaderInvalReadState(XLogReaderState *state)
{
	state->readSegNo = 0;
	state->readOff = 0;
	state->readLen = 0;
}

/*
 * Validate an XLOG record header.
 *
 * This is just a convenience subroutine to avoid duplicated code in
 * XLogReadRecord.  It's not intended for use from anywhere else.
 */
static bool
ValidXLogRecordHeader(XLogReaderState *state, XLogRecPtr RecPtr,
					  XLogRecPtr PrevRecPtr, XLogRecord *record,
					  bool randAccess)
{
	if (record->xl_tot_len < SizeOfXLogRecord)
	{
		report_invalid_record(state,
							  "invalid record length at %X/%X: wanted %u, got %u",
							  (uint32) (RecPtr >> 32), (uint32) RecPtr,
							  (uint32) SizeOfXLogRecord, record->xl_tot_len);
		return false;
	}
	if (record->xl_rmid > RM_MAX_ID)
	{
		report_invalid_record(state,
							  "invalid resource manager ID %u at %X/%X",
							  record->xl_rmid, (uint32) (RecPtr >> 32),
							  (uint32) RecPtr);
		return false;
	}
	if (randAccess)
	{
		/*
		 * We can't exactly verify the prev-link, but surely it should be less
		 * than the record's own address.
		 */
		if (!(record->xl_prev < RecPtr))
		{
			report_invalid_record(state,
								  "record with incorrect prev-link %X/%X at %X/%X",
								  (uint32) (record->xl_prev >> 32),
								  (uint32) record->xl_prev,
								  (uint32) (RecPtr >> 32), (uint32) RecPtr);
			return false;
		}
	}
	else
	{
		/*
		 * Record's prev-link should exactly match our previous location. This
		 * check guards against torn WAL pages where a stale but valid-looking
		 * WAL record starts on a sector boundary.
		 */
		if (record->xl_prev != PrevRecPtr)
		{
			report_invalid_record(state,
								  "record with incorrect prev-link %X/%X at %X/%X",
								  (uint32) (record->xl_prev >> 32),
								  (uint32) record->xl_prev,
								  (uint32) (RecPtr >> 32), (uint32) RecPtr);
			return false;
		}
	}

	return true;
}


/*
 * CRC-check an XLOG record.  We do not believe the contents of an XLOG
 * record (other than to the minimal extent of computing the amount of
 * data to read in) until we've checked the CRCs.
 *
 * We assume all of the record (that is, xl_tot_len bytes) has been read
 * into memory at *record.  Also, ValidXLogRecordHeader() has accepted the
 * record's header, which means in particular that xl_tot_len is at least
 * SizeOfXlogRecord.
 */
static bool
ValidXLogRecord(XLogReaderState *state, XLogRecord *record, XLogRecPtr recptr)
{
	pg_crc32c	crc;

	/* Calculate the CRC */
	INIT_CRC32C(crc);
	COMP_CRC32C(crc, ((char *) record) + SizeOfXLogRecord, record->xl_tot_len - SizeOfXLogRecord);
	/* include the record header last */
	COMP_CRC32C(crc, (char *) record, offsetof(XLogRecord, xl_crc));
	FIN_CRC32C(crc);

	if (!EQ_CRC32C(record->xl_crc, crc))
	{
		report_invalid_record(state,
							  "incorrect resource manager data checksum in record at %X/%X",
							  (uint32) (recptr >> 32), (uint32) recptr);
		return false;
	}

	return true;
}

/*
 * Validate a page header.
 *
 * Check if 'phdr' is valid as the header of the XLog page at position
 * 'recptr'.
 */
bool
XLogReaderValidatePageHeader(XLogReaderState *state, XLogRecPtr recptr,
							 char *phdr)
{
	XLogRecPtr	recaddr;
	XLogSegNo	segno;
	int32		offset;
	XLogPageHeader hdr = (XLogPageHeader) phdr;

	Assert((recptr % XLOG_BLCKSZ) == 0);

	XLByteToSeg(recptr, segno, state->wal_segment_size);
	offset = XLogSegmentOffset(recptr, state->wal_segment_size);

	XLogSegNoOffsetToRecPtr(segno, offset, state->wal_segment_size, recaddr);

	if (hdr->xlp_magic != XLOG_PAGE_MAGIC)
	{
		char		fname[MAXFNAMELEN];

		XLogFileName(fname, state->readPageTLI, segno, state->wal_segment_size);

		report_invalid_record(state,
							  "invalid magic number %04X in log segment %s, offset %u",
							  hdr->xlp_magic,
							  fname,
							  offset);
		return false;
	}

	if ((hdr->xlp_info & ~XLP_ALL_FLAGS) != 0)
	{
		char		fname[MAXFNAMELEN];

		XLogFileName(fname, state->readPageTLI, segno, state->wal_segment_size);

		report_invalid_record(state,
							  "invalid info bits %04X in log segment %s, offset %u",
							  hdr->xlp_info,
							  fname,
							  offset);
		return false;
	}

	if (hdr->xlp_info & XLP_LONG_HEADER)
	{
		XLogLongPageHeader longhdr = (XLogLongPageHeader) hdr;

		if (state->system_identifier &&
			longhdr->xlp_sysid != state->system_identifier)
		{
			char		fhdrident_str[32];
			char		sysident_str[32];

			/*
			 * Format sysids separately to keep platform-dependent format code
			 * out of the translatable message string.
			 */
			snprintf(fhdrident_str, sizeof(fhdrident_str), UINT64_FORMAT,
					 longhdr->xlp_sysid);
			snprintf(sysident_str, sizeof(sysident_str), UINT64_FORMAT,
					 state->system_identifier);
			report_invalid_record(state,
								  "WAL file is from different database system: WAL file database system identifier is %s, pg_control database system identifier is %s",
								  fhdrident_str, sysident_str);
			return false;
		}
		else if (longhdr->xlp_seg_size != state->wal_segment_size)
		{
			report_invalid_record(state,
								  "WAL file is from different database system: incorrect segment size in page header");
			return false;
		}
		else if (longhdr->xlp_xlog_blcksz != XLOG_BLCKSZ)
		{
			report_invalid_record(state,
								  "WAL file is from different database system: incorrect XLOG_BLCKSZ in page header");
			return false;
		}
	}
	else if (offset == 0)
	{
		char		fname[MAXFNAMELEN];

		XLogFileName(fname, state->readPageTLI, segno, state->wal_segment_size);

		/* hmm, first page of file doesn't have a long header? */
		report_invalid_record(state,
							  "invalid info bits %04X in log segment %s, offset %u",
							  hdr->xlp_info,
							  fname,
							  offset);
		return false;
	}

	/*
	 * Check that the address on the page agrees with what we expected. This
	 * check typically fails when an old WAL segment is recycled, and hasn't
	 * yet been overwritten with new data yet.
	 */
	if (hdr->xlp_pageaddr != recaddr)
	{
		char		fname[MAXFNAMELEN];

		XLogFileName(fname, state->readPageTLI, segno, state->wal_segment_size);

		report_invalid_record(state,
							  "unexpected pageaddr %X/%X in log segment %s, offset %u",
							  (uint32) (hdr->xlp_pageaddr >> 32), (uint32) hdr->xlp_pageaddr,
							  fname,
							  offset);
		return false;
	}

	/*
	 * Since child timelines are always assigned a TLI greater than their
	 * immediate parent's TLI, we should never see TLI go backwards across
	 * successive pages of a consistent WAL sequence.
	 *
	 * Sometimes we re-read a segment that's already been (partially) read. So
	 * we only verify TLIs for pages that are later than the last remembered
	 * LSN.
	 */
	if (recptr > state->latestPagePtr)
	{
		if (hdr->xlp_tli < state->latestPageTLI)
		{
			char		fname[MAXFNAMELEN];

			XLogFileName(fname, state->readPageTLI, segno, state->wal_segment_size);

			report_invalid_record(state,
								  "out-of-sequence timeline ID %u (after %u) in log segment %s, offset %u",
								  hdr->xlp_tli,
								  state->latestPageTLI,
								  fname,
								  offset);
			return false;
		}
	}
	state->latestPagePtr = recptr;
	state->latestPageTLI = hdr->xlp_tli;

	return true;
}

/*
 * In GPDB, this is used in the test in src/test/walrep, so we need it in the
 * backend, too.
 */
/* #ifdef FRONTEND */
#if 1

/*
 * Functions that are currently not needed in the backend, but are better
 * implemented inside xlogreader.c because of the internal facilities available
 * here.
 */

/*
 * Find the first record with an lsn >= RecPtr.
 *
 * Useful for checking whether RecPtr is a valid xlog address for reading, and
 * to find the first valid address after some address when dumping records for
 * debugging purposes.
 */
XLogRecPtr
XLogFindNextRecord(XLogReaderState *state, XLogRecPtr RecPtr)
{
	XLogReaderState saved_state = *state;
	XLogRecPtr	tmpRecPtr;
	XLogRecPtr	found = InvalidXLogRecPtr;
	XLogPageHeader header;
	char	   *errormsg;

	Assert(!XLogRecPtrIsInvalid(RecPtr));

	/*
	 * skip over potential continuation data, keeping in mind that it may span
	 * multiple pages
	 */
	tmpRecPtr = RecPtr;
	while (true)
	{
		XLogRecPtr	targetPagePtr;
		int			targetRecOff;
		uint32		pageHeaderSize;
		int			readLen;

		/*
		 * Compute targetRecOff. It should typically be equal or greater than
		 * short page-header since a valid record can't start anywhere before
		 * that, except when caller has explicitly specified the offset that
		 * falls somewhere there or when we are skipping multi-page
		 * continuation record. It doesn't matter though because
		 * ReadPageInternal() is prepared to handle that and will read at
		 * least short page-header worth of data
		 */
		targetRecOff = tmpRecPtr % XLOG_BLCKSZ;

		/* scroll back to page boundary */
		targetPagePtr = tmpRecPtr - targetRecOff;

		/* Read the page containing the record */
		readLen = ReadPageInternal(state, targetPagePtr, targetRecOff);
		if (readLen < 0)
			goto err;

		header = (XLogPageHeader) state->readBuf;

		pageHeaderSize = XLogPageHeaderSize(header);

		/* make sure we have enough data for the page header */
		readLen = ReadPageInternal(state, targetPagePtr, pageHeaderSize);
		if (readLen < 0)
			goto err;

		/* skip over potential continuation data */
		if (header->xlp_info & XLP_FIRST_IS_CONTRECORD)
		{
			/*
			 * If the length of the remaining continuation data is more than
			 * what can fit in this page, the continuation record crosses over
			 * this page. Read the next page and try again. xlp_rem_len in the
			 * next page header will contain the remaining length of the
			 * continuation data
			 *
			 * Note that record headers are MAXALIGN'ed
			 */
			if (MAXALIGN(header->xlp_rem_len) >= (XLOG_BLCKSZ - pageHeaderSize))
				tmpRecPtr = targetPagePtr + XLOG_BLCKSZ;
			else
			{
				/*
				 * The previous continuation record ends in this page. Set
				 * tmpRecPtr to point to the first valid record
				 */
				tmpRecPtr = targetPagePtr + pageHeaderSize
					+ MAXALIGN(header->xlp_rem_len);
				break;
			}
		}
		else
		{
			tmpRecPtr = targetPagePtr + pageHeaderSize;
			break;
		}
	}

	/*
	 * we know now that tmpRecPtr is an address pointing to a valid XLogRecord
	 * because either we're at the first record after the beginning of a page
	 * or we just jumped over the remaining data of a continuation.
	 */
	while (XLogReadRecord(state, tmpRecPtr, &errormsg) != NULL)
	{
		/* continue after the record */
		tmpRecPtr = InvalidXLogRecPtr;

		/* past the record we've found, break out */
		if (RecPtr <= state->ReadRecPtr)
		{
			found = state->ReadRecPtr;
			goto out;
		}
	}

err:
out:
	/* Reset state to what we had before finding the record */
	state->ReadRecPtr = saved_state.ReadRecPtr;
	state->EndRecPtr = saved_state.EndRecPtr;
	XLogReaderInvalReadState(state);

	return found;
}

#endif							/* FRONTEND */


/* ----------------------------------------
 * Functions for decoding the data and block references in a record.
 * ----------------------------------------
 */

/* private function to reset the state between records */
static void
ResetDecoder(XLogReaderState *state)
{
	int			block_id;

	state->decoded_record = NULL;

	state->main_data_len = 0;

	for (block_id = 0; block_id <= state->max_block_id; block_id++)
	{
		state->blocks[block_id].in_use = false;
		state->blocks[block_id].has_image = false;
		state->blocks[block_id].has_data = false;
		state->blocks[block_id].apply_image = false;
	}
	state->max_block_id = -1;
}

/*
 * Decode the previously read record.
 *
 * On error, a human-readable error message is returned in *errormsg, and
 * the return value is false.
 */
bool
DecodeXLogRecord(XLogReaderState *state, XLogRecord *record, char **errormsg)
{
	/*
	 * read next _size bytes from record buffer, but check for overrun first.
	 */
#define COPY_HEADER_FIELD(_dst, _size)			\
	do {										\
		if (remaining < _size)					\
			goto shortdata_err;					\
		memcpy(_dst, ptr, _size);				\
		ptr += _size;							\
		remaining -= _size;						\
	} while(0)

	char	   *ptr;
	uint32		remaining;
	uint32		datatotal;
	RelFileNode *rnode = NULL;
	uint8		block_id;

	ResetDecoder(state);

	state->decoded_record = record;
	state->record_origin = InvalidRepOriginId;

	ptr = (char *) record;
	ptr += SizeOfXLogRecord;
	remaining = record->xl_tot_len - SizeOfXLogRecord;

	/* Decode the headers */
	datatotal = 0;
	while (remaining > datatotal)
	{
		COPY_HEADER_FIELD(&block_id, sizeof(uint8));

		if (block_id == XLR_BLOCK_ID_DATA_SHORT)
		{
			/* XLogRecordDataHeaderShort */
			uint8		main_data_len;

			COPY_HEADER_FIELD(&main_data_len, sizeof(uint8));

			state->main_data_len = main_data_len;
			datatotal += main_data_len;
			break;				/* by convention, the main data fragment is
								 * always last */
		}
		else if (block_id == XLR_BLOCK_ID_DATA_LONG)
		{
			/* XLogRecordDataHeaderLong */
			uint32		main_data_len;

			COPY_HEADER_FIELD(&main_data_len, sizeof(uint32));
			state->main_data_len = main_data_len;
			datatotal += main_data_len;
			break;				/* by convention, the main data fragment is
								 * always last */
		}
		else if (block_id == XLR_BLOCK_ID_ORIGIN)
		{
			COPY_HEADER_FIELD(&state->record_origin, sizeof(RepOriginId));
		}
		else if (block_id <= XLR_MAX_BLOCK_ID)
		{
			/* XLogRecordBlockHeader */
			DecodedBkpBlock *blk;
			uint8		fork_flags;

			if (block_id <= state->max_block_id)
			{
				report_invalid_record(state,
									  "out-of-order block_id %u at %X/%X",
									  block_id,
									  (uint32) (state->ReadRecPtr >> 32),
									  (uint32) state->ReadRecPtr);
				goto err;
			}
			state->max_block_id = block_id;

			blk = &state->blocks[block_id];
			blk->in_use = true;
			blk->apply_image = false;

			COPY_HEADER_FIELD(&fork_flags, sizeof(uint8));
			blk->forknum = fork_flags & BKPBLOCK_FORK_MASK;
			blk->flags = fork_flags;
			blk->has_image = ((fork_flags & BKPBLOCK_HAS_IMAGE) != 0);
			blk->has_data = ((fork_flags & BKPBLOCK_HAS_DATA) != 0);

			COPY_HEADER_FIELD(&blk->data_len, sizeof(uint16));
			/* cross-check that the HAS_DATA flag is set iff data_length > 0 */
			if (blk->has_data && blk->data_len == 0)
			{
				report_invalid_record(state,
									  "BKPBLOCK_HAS_DATA set, but no data included at %X/%X",
									  (uint32) (state->ReadRecPtr >> 32), (uint32) state->ReadRecPtr);
				goto err;
			}
			if (!blk->has_data && blk->data_len != 0)
			{
				report_invalid_record(state,
									  "BKPBLOCK_HAS_DATA not set, but data length is %u at %X/%X",
									  (unsigned int) blk->data_len,
									  (uint32) (state->ReadRecPtr >> 32), (uint32) state->ReadRecPtr);
				goto err;
			}
			datatotal += blk->data_len;

			if (blk->has_image)
			{
				COPY_HEADER_FIELD(&blk->bimg_len, sizeof(uint16));
				COPY_HEADER_FIELD(&blk->hole_offset, sizeof(uint16));
				COPY_HEADER_FIELD(&blk->bimg_info, sizeof(uint8));

				blk->apply_image = ((blk->bimg_info & BKPIMAGE_APPLY) != 0);

				if (blk->bimg_info & BKPIMAGE_IS_COMPRESSED)
				{
					if (blk->bimg_info & BKPIMAGE_HAS_HOLE)
						COPY_HEADER_FIELD(&blk->hole_length, sizeof(uint16));
					else
						blk->hole_length = 0;
				}
				else
					blk->hole_length = BLCKSZ - blk->bimg_len;
				datatotal += blk->bimg_len;

				/*
				 * cross-check that hole_offset > 0, hole_length > 0 and
				 * bimg_len < BLCKSZ if the HAS_HOLE flag is set.
				 */
				if ((blk->bimg_info & BKPIMAGE_HAS_HOLE) &&
					(blk->hole_offset == 0 ||
					 blk->hole_length == 0 ||
					 blk->bimg_len == BLCKSZ))
				{
					report_invalid_record(state,
										  "BKPIMAGE_HAS_HOLE set, but hole offset %u length %u block image length %u at %X/%X",
										  (unsigned int) blk->hole_offset,
										  (unsigned int) blk->hole_length,
										  (unsigned int) blk->bimg_len,
										  (uint32) (state->ReadRecPtr >> 32), (uint32) state->ReadRecPtr);
					goto err;
				}

				/*
				 * cross-check that hole_offset == 0 and hole_length == 0 if
				 * the HAS_HOLE flag is not set.
				 */
				if (!(blk->bimg_info & BKPIMAGE_HAS_HOLE) &&
					(blk->hole_offset != 0 || blk->hole_length != 0))
				{
					report_invalid_record(state,
										  "BKPIMAGE_HAS_HOLE not set, but hole offset %u length %u at %X/%X",
										  (unsigned int) blk->hole_offset,
										  (unsigned int) blk->hole_length,
										  (uint32) (state->ReadRecPtr >> 32), (uint32) state->ReadRecPtr);
					goto err;
				}

				/*
				 * cross-check that bimg_len < BLCKSZ if the IS_COMPRESSED
				 * flag is set.
				 */
				if ((blk->bimg_info & BKPIMAGE_IS_COMPRESSED) &&
					blk->bimg_len == BLCKSZ)
				{
					report_invalid_record(state,
										  "BKPIMAGE_IS_COMPRESSED set, but block image length %u at %X/%X",
										  (unsigned int) blk->bimg_len,
										  (uint32) (state->ReadRecPtr >> 32), (uint32) state->ReadRecPtr);
					goto err;
				}

				/*
				 * cross-check that bimg_len = BLCKSZ if neither HAS_HOLE nor
				 * IS_COMPRESSED flag is set.
				 */
				if (!(blk->bimg_info & BKPIMAGE_HAS_HOLE) &&
					!(blk->bimg_info & BKPIMAGE_IS_COMPRESSED) &&
					blk->bimg_len != BLCKSZ)
				{
					report_invalid_record(state,
										  "neither BKPIMAGE_HAS_HOLE nor BKPIMAGE_IS_COMPRESSED set, but block image length is %u at %X/%X",
										  (unsigned int) blk->data_len,
										  (uint32) (state->ReadRecPtr >> 32), (uint32) state->ReadRecPtr);
					goto err;
				}
			}
			if (!(fork_flags & BKPBLOCK_SAME_REL))
			{
				COPY_HEADER_FIELD(&blk->rnode, sizeof(RelFileNode));
				rnode = &blk->rnode;
			}
			else
			{
				if (rnode == NULL)
				{
					report_invalid_record(state,
										  "BKPBLOCK_SAME_REL set but no previous rel at %X/%X",
										  (uint32) (state->ReadRecPtr >> 32), (uint32) state->ReadRecPtr);
					goto err;
				}

				blk->rnode = *rnode;
			}
			COPY_HEADER_FIELD(&blk->blkno, sizeof(BlockNumber));
		}
		else
		{
			report_invalid_record(state,
								  "invalid block_id %u at %X/%X",
								  block_id,
								  (uint32) (state->ReadRecPtr >> 32),
								  (uint32) state->ReadRecPtr);
			goto err;
		}
	}

	if (remaining != datatotal)
		goto shortdata_err;

	/*
	 * Ok, we've parsed the fragment headers, and verified that the total
	 * length of the payload in the fragments is equal to the amount of data
	 * left. Copy the data of each fragment to a separate buffer.
	 *
	 * We could just set up pointers into readRecordBuf, but we want to align
	 * the data for the convenience of the callers. Backup images are not
	 * copied, however; they don't need alignment.
	 */

	/* block data first */
	for (block_id = 0; block_id <= state->max_block_id; block_id++)
	{
		DecodedBkpBlock *blk = &state->blocks[block_id];

		if (!blk->in_use)
			continue;

		Assert(blk->has_image || !blk->apply_image);

		if (blk->has_image)
		{
			blk->bkp_image = ptr;
			ptr += blk->bimg_len;
		}
		if (blk->has_data)
		{
			if (!blk->data || blk->data_len > blk->data_bufsz)
			{
				if (blk->data)
					pfree(blk->data);

				/*
				 * Force the initial request to be BLCKSZ so that we don't
				 * waste time with lots of trips through this stanza as a
				 * result of WAL compression.
				 */
				blk->data_bufsz = MAXALIGN(Max(blk->data_len, BLCKSZ));
				blk->data = palloc(blk->data_bufsz);
			}
			memcpy(blk->data, ptr, blk->data_len);
			ptr += blk->data_len;
		}
	}

	/* and finally, the main data */
	if (state->main_data_len > 0)
	{
		if (!state->main_data || state->main_data_len > state->main_data_bufsz)
		{
			if (state->main_data)
				pfree(state->main_data);

			/*
			 * main_data_bufsz must be MAXALIGN'ed.  In many xlog record
			 * types, we omit trailing struct padding on-disk to save a few
			 * bytes; but compilers may generate accesses to the xlog struct
			 * that assume that padding bytes are present.  If the palloc
			 * request is not large enough to include such padding bytes then
			 * we'll get valgrind complaints due to otherwise-harmless fetches
			 * of the padding bytes.
			 *
			 * In addition, force the initial request to be reasonably large
			 * so that we don't waste time with lots of trips through this
			 * stanza.  BLCKSZ / 2 seems like a good compromise choice.
			 */
			state->main_data_bufsz = MAXALIGN(Max(state->main_data_len,
												  BLCKSZ / 2));
			state->main_data = palloc(state->main_data_bufsz);
		}
		memcpy(state->main_data, ptr, state->main_data_len);
		ptr += state->main_data_len;
	}

	return true;

shortdata_err:
	report_invalid_record(state,
						  "record with invalid length at %X/%X",
						  (uint32) (state->ReadRecPtr >> 32), (uint32) state->ReadRecPtr);
err:
	*errormsg = state->errormsg_buf;

	return false;
}

/*
 * Returns information about the block that a block reference refers to.
 *
 * If the WAL record contains a block reference with the given ID, *rnode,
 * *forknum, and *blknum are filled in (if not NULL), and returns true.
 * Otherwise returns false.
 */
bool
XLogRecGetBlockTag(XLogReaderState *record, uint8 block_id,
				   RelFileNode *rnode, ForkNumber *forknum, BlockNumber *blknum)
{
	DecodedBkpBlock *bkpb;

	if (!record->blocks[block_id].in_use)
		return false;

	bkpb = &record->blocks[block_id];
	if (rnode)
		*rnode = bkpb->rnode;
	if (forknum)
		*forknum = bkpb->forknum;
	if (blknum)
		*blknum = bkpb->blkno;
	return true;
}

/*
 * Returns the data associated with a block reference, or NULL if there is
 * no data (e.g. because a full-page image was taken instead). The returned
 * pointer points to a MAXALIGNed buffer.
 */
char *
XLogRecGetBlockData(XLogReaderState *record, uint8 block_id, Size *len)
{
	DecodedBkpBlock *bkpb;

	if (!record->blocks[block_id].in_use)
		return NULL;

	bkpb = &record->blocks[block_id];

	if (!bkpb->has_data)
	{
		if (len)
			*len = 0;
		return NULL;
	}
	else
	{
		if (len)
			*len = bkpb->data_len;
		return bkpb->data;
	}
}

/*
 * Restore a full-page image from a backup block attached to an XLOG record.
 *
 * Returns true if a full-page image is restored.
 */
bool
RestoreBlockImage(XLogReaderState *record, uint8 block_id, char *page)
{
	DecodedBkpBlock *bkpb;
	char	   *ptr;
	PGAlignedBlock tmp;

	if (!record->blocks[block_id].in_use)
		return false;
	if (!record->blocks[block_id].has_image)
		return false;

	bkpb = &record->blocks[block_id];
	ptr = bkpb->bkp_image;

	if (bkpb->bimg_info & BKPIMAGE_IS_COMPRESSED)
	{
		char errormessage[MAX_ERRORMSG_LEN];
		/* If a backup block image is compressed, decompress it */
		if (!zstd_decompress_backupblock(ptr, bkpb->bimg_len, tmp.data,
										 BLCKSZ - bkpb->hole_length,
										 errormessage))
		{
			report_invalid_record(record, "invalid compressed image at %X/%X, block %d (%s)",
								  (uint32) (record->ReadRecPtr >> 32),
								  (uint32) record->ReadRecPtr,
								  block_id,
								  errormessage);
			return false;
		}
		ptr = tmp.data;
	}

	/* generate page, taking into account hole if necessary */
	if (bkpb->hole_length == 0)
	{
		memcpy(page, ptr, BLCKSZ);
	}
	else
	{
		memcpy(page, ptr, bkpb->hole_offset);
		/* must zero-fill the hole */
		MemSet(page + bkpb->hole_offset, 0, bkpb->hole_length);
		memcpy(page + (bkpb->hole_offset + bkpb->hole_length),
			   ptr + bkpb->hole_offset,
			   BLCKSZ - (bkpb->hole_offset + bkpb->hole_length));
	}

	return true;
}

bool
zstd_decompress_backupblock(const char *source, int32 slen, char *dest,
							int32 rawsize, char *errormessage)
{
#ifdef USE_ZSTD
		unsigned long long uncompressed_size;
		int dst_length_used;
		static ZSTD_DCtx  *cxt = NULL;      /* ZSTD decompression context */
		if (!cxt)
		{
			cxt = ZSTD_createDCtx();
			if (!cxt)
			{
				snprintf(errormessage, MAX_ERRORMSG_LEN, "out of memory");
				return false;
			}
		}

		uncompressed_size = ZSTD_getFrameContentSize(source, slen);
		if (uncompressed_size == ZSTD_CONTENTSIZE_UNKNOWN)
		{
			snprintf(errormessage, MAX_ERRORMSG_LEN,
					 "decompressed size not known");
			return false;
		}

		if (uncompressed_size == ZSTD_CONTENTSIZE_ERROR)
		{
			snprintf(errormessage, MAX_ERRORMSG_LEN,
					 "error computing decompression size");
			return false;
		}

		if (uncompressed_size > rawsize)
		{
			snprintf(errormessage, MAX_ERRORMSG_LEN,
					 "too large ("UINT64_FORMAT") size after decompression",
					 (uint64) uncompressed_size);
			return false;
		}

		dst_length_used = ZSTD_decompressDCtx(cxt,
											  dest, rawsize,
											  source, slen);

		if (ZSTD_isError(dst_length_used))
		{
			snprintf(errormessage, MAX_ERRORMSG_LEN,
					 "%s error encountered on decompression",
					 ZSTD_getErrorName(dst_length_used));
			return false;
		}

		Assert(dst_length_used == rawsize);
		return true;
#endif
		snprintf(errormessage, MAX_ERRORMSG_LEN,
				 "binary not compiled with ZSTD support");
		return false;
}<|MERGE_RESOLUTION|>--- conflicted
+++ resolved
@@ -423,11 +423,7 @@
 			 */
 			if (pageHeader->xlp_info & XLP_FIRST_IS_OVERWRITE_CONTRECORD)
 			{
-<<<<<<< HEAD
-				state->overwrittenRecPtr = state->currRecPtr;
-=======
 				state->overwrittenRecPtr = RecPtr;
->>>>>>> 7cd0d523
 				ResetDecoder(state);
 				RecPtr = targetPagePtr;
 				goto restart;
