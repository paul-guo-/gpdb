--- conflicted
+++ resolved
@@ -12,17 +12,11 @@
 top_builddir = ../../../..
 include $(top_builddir)/src/Makefile.global
 
-<<<<<<< HEAD
-OBJS = clog.o distributedlog.o gp_transaction_log.o gp_distributed_log.o \
-	   transam.o varsup.o xact.o xlog.o xlogloc.o \
-	   xlogutils.o rmgr.o slru.o subtrans.o multixact.o twophase.o \
-	   twophase_rmgr.o \
-	   xlogfuncs.o
-=======
 OBJS = clog.o transam.o varsup.o xact.o rmgr.o slru.o subtrans.o multixact.o \
 	timeline.o twophase.o twophase_rmgr.o xlog.o xlogarchive.o xlogfuncs.o \
 	xlogreader.o xlogutils.o
->>>>>>> e472b921
+
+OBJS +=  distributedlog.o gp_transaction_log.o gp_distributed_log.o xlogloc.o
 
 include $(top_srcdir)/src/backend/common.mk
 
