--- conflicted
+++ resolved
@@ -8,7 +8,7 @@
  * Portions Copyright (c) 1994, Regents of the University of California
  *
  * IDENTIFICATION
- *	  $PostgreSQL: pgsql/src/backend/access/nbtree/nbtxlog.c,v 1.42 2007/02/08 05:05:53 momjian Exp $
+ *	  $PostgreSQL: pgsql/src/backend/access/nbtree/nbtxlog.c,v 1.49 2007/11/16 19:53:50 tgl Exp $
  *
  *-------------------------------------------------------------------------
  */
@@ -129,7 +129,8 @@
  * in correct itemno sequence, but physically the opposite order from the
  * original, because we insert them in the opposite of itemno order.  This
  * does not matter in any current btree code, but it's something to keep an
- * eye on.	Is it worth changing just on general principles?
+ * eye on.	Is it worth changing just on general principles?  See also the
+ * notes in btree_xlog_split().
  */
 static void
 _bt_restore_page(Page page, char *from, int len)
@@ -282,64 +283,71 @@
 
 	xl_btree_split *xlrec = (xl_btree_split *) XLogRecGetData(record);
 	Relation	reln;
-	Buffer		lbuf, rbuf;
-	Page		lpage, rpage;
-	BTPageOpaque ropaque, lopaque;
+	Buffer		rbuf;
+	Page		rpage;
+	BTPageOpaque ropaque;
 	char	   *datapos;
 	int			datalen;
-	bool		bkp_left = record->xl_info & XLR_BKP_BLOCK_1;
-	bool		bkp_nextsib = record->xl_info & XLR_BKP_BLOCK_2;
-	OffsetNumber newitemoff;
-	Item newitem = NULL;
-	Size newitemsz = 0;
+	OffsetNumber newitemoff = 0;
+	Item		newitem = NULL;
+	Size		newitemsz = 0;
+	Item		left_hikey = NULL;
+	Size		left_hikeysz = 0;
 
 	reln = XLogOpenRelation(xlrec->node);
 
-<<<<<<< HEAD
 	// -------- MirroredLock ----------
 	MIRROREDLOCK_BUFMGR_LOCK;
 
-	/* Left (original) sibling */
-	buffer = XLogReadBuffer(reln, leftsib, true);
-	Assert(BufferIsValid(buffer));
-	page = (Page) BufferGetPage(buffer);
-=======
 	datapos = (char *) xlrec + SizeOfBtreeSplit;
 	datalen = record->xl_len - SizeOfBtreeSplit;
->>>>>>> acb34166
 
 	/* Forget any split this insertion completes */
 	if (xlrec->level > 0)
 	{
+		/* we assume SizeOfBtreeSplit is at least 16-bit aligned */
 		BlockNumber downlink = BlockIdGetBlockNumber((BlockId) datapos);
 
 		datapos += sizeof(BlockIdData);
 		datalen -= sizeof(BlockIdData);
 
 		forget_matching_split(xlrec->node, downlink, false);
-	}
-
-
-	/* Extract newitem and newitemoff */
-	if (!bkp_left && onleft)
-	{
-		IndexTupleData itupdata;
-
-		/* Extract the offset of the new tuple and it's contents */
+
+		/* Extract left hikey and its size (still assuming 16-bit alignment) */
+		if (!(record->xl_info & XLR_BKP_BLOCK_1))
+		{
+			/* We assume 16-bit alignment is enough for IndexTupleSize */
+			left_hikey = (Item) datapos;
+			left_hikeysz = MAXALIGN(IndexTupleSize(left_hikey));
+
+			datapos += left_hikeysz;
+			datalen -= left_hikeysz;
+		}
+	}
+
+	/* Extract newitem and newitemoff, if present */
+	if (onleft)
+	{
+		/* Extract the offset (still assuming 16-bit alignment) */
 		memcpy(&newitemoff, datapos, sizeof(OffsetNumber));
 		datapos += sizeof(OffsetNumber);
 		datalen -= sizeof(OffsetNumber);
-
-		newitem = datapos;
-		/* Need to copy tuple header due to alignment considerations */
-		memcpy(&itupdata, datapos, sizeof(IndexTupleData));
-		newitemsz = IndexTupleDSize(itupdata);
-		newitemsz = MAXALIGN(newitemsz);
+	}
+
+	if (onleft && !(record->xl_info & XLR_BKP_BLOCK_1))
+	{
+		/*
+		 * We assume that 16-bit alignment is enough to apply IndexTupleSize
+		 * (since it's fetching from a uint16 field) and also enough for
+		 * PageAddItem to insert the tuple.
+		 */
+		newitem = (Item) datapos;
+		newitemsz = MAXALIGN(IndexTupleSize(newitem));
 		datapos += newitemsz;
 		datalen -= newitemsz;
 	}
 
-	/* Reconstruct right (new) sibling */
+	/* Reconstruct right (new) sibling from scratch */
 	rbuf = XLogReadBuffer(reln, xlrec->rightsib, true);
 	Assert(BufferIsValid(rbuf));
 	rpage = (Page) BufferGetPage(rbuf);
@@ -355,72 +363,82 @@
 
 	_bt_restore_page(rpage, datapos, datalen);
 
+	/*
+	 * On leaf level, the high key of the left page is equal to the
+	 * first key on the right page.
+	 */
+	if (xlrec->level == 0)
+	{
+		ItemId		hiItemId = PageGetItemId(rpage, P_FIRSTDATAKEY(ropaque));
+
+		left_hikey = PageGetItem(rpage, hiItemId);
+		left_hikeysz = ItemIdGetLength(hiItemId);
+	}
+
 	PageSetLSN(rpage, lsn);
 	PageSetTLI(rpage, ThisTimeLineID);
 	MarkBufferDirty(rbuf);
 
-	/* don't release the buffer yet, because reconstructing the left sibling
-	 * needs to access the data on the right page 
+	/* don't release the buffer yet; we touch right page's first item below */
+
+	/*
+	 * Reconstruct left (original) sibling if needed.  Note that this code
+	 * ensures that the items remaining on the left page are in the correct
+	 * item number order, but it does not reproduce the physical order they
+	 * would have had.  Is this worth changing?  See also _bt_restore_page().
 	 */
-
-
-	/* Reconstruct left (original) sibling */
-
-	if(!bkp_left)
-	{
-		lbuf = XLogReadBuffer(reln, xlrec->leftsib, false);
+	if (!(record->xl_info & XLR_BKP_BLOCK_1))
+	{
+		Buffer lbuf = XLogReadBuffer(reln, xlrec->leftsib, false);
 
 		if (BufferIsValid(lbuf))
 		{
-<<<<<<< HEAD
-			buffer = XLogReadBuffer(reln, xlrec->rightblk, false);
-			REDO_PRINT_READ_BUFFER_NOT_FOUND(reln, xlrec->rightblk, buffer, lsn);
-			if (BufferIsValid(buffer))
-			{
-				page = (Page) BufferGetPage(buffer);
-
-				REDO_PRINT_LSN_APPLICATION(reln, xlrec->rightblk, page, lsn);
-				if (XLByteLE(lsn, PageGetLSN(page)))
-=======
-			lpage = (Page) BufferGetPage(lbuf);
-			lopaque = (BTPageOpaque) PageGetSpecialPointer(lpage);
+			Page lpage = (Page) BufferGetPage(lbuf);
+			BTPageOpaque lopaque = (BTPageOpaque) PageGetSpecialPointer(lpage);
 
 			if (!XLByteLE(lsn, PageGetLSN(lpage)))
 			{
-				/* Remove the items from the left page that were copied to
-				 * right page, and add the new item if it was inserted to
-				 * left page.
-				 */
 				OffsetNumber off;
 				OffsetNumber maxoff = PageGetMaxOffsetNumber(lpage);
-				ItemId hiItemId;
-				Item hiItem;
-
-				for(off = maxoff ; off >= xlrec->firstright; off--)
-					PageIndexTupleDelete(lpage, off);
-
+				OffsetNumber deletable[MaxOffsetNumber];
+				int ndeletable = 0;
+
+				/*
+				 * Remove the items from the left page that were copied to
+				 * the right page.  Also remove the old high key, if any.
+				 * (We must remove everything before trying to insert any
+				 * items, else we risk not having enough space.)
+				 */
+				if (!P_RIGHTMOST(lopaque))
+				{
+					deletable[ndeletable++] = P_HIKEY;
+					/*
+					 * newitemoff is given to us relative to the original
+					 * page's item numbering, so adjust it for this deletion.
+					 */
+					newitemoff--;
+				}
+				for (off = xlrec->firstright; off <= maxoff; off++)
+					deletable[ndeletable++] = off;
+				if (ndeletable > 0)
+					PageIndexMultiDelete(lpage, deletable, ndeletable);
+
+				/*
+				 * Add the new item if it was inserted on left page.
+				 */
 				if (onleft)
->>>>>>> acb34166
 				{
-					if (PageAddItem(lpage, newitem, newitemsz, newitemoff, 
+					if (PageAddItem(lpage, newitem, newitemsz, newitemoff,
 									LP_USED) == InvalidOffsetNumber)
-						elog(PANIC, "can't add new item to left sibling after split");
+						elog(PANIC, "failed to add new item to left page after split");
 				}
-				/* Set high key equal to the first key on the right page */
-				hiItemId = PageGetItemId(rpage, P_FIRSTDATAKEY(ropaque));
-				hiItem = PageGetItem(rpage, hiItemId);
-
-				if(!P_RIGHTMOST(lopaque))
-				{
-					/* but remove the old high key first */
-					PageIndexTupleDelete(lpage, P_HIKEY);
-				}
-
-				if(PageAddItem(lpage, hiItem, ItemIdGetLength(hiItemId),
-							   P_HIKEY, LP_USED) == InvalidOffsetNumber)
-					elog(PANIC, "can't add high key after split to left page");
-
-				/* Fix opaque fields */ 
+
+				/* Set high key */
+				if (PageAddItem(lpage, left_hikey, left_hikeysz,
+								P_HIKEY, LP_USED) == InvalidOffsetNumber)
+					elog(PANIC, "failed to add high key to left page after split");
+
+				/* Fix opaque fields */
 				lopaque->btpo_flags = (xlrec->level == 0) ? BTP_LEAF : 0;
 				lopaque->btpo_next = xlrec->rightsib;
 				lopaque->btpo_cycleid = 0;
@@ -432,24 +450,19 @@
 
 			UnlockReleaseBuffer(lbuf);
 		}
-
-	}
-
-<<<<<<< HEAD
+	}
+
 	MIRROREDLOCK_BUFMGR_UNLOCK;
 	// -------- MirroredLock ----------
 
-	/* Forget any split this insertion completes */
-	if (xlrec->level > 0)
-		forget_matching_split(xlrec->target.node, downlink, false);
-=======
-	/* we no longer need the right buffer. */
+	/* We no longer need the right buffer. */
 	UnlockReleaseBuffer(rbuf);
 
 	/* Fix left-link of the page to the right of the new right sibling */
-	if (!bkp_nextsib && xlrec->rnext != P_NONE)
+	if (xlrec->rnext != P_NONE && !(record->xl_info & XLR_BKP_BLOCK_2))
 	{
 		Buffer buffer = XLogReadBuffer(reln, xlrec->rnext, false);
+
 		if (BufferIsValid(buffer))
 		{
 			Page page = (Page) BufferGetPage(buffer);
@@ -457,6 +470,7 @@
 			if (!XLByteLE(lsn, PageGetLSN(page)))
 			{
 				BTPageOpaque pageop = (BTPageOpaque) PageGetSpecialPointer(page);
+
 				pageop->btpo_prev = xlrec->rightsib;
 
 				PageSetLSN(page, lsn);
@@ -466,7 +480,6 @@
 			UnlockReleaseBuffer(buffer);
 		}
 	}
->>>>>>> acb34166
 
 	/* The job ain't done till the parent link is inserted... */
 	log_incomplete_split(xlrec->node,
@@ -882,61 +895,6 @@
 }
 
 /*
- * Print additional information about a SPLIT record.
- */
-static void
-out_split(StringInfo buf, bool onleft, bool isroot, XLogRecord *record)
-{
-	char			*rec = XLogRecGetData(record);
-	xl_btree_split 	*xlrec = (xl_btree_split *) rec;
-	BlockNumber targetblk;
-	OffsetNumber targetoff;
-	BlockNumber leftsib;
-	BlockNumber rightsib;
-
-	targetblk = ItemPointerGetBlockNumber(&(xlrec->target.tid));
-	targetoff = ItemPointerGetOffsetNumber(&(xlrec->target.tid));
-	leftsib = (onleft) ? targetblk : xlrec->otherblk;
-	rightsib = (onleft) ? xlrec->otherblk : targetblk;
-
-	/* Left (original) sibling */
-	appendStringInfo(buf, "; init and restore left original sibling (prev page value %u, next page value %u, level %d)",
-					 xlrec->leftblk,
-					 rightsib,
-					 xlrec->level);
-	if (onleft && xlrec->level > 0)
-	{
-		/* UNDONE: This would require a deeper examining of page data... */
-		/* extract downlink in the target tuple */
-	}
-
-	/* Right (new) sibling */
-	appendStringInfo(buf, "; init and restore right sibling page %u (prev page value %u, next page value %u, level %d)",
-					 rightsib,
-					 leftsib,
-					 xlrec->rightblk,
-					 xlrec->level);
-
-	if (!onleft && xlrec->level > 0)
-	{
-		/* UNDONE: This would require a deeper examining of page data... */
-		/* extract downlink in the target tuple */
-	}
-
-	/* Fix left-link of right (next) page */
-	if (!(record->xl_info & XLR_BKP_BLOCK_1))
-	{
-		if (xlrec->rightblk != P_NONE)
-		{
-			appendStringInfo(buf, "; fix left-link of right (next) page %u (right sibliing page value %u)",
-							 xlrec->rightblk,
-							 rightsib);
-		}
-	}
-
-}
-
-/*
  * Print additional information about a DELETE record.
  */
 static void
@@ -1031,72 +989,48 @@
 			{
 				xl_btree_split *xlrec = (xl_btree_split *) rec;
 
-<<<<<<< HEAD
-				appendStringInfo(buf, "split_l: ");
-				out_target(buf, &(xlrec->target));
-				out_split(buf, /* onleft */ true, /* isroot */ false, record);
-=======
-				appendStringInfo(buf, "split_l: rel %u/%u/%u ",  
+				appendStringInfo(buf, "split_l: rel %u/%u/%u ",
 								 xlrec->node.spcNode, xlrec->node.dbNode,
 								 xlrec->node.relNode);
-				appendStringInfo(buf, "left %u, right %u off %u level %u",
-								 xlrec->leftsib, xlrec->rightsib, 
-								 xlrec->firstright, xlrec->level);
->>>>>>> acb34166
+				appendStringInfo(buf, "left %u, right %u, next %u, level %u, firstright %d",
+								 xlrec->leftsib, xlrec->rightsib, xlrec->rnext,
+								 xlrec->level, xlrec->firstright);
 				break;
 			}
 		case XLOG_BTREE_SPLIT_R:
 			{
 				xl_btree_split *xlrec = (xl_btree_split *) rec;
 
-<<<<<<< HEAD
-				appendStringInfo(buf, "split_r: ");
-				out_target(buf, &(xlrec->target));
-				out_split(buf, /* onleft */ false, /* isroot */ false, record);
-=======
-				appendStringInfo(buf, "split_r: rel %u/%u/%u ",  
+				appendStringInfo(buf, "split_r: rel %u/%u/%u ",
 								 xlrec->node.spcNode, xlrec->node.dbNode,
 								 xlrec->node.relNode);
-				appendStringInfo(buf, "left %u, right %u off %u level %u",
-								 xlrec->leftsib, xlrec->rightsib, 
-								 xlrec->firstright, xlrec->level);
->>>>>>> acb34166
+				appendStringInfo(buf, "left %u, right %u, next %u, level %u, firstright %d",
+								 xlrec->leftsib, xlrec->rightsib, xlrec->rnext,
+								 xlrec->level, xlrec->firstright);
 				break;
 			}
 		case XLOG_BTREE_SPLIT_L_ROOT:
 			{
 				xl_btree_split *xlrec = (xl_btree_split *) rec;
 
-<<<<<<< HEAD
-				appendStringInfo(buf, "split_l_root: ");
-				out_target(buf, &(xlrec->target));
-				out_split(buf, /* onleft */ true, /* isroot */ true, record);
-=======
-				appendStringInfo(buf, "split_l_root: rel %u/%u/%u ",  
+				appendStringInfo(buf, "split_l_root: rel %u/%u/%u ",
 								 xlrec->node.spcNode, xlrec->node.dbNode,
 								 xlrec->node.relNode);
-				appendStringInfo(buf, "left %u, right %u off %u level %u",
-								 xlrec->leftsib, xlrec->rightsib, 
-								 xlrec->firstright, xlrec->level);
->>>>>>> acb34166
+				appendStringInfo(buf, "left %u, right %u, next %u, level %u, firstright %d",
+								 xlrec->leftsib, xlrec->rightsib, xlrec->rnext,
+								 xlrec->level, xlrec->firstright);
 				break;
 			}
 		case XLOG_BTREE_SPLIT_R_ROOT:
 			{
 				xl_btree_split *xlrec = (xl_btree_split *) rec;
 
-<<<<<<< HEAD
-				appendStringInfo(buf, "split_r_root: ");
-				out_target(buf, &(xlrec->target));
-				out_split(buf, /* onleft */ false, /* isroot */ true, record);
-=======
-				appendStringInfo(buf, "split_r_root: rel %u/%u/%u ",  
+				appendStringInfo(buf, "split_r_root: rel %u/%u/%u ",
 								 xlrec->node.spcNode, xlrec->node.dbNode,
 								 xlrec->node.relNode);
-				appendStringInfo(buf, "left %u, right %u off %u level %u",
-								 xlrec->leftsib, xlrec->rightsib, 
-								 xlrec->firstright, xlrec->level);
->>>>>>> acb34166
+				appendStringInfo(buf, "left %u, right %u, next %u, level %u, firstright %d",
+								 xlrec->leftsib, xlrec->rightsib, xlrec->rnext,
+								 xlrec->level, xlrec->firstright);
 				break;
 			}
 		case XLOG_BTREE_DELETE:
