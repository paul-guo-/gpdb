--- conflicted
+++ resolved
@@ -169,14 +169,10 @@
 BuildIndexValueDescription(Relation indexRelation,
 						   Datum *values, bool *isnull)
 {
-<<<<<<< HEAD
-=======
 	StringInfoData buf;
 	Form_pg_index idxrec;
 	HeapTuple	ht_idx;
->>>>>>> 4f0bf335
 	int			natts = indexRelation->rd_rel->relnatts;
-	StringInfoData buf;
 	int			i;
 	int			keyno;
 	Oid			indexrelid = RelationGetRelid(indexRelation);
