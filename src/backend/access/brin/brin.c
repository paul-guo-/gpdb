--- conflicted
+++ resolved
@@ -309,15 +309,10 @@
  * unsummarized.  Pages in those ranges need to be returned regardless of scan
  * keys.
  */
-int64
-bringetbitmap(IndexScanDesc scan, TIDBitmap *tbm)
-{
-<<<<<<< HEAD
-	IndexScanDesc scan = (IndexScanDesc) PG_GETARG_POINTER(0);
-	Node	   *n = (Node *) PG_GETARG_POINTER(1);
+Node *
+bringetbitmap(IndexScanDesc scan, Node *n)
+{
 	TIDBitmap  *tbm;
-=======
->>>>>>> b5bce6c1
 	Relation	idxRel = scan->indexRelation;
 	Buffer		buf = InvalidBuffer;
 	BrinDesc   *bdesc;
@@ -512,11 +507,7 @@
 	 * returns, but we don't have a precise idea of the number of heap tuples
 	 * involved.
 	 */
-<<<<<<< HEAD
-	PG_RETURN_POINTER(tbm);
-=======
-	return totalpages * 10;
->>>>>>> b5bce6c1
+	return (Node *) tbm;
 }
 
 /*
@@ -1059,18 +1050,12 @@
 	 * by transactions that are still in progress, among other corner cases.
 	 */
 	state->bs_currRangeStart = heapBlk;
-<<<<<<< HEAD
-	IndexBuildHeapRangeScan(heapRel, state->bs_irel, indexInfo, false,
-							heapBlk, state->bs_pagesPerRange,
-							brinbuildCallback, (void *) state,
-							estate, snapshot, OldestXmin);
-=======
 	scanNumBlks = heapBlk + state->bs_pagesPerRange <= heapNumBlks ?
 		state->bs_pagesPerRange : heapNumBlks - heapBlk;
 	IndexBuildHeapRangeScan(heapRel, state->bs_irel, indexInfo, false, true,
 							heapBlk, scanNumBlks,
-							brinbuildCallback, (void *) state);
->>>>>>> b5bce6c1
+							brinbuildCallback, (void *) state,
+							estate, snapshot, OldestXmin);
 
 	/*
 	 * Now we update the values obtained by the scan with the placeholder
