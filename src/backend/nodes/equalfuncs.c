--- conflicted
+++ resolved
@@ -18,13 +18,9 @@
  * "x" to be considered equal() to another reference to "x" in the query.
  *
  *
-<<<<<<< HEAD
  * Portions Copyright (c) 2005-2010, Greenplum inc
  * Portions Copyright (c) 2012-Present Pivotal Software, Inc.
- * Portions Copyright (c) 1996-2015, PostgreSQL Global Development Group
-=======
  * Portions Copyright (c) 1996-2016, PostgreSQL Global Development Group
->>>>>>> b5bce6c1
  * Portions Copyright (c) 1994, Regents of the University of California
  *
  * IDENTIFICATION
@@ -233,11 +229,7 @@
 	COMPARE_SCALAR_FIELD(aggvariadic);
 	COMPARE_SCALAR_FIELD(aggkind);
 	COMPARE_SCALAR_FIELD(agglevelsup);
-<<<<<<< HEAD
-	COMPARE_SCALAR_FIELD(aggstage);
-=======
 	COMPARE_SCALAR_FIELD(aggsplit);
->>>>>>> b5bce6c1
 	COMPARE_LOCATION_FIELD(location);
 
 	return true;
@@ -2881,21 +2873,9 @@
 }
 
 static bool
-<<<<<<< HEAD
 _equalTableValueExpr(const TableValueExpr *a, const TableValueExpr *b)
 {
 	COMPARE_NODE_FIELD(subquery);
-
-	return true;
-}
-
-static bool
-_equalRangeTableSample(const RangeTableSample *a, const RangeTableSample *b)
-{
-	COMPARE_NODE_FIELD(relation);
-	COMPARE_STRING_FIELD(method);
-	COMPARE_NODE_FIELD(repeatable);
-	COMPARE_NODE_FIELD(args);
 
 	return true;
 }
@@ -2920,27 +2900,6 @@
 }
 
 static bool
-_equalTableSampleClause(const TableSampleClause *a, const TableSampleClause *b)
-{
-	COMPARE_SCALAR_FIELD(tsmid);
-	COMPARE_SCALAR_FIELD(tsmseqscan);
-	COMPARE_SCALAR_FIELD(tsmpagemode);
-	COMPARE_SCALAR_FIELD(tsminit);
-	COMPARE_SCALAR_FIELD(tsmnextblock);
-	COMPARE_SCALAR_FIELD(tsmnexttuple);
-	COMPARE_SCALAR_FIELD(tsmexaminetuple);
-	COMPARE_SCALAR_FIELD(tsmend);
-	COMPARE_SCALAR_FIELD(tsmreset);
-	COMPARE_SCALAR_FIELD(tsmcost);
-	COMPARE_NODE_FIELD(repeatable);
-	COMPARE_NODE_FIELD(args);
-
-	return true;
-}
-
-static bool
-=======
->>>>>>> b5bce6c1
 _equalXmlSerialize(const XmlSerialize *a, const XmlSerialize *b)
 {
 	COMPARE_SCALAR_FIELD(xmloption);
