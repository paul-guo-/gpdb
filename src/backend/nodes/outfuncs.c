--- conflicted
+++ resolved
@@ -3,10 +3,7 @@
  * outfuncs.c
  *	  Output functions for Postgres tree nodes.
  *
-<<<<<<< HEAD
  * Portions Copyright (c) 2005-2010, Greenplum inc
-=======
->>>>>>> d13f41d2
  * Portions Copyright (c) 1996-2008, PostgreSQL Global Development Group
  * Portions Copyright (c) 1994, Regents of the University of California
  *
@@ -288,29 +285,22 @@
  *	Stuff from plannodes.h
  */
 
-<<<<<<< HEAD
 #ifndef COMPILING_BINARY_FUNCS
-=======
->>>>>>> d13f41d2
 static void
 _outPlannedStmt(StringInfo str, PlannedStmt *node)
 {
 	WRITE_NODE_TYPE("PLANNEDSTMT");
 
 	WRITE_ENUM_FIELD(commandType, CmdType);
-<<<<<<< HEAD
 	WRITE_ENUM_FIELD(planGen, PlanGenerator);
-=======
->>>>>>> d13f41d2
 	WRITE_BOOL_FIELD(canSetTag);
 	WRITE_BOOL_FIELD(transientPlan);
 	WRITE_NODE_FIELD(planTree);
 	WRITE_NODE_FIELD(rtable);
-	WRITE_NODE_FIELD(resultRelations);
 	WRITE_NODE_FIELD(utilityStmt);
 	WRITE_NODE_FIELD(intoClause);
 	WRITE_NODE_FIELD(subplans);
-<<<<<<< HEAD
+	WRITE_BITMAPSET_FIELD(rewindPlanIDs);
 	WRITE_NODE_FIELD(returningLists);
 
 	WRITE_NODE_FIELD(result_partitions);
@@ -321,7 +311,7 @@
 	WRITE_NODE_FIELD(rowMarks);
 	WRITE_NODE_FIELD(relationOids);
 	WRITE_NODE_FIELD(invalItems);
-	WRITE_INT_FIELD(nCrossLevelParams);
+	WRITE_INT_FIELD(nParamExec);
 	WRITE_INT_FIELD(nMotionNodes);
 	WRITE_INT_FIELD(nInitPlans);
 
@@ -340,18 +330,10 @@
 	WRITE_NODE_FIELD(intoOidInfo);
 	WRITE_STRING_FIELD(intoTableSpaceName);
 	WRITE_NODE_FIELD(sliceTable);
+	WRITE_NODE_FIELD(cursorPositions);
 }
 
 #ifndef COMPILING_BINARY_FUNCS
-=======
-	WRITE_BITMAPSET_FIELD(rewindPlanIDs);
-	WRITE_NODE_FIELD(returningLists);
-	WRITE_NODE_FIELD(rowMarks);
-	WRITE_NODE_FIELD(relationOids);
-	WRITE_INT_FIELD(nParamExec);
-}
-
->>>>>>> d13f41d2
 /*
  * print the basic stuff of all nodes that inherit from Plan
  */
@@ -371,9 +353,6 @@
 
 	WRITE_BITMAPSET_FIELD(extParam);
 	WRITE_BITMAPSET_FIELD(allParam);
-<<<<<<< HEAD
-
-	WRITE_INT_FIELD(nParamExec);
 
 	WRITE_NODE_FIELD(flow);
 	WRITE_ENUM_FIELD(dispatch, DispatchMethod);
@@ -386,8 +365,6 @@
 	WRITE_NODE_FIELD(initPlan);
 
 	WRITE_UINT64_FIELD(operatorMemKB);
-=======
->>>>>>> d13f41d2
 }
 #endif /* COMPILING_BINARY_FUNCS */
 
@@ -676,11 +653,7 @@
 	_outScanInfo(str, (Scan *) node);
 
 	WRITE_NODE_FIELD(subplan);
-<<<<<<< HEAD
 	WRITE_NODE_FIELD(subrtable); /* debugging convenience */
-=======
-	WRITE_NODE_FIELD(subrtable);
->>>>>>> d13f41d2
 }
 #endif /* COMPILING_BINARY_FUNCS */
 
@@ -773,11 +746,7 @@
 static void
 _outAgg(StringInfo str, Agg *node)
 {
-<<<<<<< HEAD
-	int			i;
-=======
 	int i;
->>>>>>> d13f41d2
 
 	WRITE_NODE_TYPE("AGG");
 
@@ -786,11 +755,7 @@
 	WRITE_ENUM_FIELD(aggstrategy, AggStrategy);
 	WRITE_INT_FIELD(numCols);
 
-<<<<<<< HEAD
-	appendStringInfoLiteral(str, " :grpColIdx");
-=======
 	appendStringInfo(str, " :grpColIdx");
->>>>>>> d13f41d2
 	for (i = 0; i < node->numCols; i++)
 		appendStringInfo(str, " %d", node->grpColIdx[i]);
 
@@ -887,6 +852,9 @@
 	WRITE_ENUM_FIELD(share_type, ShareType);
 	WRITE_INT_FIELD(share_id);
 	WRITE_INT_FIELD(driver_slice);
+	WRITE_NODE_FIELD(colnames);
+	WRITE_NODE_FIELD(coltypes);
+	WRITE_NODE_FIELD(coltypmods);
 
 	_outPlanInfo(str, (Plan *) node);
 }
@@ -950,6 +918,15 @@
 }
 #endif /* COMPILING_BINARY_FUNCS */
 
+static void
+_outHash(StringInfo str, Hash *node)
+{
+	WRITE_NODE_TYPE("HASH");
+
+	_outPlanInfo(str, (Plan *) node);
+	WRITE_BOOL_FIELD(rescannable);          /*CDB*/
+}
+
 #ifndef COMPILING_BINARY_FUNCS
 static void
 _outSetOp(StringInfo str, SetOp *node)
@@ -986,14 +963,18 @@
 	WRITE_NODE_FIELD(limitCount);
 }
 
-static void
-_outHash(StringInfo str, Hash *node)
-{
-	WRITE_NODE_TYPE("HASH");
-
-	_outPlanInfo(str, (Plan *) node);
-    WRITE_BOOL_FIELD(rescannable);          /*CDB*/
-}
+#ifndef COMPILING_BINARY_FUNCS
+static void
+_outPlanInvalItem(StringInfo str, PlanInvalItem *node)
+{
+	WRITE_NODE_TYPE("PLANINVALITEM");
+
+	WRITE_INT_FIELD(cacheId);
+	appendStringInfo(str, " :tupleId (%u,%u)",
+					 ItemPointerGetBlockNumber(&node->tupleId),
+					 ItemPointerGetOffsetNumber(&node->tupleId));
+}
+#endif /* COMPILING_BINARY_FUNCS */
 
 #ifndef COMPILING_BINARY_FUNCS
 static void
@@ -1153,21 +1134,6 @@
 
 static void
 _outIntoClause(StringInfo str, IntoClause *node)
-<<<<<<< HEAD
-=======
-{
-	WRITE_NODE_TYPE("INTOCLAUSE");
-
-	WRITE_NODE_FIELD(rel);
-	WRITE_NODE_FIELD(colNames);
-	WRITE_NODE_FIELD(options);
-	WRITE_ENUM_FIELD(onCommit, OnCommitAction);
-	WRITE_STRING_FIELD(tableSpaceName);
-}
-
-static void
-_outVar(StringInfo str, Var *node)
->>>>>>> d13f41d2
 {
 	WRITE_NODE_TYPE("INTOCLAUSE");
 	
@@ -1410,10 +1376,7 @@
 	WRITE_NODE_FIELD(paramIds);
 	WRITE_INT_FIELD(plan_id);
 	WRITE_OID_FIELD(firstColType);
-<<<<<<< HEAD
 	WRITE_INT_FIELD(firstColTypmod);
-=======
->>>>>>> d13f41d2
 	WRITE_BOOL_FIELD(useHashTable);
 	WRITE_BOOL_FIELD(unknownEqFalse);
 	WRITE_BOOL_FIELD(is_initplan); /*CDB*/
@@ -1461,10 +1424,7 @@
 _outCoerceViaIO(StringInfo str, CoerceViaIO *node)
 {
 	WRITE_NODE_TYPE("COERCEVIAIO");
-<<<<<<< HEAD
-=======
-
->>>>>>> d13f41d2
+
 	WRITE_NODE_FIELD(arg);
 	WRITE_OID_FIELD(resulttype);
 	WRITE_ENUM_FIELD(coerceformat, CoercionForm);
@@ -1662,16 +1622,6 @@
 	/* some attributes omitted as they're bound only just before executor dispatch */
 }
 #endif /* COMPILING_BINARY_FUNCS */
-
-static void
-_outCurrentOfExpr(StringInfo str, CurrentOfExpr *node)
-{
-	WRITE_NODE_TYPE("CURRENTOFEXPR");
-
-	WRITE_UINT_FIELD(cvarno);
-	WRITE_STRING_FIELD(cursor_name);
-	WRITE_INT_FIELD(cursor_param);
-}
 
 static void
 _outTargetEntry(StringInfo str, TargetEntry *node)
@@ -2013,7 +1963,7 @@
 	WRITE_NODE_FIELD(paramlist);
 	WRITE_NODE_FIELD(subplans);
 	WRITE_NODE_FIELD(subrtables);
-<<<<<<< HEAD
+	WRITE_BITMAPSET_FIELD(rewindPlanIDs);
 	WRITE_NODE_FIELD(finalrtable);
 	WRITE_NODE_FIELD(relationOids);
 	WRITE_NODE_FIELD(invalItems);
@@ -2023,16 +1973,9 @@
 	WRITE_NODE_FIELD(share.motStack);
 	WRITE_NODE_FIELD(share.qdShares);
 	WRITE_NODE_FIELD(share.qdSlices);
-	WRITE_NODE_FIELD(share.planNodes);
 	WRITE_INT_FIELD(share.nextPlanId);
 }
 #endif /* COMPILING_BINARY_FUNCS */
-=======
-	WRITE_BITMAPSET_FIELD(rewindPlanIDs);
-	WRITE_NODE_FIELD(finalrtable);
-	WRITE_NODE_FIELD(relationOids);
-}
->>>>>>> d13f41d2
 
 static void
 _outPlannerInfo(StringInfo str, PlannerInfo *node)
@@ -2090,7 +2033,6 @@
 	WRITE_UINT_FIELD(pages);
 	WRITE_FLOAT_FIELD(tuples, "%.0f");
 	WRITE_NODE_FIELD(subplan);
-<<<<<<< HEAD
 	WRITE_NODE_FIELD(locationlist);
 	WRITE_STRING_FIELD(execcommand);
 	WRITE_CHAR_FIELD(fmttype);
@@ -2100,9 +2042,7 @@
 	WRITE_OID_FIELD(fmterrtbl);
 	WRITE_INT_FIELD(ext_encoding);
 	WRITE_BOOL_FIELD(writable);
-=======
 	WRITE_NODE_FIELD(subrtable);
->>>>>>> d13f41d2
 	WRITE_NODE_FIELD(baserestrictinfo);
 	WRITE_NODE_FIELD(joininfo);
 	WRITE_BOOL_FIELD(has_eclass_joins);
@@ -2286,11 +2226,7 @@
 	WRITE_BITMAPSET_FIELD(min_righthand);
 	WRITE_BITMAPSET_FIELD(syn_lefthand);
 	WRITE_BITMAPSET_FIELD(syn_righthand);
-<<<<<<< HEAD
 	WRITE_ENUM_FIELD(join_type, JoinType);
-=======
-	WRITE_BOOL_FIELD(is_full_join);
->>>>>>> d13f41d2
 	WRITE_BOOL_FIELD(lhs_strict);
 	WRITE_BOOL_FIELD(delay_upper_joins);
 }
@@ -2433,11 +2369,7 @@
 	WRITE_NODE_FIELD(options);
 
 	WRITE_NODE_FIELD(whereClause);
-<<<<<<< HEAD
-	WRITE_NODE_FIELD(rangetable);
 	WRITE_BOOL_FIELD(is_part_child);
-=======
->>>>>>> d13f41d2
 	WRITE_BOOL_FIELD(unique);
 	WRITE_BOOL_FIELD(primary);
 	WRITE_BOOL_FIELD(isconstraint);
@@ -2473,6 +2405,7 @@
 	WRITE_BOOL_FIELD(replace);
 	WRITE_OID_FIELD(relOid);
 	WRITE_OID_FIELD(comptypeOid);
+	WRITE_OID_FIELD(comptypeArrayOid);
 	WRITE_OID_FIELD(rewriteOid);
 }
 
@@ -2481,21 +2414,13 @@
 {
 	WRITE_NODE_TYPE("RULESTMT");
 
-<<<<<<< HEAD
 	WRITE_NODE_FIELD(relation);
 	WRITE_STRING_FIELD(rulename);
-=======
-	WRITE_NODE_FIELD(distinctClause);
-	WRITE_NODE_FIELD(intoClause);
-	WRITE_NODE_FIELD(targetList);
-	WRITE_NODE_FIELD(fromClause);
->>>>>>> d13f41d2
 	WRITE_NODE_FIELD(whereClause);
-	WRITE_ENUM_FIELD(event,CmdType);
+	WRITE_ENUM_FIELD(event, CmdType);
 	WRITE_BOOL_FIELD(instead);
 	WRITE_NODE_FIELD(actions);
 	WRITE_BOOL_FIELD(replace);
-	WRITE_OID_FIELD(ruleOid);
 }
 
 static void
@@ -2523,20 +2448,7 @@
 }
 
 static void
-<<<<<<< HEAD
 _outDropOwnedStmt(StringInfo str, DropOwnedStmt *node)
-=======
-_outInhRelation(StringInfo str, InhRelation *node)
-{
-	WRITE_NODE_TYPE("INHRELATION");
-
-	WRITE_NODE_FIELD(relation);
-	WRITE_NODE_FIELD(options);
-}
-
-static void
-_outLockingClause(StringInfo str, LockingClause *node)
->>>>>>> d13f41d2
 {
 	WRITE_NODE_TYPE("DROPOWNEDSTMT");
 
@@ -2639,7 +2551,6 @@
 {
 	WRITE_NODE_TYPE("ALTERPARTITIONCMD");
 
-<<<<<<< HEAD
 	WRITE_NODE_FIELD(partid);
 	WRITE_NODE_FIELD(arg1);
 	WRITE_NODE_FIELD(arg2);
@@ -2709,8 +2620,7 @@
 	WRITE_NODE_TYPE("ALTERROLESETSTMT");
 
 	WRITE_STRING_FIELD(role);
-	WRITE_STRING_FIELD(variable);
-	WRITE_NODE_FIELD(value);
+	WRITE_NODE_FIELD(setstmt);
 }
 
 
@@ -3077,6 +2987,18 @@
 }
 
 static void
+_outCreateEnumStmt(StringInfo str, CreateEnumStmt *node)
+{
+	WRITE_NODE_TYPE("CREATEENUMSTMT");
+
+	WRITE_NODE_FIELD(typeName);
+	WRITE_NODE_FIELD(vals);
+	WRITE_OID_FIELD(enumTypeOid);
+	WRITE_OID_FIELD(enumArrayOid);
+	WRITE_NODE_FIELD(valOids);
+}
+
+static void
 _outCreateCastStmt(StringInfo str, CreateCastStmt *node)
 {
 	WRITE_NODE_TYPE("CREATECAST");
@@ -3285,24 +3207,13 @@
 	WRITE_BOOL_FIELD(deferred);
 }
 
-#ifndef COMPILING_BINARY_FUNCS
-static void
-_outInsertStmt(StringInfo str, InsertStmt *node)
-{
-	WRITE_NODE_TYPE("INSERT");
-
-	WRITE_NODE_FIELD(relation);
-	WRITE_NODE_FIELD(cols);
-	WRITE_NODE_FIELD(selectStmt);
-	WRITE_NODE_FIELD(returningList);
-}
-#endif /* COMPILING_BINARY_FUNCS */
-
-#ifndef COMPILING_BINARY_FUNCS
 /*
  * SelectStmt's are never written to the catalog, they only exist
  * between parse and parseTransform.  The only use of this function
  * is for debugging purposes.
+ *
+ * In GPDB, these are also dispatched from QD to QEs, so we need full
+ * out/read support.
  */
 static void
 _outSelectStmt(StringInfo str, SelectStmt *node)
@@ -3319,10 +3230,7 @@
 	WRITE_NODE_FIELD(windowClause);
 	WRITE_NODE_FIELD(valuesLists);
 	WRITE_NODE_FIELD(sortClause);
-	if (node->scatterClause != NIL)
-	{
-		WRITE_NODE_FIELD(scatterClause);
-	}
+	WRITE_NODE_FIELD(scatterClause);
 	WRITE_NODE_FIELD(withClause);
 	WRITE_NODE_FIELD(limitOffset);
 	WRITE_NODE_FIELD(limitCount);
@@ -3333,7 +3241,39 @@
 	WRITE_NODE_FIELD(rarg);
 	WRITE_NODE_FIELD(distributedBy);
 }
-#endif /* COMPILING_BINARY_FUNCS */
+
+static void
+_outInsertStmt(StringInfo str, InsertStmt *node)
+{
+	WRITE_NODE_TYPE("INSERT");
+
+	WRITE_NODE_FIELD(relation);
+	WRITE_NODE_FIELD(cols);
+	WRITE_NODE_FIELD(selectStmt);
+	WRITE_NODE_FIELD(returningList);
+}
+
+static void
+_outDeleteStmt(StringInfo str, DeleteStmt *node)
+{
+	WRITE_NODE_TYPE("DELETE");
+
+	WRITE_NODE_FIELD(relation);
+	WRITE_NODE_FIELD(usingClause);
+	WRITE_NODE_FIELD(whereClause);
+	WRITE_NODE_FIELD(returningList);
+}
+
+static void
+_outUpdateStmt(StringInfo str, UpdateStmt *node)
+{
+	WRITE_NODE_TYPE("UPDATE");
+
+	WRITE_NODE_FIELD(relation);
+	WRITE_NODE_FIELD(targetList);
+	WRITE_NODE_FIELD(whereClause);
+	WRITE_NODE_FIELD(returningList);
+}
 
 static void
 _outFuncCall(StringInfo str, FuncCall *node)
@@ -3493,11 +3433,14 @@
 }
 
 static void
-_outVariableResetStmt(StringInfo str, VariableResetStmt *node)
-{
-	WRITE_NODE_TYPE("VARIABLERESETSTMT");
+_outVariableSetStmt(StringInfo str, VariableSetStmt *node)
+{
+	WRITE_NODE_TYPE("VARIABLESETSTMT");
 
 	WRITE_STRING_FIELD(name);
+	WRITE_ENUM_FIELD(kind, VariableSetKind);
+	WRITE_NODE_FIELD(args);
+	WRITE_BOOL_FIELD(is_local);
 }
 
 #ifndef COMPILING_BINARY_FUNCS
@@ -3571,7 +3514,7 @@
 			case T_CopyStmt:
 			case T_ReindexStmt:
 			case T_ConstraintsSetStmt:
-			case T_VariableResetStmt:
+			case T_VariableSetStmt:
 			case T_CreateTrigStmt:
 			case T_DefineStmt:
 			case T_CompositeTypeStmt:
@@ -3596,12 +3539,8 @@
 	WRITE_NODE_FIELD(intoClause);
 	WRITE_BOOL_FIELD(hasAggs);
 	WRITE_BOOL_FIELD(hasWindFuncs);
-=======
-	WRITE_INT_FIELD(resultRelation);
-	WRITE_NODE_FIELD(intoClause);
-	WRITE_BOOL_FIELD(hasAggs);
->>>>>>> d13f41d2
 	WRITE_BOOL_FIELD(hasSubLinks);
+	WRITE_BOOL_FIELD(hasDynamicFunctions);
 	WRITE_NODE_FIELD(rtable);
 	WRITE_NODE_FIELD(jointree);
 	WRITE_NODE_FIELD(targetList);
@@ -3619,14 +3558,7 @@
 	WRITE_NODE_FIELD(limitCount);
 	WRITE_NODE_FIELD(rowMarks);
 	WRITE_NODE_FIELD(setOperations);
-<<<<<<< HEAD
-	WRITE_NODE_FIELD(resultRelations);
-	WRITE_NODE_FIELD(result_partitions);
-	WRITE_NODE_FIELD(result_aosegnos);
-	WRITE_NODE_FIELD(returningLists); /* TODO Merge issue */
 	/* Don't serialize policy */
-=======
->>>>>>> d13f41d2
 }
 #endif /* COMPILING_BINARY_FUNCS */
 
@@ -4036,6 +3968,39 @@
 	WRITE_INT_FIELD(location);
 }
 
+static void
+_outSortBy(StringInfo str, SortBy *node)
+{
+	WRITE_NODE_TYPE("SORTBY");
+
+	WRITE_INT_FIELD(sortby_dir);
+	WRITE_INT_FIELD(sortby_nulls);
+	WRITE_NODE_FIELD(useOp);
+	WRITE_NODE_FIELD(node);
+	WRITE_INT_FIELD(location);
+}
+
+#ifndef COMPILING_BINARY_FUNCS
+static void
+_outRangeSubselect(StringInfo str, RangeSubselect *node)
+{
+	WRITE_NODE_TYPE("RANGESUBSELECT");
+
+	WRITE_NODE_FIELD(subquery);
+	WRITE_NODE_FIELD(alias);
+}
+
+static void
+_outRangeFunction(StringInfo str, RangeFunction *node)
+{
+	WRITE_NODE_TYPE("RANGEFUNCTION");
+
+	WRITE_NODE_FIELD(funccallnode);
+	WRITE_NODE_FIELD(alias);
+	WRITE_NODE_FIELD(coldeflist);
+}
+#endif
+
 #ifndef COMPILING_BINARY_FUNCS
 static void
 _outConstraint(StringInfo str, Constraint *node)
@@ -4206,6 +4171,20 @@
     WRITE_BOOL_FIELD(doInstrument);
 	WRITE_INT_FIELD(ic_instance_id);
 }
+
+static void
+_outCursorPosInfo(StringInfo str, CursorPosInfo *node)
+{
+	WRITE_NODE_TYPE("CURSORPOSINFO");
+
+	WRITE_STRING_FIELD(cursor_name);
+	WRITE_INT_FIELD(gp_segment_id);
+	WRITE_UINT_FIELD(ctid.ip_blkid.bi_hi);
+	WRITE_UINT_FIELD(ctid.ip_blkid.bi_lo);
+	WRITE_UINT_FIELD(ctid.ip_posid);
+	WRITE_OID_FIELD(table_oid);
+}
+
 
 static void
 _outCreateTrigStmt(StringInfo str, CreateTrigStmt *node)
@@ -4372,12 +4351,9 @@
 			case T_PlannedStmt:
 				_outPlannedStmt(str, obj);
 				break;
-<<<<<<< HEAD
 			case T_QueryDispatchDesc:
 				_outQueryDispatchDesc(str, obj);
 				break;
-=======
->>>>>>> d13f41d2
 			case T_Plan:
 				_outPlan(str, obj);
 				break;
@@ -4486,14 +4462,17 @@
 			case T_Unique:
 				_outUnique(str, obj);
 				break;
+			case T_Hash:
+				_outHash(str, obj);
+				break;
 			case T_SetOp:
 				_outSetOp(str, obj);
 				break;
 			case T_Limit:
 				_outLimit(str, obj);
 				break;
-			case T_Hash:
-				_outHash(str, obj);
+			case T_PlanInvalItem:
+				_outPlanInvalItem(str, obj);
 				break;
 			case T_Motion:
 				_outMotion(str, obj);
@@ -4522,12 +4501,9 @@
 			case T_IntoClause:
 				_outIntoClause(str, obj);
 				break;
-<<<<<<< HEAD
 			case T_TableOidInfo:
 				_outTableOidInfo(str, obj);
 				break;
-=======
->>>>>>> d13f41d2
 			case T_Var:
 				_outVar(str, obj);
 				break;
@@ -4799,9 +4775,6 @@
 			case T_PartitionValuesSpec:
 				_outPartitionValuesSpec(str, obj);
 				break;
-			case T_InhRelation:
-				_outInhRelation(str, obj);
-				break;
 			case T_SegfileMapNode:
 				_outSegfileMapNode(str, obj);
 				break;
@@ -4844,6 +4817,9 @@
 
 			case T_CompositeTypeStmt:
 				_outCompositeTypeStmt(str,obj);
+				break;
+			case T_CreateEnumStmt:
+				_outCreateEnumStmt(str,obj);
 				break;
 			case T_CreateCastStmt:
 				_outCreateCastStmt(str,obj);
@@ -4986,6 +4962,12 @@
 			case T_InsertStmt:
 				_outInsertStmt(str, obj);
 				break;
+			case T_DeleteStmt:
+				_outDeleteStmt(str, obj);
+				break;
+			case T_UpdateStmt:
+				_outUpdateStmt(str, obj);
+				break;
 			case T_Null:
 				_outNull(str, obj);
 				break;
@@ -4995,6 +4977,9 @@
 			case T_TypeName:
 				_outTypeName(str, obj);
 				break;
+			case T_SortBy:
+				_outSortBy(str, obj);
+				break;
 			case T_TypeCast:
 				_outTypeCast(str, obj);
 				break;
@@ -5076,6 +5061,12 @@
 			case T_ResTarget:
 				_outResTarget(str, obj);
 				break;
+			case T_RangeSubselect:
+				_outRangeSubselect(str, obj);
+				break;
+			case T_RangeFunction:
+				_outRangeFunction(str, obj);
+				break;
 			case T_Constraint:
 				_outConstraint(str, obj);
 				break;
@@ -5119,8 +5110,11 @@
 			case T_SliceTable:
 				_outSliceTable(str, obj);
 				break;
-			case T_VariableResetStmt:
-				_outVariableResetStmt(str, obj);
+			case T_CursorPosInfo:
+				_outCursorPosInfo(str, obj);
+				break;
+			case T_VariableSetStmt:
+				_outVariableSetStmt(str, obj);
 				break;
 
 			case T_DMLActionExpr:
