--- conflicted
+++ resolved
@@ -16,11 +16,7 @@
  * Portions Copyright (c) 1994, Regents of the University of California
  *
  * IDENTIFICATION
-<<<<<<< HEAD
- *	  $PostgreSQL: pgsql/src/backend/nodes/copyfuncs.c,v 1.353.2.2 2007/08/31 01:44:14 tgl Exp $
-=======
  *	  $PostgreSQL: pgsql/src/backend/nodes/copyfuncs.c,v 1.354 2006/12/10 22:13:26 tgl Exp $
->>>>>>> 782d68e3
  *
  *-------------------------------------------------------------------------
  */
