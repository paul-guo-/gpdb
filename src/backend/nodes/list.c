--- conflicted
+++ resolved
@@ -382,13 +382,8 @@
  * Locate the n'th cell (counting from 0) of the list.  It is an assertion
  * failure if there is no such cell.
  */
-<<<<<<< HEAD
 ListCell *
-list_nth_cell(List *list, int n)
-=======
-static ListCell *
 list_nth_cell(const List *list, int n)
->>>>>>> 80edfd76
 {
 	ListCell   *match;
 
@@ -1244,34 +1239,6 @@
 }
 
 /*
-<<<<<<< HEAD
-=======
- * pg_list.h defines inline versions of these functions if allowed by the
- * compiler; in which case the definitions below are skipped.
- */
-#ifndef USE_INLINE
-
-ListCell *
-list_head(const List *l)
-{
-	return l ? l->head : NULL;
-}
-
-ListCell *
-list_tail(List *l)
-{
-	return l ? l->tail : NULL;
-}
-
-int
-list_length(const List *l)
-{
-	return l ? l->length : 0;
-}
-#endif   /* ! USE_INLINE */
-
-/*
->>>>>>> 80edfd76
  * Temporary compatibility functions
  *
  * In order to avoid warnings for these function definitions, we need
