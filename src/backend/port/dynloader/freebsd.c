/* $PostgreSQL: pgsql/src/backend/port/dynloader/freebsd.c,v 1.26 2007/01/05 22:19:35 momjian Exp $ */

/*
<<<<<<< HEAD
 * Portions Copyright (c) 1996-2008, PostgreSQL Global Development Group
=======
 * Portions Copyright (c) 1996-2007, PostgreSQL Global Development Group
>>>>>>> 29dccf5f
 * Portions Copyright (c) 1990 The Regents of the University of California.
 * All rights reserved.
 *
 * Redistribution and use in source and binary forms, with or without
 * modification, are permitted provided that the following conditions
 * are met:
 * 1. Redistributions of source code must retain the above copyright
 *	  notice, this list of conditions and the following disclaimer.
 * 2. Redistributions in binary form must reproduce the above copyright
 *	  notice, this list of conditions and the following disclaimer in the
 *	  documentation and/or other materials provided with the distribution.
 * 3. All advertising materials mentioning features or use of this software
 *	  must display the following acknowledgement:
 *		This product includes software developed by the University of
 *		California, Berkeley and its contributors.
 * 4. Neither the name of the University nor the names of its contributors
 *	  may be used to endorse or promote products derived from this software
 *	  without specific prior written permission.
 *
 * THIS SOFTWARE IS PROVIDED BY THE REGENTS AND CONTRIBUTORS ``AS IS'' AND
 * ANY EXPRESS OR IMPLIED WARRANTIES, INCLUDING, BUT NOT LIMITED TO, THE
 * IMPLIED WARRANTIES OF MERCHANTABILITY AND FITNESS FOR A PARTICULAR PURPOSE
 * ARE DISCLAIMED.	IN NO EVENT SHALL THE REGENTS OR CONTRIBUTORS BE LIABLE
 * FOR ANY DIRECT, INDIRECT, INCIDENTAL, SPECIAL, EXEMPLARY, OR CONSEQUENTIAL
 * DAMAGES (INCLUDING, BUT NOT LIMITED TO, PROCUREMENT OF SUBSTITUTE GOODS
 * OR SERVICES; LOSS OF USE, DATA, OR PROFITS; OR BUSINESS INTERRUPTION)
 * HOWEVER CAUSED AND ON ANY THEORY OF LIABILITY, WHETHER IN CONTRACT, STRICT
 * LIABILITY, OR TORT (INCLUDING NEGLIGENCE OR OTHERWISE) ARISING IN ANY WAY
 * OUT OF THE USE OF THIS SOFTWARE, EVEN IF ADVISED OF THE POSSIBILITY OF
 * SUCH DAMAGE.
 */

#if defined(LIBC_SCCS) && !defined(lint)
static char sccsid[] = "@(#)dl.c	5.4 (Berkeley) 2/23/91";
#endif   /* LIBC_SCCS and not lint */

#include "postgres.h"

#include <nlist.h>
#include <link.h>
#include <dlfcn.h>

#include "dynloader.h"

static char error_message[BUFSIZ];

char *
BSD44_derived_dlerror(void)
{
	static char ret[BUFSIZ];

	strcpy(ret, error_message);
	error_message[0] = 0;
	return (ret[0] == 0) ? NULL : ret;
}

void *
BSD44_derived_dlopen(const char *file, int num)
{
#if defined(__mips__)
	snprintf(error_message, sizeof(error_message),
			 "dlopen (%s) not supported", file);
	return NULL;
#else
	void	   *vp;

	if ((vp = dlopen((char *) file, num)) == NULL)
		snprintf(error_message, sizeof(error_message),
				 "dlopen (%s) failed: %s", file, dlerror());
	return vp;
#endif
}

void *
BSD44_derived_dlsym(void *handle, const char *name)
{
#if defined(__mips__)
	snprintf(error_message, sizeof(error_message),
			 "dlsym (%s) failed", name);
	return NULL;
#else
	void	   *vp;

#ifndef __ELF__
	char		buf[BUFSIZ];

	if (*name != '_')
	{
		snprintf(buf, sizeof(buf), "_%s", name);
		name = buf;
	}
#endif
	if ((vp = dlsym(handle, (char *) name)) == NULL)
		snprintf(error_message, sizeof(error_message),
				 "dlsym (%s) failed", name);
	return vp;
#endif
}

void
BSD44_derived_dlclose(void *handle)
{
#if defined(__mips__)
#else
	dlclose(handle);
#endif
}<|MERGE_RESOLUTION|>--- conflicted
+++ resolved
@@ -1,11 +1,7 @@
 /* $PostgreSQL: pgsql/src/backend/port/dynloader/freebsd.c,v 1.26 2007/01/05 22:19:35 momjian Exp $ */
 
 /*
-<<<<<<< HEAD
  * Portions Copyright (c) 1996-2008, PostgreSQL Global Development Group
-=======
- * Portions Copyright (c) 1996-2007, PostgreSQL Global Development Group
->>>>>>> 29dccf5f
  * Portions Copyright (c) 1990 The Regents of the University of California.
  * All rights reserved.
  *
