--- conflicted
+++ resolved
@@ -57,13 +57,9 @@
 			if (pg_strcasecmp(mpp_execute, "any") == 0)
 				cfo.exec_location = FTEXECLOCATION_ANY;
 			else if (pg_strcasecmp(mpp_execute, "master") == 0)
-<<<<<<< HEAD
-				cfo.exec_location = FTEXECLOCATION_MASTER;
-=======
-				exec_location = FTEXECLOCATION_COORDINATOR;
+				cfo.exec_location = FTEXECLOCATION_COORDINATOR;
 			else if (pg_strcasecmp(mpp_execute, "coordinator") == 0)
-				exec_location = FTEXECLOCATION_COORDINATOR;
->>>>>>> ee8bea5d
+				cfo.exec_location = FTEXECLOCATION_COORDINATOR;
 			else if (pg_strcasecmp(mpp_execute, "all segments") == 0)
 				cfo.exec_location = FTEXECLOCATION_ALL_SEGMENTS;
 			else
