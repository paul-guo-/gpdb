/*-------------------------------------------------------------------------
 *
 * vacuum.c
 *	  The postgres vacuum cleaner.
 *
 * This file now includes only control and dispatch code for VACUUM and
 * ANALYZE commands.  Regular VACUUM is implemented in vacuumlazy.c,
 * ANALYZE in analyze.c, and VACUUM FULL is a variant of CLUSTER, handled
 * in cluster.c.
 *
 *
 * Portions Copyright (c) 2005-2010, Greenplum inc
 * Portions Copyright (c) 2012-Present Pivotal Software, Inc.
 * Portions Copyright (c) 1996-2014, PostgreSQL Global Development Group
 * Portions Copyright (c) 1994, Regents of the University of California
 *
 *
 * IDENTIFICATION
 *	  src/backend/commands/vacuum.c
 *
 *-------------------------------------------------------------------------
 */
#include "postgres.h"

#include <math.h>

#include "access/clog.h"
#include "access/genam.h"
#include "access/heapam.h"
#include "access/appendonlywriter.h"
#include "access/appendonlytid.h"
#include "access/visibilitymap.h"
#include "access/htup_details.h"
#include "access/multixact.h"
#include "access/transam.h"
#include "access/xact.h"
#include "access/appendonly_compaction.h"
#include "access/appendonly_visimap.h"
#include "access/aocs_compaction.h"
#include "catalog/catalog.h"
#include "catalog/namespace.h"
#include "catalog/pg_appendonly_fn.h"
#include "catalog/pg_database.h"
#include "catalog/pg_index.h"
#include "catalog/indexing.h"
#include "catalog/pg_namespace.h"
#include "commands/analyzeutils.h"
#include "commands/cluster.h"
#include "commands/tablecmds.h"
#include "commands/vacuum.h"
#include "cdb/cdbdisp_query.h"
#include "cdb/cdbpartition.h"
#include "cdb/cdbutil.h"
#include "cdb/cdbvars.h"
#include "cdb/cdbsrlz.h"
#include "cdb/cdbdispatchresult.h"      /* CdbDispatchResults */
#include "cdb/cdbappendonlyblockdirectory.h"
#include "lib/stringinfo.h"
#include "libpq/pqformat.h"             /* pq_beginmessage() etc. */
#include "miscadmin.h"
#include "pgstat.h"
#include "parser/parse_relation.h"
#include "postmaster/autovacuum.h"
#include "storage/bufmgr.h"
#include "storage/lmgr.h"
#include "storage/proc.h"
#include "storage/procarray.h"
#include "utils/acl.h"
#include "utils/fmgroids.h"
#include "utils/guc.h"
#include "utils/memutils.h"
#include "utils/snapmgr.h"
#include "utils/syscache.h"
#include "utils/tqual.h"

#include "access/distributedlog.h"
#include "catalog/heap.h"
#include "catalog/oid_dispatch.h"
#include "catalog/pg_inherits_fn.h"
#include "libpq-fe.h"
#include "libpq-int.h"
#include "nodes/makefuncs.h"     /* makeRangeVar */
#include "pgstat.h"
#include "utils/faultinjector.h"
#include "utils/lsyscache.h"
#include "utils/pg_rusage.h"


/*
 * GUC parameters
 */
int			vacuum_freeze_min_age;
int			vacuum_freeze_table_age;
int			vacuum_multixact_freeze_min_age;
int			vacuum_multixact_freeze_table_age;


typedef struct VacuumStatsContext
{
	List	   *updated_stats;
} VacuumStatsContext;

/*
 * State information used during the (full)
 * vacuum of indexes on append-only tables
 */
typedef struct AppendOnlyIndexVacuumState
{
	Snapshot	appendOnlyMetaDataSnapshot;
	AppendOnlyVisimap visiMap;
	AppendOnlyBlockDirectory blockDirectory;
	AppendOnlyBlockDirectoryEntry blockDirectoryEntry;
} AppendOnlyIndexVacuumState;

/* A few variables that don't seem worth passing around as parameters */
static MemoryContext vac_context = NULL;

static BufferAccessStrategy vac_strategy;

/* non-export function prototypes */
static List *get_rel_oids(Oid relid, VacuumStmt *vacstmt, int stmttype);
static void vac_truncate_clog(TransactionId frozenXID,
							  MultiXactId minMulti,
							  TransactionId lastSaneFrozenXid,
							  MultiXactId lastSaneMinMulti);
static bool vacuum_rel(Relation onerel, Oid relid, VacuumStmt *vacstmt, LOCKMODE lmode,
		   bool for_wraparound);
static void scan_index(Relation indrel, double num_tuples,
					   bool check_stats, int elevel);
static bool appendonly_tid_reaped(ItemPointer itemptr, void *state);
static void dispatchVacuum(VacuumStmt *vacstmt, VacuumStatsContext *ctx);
static void vacuumStatement_Relation(VacuumStmt *vacstmt, Oid relid,
						 List *relations, BufferAccessStrategy bstrategy,
						 bool do_toast,
						 bool for_wraparound, bool isTopLevel);

static void
vacuum_rel_ao_phase(Relation onerel, Oid relid, VacuumStmt *vacstmt, LOCKMODE lmode,
					bool for_wraparound,
					List *compaction_insert_segno,
					List *compaction_segno,
					AOVacuumPhase phase);

static void
vacuum_combine_stats(VacuumStatsContext *stats_context,
					CdbPgResults* cdb_pgresults);

static void vacuum_appendonly_index(Relation indexRelation,
						AppendOnlyIndexVacuumState *vacuumIndexState,
						double rel_tuple_count, int elevel);

static void
vac_update_relstats_from_list(List *updated_stats);

/*
 * Primary entry point for VACUUM and ANALYZE commands.
 *
 * relid is normally InvalidOid; if it is not, then it provides the relation
 * OID to be processed, and vacstmt->relation is ignored.  (The non-invalid
 * case is currently only used by autovacuum.)
 *
 * do_toast is passed as FALSE by autovacuum, because it processes TOAST
 * tables separately.
 *
 * for_wraparound is used by autovacuum to let us know when it's forcing
 * a vacuum for wraparound, which should not be auto-canceled.
 *
 * bstrategy is normally given as NULL, but in autovacuum it can be passed
 * in to use the same buffer strategy object across multiple vacuum() calls.
 *
 * isTopLevel should be passed down from ProcessUtility.
 *
 * It is the caller's responsibility that vacstmt and bstrategy
 * (if given) be allocated in a memory context that won't disappear
 * at transaction commit.
 */
void
vacuum(VacuumStmt *vacstmt, Oid relid, bool do_toast,
	   BufferAccessStrategy bstrategy, bool for_wraparound, bool isTopLevel)
{
	const char *stmttype;
	volatile bool in_outer_xact,
				use_own_xacts;
	List	   *vacuum_relations = NIL;
	List	   *analyze_relations = NIL;

	if ((vacstmt->options & VACOPT_VACUUM) &&
		(vacstmt->options & VACOPT_ROOTONLY))
		ereport(ERROR,
				(errcode(ERRCODE_SYNTAX_ERROR),
				 errmsg("ROOTPARTITION option cannot be used together with VACUUM, try ANALYZE ROOTPARTITION")));
	static bool in_vacuum = false;

	/* sanity checks on options */
	Assert(vacstmt->options & (VACOPT_VACUUM | VACOPT_ANALYZE));
	Assert((vacstmt->options & VACOPT_VACUUM) ||
		   !(vacstmt->options & (VACOPT_FULL | VACOPT_FREEZE)));
	Assert((vacstmt->options & VACOPT_ANALYZE) || vacstmt->va_cols == NIL);

	stmttype = (vacstmt->options & VACOPT_VACUUM) ? "VACUUM" : "ANALYZE";

	/*
	 * We cannot run VACUUM inside a user transaction block; if we were inside
	 * a transaction, then our commit- and start-transaction-command calls
	 * would not have the intended effect!	There are numerous other subtle
	 * dependencies on this, too.
	 *
	 * ANALYZE (without VACUUM) can run either way.
	 */
	if (vacstmt->options & VACOPT_VACUUM)
	{
		if (Gp_role == GP_ROLE_DISPATCH)
			PreventTransactionChain(isTopLevel, stmttype);
		in_outer_xact = false;
	}
	else
		in_outer_xact = IsInTransactionChain(isTopLevel);

	/*
	 * Due to static variables vac_context, anl_context and vac_strategy,
	 * vacuum() is not reentrant.  This matters when VACUUM FULL or ANALYZE
	 * calls a hostile index expression that itself calls ANALYZE.
	 */
	if (in_vacuum)
		elog(ERROR, "%s cannot be executed from VACUUM or ANALYZE", stmttype);

	/*
	 * Send info about dead objects to the statistics collector, unless we are
	 * in autovacuum --- autovacuum.c does this for itself.
	 */
	if ((vacstmt->options & VACOPT_VACUUM) && !IsAutoVacuumWorkerProcess())
		pgstat_vacuum_stat();

	/*
	 * Create special memory context for cross-transaction storage.
	 *
	 * Since it is a child of PortalContext, it will go away eventually even
	 * if we suffer an error; there's no need for special abort cleanup logic.
	 */
	vac_context = AllocSetContextCreate(PortalContext,
										"Vacuum",
										ALLOCSET_DEFAULT_MINSIZE,
										ALLOCSET_DEFAULT_INITSIZE,
										ALLOCSET_DEFAULT_MAXSIZE);

	/*
	 * If caller didn't give us a buffer strategy object, make one in the
	 * cross-transaction memory context.
	 */
	if (bstrategy == NULL)
	{
		MemoryContext old_context = MemoryContextSwitchTo(vac_context);

		bstrategy = GetAccessStrategy(BAS_VACUUM);
		MemoryContextSwitchTo(old_context);
	}
	vac_strategy = bstrategy;

	/*
	 * Build list of relations to process, unless caller gave us one. (If we
	 * build one, we put it in vac_context for safekeeping.)
	 */

	/*
	 * Analyze on midlevel partition is not allowed directly so
	 * vacuum_relations and analyze_relations may be different.  In case of
	 * partitioned tables, vacuum_relation will contain all OIDs of the
	 * partitions of a partitioned table. However, analyze_relation will
	 * contain all the OIDs of partition of a partitioned table except midlevel
	 * partition unless GUC optimizer_analyze_midlevel_partition is set to on.
	 */
	if (vacstmt->options & VACOPT_VACUUM)
	{
		vacuum_relations = get_rel_oids(relid, vacstmt, VACOPT_VACUUM);
	}
	if (vacstmt->options & VACOPT_ANALYZE)
		analyze_relations = get_rel_oids(relid, vacstmt, VACOPT_ANALYZE);

	/*
	 * Decide whether we need to start/commit our own transactions.
	 *
	 * For VACUUM (with or without ANALYZE): always do so on the query
	 * dispatcher, so that we can release locks as soon as possible.  On the
	 * query executor we skip this and use the outer transaction when skipping
	 * two phase commit, as the expectation is that it will be a separate
	 * dispatch for every table to be vacuumed.
	 *
	 * For ANALYZE (no VACUUM): if inside a transaction block, we cannot
	 * start/commit our own transactions.  Also, there's no need to do so if
	 * only processing one relation.  For multiple relations when not within a
	 * transaction block, and also in an autovacuum worker, use own
	 * transactions so we can release locks sooner.
	 */
	if (vacstmt->options & VACOPT_VACUUM)
		if (Gp_role == GP_ROLE_EXECUTE && vacstmt->skip_twophase)
			use_own_xacts = false;
		else
			use_own_xacts = true;
	else
	{
		Assert(vacstmt->options & VACOPT_ANALYZE);
		if (IsAutoVacuumWorkerProcess())
			use_own_xacts = true;
		else if (in_outer_xact)
			use_own_xacts = false;
		else if (list_length(analyze_relations) > 1)
			use_own_xacts = true;
		else
			use_own_xacts = false;
	}

	/*
	 * vacuum_rel expects to be entered with no transaction active; it will
	 * start and commit its own transaction.  But we are called by an SQL
	 * command, and so we are executing inside a transaction already. We
	 * commit the transaction started in PostgresMain() here, and start
	 * another one before exiting to match the commit waiting for us back in
	 * PostgresMain().
	 */
	if (use_own_xacts)
	{
		Assert(!in_outer_xact);

		/* ActiveSnapshot is not set by autovacuum */
		if (ActiveSnapshotSet())
			PopActiveSnapshot();

		/* matches the StartTransaction in PostgresMain() */
		if (Gp_role != GP_ROLE_EXECUTE)
			CommitTransactionCommand();
	}

	/* Turn vacuum cost accounting on or off */
	PG_TRY();
	{
		ListCell   *cur;

		in_vacuum = true;
		VacuumCostActive = (VacuumCostDelay > 0);
		VacuumCostBalance = 0;
		VacuumPageHit = 0;
		VacuumPageMiss = 0;
		VacuumPageDirty = 0;

		if (vacstmt->options & VACOPT_VACUUM)
		{
			/*
			 * Loop to process each selected relation which needs to be
			 * vacuumed.
			 */
			foreach(cur, vacuum_relations)
			{
				Oid			relid = lfirst_oid(cur);

				vacuumStatement_Relation(vacstmt, relid, vacuum_relations, bstrategy, do_toast, for_wraparound, isTopLevel);
			}
		}

		if (vacstmt->options & VACOPT_ANALYZE)
		{
			/*
			 * If there are no partition tables in the database and ANALYZE
			 * ROOTPARTITION ALL is executed, report a WARNING as no root
			 * partitions are there to be analyzed
			 */
			if ((vacstmt->options & VACOPT_ROOTONLY) && NIL == analyze_relations && !vacstmt->relation)
			{
				ereport(NOTICE,
						(errmsg("there are no partitioned tables in database to ANALYZE ROOTPARTITION")));
			}

			/*
			 * Loop to process each selected relation which needs to be analyzed.
			 */
			foreach(cur, analyze_relations)
			{
				Oid			relid = lfirst_oid(cur);

				/*
				 * If using separate xacts, start one for analyze. Otherwise,
				 * we can use the outer transaction.
				 */
				if (use_own_xacts)
				{
					StartTransactionCommand();
					/* functions in indexes may want a snapshot set */
					PushActiveSnapshot(GetTransactionSnapshot());
				}

				analyze_rel(relid, vacstmt, in_outer_xact, vac_strategy);

				if (use_own_xacts)
				{
					PopActiveSnapshot();
					CommitTransactionCommand();
				}
				else
				{
					/*
					 * If we're not using separate xacts, better separate the
					 * ANALYZE actions with CCIs.  This avoids trouble if user
					 * says "ANALYZE t, t".
					 */
					CommandCounterIncrement();
				}
			}
		}
	}
	PG_CATCH();
	{
		in_vacuum = false;
		VacuumCostActive = false;
		PG_RE_THROW();
	}
	PG_END_TRY();

	in_vacuum = false;
	VacuumCostActive = false;

	/*
	 * Finish up processing.
	 */
	if (use_own_xacts)
	{
		/* here, we are not in a transaction */

		StartTransactionCommand();
	}

	if ((vacstmt->options & VACOPT_VACUUM) && !IsAutoVacuumWorkerProcess())
	{
		/*
		 * Update pg_database.datfrozenxid, and truncate pg_clog if possible.
		 * (autovacuum.c does this for itself.)
		 */
		vac_update_datfrozenxid();
	}

	/*
	 * Clean up working storage --- note we must do this after
	 * StartTransactionCommand, else we might be trying to delete the active
	 * context!
	 */
	MemoryContextDelete(vac_context);
	vac_context = NULL;
}

/*
 * Assigns the compaction segment information.
 *
 * The segment to compact is returned in *compact_segno, and
 * the segment to move rows to, is returned in *insert_segno.
 */
static bool
vacuum_assign_compaction_segno(Relation onerel,
							   List *compactedSegmentFileList,
							   List *insertedSegmentFileList,
							   List **compactNowList,
							   int *insert_segno)
{
	List *new_compaction_list;
	bool is_drop;

	Assert(Gp_role != GP_ROLE_EXECUTE);
	Assert(RelationIsValid(onerel));
	Assert(RelationIsAppendOptimized(onerel));

	/*
	 * Assign a compaction segment num and insert segment num
	 * on master or on segment if in utility mode
	 */
	if (!gp_appendonly_compaction)
	{
		*insert_segno = -1;
		*compactNowList = NIL;
		return true;
	}

	if (HasSerializableBackends(false))
	{
		elog(LOG, "Skip compaction because of concurrent serializable transactions");
		return false;
	}

	new_compaction_list = SetSegnoForCompaction(onerel,
			compactedSegmentFileList, insertedSegmentFileList, &is_drop);
	if (new_compaction_list)
	{
		if (!is_drop)
		{
			*insert_segno = SetSegnoForCompactionInsert(onerel,
														new_compaction_list,
														compactedSegmentFileList);
		}
		else
		{
			/*
			 * If we continue an aborted drop phase, we do not assign a real
			 * insert segment file.
			 */
			*insert_segno = APPENDONLY_COMPACTION_SEGNO_INVALID;
		}
		*compactNowList = new_compaction_list;

		elogif(Debug_appendonly_print_compaction, LOG,
				"Schedule compaction on AO table: "
				"compact segno list length %d, insert segno %d",
				list_length(new_compaction_list), *insert_segno);
		return true;
	}
	else
	{
		elog(DEBUG3, "No valid compact segno for relation %s (%d)",
				RelationGetRelationName(onerel),
				RelationGetRelid(onerel));
		return false;
	}
}

bool
vacuumStatement_IsTemporary(Relation onerel)
{
	bool bTemp = false;
	/* MPP-7576: don't track internal namespace tables */
	switch (RelationGetNamespace(onerel))
	{
		case PG_CATALOG_NAMESPACE:
			/* MPP-7773: don't track objects in system namespace
			 * if modifying system tables (eg during upgrade)
			 */
			if (allowSystemTableMods)
				bTemp = true;
			break;

		case PG_TOAST_NAMESPACE:
		case PG_BITMAPINDEX_NAMESPACE:
		case PG_AOSEGMENT_NAMESPACE:
			bTemp = true;
			break;
		default:
			break;
	}

	/* MPP-7572: Don't track metadata if table in any
	 * temporary namespace
	 */
	if (!bTemp)
		bTemp = isAnyTempNamespace(RelationGetNamespace(onerel));
	return bTemp;
}

/*
 * Modify the Vacuum statement to vacuum an individual
 * relation. This ensures that only one relation will be
 * locked for vacuum, when the user issues a "vacuum <db>"
 * command, or a "vacuum <parent_partition_table>"
 * command.
 */
static void
vacuumStatement_AssignRelation(VacuumStmt *vacstmt, Oid relid, List *relations)
{
	if (list_length(relations) > 1 || vacstmt->relation == NULL)
	{
		char	*relname		= get_rel_name(relid);
		char	*namespace_name =
			get_namespace_name(get_rel_namespace(relid));

		if (relname == NULL)
		{
			elog(ERROR, "Relation name does not exist for relation with oid %d", relid);
			return;
		}

		if (namespace_name == NULL)
		{
			elog(ERROR, "Namespace does not exist for relation with oid %d", relid);
			return;
		}

		/* XXX: dispatch OID than name */
		vacstmt->relation = makeRangeVar(namespace_name, relname, -1);
	}
}

/*
 * Processing of the vacuumStatement for given relid.
 *
 * The function is called by vacuumStatement once for each relation to vacuum.
 * In order to connect QD and QE work for vacuum, we employ a little
 * complicated mechanism here; we separate one relation vacuum process
 * to a separate steps, depending on the type of storage (heap/AO),
 * and perform each step in separate transactions, so that QD can open
 * a distributed transaction and embrace QE work inside it.  As opposed to
 * old postgres code, where one transaction is opened and closed for each
 * auxiliary relation, here a transaction processes them as a set starting
 * from the base relation.  This is the entry point of one base relation,
 * and QD makes some decision what kind of stage we perform, and tells it
 * to QE with vacstmt fields through dispatch.
 *
 * For heap VACUUM we disable two-phase commit, because we do not actually make
 * any logical changes to the tables. Even if a VACUUM transaction fails on one
 * of the QE segments, it should not matter, because the data has not logically
 * changed on disk. VACUUM FULL and lazy vacuum are both completed in one
 * transaction.
 *
 * AO compaction is rather complicated.  There are four phases.
 *   - prepare phase
 *   - compaction phase
 *   - drop phase
 *   - cleanup phase
 * Out of these, compaction and drop phase might repeat multiple times.
 * We go through the list of available segment files by looking up catalog,
 * and perform a compaction operation, which appends the whole segfile
 * to another available one, if the source segfile looks to be dirty enough.
 * If we find such one and perform compaction, the next step is drop. In
 * order to allow concurrent read it is required for the drop phase to
 * be a separate transaction.  We mark the segfile as an awaiting-drop
 * in the catalog, and the drop phase actually drops the segfile from the
 * disk.  There are some cases where we cannot drop the segfile immediately,
 * in which case we just skip it and leave the catalog to have awaiting-drop
 * state for this segfile.  Aside from the compaction and drop phases, the
 * rest is much simpler.  The prepare phase is to truncate unnecessary
 * blocks after the logical EOF, and the cleanup phase does normal heap
 * vacuum on auxiliary relations (toast, aoseg, block directory, visimap,)
 * as well as updating stats info in catalog.  Keep in mind that if the
 * vacuum is full, we need the same two steps as the heap base relation
 * case.  So cleanup phase in AO may consume two transactions.
 *
 * While executing these multiple transactions, we acquire a session
 * lock across transactions, in order to keep concurrent work on the
 * same relation away.  It doesn't look intuitive, though, if you look
 * at QE work, because from its perspective it is always one step, therefore
 * there is no session lock technically (we actually acquire and release
 * it as it's harmless.)  Session lock doesn't work here, because QE
 * is under a distributed transaction and we haven't supported session
 * lock recording in transaction prepare.  This should be ok as far as
 * we are dealing with user table, because other MPP work also tries
 * to take a relation lock, which would conflict with this vacuum work
 * on master.  Be careful with catalog tables, because we take locks on
 * them and release soon much before the end of transaction.  That means
 * QE still needs to deal with concurrent work well.
 */
static void
vacuumStatement_Relation(VacuumStmt *vacstmt, Oid relid,
						 List *relations, BufferAccessStrategy bstrategy,
						 bool do_toast, bool for_wraparound, bool isTopLevel)
{
<<<<<<< HEAD
	LOCKMODE			lmode = NoLock;
	Relation			onerel;
	LockRelId			onerelid;
	MemoryContext oldcontext;
=======
	int			freezemin;
	int			mxid_freezemin;
	int			effective_multixact_freeze_max_age;
	TransactionId limit;
	TransactionId safeLimit;
	MultiXactId oldestMxact;
	MultiXactId mxactLimit;
	MultiXactId safeMxactLimit;
>>>>>>> 30ffdd24

	oldcontext = MemoryContextSwitchTo(vac_context);

	vacstmt = copyObject(vacstmt);
	/* VACUUM, without ANALYZE */
	vacstmt->options &= ~VACOPT_ANALYZE;
	vacstmt->options |= VACOPT_VACUUM;
	vacstmt->va_cols = NIL;		/* A plain VACUUM cannot list columns */

	MemoryContextSwitchTo(oldcontext);

	/*
	 * For each iteration we start/commit our own transactions,
	 * so that we can release resources such as locks and memories,
	 * and we can also safely perform non-transactional work
	 * along with transactional work. If we are a query executor and skipping
	 * a two phase commit, the expectation is that we will vacuum one relation
	 * per dispatch, so we can use the outer transaction for this instead.
	 */
	if (Gp_role != GP_ROLE_EXECUTE || !vacstmt->skip_twophase)
		StartTransactionCommand();

	/*
	 * Functions in indexes may want a snapshot set. Also, setting
	 * a snapshot ensures that RecentGlobalXmin is kept truly recent.
	 */
	PushActiveSnapshot(GetTransactionSnapshot());

	/*
	 * Determine the type of lock we want --- hard exclusive lock for a FULL
	 * vacuum, but just ShareUpdateExclusiveLock for concurrent vacuum. Either
	 * way, we can be sure that no other backend is vacuuming the same table.
	 * For analyze, we use ShareUpdateExclusiveLock.
	 */
	if (vacstmt->appendonly_phase == AOVAC_DROP)
	{
		Assert(Gp_role == GP_ROLE_EXECUTE);
		lmode = AccessExclusiveLock;
		SIMPLE_FAULT_INJECTOR("vacuum_relation_open_relation_during_drop_phase");
	}
	else if (!(vacstmt->options & VACOPT_VACUUM))
		lmode = ShareUpdateExclusiveLock;
	else
		lmode = (vacstmt->options & VACOPT_FULL) ? AccessExclusiveLock : ShareUpdateExclusiveLock;

	/*
	 * Open the relation and get the appropriate lock on it.
	 *
	 * There's a race condition here: the rel may have gone away since the
	 * last time we saw it.  If so, we don't need to vacuum it.
	 */
	onerel = try_relation_open(relid, lmode, false /* dontwait */);
	if (!onerel)
	{
		PopActiveSnapshot();
		CommitTransactionCommand();
		return;
	}
	SIMPLE_FAULT_INJECTOR("vacuum_hold_lock");
	/*
	 * Check permissions.
	 *
	 * We allow the user to vacuum a table if he is superuser, the table
	 * owner, or the database owner (but in the latter case, only if it's not
	 * a shared relation).	pg_class_ownercheck includes the superuser case.
	 *
	 * Note we choose to treat permissions failure as a WARNING and keep
	 * trying to vacuum the rest of the DB --- is this appropriate?
	 */
<<<<<<< HEAD
	if (!(pg_class_ownercheck(RelationGetRelid(onerel), GetUserId()) ||
		  (pg_database_ownercheck(MyDatabaseId, GetUserId()) && !onerel->rd_rel->relisshared)))
	{
		if (Gp_role != GP_ROLE_EXECUTE)
		{
			if (onerel->rd_rel->relisshared)
				ereport(WARNING,
						(errmsg("skipping \"%s\" --- only superuser can vacuum it",
								RelationGetRelationName(onerel))));
			else if (onerel->rd_rel->relnamespace == PG_CATALOG_NAMESPACE)
				ereport(WARNING,
						(errmsg("skipping \"%s\" --- only superuser or database owner can vacuum it",
								RelationGetRelationName(onerel))));
			else
				ereport(WARNING,
						(errmsg("skipping \"%s\" --- only table or database owner can vacuum it",
								RelationGetRelationName(onerel))));
		}
		relation_close(onerel, lmode);
		PopActiveSnapshot();
		CommitTransactionCommand();
		return;
=======
	mxid_freezemin = multixact_freeze_min_age;
	if (mxid_freezemin < 0)
		mxid_freezemin = vacuum_multixact_freeze_min_age;
	mxid_freezemin = Min(mxid_freezemin,
						 effective_multixact_freeze_max_age / 2);
	Assert(mxid_freezemin >= 0);

	/* compute the cutoff multi, being careful to generate a valid value */
	oldestMxact = GetOldestMultiXactId();
	mxactLimit = oldestMxact - mxid_freezemin;
	if (mxactLimit < FirstMultiXactId)
		mxactLimit = FirstMultiXactId;

	safeMxactLimit =
		ReadNextMultiXactId() - effective_multixact_freeze_max_age;
	if (safeMxactLimit < FirstMultiXactId)
		safeMxactLimit = FirstMultiXactId;

	if (MultiXactIdPrecedes(mxactLimit, safeMxactLimit))
	{
		ereport(WARNING,
				(errmsg("oldest multixact is far in the past"),
				 errhint("Close open transactions with multixacts soon to avoid wraparound problems.")));
		/* Use the safe limit, unless an older mxact is still running */
		if (MultiXactIdPrecedes(oldestMxact, safeMxactLimit))
			mxactLimit = oldestMxact;
		else
			mxactLimit = safeMxactLimit;
>>>>>>> 30ffdd24
	}

	/*
	 * Check that it's a vacuumable relation; we used to do this in
	 * get_rel_oids() but seems safer to check after we've locked the
	 * relation.
	 */
	if ((onerel->rd_rel->relkind != RELKIND_RELATION &&
		 onerel->rd_rel->relkind != RELKIND_MATVIEW &&
		 onerel->rd_rel->relkind != RELKIND_TOASTVALUE &&
		 onerel->rd_rel->relkind != RELKIND_AOSEGMENTS &&
		 onerel->rd_rel->relkind != RELKIND_AOBLOCKDIR &&
		 onerel->rd_rel->relkind != RELKIND_AOVISIMAP)
		|| RelationIsExternal(onerel) || RelationIsForeign(onerel))
	{
		ereport(WARNING,
				(errmsg("skipping \"%s\" --- cannot vacuum non-tables, external tables, foreign tables or special system tables",
						RelationGetRelationName(onerel))));
		relation_close(onerel, lmode);
		PopActiveSnapshot();
		CommitTransactionCommand();
		return;
	}

	/*
	 * Silently ignore tables that are temp tables of other backends ---
	 * trying to vacuum these will lead to great unhappiness, since their
	 * contents are probably not up-to-date on disk.  (We don't throw a
	 * warning here; it would just lead to chatter during a database-wide
	 * VACUUM.)
	 */
	if (isOtherTempNamespace(RelationGetNamespace(onerel)))
	{
		relation_close(onerel, lmode);
		PopActiveSnapshot();
		CommitTransactionCommand();
		return;
	}

	/*
	 * Get a session-level lock too. This will protect our access to the
	 * relation across multiple transactions, so that we can vacuum the
	 * relation's TOAST table (if any) secure in the knowledge that no one is
	 * deleting the parent relation.
	 *
	 * NOTE: this cannot block, even if someone else is waiting for access,
	 * because the lock manager knows that both lock requests are from the
	 * same process.
	 */
	onerelid = onerel->rd_lockInfo.lockRelId;
	LockRelationIdForSession(&onerelid, lmode);

	oldcontext = MemoryContextSwitchTo(vac_context);
	vacuumStatement_AssignRelation(vacstmt, relid, relations);
	MemoryContextSwitchTo(oldcontext);

	if (RelationIsHeap(onerel) || Gp_role == GP_ROLE_EXECUTE)
	{
		/* skip two-phase commit on heap table VACUUM */
		if (Gp_role == GP_ROLE_DISPATCH)
			vacstmt->skip_twophase = true;

		if (vacstmt->appendonly_phase == AOVAC_DROP)
		{
			SIMPLE_FAULT_INJECTOR("vacuum_relation_open_relation_during_drop_phase");
		}

		vacuum_rel(onerel, relid, vacstmt, lmode, for_wraparound);


		/*
		 * Complete the transaction and free all temporary memory used.
		 */
		PopActiveSnapshot();
		/*
		 * Transaction commit is always executed on QD.
		 */
		if (Gp_role != GP_ROLE_EXECUTE)
			CommitTransactionCommand();

		onerel = NULL;
	}
	else
	{
		List	   *compactedSegmentFileList = NIL;
		List	   *insertedSegmentFileList = NIL;

		vacstmt->appendonly_compaction_segno = NIL;
		vacstmt->appendonly_compaction_insert_segno = NIL;
		vacstmt->appendonly_relation_empty = false;
		vacstmt->skip_twophase = false;

		/*
		 * 1. Prepare phase
		 */
		vacuum_rel_ao_phase(onerel, relid, vacstmt, lmode, for_wraparound,
							NIL,
							NIL,
							AOVAC_PREPARE);

		PopActiveSnapshot();
		if (Gp_role != GP_ROLE_EXECUTE)
			CommitTransactionCommand();

		onerel = NULL;

		/*
		 * Loop between compaction and drop phases, until there is nothing more left
		 * to do for this relation.
		 */
		for (;;)
		{
			List	   *compactNowList = NIL;
			int			insertSegNo = -1;

			if (gp_appendonly_compaction)
			{
				/*
				 * 2. Compaction phase
				 */
				StartTransactionCommand();
				PushActiveSnapshot(GetTransactionSnapshot());
				onerel = try_relation_open(relid, lmode, false /* dontwait */);

				/* Chose a source and destination segfile for compaction. */
				if (!vacuum_assign_compaction_segno(onerel,
													compactedSegmentFileList,
													insertedSegmentFileList,
													&compactNowList,
													&insertSegNo))
				{
					/*
					 * There is nothing left to do for this relation. Proceed to
					 * the cleanup phase.
					 */
					break;
				}

				oldcontext = MemoryContextSwitchTo(vac_context);

				compactNowList = list_copy(compactNowList);

				compactedSegmentFileList =
					list_union_int(compactedSegmentFileList, compactNowList);
				insertedSegmentFileList =
					lappend_int(insertedSegmentFileList, insertSegNo);

				MemoryContextSwitchTo(oldcontext);

				vacuum_rel_ao_phase(onerel, relid, vacstmt, lmode, for_wraparound,
									list_make1_int(insertSegNo),
									compactNowList,
									AOVAC_COMPACT);
				PopActiveSnapshot();
				if (Gp_role != GP_ROLE_EXECUTE)
					CommitTransactionCommand();

				onerel = NULL;
			}

			/*
			 * 3. Drop phase
			 */

			StartTransactionCommand();
			PushActiveSnapshot(GetTransactionSnapshot());

			/*
			 * Upgrade to AccessExclusiveLock from SharedAccessExclusive here
			 * before doing the drops. We set the dontwait flag here to
			 * prevent deadlock scenarios such as a concurrent transaction
			 * holding AccessShareLock and then upgrading to ExclusiveLock to
			 * run DELETE/UPDATE while VACUUM is waiting here for
			 * AccessExclusiveLock.
			 *
			 * Skipping when we are not able to upgrade to AccessExclusivelock
			 * can be an issue though because it is possible to accumulate a
			 * large amount of segfiles marked AOSEG_STATE_AWAITING_DROP.
			 * However, we do not expect this to happen too frequently such
			 * that all segfiles are marked.
			 */
			SIMPLE_FAULT_INJECTOR("vacuum_relation_open_relation_during_drop_phase");
			onerel = try_relation_open(relid, AccessExclusiveLock, true /* dontwait */);

			if (!RelationIsValid(onerel))
			{
				/* Couldn't get AccessExclusiveLock. */
				PopActiveSnapshot();
				CommitTransactionCommand();

				/*
				 * Skip performing DROP and continue with other segfiles in
				 * case they have crossed threshold and need to be compacted
				 * or marked as AOSEG_STATE_AWAITING_DROP. To ensure that
				 * vacuum decreases the age for appendonly tables even if drop
				 * phase is getting skipped, perform cleanup phase when done
				 * iterating through all segfiles so that the relfrozenxid
				 * value is updated correctly in pg_class.
				 */
				continue;
			}

			if (HasSerializableBackends(false))
			{
				/*
				 * Checking at this point is safe because
				 * any serializable transaction that could start afterwards
				 * will already see the state with AWAITING_DROP. We
				 * have only to deal with transactions that started before
				 * our transaction.
				 *
				 * We immediatelly get the next relation. There is no
				 * reason to stay in this relation. Actually, all
				 * other ao relation will skip the compaction step.
				 */
				elogif(Debug_appendonly_print_compaction, LOG,
					   "Skipping freeing compacted append-only segment file "
					   "because of concurrent serializable transaction");

				DeregisterSegnoForCompactionDrop(relid, compactNowList);
				break;
			}

			elogif(Debug_appendonly_print_compaction, LOG,
				   "Dispatch drop transaction on append-only relation %s",
				   RelationGetRelationName(onerel));

			/* Perform the DROP phase */
			RegisterSegnoForCompactionDrop(relid, compactNowList);

			vacuum_rel_ao_phase(onerel, relid, vacstmt, lmode, for_wraparound,
								NIL,	/* insert segno */
								compactNowList,
								AOVAC_DROP);
			PopActiveSnapshot();
			if (Gp_role != GP_ROLE_EXECUTE)
				CommitTransactionCommand();

			onerel = NULL;

			if (!gp_appendonly_compaction)
				break;
		}

		/*
		 * 4. Cleanup phase.
		 *
		 * This vacuums all the auxiliary tables, like TOAST, AO segment tables etc.
		 *
		 * We can skip this, if we didn't compact anything. XXX: Really? Shouldn't we
		 * still process the aux tables?
		 */
		if (list_length(compactedSegmentFileList) > 0)
		{
			/* Provide the list of all compacted segment numbers with it */
			vacuum_rel_ao_phase(onerel, relid, vacstmt, lmode, for_wraparound,
								insertedSegmentFileList,
								compactedSegmentFileList,
								AOVAC_CLEANUP);
			PopActiveSnapshot();
			if (Gp_role != GP_ROLE_EXECUTE)
				CommitTransactionCommand();

			onerel = NULL;
		}
	}

	if (lmode != NoLock)
	{
		UnlockRelationIdForSession(&onerelid, lmode);
	}

	if (Gp_role == GP_ROLE_DISPATCH)
	{
		/*
		 * We need some transaction to update the catalog.  We could do
		 * it on the outer vacuumStatement, but it is useful to track
		 * relation by relation.
		 */
		//if (!istemp) // FIXME
		{
			char *vsubtype = ""; /* NOFULL */
			bool		start_xact = false;

			if (!onerel)
			{
				StartTransactionCommand();
				start_xact = true;
			}

			if (IsAutoVacuumWorkerProcess())
				vsubtype = "AUTO";
			else
			{
				if ((vacstmt->options & VACOPT_FULL) &&
					(0 == vacstmt->freeze_min_age))
					vsubtype = "FULL FREEZE";
				else if ((vacstmt->options & VACOPT_FULL))
					vsubtype = "FULL";
				else if (0 == vacstmt->freeze_min_age)
					vsubtype = "FREEZE";
			}
			MetaTrackUpdObject(RelationRelationId,
							   relid,
							   GetUserId(),
							   "VACUUM",
							   vsubtype);
			if (start_xact)
				CommitTransactionCommand();
		}
	}

	if (onerel)
	{
		relation_close(onerel, NoLock);
		PopActiveSnapshot();
		CommitTransactionCommand();
	}
}

/*
 * Build a list of Oids for each relation to be processed
 *
 * The list is built in vac_context so that it will survive across our
 * per-relation transactions.
 *
 * 'stmttype' is either VACOPT_VACUUM or VACOPT_ANALYZE, to indicate
 * whether we should fetch the list for VACUUM or ANALYZE. It's
 * passed as a separate argument, so that the caller can build
 * separate lists for a combined "VACUUM ANALYZE".
 */
static List *
get_rel_oids(Oid relid, VacuumStmt *vacstmt, int stmttype)
{
	List	   *oid_list = NIL;
	MemoryContext oldcontext;

	Assert(stmttype == VACOPT_VACUUM || stmttype == VACOPT_ANALYZE);

	/* OID supplied by VACUUM's caller? */
	if (OidIsValid(relid))
	{
		oldcontext = MemoryContextSwitchTo(vac_context);
		oid_list = lappend_oid(oid_list, relid);
		MemoryContextSwitchTo(oldcontext);
	}
	else if (vacstmt->relation)
	{
		if (stmttype == VACOPT_VACUUM)
		{
			/* Process a specific relation */
			Oid			relid;
			List	   *prels = NIL;

			/*
			 * Since we don't take a lock here, the relation might be gone, or the
			 * RangeVar might no longer refer to the OID we look up here.  In the
			 * former case, VACUUM will do nothing; in the latter case, it will
			 * process the OID we looked up here, rather than the new one. Neither
			 * is ideal, but there's little practical alternative, since we're
			 * going to commit this transaction and begin a new one between now
			 * and then.
			 */
			relid = RangeVarGetRelid(vacstmt->relation, NoLock, false);

			if (rel_is_partitioned(relid))
			{
				PartitionNode *pn;

				pn = get_parts(relid, 0, 0, false, true /*includesubparts*/);

				prels = all_partition_relids(pn);
			}
			else if (rel_is_child_partition(relid))
			{
				/* get my children */
				prels = find_all_inheritors(relid, NoLock, NULL);
			}

			/* Make a relation list entry for this relation */
			oldcontext = MemoryContextSwitchTo(vac_context);
			oid_list = lappend_oid(oid_list, relid);
			oid_list = list_concat_unique_oid(oid_list, prels);
			MemoryContextSwitchTo(oldcontext);
		}
		else
		{
			oldcontext = MemoryContextSwitchTo(vac_context);
			/**
			 * ANALYZE one relation (optionally, a list of columns).
			 */
			Oid relationOid = InvalidOid;

			relationOid = RangeVarGetRelid(vacstmt->relation, NoLock, false);
			PartStatus ps = rel_part_status(relationOid);

			if (ps != PART_STATUS_ROOT && (vacstmt->options & VACOPT_ROOTONLY))
			{
				ereport(WARNING,
						(errmsg("skipping \"%s\" --- cannot analyze a non-root partition using ANALYZE ROOTPARTITION",
								get_rel_name(relationOid))));
			}
			else if (ps == PART_STATUS_ROOT)
			{
				PartitionNode *pn = get_parts(relationOid, 0 /*level*/ ,
											  0 /*parent*/, false /* inctemplate */, true /*includesubparts*/);
				Assert(pn);
				if (!(vacstmt->options & VACOPT_ROOTONLY))
				{
					oid_list = all_leaf_partition_relids(pn); /* all leaves */

					if (optimizer_analyze_midlevel_partition)
					{
						oid_list = list_concat(oid_list, all_interior_partition_relids(pn)); /* interior partitions */
					}
				}
				if (optimizer_analyze_root_partition || (vacstmt->options & VACOPT_ROOTONLY))
					oid_list = lappend_oid(oid_list, relationOid); /* root partition */
			}
			else if (ps == PART_STATUS_LEAF)
			{
				Oid root_rel_oid = rel_partition_get_master(relationOid);
				oid_list = list_make1_oid(relationOid);

				List *va_root_attnums = NIL;
				if (vacstmt->va_cols != NIL)
				{
					ListCell *lc;
					int i;
					foreach(lc, vacstmt->va_cols)
					{
						char	   *col = strVal(lfirst(lc));

						i = get_attnum(root_rel_oid, col);
						if (i == InvalidAttrNumber)
							ereport(ERROR,
									(errcode(ERRCODE_UNDEFINED_COLUMN),
									 errmsg("column \"%s\" of relation \"%s\" does not exist",
											col, get_rel_name(root_rel_oid))));
						va_root_attnums = lappend_int(va_root_attnums, i);
					}
				}
				else
				{
					Relation onerel = RelationIdGetRelation(root_rel_oid);
					int attr_cnt = onerel->rd_att->natts;
					for (int i = 1; i <= attr_cnt; i++)
					{
						Form_pg_attribute attr = onerel->rd_att->attrs[i-1];
						if (attr->attisdropped || attr->attstattarget == 0)
							continue;
						va_root_attnums = lappend_int(va_root_attnums, i);
					}
					RelationClose(onerel);
				}
				if (optimizer_analyze_root_partition || (vacstmt->options & VACOPT_ROOTONLY))
				{
					int		elevel = ((vacstmt->options & VACOPT_VERBOSE) ? LOG : DEBUG2);

					if (optimizer_analyze_enable_merge_of_leaf_stats &&
						leaf_parts_analyzed(root_rel_oid, relationOid, va_root_attnums, elevel))
						/* remember to merge the partition stats into the root partition */
						oid_list = lappend_oid(oid_list, root_rel_oid);
				}
			}
			else if (ps == PART_STATUS_INTERIOR) /* analyze an interior partition directly */
			{
				/* disable analyzing mid-level partitions directly since the users are encouraged
				 * to work with the root partition only. To gather stats on mid-level partitions
				 * (for Orca's use), the user should run ANALYZE or ANALYZE ROOTPARTITION on the
				 * root level with optimizer_analyze_midlevel_partition GUC set to ON.
				 * Planner uses the stats on leaf partitions, so it's unnecessary to collect stats on
				 * midlevel partitions.
				 */
				ereport(WARNING,
						(errmsg("skipping \"%s\" --- cannot analyze a mid-level partition. "
								"Please run ANALYZE on the root partition table.",
								get_rel_name(relationOid))));
			}
			else
			{
				oid_list = list_make1_oid(relationOid);
			}
			MemoryContextSwitchTo(oldcontext);
		}
	}
	else
	{
		/*
		 * Process all plain relations and materialized views listed in
		 * pg_class
		 */
		Relation	pgclass;
		HeapScanDesc scan;
		HeapTuple	tuple;
		Oid candidateOid;
		List	   *rootParts = NIL;

		pgclass = heap_open(RelationRelationId, AccessShareLock);

		scan = heap_beginscan_catalog(pgclass, 0, NULL);

		while ((tuple = heap_getnext(scan, ForwardScanDirection)) != NULL)
		{
			Form_pg_class classForm = (Form_pg_class) GETSTRUCT(tuple);

			/*
			 * Don't include non-vacuum-able relations:
			 *   - External tables
			 *   - Foreign tables
			 *   - etc.
			 */
			if (classForm->relkind != RELKIND_RELATION &&
				classForm->relkind != RELKIND_MATVIEW)
				continue;
			if (classForm->relstorage == RELSTORAGE_EXTERNAL ||
				classForm->relstorage == RELSTORAGE_FOREIGN  ||
				classForm->relstorage == RELSTORAGE_VIRTUAL)
				continue;

			/* Make a relation list entry for this guy */
			candidateOid = HeapTupleGetOid(tuple);

			/*
			 * GPDB: Check permissions.
			 *
			 * We do a permissions check here only for VACUUM FULL because the permissions check
			 * in vacuum_rel() needs AccessExclusiveLock first. Doing it here first prevents
			 * possible blocking issues such as having a user wait for AccessExclusiveLock even
			 * though the user does not have permissions and would have skipped.
			 *
			 * Note: VACUUM ANALYZE can suffer from the same issue. So we could have ran the
			 * permissions check for VACUUM ANALYZE here as well. But we opted not to, as with
			 * ANALYZE the issue is less severe, since ANALYZE grabs a ShareUpdateExclusiveLock
			 * which is less blocking than the AccessExclusiveLock grabbed by VACUUM FULL.
			 */
			if ((vacstmt->options & VACOPT_FULL && Gp_role != GP_ROLE_EXECUTE) &&
				!(pg_class_ownercheck(candidateOid, GetUserId()) ||
					(pg_database_ownercheck(MyDatabaseId, GetUserId()) && !classForm->relisshared)))
			{
				if (classForm->relisshared)
					ereport(WARNING,
						(errmsg("skipping \"%s\" --- only superuser can vacuum it",
								NameStr(classForm->relname))));
				else if (classForm->relnamespace == PG_CATALOG_NAMESPACE)
					ereport(WARNING,
						(errmsg("skipping \"%s\" --- only superuser or database owner can vacuum it",
								NameStr(classForm->relname))));
				else
					ereport(WARNING,
						(errmsg("skipping \"%s\" --- only table or database owner can vacuum it",
								NameStr(classForm->relname))));

				continue;
			}

			/* Skip non root partition tables if ANALYZE ROOTPARTITION ALL is executed */
			if ((vacstmt->options & VACOPT_ROOTONLY) && !rel_is_partitioned(candidateOid))
			{
				continue;
			}

			// skip mid-level partition tables if we have disabled collecting statistics for them
			PartStatus ps = rel_part_status(candidateOid);
			if (!optimizer_analyze_midlevel_partition && ps == PART_STATUS_INTERIOR)
			{
				continue;
			}

			// Likewise, skip root partition, if disabled.
			if (!optimizer_analyze_root_partition && (vacstmt->options & VACOPT_ROOTONLY) == 0 && ps == PART_STATUS_ROOT)
			{
				continue;
			}

			oldcontext = MemoryContextSwitchTo(vac_context);
			if (ps == PART_STATUS_ROOT)
				rootParts = lappend_oid(rootParts, candidateOid);
			else
				oid_list = lappend_oid(oid_list, candidateOid);
			MemoryContextSwitchTo(oldcontext);
		}

		/*
		 * Schedule the root partitions to be analyzed after all the leaves.
		 * A root partition can often be analyzed by combining the HLL
		 * counters from all the leaves, which is much cheaper than scanning
		 * the whole partitioned table, but that only works if the leaves
		 * have already been analyzed.
		 */
		oldcontext = MemoryContextSwitchTo(vac_context);
		oid_list = list_concat(oid_list, rootParts);
		MemoryContextSwitchTo(oldcontext);

		heap_endscan(scan);
		heap_close(pgclass, AccessShareLock);
	}

	return oid_list;
}

/*
 * vacuum_set_xid_limits() -- compute oldest-Xmin and freeze cutoff points
 *
 * The output parameters are:
 * - oldestXmin is the cutoff value used to distinguish whether tuples are
 *	 DEAD or RECENTLY_DEAD (see HeapTupleSatisfiesVacuum).
 * - freezeLimit is the Xid below which all Xids are replaced by
 *	 FrozenTransactionId during vacuum.
 * - xidFullScanLimit (computed from table_freeze_age parameter)
 *	 represents a minimum Xid value; a table whose relfrozenxid is older than
 *	 this will have a full-table vacuum applied to it, to freeze tuples across
 *	 the whole table.  Vacuuming a table younger than this value can use a
 *	 partial scan.
 * - multiXactCutoff is the value below which all MultiXactIds are removed from
 *	 Xmax.
 * - mxactFullScanLimit is a value against which a table's relminmxid value is
 *	 compared to produce a full-table vacuum, as with xidFullScanLimit.
 *
 * xidFullScanLimit and mxactFullScanLimit can be passed as NULL if caller is
 * not interested.
 */
void
vacuum_set_xid_limits(Relation rel,
					  int freeze_min_age,
					  int freeze_table_age,
					  int multixact_freeze_min_age,
					  int multixact_freeze_table_age,
					  TransactionId *oldestXmin,
					  TransactionId *freezeLimit,
					  TransactionId *xidFullScanLimit,
					  MultiXactId *multiXactCutoff,
					  MultiXactId *mxactFullScanLimit)
{
	int			freezemin;
	int			mxid_freezemin;
	int			effective_multixact_freeze_max_age;
	TransactionId limit;
	TransactionId safeLimit;
	MultiXactId mxactLimit;
	MultiXactId safeMxactLimit;

	/*
	 * We can always ignore processes running lazy vacuum.  This is because we
	 * use these values only for deciding which tuples we must keep in the
	 * tables.  Since lazy vacuum doesn't write its XID anywhere, it's safe to
	 * ignore it.  In theory it could be problematic to ignore lazy vacuums in
	 * a full vacuum, but keep in mind that only one vacuum process can be
	 * working on a particular table at any time, and that each vacuum is
	 * always an independent transaction.
	 */
	*oldestXmin = GetOldestXmin(rel, true);

	Assert(TransactionIdIsNormal(*oldestXmin));

	/*
	 * Determine the minimum freeze age to use: as specified by the caller, or
	 * vacuum_freeze_min_age, but in any case not more than half
	 * autovacuum_freeze_max_age, so that autovacuums to prevent XID
	 * wraparound won't occur too frequently.
	 */
	freezemin = freeze_min_age;
	if (freezemin < 0)
		freezemin = vacuum_freeze_min_age;
	freezemin = Min(freezemin, autovacuum_freeze_max_age / 2);
	Assert(freezemin >= 0);

	/*
	 * Compute the cutoff XID, being careful not to generate a "permanent" XID
	 */
	limit = *oldestXmin - freezemin;
	if (!TransactionIdIsNormal(limit))
		limit = FirstNormalTransactionId;

	/*
	 * If oldestXmin is very far back (in practice, more than
	 * autovacuum_freeze_max_age / 2 XIDs old), complain and force a minimum
	 * freeze age of zero.
	 */
	safeLimit = ReadNewTransactionId() - autovacuum_freeze_max_age;
	if (!TransactionIdIsNormal(safeLimit))
		safeLimit = FirstNormalTransactionId;

	if (TransactionIdPrecedes(limit, safeLimit))
	{
		ereport(WARNING,
				(errmsg("oldest xmin is far in the past"),
				 errhint("Close open transactions soon to avoid wraparound problems.")));
		limit = *oldestXmin;
	}

	*freezeLimit = limit;

	/*
	 * Compute the multixact age for which freezing is urgent.  This is
	 * normally autovacuum_multixact_freeze_max_age, but may be less if we
	 * are short of multixact member space.
	 */
	effective_multixact_freeze_max_age = MultiXactMemberFreezeThreshold();

	/*
	 * Determine the minimum multixact freeze age to use: as specified by
	 * caller, or vacuum_multixact_freeze_min_age, but in any case not more
	 * than half effective_multixact_freeze_max_age, so that autovacuums to
	 * prevent MultiXact wraparound won't occur too frequently.
	 */
	mxid_freezemin = multixact_freeze_min_age;
	if (mxid_freezemin < 0)
		mxid_freezemin = vacuum_multixact_freeze_min_age;
	mxid_freezemin = Min(mxid_freezemin,
						 effective_multixact_freeze_max_age / 2);
	Assert(mxid_freezemin >= 0);

	/* compute the cutoff multi, being careful to generate a valid value */
	mxactLimit = GetOldestMultiXactId() - mxid_freezemin;
	if (mxactLimit < FirstMultiXactId)
		mxactLimit = FirstMultiXactId;

	safeMxactLimit =
		ReadNextMultiXactId() - effective_multixact_freeze_max_age;
	if (safeMxactLimit < FirstMultiXactId)
		safeMxactLimit = FirstMultiXactId;

	if (MultiXactIdPrecedes(mxactLimit, safeMxactLimit))
	{
		ereport(WARNING,
				(errmsg("oldest multixact is far in the past"),
				 errhint("Close open transactions with multixacts soon to avoid wraparound problems.")));
		mxactLimit = safeMxactLimit;
	}

	*multiXactCutoff = mxactLimit;

	if (xidFullScanLimit != NULL)
	{
		int			freezetable;

		Assert(mxactFullScanLimit != NULL);

		/*
		 * Determine the table freeze age to use: as specified by the caller,
		 * or vacuum_freeze_table_age, but in any case not more than
		 * autovacuum_freeze_max_age * 0.95, so that if you have e.g nightly
		 * VACUUM schedule, the nightly VACUUM gets a chance to freeze tuples
		 * before anti-wraparound autovacuum is launched.
		 */
		freezetable = freeze_table_age;
		if (freezetable < 0)
			freezetable = vacuum_freeze_table_age;
		freezetable = Min(freezetable, autovacuum_freeze_max_age * 0.95);
		Assert(freezetable >= 0);

		/*
		 * Compute XID limit causing a full-table vacuum, being careful not to
		 * generate a "permanent" XID.
		 */
		limit = ReadNewTransactionId() - freezetable;
		if (!TransactionIdIsNormal(limit))
			limit = FirstNormalTransactionId;

		*xidFullScanLimit = limit;

		/*
		 * Similar to the above, determine the table freeze age to use for
		 * multixacts: as specified by the caller, or
		 * vacuum_multixact_freeze_table_age, but in any case not more than
		 * autovacuum_multixact_freeze_table_age * 0.95, so that if you have
		 * e.g. nightly VACUUM schedule, the nightly VACUUM gets a chance to
		 * freeze multixacts before anti-wraparound autovacuum is launched.
		 */
		freezetable = multixact_freeze_table_age;
		if (freezetable < 0)
			freezetable = vacuum_multixact_freeze_table_age;
		freezetable = Min(freezetable,
						  effective_multixact_freeze_max_age * 0.95);
		Assert(freezetable >= 0);

		/*
		 * Compute MultiXact limit causing a full-table vacuum, being careful
		 * to generate a valid MultiXact value.
		 */
		mxactLimit = ReadNextMultiXactId() - freezetable;
		if (mxactLimit < FirstMultiXactId)
			mxactLimit = FirstMultiXactId;

		*mxactFullScanLimit = mxactLimit;
	}
	else
	{
		Assert(mxactFullScanLimit == NULL);
	}
}

/*
 * vac_estimate_reltuples() -- estimate the new value for pg_class.reltuples
 *
 *		If we scanned the whole relation then we should just use the count of
 *		live tuples seen; but if we did not, we should not blindly extrapolate
 *		from that number, since VACUUM may have scanned a quite nonrandom
 *		subset of the table.  When we have only partial information, we take
 *		the old value of pg_class.reltuples as a measurement of the
 *		tuple density in the unscanned pages.
 *
 *		The is_analyze argument is historical.
 */
double
vac_estimate_reltuples(Relation relation, bool is_analyze,
					   BlockNumber total_pages,
					   BlockNumber scanned_pages,
					   double scanned_tuples)
{
	BlockNumber old_rel_pages = relation->rd_rel->relpages;
	double		old_rel_tuples = relation->rd_rel->reltuples;
	double		old_density;
	double		unscanned_pages;
	double		total_tuples;

	/* If we did scan the whole table, just use the count as-is */
	if (scanned_pages >= total_pages)
		return scanned_tuples;

	/*
	 * If scanned_pages is zero but total_pages isn't, keep the existing value
	 * of reltuples.  (Note: callers should avoid updating the pg_class
	 * statistics in this situation, since no new information has been
	 * provided.)
	 */
	if (scanned_pages == 0)
		return old_rel_tuples;

	/*
	 * If old value of relpages is zero, old density is indeterminate; we
	 * can't do much except scale up scanned_tuples to match total_pages.
	 */
	if (old_rel_pages == 0)
		return floor((scanned_tuples / scanned_pages) * total_pages + 0.5);

	/*
	 * Okay, we've covered the corner cases.  The normal calculation is to
	 * convert the old measurement to a density (tuples per page), then
	 * estimate the number of tuples in the unscanned pages using that figure,
	 * and finally add on the number of tuples in the scanned pages.
	 */
	old_density = old_rel_tuples / old_rel_pages;
	unscanned_pages = (double) total_pages - (double) scanned_pages;
	total_tuples = old_density * unscanned_pages + scanned_tuples;
	return floor(total_tuples + 0.5);
}


/*
 * Update relpages/reltuples of all the relations in the list.
 */
static void
vac_update_relstats_from_list(List *updated_stats)
{
	ListCell *lc;

	/*
	 * This function is only called in the context of the QD, so let's be
	 * explicit about that given the assumptions taken.
	 */
	Assert(Gp_role == GP_ROLE_DISPATCH);

	/*
	 * To read latest version of pg_class tuple below, as it was most likely
	 * updated earlier within same command by earlier call to
	 * vac_update_relstats().
	 */
	CommandCounterIncrement();

	foreach (lc, updated_stats)
	{
		VPgClassStats *stats = (VPgClassStats *) lfirst(lc);
		Relation	rel;

		rel = relation_open(stats->relid, AccessShareLock);

		if (GpPolicyIsReplicated(rel->rd_cdbpolicy))
		{
			stats->rel_pages = stats->rel_pages / rel->rd_cdbpolicy->numsegments;
			stats->rel_tuples = stats->rel_tuples / rel->rd_cdbpolicy->numsegments;
			stats->relallvisible = stats->relallvisible / rel->rd_cdbpolicy->numsegments;
		}

		/*
		 * Pass 'false' for isvacuum, so that the stats are
		 * actually updated.
		 */
		vac_update_relstats(rel,
							stats->rel_pages, stats->rel_tuples,
							stats->relallvisible,
							rel->rd_rel->relhasindex,
							InvalidTransactionId,
							InvalidMultiXactId,
							false,
							false /* isvacuum */);
		relation_close(rel, AccessShareLock);
	}
}

/*
 * CDB: Build a special message, to send the number of tuples
 * and the number of pages in pg_class located at QEs through
 * the dispatcher.
 */
void
vac_send_relstats_to_qd(Relation relation,
						BlockNumber num_pages,
						double num_tuples,
						BlockNumber num_all_visible_pages)
{

	StringInfoData buf;
	VPgClassStats stats;

	Oid relid = RelationGetRelid(relation);
	Assert(relid != InvalidOid);

	pq_beginmessage(&buf, 'y');
	pq_sendstring(&buf, "VACUUM");
	stats.relid = relid;
	stats.rel_pages = num_pages;
	stats.rel_tuples = num_tuples;
	stats.relallvisible = num_all_visible_pages;
	pq_sendint(&buf, sizeof(VPgClassStats), sizeof(int));
	pq_sendbytes(&buf, (char *) &stats, sizeof(VPgClassStats));
	pq_endmessage(&buf);
}

/*
 *	vac_update_relstats() -- update statistics for one relation
 *
 *		Update the whole-relation statistics that are kept in its pg_class
 *		row.  There are additional stats that will be updated if we are
 *		doing ANALYZE, but we always update these stats.  This routine works
 *		for both index and heap relation entries in pg_class.
 *
 *		We violate transaction semantics here by overwriting the rel's
 *		existing pg_class tuple with the new values.  This is reasonably
 *		safe as long as we're sure that the new values are correct whether or
 *		not this transaction commits.  The reason for doing this is that if
 *		we updated these tuples in the usual way, vacuuming pg_class itself
 *		wouldn't work very well --- by the time we got done with a vacuum
 *		cycle, most of the tuples in pg_class would've been obsoleted.  Of
 *		course, this only works for fixed-size not-null columns, but these are.
 *
 *		Another reason for doing it this way is that when we are in a lazy
 *		VACUUM and have PROC_IN_VACUUM set, we mustn't do any regular updates.
 *		Somebody vacuuming pg_class might think they could delete a tuple
 *		marked with xmin = our xid.
 *
 *		In addition to fundamentally nontransactional statistics such as
 *		relpages and relallvisible, we try to maintain certain lazily-updated
 *		DDL flags such as relhasindex, by clearing them if no longer correct.
 *		It's safe to do this in VACUUM, which can't run in parallel with
 *		CREATE INDEX/RULE/TRIGGER and can't be part of a transaction block.
 *		However, it's *not* safe to do it in an ANALYZE that's within an
 *		outer transaction, because for example the current transaction might
 *		have dropped the last index; then we'd think relhasindex should be
 *		cleared, but if the transaction later rolls back this would be wrong.
 *		So we refrain from updating the DDL flags if we're inside an outer
 *		transaction.  This is OK since postponing the flag maintenance is
 *		always allowable.
 *
 *		This routine is shared by VACUUM and ANALYZE.
 */
void
vac_update_relstats(Relation relation,
					BlockNumber num_pages, double num_tuples,
					BlockNumber num_all_visible_pages,
					bool hasindex, TransactionId frozenxid,
					MultiXactId minmulti,
					bool in_outer_xact,
					bool isvacuum)
{
	Oid			relid = RelationGetRelid(relation);
	Relation	rd;
	HeapTuple	ctup;
	Form_pg_class pgcform;
	bool		dirty;

	Assert(relid != InvalidOid);

	/*
	 * In GPDB, all the data is stored in the segments, and the
	 * relpages/reltuples in the master reflect the sum of the values in
	 * all the segments. In VACUUM, don't overwrite relpages/reltuples with
	 * the values we counted in the QD node itself. We will dispatch the
	 * VACUUM to the segments after processing the QD node, and we will
	 * update relpages/reltuples then.
	 *
	 * Update stats for system tables normally, though (it'd better say
	 * "non-distributed" tables than system relations here, but for now
	 * it's effectively the same.)
	 */
	if (!IsSystemRelation(relation) && isvacuum)
	{
		if (Gp_role == GP_ROLE_DISPATCH)
		{
			num_pages = relation->rd_rel->relpages;
			num_tuples = relation->rd_rel->reltuples;
			num_all_visible_pages = relation->rd_rel->relallvisible;
		}
		else if (Gp_role == GP_ROLE_EXECUTE)
		{
			vac_send_relstats_to_qd(relation,
									num_pages,
									num_tuples,
									num_all_visible_pages);
		}
	}

	/*
	 * We need a way to distinguish these 2 cases:
	 * a) ANALYZEd/VACUUMed table is empty
	 * b) Table has never been ANALYZEd/VACUUMed
	 * To do this, in case (a), we set relPages = 1. For case (b), relPages = 0.
	 */
	if (num_pages < 1.0)
	{
		/*
		 * When running in utility mode in the QD node, we get the number of
		 * tuples of an AO table from the pg_aoseg table, but we don't know
		 * the file size, so that's always 0. Ignore the tuple count we got,
		 * and set reltuples to 0 instead, to avoid storing a confusing
		 * combination, and to avoid hitting the Assert below (which we
		 * inherited from upstream).
		 *
		 * It's perhaps not such a great idea to overwrite perfectly good
		 * relpages/reltuples estimates in utility mode, but that's what we
		 * do for heap tables, too, because we don't have even a tuple count
		 * for them. At least this is consistent.
		 */
		if (num_tuples >= 1.0)
		{
			Assert(Gp_role == GP_ROLE_UTILITY);
			Assert(!IsSystemRelation(relation));
			Assert(RelationIsAppendOptimized(relation));
			num_tuples = 0;
		}

		Assert(num_tuples < 1.0);
		num_pages = 1.0;
	}

	/*
	 * update number of tuples and number of pages in pg_class
	 */
	rd = heap_open(RelationRelationId, RowExclusiveLock);

	/* Fetch a copy of the tuple to scribble on */
	ctup = SearchSysCacheCopy1(RELOID, ObjectIdGetDatum(relid));
	if (!HeapTupleIsValid(ctup))
		elog(ERROR, "pg_class entry for relid %u vanished during vacuuming",
			 relid);
	pgcform = (Form_pg_class) GETSTRUCT(ctup);

	/* Apply statistical updates, if any, to copied tuple */

	/* GPDB-specific not allow change relpages and reltuples when vacuum in utility mode on QD
	 * Because there's a chance that we overwrite perfectly good stats with zeros
	 */

	bool ifUpdate = ! (IS_QUERY_DISPATCHER() && Gp_role == GP_ROLE_UTILITY);

	dirty = false;
	if (pgcform->relpages != (int32) num_pages && ifUpdate)
	{
		pgcform->relpages = (int32) num_pages;
		dirty = true;
	}
	if (pgcform->reltuples != (float4) num_tuples && ifUpdate)
	{
		pgcform->reltuples = (float4) num_tuples;
		dirty = true;
	}
	if (pgcform->relallvisible != (int32) num_all_visible_pages)
	{
		pgcform->relallvisible = (int32) num_all_visible_pages;
		dirty = true;
	}

	elog(DEBUG2, "Vacuum oid=%u pages=%d tuples=%f",
		 relid, pgcform->relpages, pgcform->reltuples);
	/*
	 * If we have discovered that there are no indexes, then there's no
	 * primary key either.  This could be done more thoroughly...
	 */
	if (pgcform->relhaspkey && !hasindex)
	{
		pgcform->relhaspkey = false;
		dirty = true;
	}

	if (!in_outer_xact)
	{
		/*
		 * If we didn't find any indexes, reset relhasindex.
		 */
		if (pgcform->relhasindex && !hasindex)
		{
			pgcform->relhasindex = false;
			dirty = true;
		}

		/*
		 * If we have discovered that there are no indexes, then there's no
		 * primary key either.  This could be done more thoroughly...
		 */
		if (pgcform->relhaspkey && !hasindex)
		{
			pgcform->relhaspkey = false;
			dirty = true;
		}

		/* We also clear relhasrules and relhastriggers if needed */
		if (pgcform->relhasrules && relation->rd_rules == NULL)
		{
			pgcform->relhasrules = false;
			dirty = true;
		}
		if (pgcform->relhastriggers && relation->trigdesc == NULL)
		{
			pgcform->relhastriggers = false;
			dirty = true;
		}
	}

	/*
	 * Update relfrozenxid, unless caller passed InvalidTransactionId
	 * indicating it has no new data.
	 *
	 * Ordinarily, we don't let relfrozenxid go backwards: if things are
	 * working correctly, the only way the new frozenxid could be older would
	 * be if a previous VACUUM was done with a tighter freeze_min_age, in
	 * which case we don't want to forget the work it already did.  However,
	 * if the stored relfrozenxid is "in the future", then it must be corrupt
	 * and it seems best to overwrite it with the cutoff we used this time.
	 * This should match vac_update_datfrozenxid() concerning what we consider
	 * to be "in the future".
	 */
	if (TransactionIdIsNormal(frozenxid) &&
		TransactionIdIsValid(pgcform->relfrozenxid) &&
		pgcform->relfrozenxid != frozenxid &&
		(TransactionIdPrecedes(pgcform->relfrozenxid, frozenxid) ||
		 TransactionIdPrecedes(ReadNewTransactionId(),
							   pgcform->relfrozenxid)))
	{
		pgcform->relfrozenxid = frozenxid;
		dirty = true;
	}

	/* Similarly for relminmxid */
	if (MultiXactIdIsValid(minmulti) &&
		pgcform->relminmxid != minmulti &&
		(MultiXactIdPrecedes(pgcform->relminmxid, minmulti) ||
		 MultiXactIdPrecedes(ReadNextMultiXactId(), pgcform->relminmxid)))
	{
		pgcform->relminmxid = minmulti;
		dirty = true;
	}

	/* If anything changed, write out the tuple. */
	if (dirty)
		heap_inplace_update(rd, ctup);

	heap_close(rd, RowExclusiveLock);
}


/*
 *	vac_update_datfrozenxid() -- update pg_database.datfrozenxid for our DB
 *
 *		Update pg_database's datfrozenxid entry for our database to be the
 *		minimum of the pg_class.relfrozenxid values.
 *
 *		Similarly, update our datminmxid to be the minimum of the
 *		pg_class.relminmxid values.
 *
 *		If we are able to advance either pg_database value, also try to
 *		truncate pg_clog and pg_multixact.
 *
 *		We violate transaction semantics here by overwriting the database's
 *		existing pg_database tuple with the new values.  This is reasonably
 *		safe since the new values are correct whether or not this transaction
 *		commits.  As with vac_update_relstats, this avoids leaving dead tuples
 *		behind after a VACUUM.
 */
void
vac_update_datfrozenxid(void)
{
	HeapTuple	tuple;
	Form_pg_database dbform;
	Relation	relation;
	SysScanDesc scan;
	HeapTuple	classTup;
	TransactionId newFrozenXid;
	MultiXactId newMinMulti;
	TransactionId lastSaneFrozenXid;
	MultiXactId lastSaneMinMulti;
	bool		bogus = false;
	bool		dirty = false;

	/*
	 * Initialize the "min" calculation with GetOldestXmin, which is a
	 * reasonable approximation to the minimum relfrozenxid for not-yet-
	 * committed pg_class entries for new tables; see AddNewRelationTuple().
	 * So we cannot produce a wrong minimum by starting with this.
	 *
	 * GPDB: Use GetLocalOldestXmin here, rather than GetOldestXmin. We don't
	 * want to include effects of distributed transactions in this. If a
	 * database's datfrozenxid is past the oldest XID as determined by
	 * distributed transactions, we will nevertheless never encounter such
	 * XIDs on disk.
	 */
	newFrozenXid = GetLocalOldestXmin(NULL, true);

	/*
	 * Similarly, initialize the MultiXact "min" with the value that would be
	 * used on pg_class for new tables.  See AddNewRelationTuple().
	 */
	newMinMulti = GetOldestMultiXactId();

	/*
	 * Identify the latest relfrozenxid and relminmxid values that we could
	 * validly see during the scan.  These are conservative values, but it's
	 * not really worth trying to be more exact.
	 */
	lastSaneFrozenXid = ReadNewTransactionId();
	lastSaneMinMulti = ReadNextMultiXactId();

	/*
	 * We must seqscan pg_class to find the minimum Xid, because there is no
	 * index that can help us here.
	 */
	relation = heap_open(RelationRelationId, AccessShareLock);

	scan = systable_beginscan(relation, InvalidOid, false,
							  NULL, 0, NULL);

	while ((classTup = systable_getnext(scan)) != NULL)
	{
		Form_pg_class classForm = (Form_pg_class) GETSTRUCT(classTup);

#if 0
		/*
		 * Only consider relations able to hold unfrozen XIDs (anything else
		 * should have InvalidTransactionId in relfrozenxid anyway.)
		 */
		if (classForm->relkind != RELKIND_RELATION &&
			classForm->relkind != RELKIND_MATVIEW &&
			classForm->relkind != RELKIND_TOASTVALUE)
			continue;
#endif

		/* GPDB_94_MERGE_FIXME: We have had this check here, instead of the above
		 * check that upstream has. I would be more comfortable if we would list
		 * the relkinds here explicitly, like in upstream..
		 */
		if (!TransactionIdIsValid(classForm->relfrozenxid))
			continue;

		Assert(TransactionIdIsNormal(classForm->relfrozenxid));
		Assert(MultiXactIdIsValid(classForm->relminmxid));
		/*
		 * Don't know partition parent or not here but passing false is perfect
		 * for assertion, as valid relfrozenxid means it shouldn't be parent.
		 */
		Assert(should_have_valid_relfrozenxid(classForm->relkind,
											  classForm->relstorage, false));

		/*
		 * If things are working properly, no relation should have a
		 * relfrozenxid or relminmxid that is "in the future".  However, such
		 * cases have been known to arise due to bugs in pg_upgrade.  If we
		 * see any entries that are "in the future", chicken out and don't do
		 * anything.  This ensures we won't truncate clog before those
		 * relations have been scanned and cleaned up.
		 */
		if (TransactionIdPrecedes(lastSaneFrozenXid, classForm->relfrozenxid) ||
			MultiXactIdPrecedes(lastSaneMinMulti, classForm->relminmxid))
		{
			bogus = true;
			break;
		}

		if (TransactionIdPrecedes(classForm->relfrozenxid, newFrozenXid))
			newFrozenXid = classForm->relfrozenxid;

		if (MultiXactIdPrecedes(classForm->relminmxid, newMinMulti))
			newMinMulti = classForm->relminmxid;
	}

	/* we're done with pg_class */
	systable_endscan(scan);
	heap_close(relation, AccessShareLock);

	/* chicken out if bogus data found */
	if (bogus)
		return;

	Assert(TransactionIdIsNormal(newFrozenXid));
	Assert(MultiXactIdIsValid(newMinMulti));

	/* Now fetch the pg_database tuple we need to update. */
	relation = heap_open(DatabaseRelationId, RowExclusiveLock);

	/* Fetch a copy of the tuple to scribble on */
	tuple = SearchSysCacheCopy1(DATABASEOID, ObjectIdGetDatum(MyDatabaseId));
	if (!HeapTupleIsValid(tuple))
		elog(ERROR, "could not find tuple for database %u", MyDatabaseId);
	dbform = (Form_pg_database) GETSTRUCT(tuple);

	/*
	 * As in vac_update_relstats(), we ordinarily don't want to let
	 * datfrozenxid go backward; but if it's "in the future" then it must be
	 * corrupt and it seems best to overwrite it.
	 */
	if (dbform->datfrozenxid != newFrozenXid &&
		(TransactionIdPrecedes(dbform->datfrozenxid, newFrozenXid) ||
		 TransactionIdPrecedes(lastSaneFrozenXid, dbform->datfrozenxid)))
	{
		dbform->datfrozenxid = newFrozenXid;
		dirty = true;
	}
	else
		newFrozenXid = dbform->datfrozenxid;

	/* Ditto for datminmxid */
	if (dbform->datminmxid != newMinMulti &&
		(MultiXactIdPrecedes(dbform->datminmxid, newMinMulti) ||
		 MultiXactIdPrecedes(lastSaneMinMulti, dbform->datminmxid)))
	{
		dbform->datminmxid = newMinMulti;
		dirty = true;
	}
	else
		newMinMulti = dbform->datminmxid;

	if (dirty)
	{
		heap_inplace_update(relation, tuple);
		SIMPLE_FAULT_INJECTOR("vacuum_update_dat_frozen_xid");
	}

	heap_freetuple(tuple);
	heap_close(relation, RowExclusiveLock);

	/*
	 * If we were able to advance datfrozenxid or datminmxid, see if we can
	 * truncate pg_clog and/or pg_multixact.  Also do it if the shared
	 * XID-wrap-limit info is stale, since this action will update that too.
	 */
	if (dirty || ForceTransactionIdLimitUpdate())
		vac_truncate_clog(newFrozenXid, newMinMulti,
						  lastSaneFrozenXid, lastSaneMinMulti);
}


/*
 *	vac_truncate_clog() -- attempt to truncate the commit log
 *
 *		Scan pg_database to determine the system-wide oldest datfrozenxid,
 *		and use it to truncate the transaction commit log (pg_clog).
 *		Also update the XID wrap limit info maintained by varsup.c.
 *		Likewise for datminmxid.
 *
 *		The passed frozenXID and minMulti are the updated values for my own
 *		pg_database entry. They're used to initialize the "min" calculations.
 *		The caller also passes the "last sane" XID and MXID, since it has
 *		those at hand already.
 *
 *		This routine is only invoked when we've managed to change our
 *		DB's datfrozenxid/datminmxid values, or we found that the shared
 *		XID-wrap-limit info is stale.
 */
static void
vac_truncate_clog(TransactionId frozenXID,
				  MultiXactId minMulti,
				  TransactionId lastSaneFrozenXid,
				  MultiXactId lastSaneMinMulti)
{
	TransactionId nextXID = ReadNewTransactionId();
	Relation	relation;
	HeapScanDesc scan;
	HeapTuple	tuple;
	Oid			oldestxid_datoid;
	Oid			minmulti_datoid;
	bool		bogus = false;
	bool		frozenAlreadyWrapped = false;

	/* init oldest datoids to sync with my frozenXID/minMulti values */
	oldestxid_datoid = MyDatabaseId;
	minmulti_datoid = MyDatabaseId;

	/*
	 * Scan pg_database to compute the minimum datfrozenxid/datminmxid
	 *
	 * Since vac_update_datfrozenxid updates datfrozenxid/datminmxid in-place,
	 * the values could change while we look at them.  Fetch each one just
	 * once to ensure sane behavior of the comparison logic.  (Here, as in
	 * many other places, we assume that fetching or updating an XID in shared
	 * storage is atomic.)
	 *
	 * Note: we need not worry about a race condition with new entries being
	 * inserted by CREATE DATABASE.  Any such entry will have a copy of some
	 * existing DB's datfrozenxid, and that source DB cannot be ours because
	 * of the interlock against copying a DB containing an active backend.
	 * Hence the new entry will not reduce the minimum.  Also, if two VACUUMs
	 * concurrently modify the datfrozenxid's of different databases, the
	 * worst possible outcome is that pg_clog is not truncated as aggressively
	 * as it could be.
	 */
	relation = heap_open(DatabaseRelationId, AccessShareLock);

	scan = heap_beginscan_catalog(relation, 0, NULL);

	while ((tuple = heap_getnext(scan, ForwardScanDirection)) != NULL)
	{
		volatile FormData_pg_database *dbform = (Form_pg_database) GETSTRUCT(tuple);
		TransactionId datfrozenxid = dbform->datfrozenxid;
		TransactionId datminmxid = dbform->datminmxid;

		Assert(TransactionIdIsNormal(datfrozenxid));
		Assert(MultiXactIdIsValid(datminmxid));

		/*
		 * If things are working properly, no database should have a
		 * datfrozenxid or datminmxid that is "in the future".  However, such
		 * cases have been known to arise due to bugs in pg_upgrade.  If we
		 * see any entries that are "in the future", chicken out and don't do
		 * anything.  This ensures we won't truncate clog before those
		 * databases have been scanned and cleaned up.  (We will issue the
		 * "already wrapped" warning if appropriate, though.)
		 */
		if (TransactionIdPrecedes(lastSaneFrozenXid, datfrozenxid) ||
			MultiXactIdPrecedes(lastSaneMinMulti, datminmxid))
			bogus = true;

		if (TransactionIdPrecedes(nextXID, datfrozenxid))
			frozenAlreadyWrapped = true;
		else if (TransactionIdPrecedes(datfrozenxid, frozenXID))
		{
			frozenXID = datfrozenxid;
			oldestxid_datoid = HeapTupleGetOid(tuple);
		}

		if (MultiXactIdPrecedes(datminmxid, minMulti))
		{
			minMulti = datminmxid;
			minmulti_datoid = HeapTupleGetOid(tuple);
		}
	}

	heap_endscan(scan);

	heap_close(relation, AccessShareLock);

	/*
	 * Do not truncate CLOG if we seem to have suffered wraparound already;
	 * the computed minimum XID might be bogus.  This case should now be
	 * impossible due to the defenses in GetNewTransactionId, but we keep the
	 * test anyway.
	 */
	if (frozenAlreadyWrapped)
	{
		ereport(WARNING,
				(errmsg("some databases have not been vacuumed in over 2 billion transactions"),
				 errdetail("You might have already suffered transaction-wraparound data loss.")));
		return;
	}

	/* chicken out if data is bogus in any other way */
	if (bogus)
		return;

	/*
	 * Truncate CLOG to the oldest computed value.  Note we don't truncate
	 * multixacts; that will be done by the next checkpoint.
	 */
	TruncateCLOG(frozenXID);

	/*
	 * Update the wrap limit for GetNewTransactionId and creation of new
	 * MultiXactIds.  Note: these functions will also signal the postmaster
	 * for an(other) autovac cycle if needed.   XXX should we avoid possibly
	 * signalling twice?
	 */
	SetTransactionIdLimit(frozenXID, oldestxid_datoid);
	SetMultiXactIdLimit(minMulti, minmulti_datoid);
}

static void
vacuum_rel_ao_phase(Relation onerel, Oid relid, VacuumStmt *vacstmt, LOCKMODE lmode,
					bool for_wraparound,
					List *compaction_insert_segno,
					List *compaction_segno,
					AOVacuumPhase phase)
{
	vacstmt->appendonly_compaction_insert_segno = compaction_insert_segno;
	vacstmt->appendonly_compaction_segno = compaction_segno;
	vacstmt->appendonly_phase = phase;

	vacuum_rel(onerel, relid, vacstmt, lmode, for_wraparound);
}


/*
 *	vacuum_rel() -- vacuum one heap relation
 *
 *		Doing one heap at a time incurs extra overhead, since we need to
 *		check that the heap exists again just before we vacuum it.  The
 *		reason that we do this is so that vacuuming can be spread across
 *		many small transactions.  Otherwise, two-phase locking would require
 *		us to lock the entire database during one pass of the vacuum cleaner.
 *
 * GPDB: On entry, we should already hold a session-level lock on the table.
 * If 'onerel' is valid, then we should also hold an appropriate regular lock on
 * the table, and have a transaction open.
 * On exit, the 'onerel' will be closed, and the transaction is closed.
 */
static bool
vacuum_rel(Relation onerel, Oid relid, VacuumStmt *vacstmt, LOCKMODE lmode,
		   bool for_wraparound)
{
	Oid			toast_relid;
	Oid			aoseg_relid = InvalidOid;
	Oid         aoblkdir_relid = InvalidOid;
	Oid         aovisimap_relid = InvalidOid;
	RangeVar	*toast_rangevar = NULL;
	RangeVar	*aoseg_rangevar = NULL;
	RangeVar	*aoblkdir_rangevar = NULL;
	RangeVar	*aovisimap_rangevar = NULL;
	bool		is_heap;
	Oid			save_userid;
	int			save_sec_context;
	int			save_nestlevel;
	MemoryContext oldcontext;
	bool		dispatch;

	if (Gp_role == GP_ROLE_DISPATCH && onerel)
		dispatch = true;
	else
		dispatch = false;

	if (!onerel)
	{

		if (!(vacstmt->options & VACOPT_FULL))
		{
			/*
			 * PostgreSQL does this:
			 * During a lazy VACUUM we can set the PROC_IN_VACUUM flag, which lets other
			 * concurrent VACUUMs know that they can ignore this one while
			 * determining their OldestXmin.  (The reason we don't set it during a
			 * full VACUUM is exactly that we may have to run user- defined
			 * functions for functional indexes, and we want to make sure that if
			 * they use the snapshot set above, any tuples it requires can't get
			 * removed from other tables.  An index function that depends on the
			 * contents of other tables is arguably broken, but we won't break it
			 * here by violating transaction semantics.)
			 *
			 * GPDB doesn't use PROC_IN_VACUUM, as lazy vacuum for bitmap
			 * indexed tables performs reindex causing updates to pg_class
			 * tuples for index entries.
			 *
			 * We also set the VACUUM_FOR_WRAPAROUND flag, which is passed down
			 * by autovacuum; it's used to avoid cancelling a vacuum that was
			 * invoked in an emergency.
			 *
			 * Note: this flag remains set until CommitTransaction or
			 * AbortTransaction.  We don't want to clear it until we reset
			 * MyProc->xid/xmin, else OldestXmin might appear to go backwards,
			 * which is probably Not Good.
			 */
			LWLockAcquire(ProcArrayLock, LW_EXCLUSIVE);
#if 0 /* Upstream code not applicable to GPDB */
			MyProc->vacuumFlags |= PROC_IN_VACUUM;
#endif
			if (for_wraparound)
				MyPgXact->vacuumFlags |= PROC_VACUUM_FOR_WRAPAROUND;
			LWLockRelease(ProcArrayLock);
		}

		/*
		 * Check for user-requested abort.  Note we want this to be inside a
		 * transaction, so xact.c doesn't issue useless WARNING.
		 */
		CHECK_FOR_INTERRUPTS();

		/*
		 * Open the relation and get the appropriate lock on it.
		 *
		 * There's a race condition here: the rel may have gone away since the
		 * last time we saw it.  If so, we don't need to vacuum it.
		 *
		 * If we've been asked not to wait for the relation lock, acquire it first
		 * in non-blocking mode, before calling try_relation_open().
		 */
		if (!(vacstmt->options & VACOPT_NOWAIT))
			onerel = try_relation_open(relid, lmode, false /* nowait */);
		else if (ConditionalLockRelationOid(relid, lmode))
			onerel = try_relation_open(relid, NoLock, false /* nowait */);
		else
		{
			onerel = NULL;
			if (IsAutoVacuumWorkerProcess() && Log_autovacuum_min_duration >= 0)
				ereport(LOG,
						(errcode(ERRCODE_LOCK_NOT_AVAILABLE),
						 errmsg("skipping vacuum of \"%s\" --- lock not available",
								vacstmt->relation->relname)));
		}

		if (!onerel)
		{
			return false;
		}
	}

	/*
	 * Remember the relation's TOAST and AO segments relations for later
	 */
	toast_relid = onerel->rd_rel->reltoastrelid;
	is_heap = RelationIsHeap(onerel);
	oldcontext = MemoryContextSwitchTo(vac_context);
	toast_rangevar = makeRangeVar(get_namespace_name(get_rel_namespace(toast_relid)),
								  get_rel_name(toast_relid),
								  -1);
	MemoryContextSwitchTo(oldcontext);


	if (!is_heap)
	{
		Assert(RelationIsAppendOptimized(onerel));
		GetAppendOnlyEntryAuxOids(RelationGetRelid(onerel), NULL,
								  &aoseg_relid,
								  &aoblkdir_relid, NULL,
								  &aovisimap_relid, NULL);
		oldcontext = MemoryContextSwitchTo(vac_context);
		aoseg_rangevar = makeRangeVar(get_namespace_name(get_rel_namespace(aoseg_relid)),
									  get_rel_name(aoseg_relid),
									  -1);
		aoblkdir_rangevar = makeRangeVar(get_namespace_name(get_rel_namespace(aoblkdir_relid)),
										 get_rel_name(aoblkdir_relid),
										 -1);
		aovisimap_rangevar = makeRangeVar(get_namespace_name(get_rel_namespace(aovisimap_relid)),
										  get_rel_name(aovisimap_relid),
										  -1);
		MemoryContextSwitchTo(oldcontext);
		if (Gp_role == GP_ROLE_DISPATCH)
			vacstmt->appendonly_relation_empty =
				AppendOnlyCompaction_IsRelationEmpty(onerel);
	}

	/*
	 * Switch to the table owner's userid, so that any index functions are run
	 * as that user.  Also lock down security-restricted operations and
	 * arrange to make GUC variable changes local to this command.
	 */
	GetUserIdAndSecContext(&save_userid, &save_sec_context);
	SetUserIdAndSecContext(onerel->rd_rel->relowner,
						   save_sec_context | SECURITY_RESTRICTED_OPERATION);
	save_nestlevel = NewGUCNestLevel();

	/*
	 * If we are in the dispatch mode, dispatch this modified
	 * vacuum statement to QEs, and wait for them to finish.
	 */
	if (Gp_role == GP_ROLE_DISPATCH)
	{
		int 		i, nindexes;
		bool 		has_bitmap = false;
		Relation   *i_rel = NULL;

		vac_open_indexes(onerel, AccessShareLock, &nindexes, &i_rel);
		if (i_rel != NULL)
		{
			for (i = 0; i < nindexes; i++)
			{
				if (RelationIsBitmapIndex(i_rel[i]))
				{
					has_bitmap = true;
					break;
				}
			}
		}
		vac_close_indexes(nindexes, i_rel, AccessShareLock);

		/*
		 * We have to acquire a ShareLock for the relation which has bitmap
		 * indexes, since reindex is used later. Otherwise, concurrent
		 * vacuum and inserts may cause deadlock. MPP-5960
		 */
		if (has_bitmap)
			LockRelation(onerel, ShareLock);
	}

	/*
	 * Do the actual work --- either FULL or "lazy" vacuum
	 *
	 * Append-only relations don't support, nor need, a FULL vacuum, so perform
	 * a lazy vacuum instead, even if FULL was requested. Note that we have
	 * already locked the table, and if FULL was requested, we got an
	 * AccessExclusiveLock. Therefore, FULL isn't exactly the same as non-FULL
	 * on AO tables.
	 */
	if (is_heap && (vacstmt->options & VACOPT_FULL))
	{
		Oid			relid = RelationGetRelid(onerel);

		/* close relation before vacuuming, but hold lock until commit */
		relation_close(onerel, NoLock);
		onerel = NULL;

		/* VACUUM FULL is now a variant of CLUSTER; see cluster.c */
		cluster_rel(relid, InvalidOid, false,
					(vacstmt->options & VACOPT_VERBOSE) != 0,
					true /* printError */);
	}
	else
	{
		lazy_vacuum_rel(onerel, vacstmt, vac_strategy);
	}

	/* Roll back any GUC changes executed by index functions */
	AtEOXact_GUC(false, save_nestlevel);

	/* Restore userid and security context */
	SetUserIdAndSecContext(save_userid, save_sec_context);

	/*
	 * If the relation has a secondary toast rel, vacuum that too while we
	 * still hold the session lock on the master table.  We do this in
	 * cleanup phase when it's AO table or in prepare phase if it's an
	 * empty AO table.
	 */
	if (is_heap ||
		(!is_heap && (vacstmt->appendonly_phase == AOVAC_CLEANUP ||
					  vacstmt->appendonly_relation_empty)))
	{
		if (toast_relid != InvalidOid && toast_rangevar != NULL)
		{
			VacuumStmt *vacstmt_toast = makeNode(VacuumStmt);
			vacstmt_toast->options = vacstmt->options;
			vacstmt_toast->freeze_min_age = vacstmt->freeze_min_age;
			vacstmt_toast->freeze_table_age = vacstmt->freeze_table_age;
			vacstmt_toast->skip_twophase = vacstmt->skip_twophase;

			vacstmt_toast->relation = toast_rangevar;
			vacuum_rel(NULL, toast_relid, vacstmt_toast, lmode, for_wraparound);
		}
	}

	/*
	 * If an AO/CO table is empty on a segment,
	 * vacstmt->appendonly_relation_empty will get set to true even in the
	 * compaction phase. In such a case, we end up updating the auxiliary
	 * tables and try to vacuum them all in the same transaction. This causes
	 * the auxiliary relation to not get vacuumed and it generates a notice to
	 * the user saying that transaction is already in progress. Hence we want
	 * to vacuum the auxliary relations only in cleanup phase or if we are in
	 * the prepare phase and the AO/CO table is empty.
	 */
	if (vacstmt->appendonly_phase == AOVAC_CLEANUP ||
		 (vacstmt->appendonly_relation_empty &&
		  vacstmt->appendonly_phase == AOVAC_PREPARE))
	{
		VacuumStmt *vacstmt_ao_aux = makeNode(VacuumStmt);
		vacstmt_ao_aux->options = vacstmt->options;
		vacstmt_ao_aux->freeze_min_age = vacstmt->freeze_min_age;
		vacstmt_ao_aux->freeze_table_age = vacstmt->freeze_table_age;

		/* do the same for an AO segments table, if any */
		if (aoseg_relid != InvalidOid && aoseg_rangevar != NULL)
		{
			vacstmt_ao_aux->relation = aoseg_rangevar;
			vacuum_rel(NULL, aoseg_relid, vacstmt_ao_aux, lmode, for_wraparound);
		}

		/* do the same for an AO block directory table, if any */
		if (aoblkdir_relid != InvalidOid && aoblkdir_rangevar != NULL)
		{
			vacstmt_ao_aux->relation = aoblkdir_rangevar;
			vacuum_rel(NULL, aoblkdir_relid, vacstmt_ao_aux, lmode, for_wraparound);
		}

		/* do the same for an AO visimap, if any */
		if (aovisimap_relid != InvalidOid && aovisimap_rangevar != NULL)
		{
			vacstmt_ao_aux->relation = aovisimap_rangevar;
			vacuum_rel(NULL, aovisimap_relid, vacstmt_ao_aux, lmode, for_wraparound);
		}
	}

	if (dispatch)
	{
		VacuumStatsContext stats_context;

		stats_context.updated_stats = NIL;
		GetUserIdAndSecContext(&save_userid, &save_sec_context);

		SetUserIdAndSecContext(
				save_userid,
				save_sec_context | SECURITY_RESTRICTED_OPERATION);

		dispatchVacuum(vacstmt, &stats_context);
		vac_update_relstats_from_list(stats_context.updated_stats);

		/* Restore userid and security context */
		SetUserIdAndSecContext(save_userid, save_sec_context);
	}

	/*
	 * Update ao master tupcount the hard way after the compaction and
	 * after the drop.
	 */
	if (Gp_role == GP_ROLE_DISPATCH && vacstmt->appendonly_compaction_segno &&
		RelationIsAppendOptimized(onerel))
	{
		Snapshot	appendOnlyMetaDataSnapshot = RegisterSnapshot(GetCatalogSnapshot(InvalidOid));

		if (vacstmt->appendonly_phase == AOVAC_COMPACT)
		{
			/* In the compact phase, we need to update the information of the segment file we inserted into */
			if (list_length(vacstmt->appendonly_compaction_insert_segno) == 1 &&
				linitial_int(vacstmt->appendonly_compaction_insert_segno) == APPENDONLY_COMPACTION_SEGNO_INVALID)
			{
				/* this was a "pseudo" compaction phase. */
			}
			else
				UpdateMasterAosegTotalsFromSegments(onerel, appendOnlyMetaDataSnapshot, vacstmt->appendonly_compaction_insert_segno, 0);
		}
		else if (vacstmt->appendonly_phase == AOVAC_DROP)
		{
			/* In the drop phase, we need to update the information of the compacted segment file(s) */
			UpdateMasterAosegTotalsFromSegments(onerel, appendOnlyMetaDataSnapshot, vacstmt->appendonly_compaction_segno, 0);
		}

		UnregisterSnapshot(appendOnlyMetaDataSnapshot);
	}

	/* all done with this class, but hold lock until commit */
	if (onerel)
		relation_close(onerel, NoLock);

	/* Report that we really did it. */
	return true;
}


/****************************************************************************
 *																			*
 *			Code for VACUUM FULL (only)										*
 *																			*
 ****************************************************************************
 */

static bool vacuum_appendonly_index_should_vacuum(Relation aoRelation,
		VacuumStmt *vacstmt,
		AppendOnlyIndexVacuumState *vacuumIndexState, double *rel_tuple_count)
{
	int64 hidden_tupcount;
	FileSegTotals *totals;

	Assert(RelationIsAppendOptimized(aoRelation));

	if(Gp_role == GP_ROLE_DISPATCH)
	{
		if (rel_tuple_count)
		{
			*rel_tuple_count = 0.0;
		}
		return false;
	}

	if(RelationIsAoRows(aoRelation))
	{
		totals = GetSegFilesTotals(aoRelation, vacuumIndexState->appendOnlyMetaDataSnapshot);
	}
	else
	{
		Assert(RelationIsAoCols(aoRelation));
		totals = GetAOCSSSegFilesTotals(aoRelation, vacuumIndexState->appendOnlyMetaDataSnapshot);
	}
	hidden_tupcount = AppendOnlyVisimap_GetRelationHiddenTupleCount(&vacuumIndexState->visiMap);

	if(rel_tuple_count)
	{
		*rel_tuple_count = (double)(totals->totaltuples - hidden_tupcount);
		Assert((*rel_tuple_count) > -1.0);
	}

	pfree(totals);

	if(hidden_tupcount > 0 || (vacstmt->options & VACOPT_FULL))
	{
		return true;
	}
	return false;
}

/*
 * vacuum_appendonly_indexes()
 *
 * Perform a vacuum on all indexes of an append-only relation.
 *
 * The page and tuplecount information in vacrelstats are used, the
 * nindex value is set by this function.
 *
 * It returns the number of indexes on the relation.
 */
int
vacuum_appendonly_indexes(Relation aoRelation, VacuumStmt *vacstmt)
{
	int reindex_count = 1;
	int i;
	Relation   *Irel;
	int			nindexes;
	AppendOnlyIndexVacuumState vacuumIndexState;
	FileSegInfo **segmentFileInfo = NULL; /* Might be a casted AOCSFileSegInfo */
	int totalSegfiles;

	Assert(RelationIsAppendOptimized(aoRelation));
	Assert(vacstmt);

	memset(&vacuumIndexState, 0, sizeof(vacuumIndexState));

	elogif (Debug_appendonly_print_compaction, LOG,
			"Vacuum indexes for append-only relation %s",
			RelationGetRelationName(aoRelation));

	/* Now open all indexes of the relation */
	if ((vacstmt->options & VACOPT_FULL))
		vac_open_indexes(aoRelation, AccessExclusiveLock, &nindexes, &Irel);
	else
		vac_open_indexes(aoRelation, RowExclusiveLock, &nindexes, &Irel);

	vacuumIndexState.appendOnlyMetaDataSnapshot = GetActiveSnapshot();

	if (RelationIsAoRows(aoRelation))
	{
		segmentFileInfo = GetAllFileSegInfo(aoRelation,
											vacuumIndexState.appendOnlyMetaDataSnapshot,
											&totalSegfiles);
	}
	else
	{
		Assert(RelationIsAoCols(aoRelation));
		segmentFileInfo = (FileSegInfo **) GetAllAOCSFileSegInfo(aoRelation,
																vacuumIndexState.appendOnlyMetaDataSnapshot,
																&totalSegfiles);
	}

	AppendOnlyVisimap_Init(
			&vacuumIndexState.visiMap,
			aoRelation->rd_appendonly->visimaprelid,
			aoRelation->rd_appendonly->visimapidxid,
			AccessShareLock,
			vacuumIndexState.appendOnlyMetaDataSnapshot);

	AppendOnlyBlockDirectory_Init_forSearch(&vacuumIndexState.blockDirectory,
			vacuumIndexState.appendOnlyMetaDataSnapshot,
			segmentFileInfo,
			totalSegfiles,
			aoRelation,
			1,
			RelationIsAoCols(aoRelation),
			NULL);

	/* Clean/scan index relation(s) */
	if (Irel != NULL)
	{
		double rel_tuple_count = 0.0;
		int			elevel;

		/* just scan indexes to update statistic */
		if (vacstmt->options & VACOPT_VERBOSE)
			elevel = INFO;
		else
			elevel = DEBUG2;

		if (vacuum_appendonly_index_should_vacuum(aoRelation, vacstmt,
					&vacuumIndexState, &rel_tuple_count))
		{
			Assert(rel_tuple_count > -1.0);

			for (i = 0; i < nindexes; i++)
			{
				vacuum_appendonly_index(Irel[i], &vacuumIndexState,
										rel_tuple_count,
										elevel);
			}
			reindex_count++;
		}
		else
		{
			for (i = 0; i < nindexes; i++)
				scan_index(Irel[i], rel_tuple_count, true, elevel);
		}
	}

	AppendOnlyVisimap_Finish(&vacuumIndexState.visiMap, AccessShareLock);
	AppendOnlyBlockDirectory_End_forSearch(&vacuumIndexState.blockDirectory);

	if (segmentFileInfo)
	{
		if (RelationIsAoRows(aoRelation))
		{
			FreeAllSegFileInfo(segmentFileInfo, totalSegfiles);
		}
		else
		{
			FreeAllAOCSSegFileInfo((AOCSFileSegInfo **)segmentFileInfo, totalSegfiles);
		}
		pfree(segmentFileInfo);
	}

	vac_close_indexes(nindexes, Irel, NoLock);
	return nindexes;
}


/* GPDB_91_MERGE_FIXME: 'amindexnulls' is gone. Do we need this function anymore? */
#if 0
/*
 * Is an index partial (ie, could it contain fewer tuples than the heap?)
 */
static bool
vac_is_partial_index(Relation indrel)
{
	/*
	 * If the index's AM doesn't support nulls, it's partial for our purposes
	 */
	if (!indrel->rd_am->amindexnulls)
		return true;

	/* Otherwise, look to see if there's a partial-index predicate */
	if (!heap_attisnull(indrel->rd_indextuple, Anum_pg_index_indpred))
		return true;

	return false;
}
#endif

/*
 *	scan_index() -- scan one index relation to update pg_class statistics.
 *
 * We use this when we have no deletions to do.
 */
static void
scan_index(Relation indrel, double num_tuples, bool check_stats, int elevel)
{
	IndexBulkDeleteResult *stats;
	IndexVacuumInfo ivinfo;
	PGRUsage	ru0;

	pg_rusage_init(&ru0);

	ivinfo.index = indrel;
	ivinfo.analyze_only = false;
	ivinfo.estimated_count = false;
	ivinfo.message_level = elevel;
	ivinfo.num_heap_tuples = num_tuples;
	ivinfo.strategy = vac_strategy;

	stats = index_vacuum_cleanup(&ivinfo, NULL);

	if (!stats)
		return;

	/*
	 * Now update statistics in pg_class, but only if the index says the count
	 * is accurate.
	 */
	if (!stats->estimated_count)
		vac_update_relstats(indrel,
							stats->num_pages, stats->num_index_tuples,
							visibilitymap_count(indrel),
							false,
							InvalidTransactionId,
							InvalidMultiXactId,
							false,
							true /* isvacuum */);

	ereport(elevel,
			(errmsg("index \"%s\" now contains %.0f row versions in %u pages",
					RelationGetRelationName(indrel),
					stats->num_index_tuples,
					stats->num_pages),
	errdetail("%u index pages have been deleted, %u are currently reusable.\n"
			  "%s.",
			  stats->pages_deleted, stats->pages_free,
			  pg_rusage_show(&ru0))));

	/* GPDB_91_MERGE_FIXME: vac_is_partial_index() doesn't work. Do we need this sanity check? */
#if 0 	
	/*
	 * Check for tuple count mismatch.	If the index is partial, then it's OK
	 * for it to have fewer tuples than the heap; else we got trouble.
	 */
	if (check_stats &&
		!stats->estimated_count &&
		stats->num_index_tuples != num_tuples)
	{
		if (stats->num_index_tuples > num_tuples ||
			!vac_is_partial_index(indrel))
			ereport(WARNING,
					(errmsg("index \"%s\" contains %.0f row versions, but table contains %.0f row versions",
							RelationGetRelationName(indrel),
							stats->num_index_tuples, num_tuples),
					 errhint("Rebuild the index with REINDEX.")));
	}
#endif

	pfree(stats);
}

/*
 * Vacuums an index on an append-only table.
 *
 * This is called after an append-only segment file compaction to move
 * all tuples from the compacted segment files.
 * The segmentFileList is an
 */
static void
vacuum_appendonly_index(Relation indexRelation,
						AppendOnlyIndexVacuumState *vacuumIndexState,
						double rel_tuple_count,
						int elevel)
{
	Assert(RelationIsValid(indexRelation));
	Assert(vacuumIndexState);

	IndexBulkDeleteResult *stats;
	IndexVacuumInfo ivinfo;
	PGRUsage	ru0;

	pg_rusage_init(&ru0);

	ivinfo.index = indexRelation;
	ivinfo.message_level = elevel;
	ivinfo.num_heap_tuples = rel_tuple_count;
	ivinfo.strategy = vac_strategy;

	/* Do bulk deletion */
	stats = index_bulk_delete(&ivinfo, NULL, appendonly_tid_reaped,
			(void *) vacuumIndexState);

	/* Do post-VACUUM cleanup */
	stats = index_vacuum_cleanup(&ivinfo, stats);

	if (!stats)
		return;

	/*
	 * Now update statistics in pg_class, but only if the index says the count
	 * is accurate.
	 */
	if (!stats->estimated_count)
		vac_update_relstats(indexRelation,
							stats->num_pages, stats->num_index_tuples,
							visibilitymap_count(indexRelation),
							false,
							InvalidTransactionId,
							InvalidMultiXactId,
							false,
							true /* isvacuum */);

	ereport(elevel,
			(errmsg("index \"%s\" now contains %.0f row versions in %u pages",
					RelationGetRelationName(indexRelation),
					stats->num_index_tuples,
					stats->num_pages),
			 errdetail("%.0f index row versions were removed.\n"
			 "%u index pages have been deleted, %u are currently reusable.\n"
					   "%s.",
					   stats->tuples_removed,
					   stats->pages_deleted, stats->pages_free,
					   pg_rusage_show(&ru0))));

	pfree(stats);

}

static bool
appendonly_tid_reapded_check_block_directory(AppendOnlyIndexVacuumState* vacuumState,
		AOTupleId* aoTupleId)
{
	if (vacuumState->blockDirectory.currentSegmentFileNum ==
			AOTupleIdGet_segmentFileNum(aoTupleId) &&
			AppendOnlyBlockDirectoryEntry_RangeHasRow(&vacuumState->blockDirectoryEntry,
				AOTupleIdGet_rowNum(aoTupleId)))
	{
		return true;
	}

	if (!AppendOnlyBlockDirectory_GetEntry(&vacuumState->blockDirectory,
		aoTupleId,
		0,
		&vacuumState->blockDirectoryEntry))
	{
		return false;
	}
	return (vacuumState->blockDirectory.currentSegmentFileNum ==
			AOTupleIdGet_segmentFileNum(aoTupleId) &&
			AppendOnlyBlockDirectoryEntry_RangeHasRow(&vacuumState->blockDirectoryEntry,
				AOTupleIdGet_rowNum(aoTupleId)));
}

/*
 * appendonly_tid_reaped()
 *
 * Is a particular tid for an appendonly reaped?
 * state should contain an integer list of all compacted
 * segment files.
 *
 * This has the right signature to be an IndexBulkDeleteCallback.
 */
static bool
appendonly_tid_reaped(ItemPointer itemptr, void *state)
{
	AOTupleId* aoTupleId;
	AppendOnlyIndexVacuumState* vacuumState;
	bool reaped;

	Assert(itemptr);
	Assert(state);

	aoTupleId = (AOTupleId *)itemptr;
	vacuumState = (AppendOnlyIndexVacuumState *)state;

	reaped = !appendonly_tid_reapded_check_block_directory(vacuumState,
			aoTupleId);
	if (!reaped)
	{
		/* Also check visi map */
		reaped = !AppendOnlyVisimap_IsVisible(&vacuumState->visiMap,
		aoTupleId);
	}

	elogif(Debug_appendonly_print_compaction, DEBUG3,
			"Index vacuum %s %d",
			AOTupleIdToString(aoTupleId), reaped);
	return reaped;
}

/*
 * Open all the vacuumable indexes of the given relation, obtaining the
 * specified kind of lock on each.  Return an array of Relation pointers for
 * the indexes into *Irel, and the number of indexes into *nindexes.
 *
 * We consider an index vacuumable if it is marked insertable (IndexIsReady).
 * If it isn't, probably a CREATE INDEX CONCURRENTLY command failed early in
 * execution, and what we have is too corrupt to be processable.  We will
 * vacuum even if the index isn't indisvalid; this is important because in a
 * unique index, uniqueness checks will be performed anyway and had better not
 * hit dangling index pointers.
 */
void
vac_open_indexes(Relation relation, LOCKMODE lockmode,
				 int *nindexes, Relation **Irel)
{
	List	   *indexoidlist;
	ListCell   *indexoidscan;
	int			i;

	Assert(lockmode != NoLock);

	indexoidlist = RelationGetIndexList(relation);

	/* allocate enough memory for all indexes */
	i = list_length(indexoidlist);

	if (i > 0)
		*Irel = (Relation *) palloc(i * sizeof(Relation));
	else
		*Irel = NULL;

	/* collect just the ready indexes */
	i = 0;
	foreach(indexoidscan, indexoidlist)
	{
		Oid			indexoid = lfirst_oid(indexoidscan);
		Relation	indrel;

		indrel = index_open(indexoid, lockmode);
		if (IndexIsReady(indrel->rd_index))
			(*Irel)[i++] = indrel;
		else
			index_close(indrel, lockmode);
	}

	*nindexes = i;

	list_free(indexoidlist);
}

/*
 * Release the resources acquired by vac_open_indexes.  Optionally release
 * the locks (say NoLock to keep 'em).
 */
void
vac_close_indexes(int nindexes, Relation *Irel, LOCKMODE lockmode)
{
	if (Irel == NULL)
		return;

	while (nindexes--)
	{
		Relation	ind = Irel[nindexes];

		index_close(ind, lockmode);
	}
	pfree(Irel);
}

/*
 * vacuum_delay_point --- check for interrupts and cost-based delay.
 *
 * This should be called in each major loop of VACUUM processing,
 * typically once per page processed.
 */
void
vacuum_delay_point(void)
{
	/* Always check for interrupts */
	CHECK_FOR_INTERRUPTS();

	/* Nap if appropriate */
	if (VacuumCostActive && !InterruptPending &&
		VacuumCostBalance >= VacuumCostLimit)
	{
		int			msec;

		msec = VacuumCostDelay * VacuumCostBalance / VacuumCostLimit;
		if (msec > VacuumCostDelay * 4)
			msec = VacuumCostDelay * 4;

		pg_usleep(msec * 1000L);

		VacuumCostBalance = 0;

		/* update balance values for workers */
		AutoVacuumUpdateDelay();

		/* Might have gotten an interrupt while sleeping */
		CHECK_FOR_INTERRUPTS();
	}
}

/*
 * Dispatch a Vacuum command.
 */
static void
dispatchVacuum(VacuumStmt *vacstmt, VacuumStatsContext *ctx)
{
	CdbPgResults cdb_pgresults;

	int flags = DF_CANCEL_ON_ERROR | DF_WITH_SNAPSHOT;

	/* should these be marked volatile ? */

	Assert(Gp_role == GP_ROLE_DISPATCH);
	Assert(vacstmt);
	Assert(vacstmt->options & VACOPT_VACUUM);
	Assert(!(vacstmt->options & VACOPT_ANALYZE));

	if (!vacstmt->skip_twophase)
		flags |= DF_NEED_TWO_PHASE;

	/* XXX: Some kinds of VACUUM assign a new relfilenode. bitmap indexes maybe? */
	CdbDispatchUtilityStatement((Node *) vacstmt, flags,
								GetAssignedOidsForDispatch(),
								&cdb_pgresults);

	vacuum_combine_stats(ctx, &cdb_pgresults);

	cdbdisp_clearCdbPgResults(&cdb_pgresults);
}

/*
 * vacuum_combine_stats
 * This function combine the stats information sent by QEs to generate
 * the final stats for QD relations.
 *
 * Note that the mirrorResults is ignored by this function.
 */
static void
vacuum_combine_stats(VacuumStatsContext *stats_context, CdbPgResults* cdb_pgresults)
{
	int result_no;

	Assert(Gp_role == GP_ROLE_DISPATCH);

	if (cdb_pgresults == NULL || cdb_pgresults->numResults <= 0)
		return;

	/*
	 * Process the dispatch results from the primary. Note that the QE
	 * processes also send back the new stats info, such as stats on
	 * pg_class, for the relevant table and its
	 * indexes. We parse this information, and compute the final stats
	 * for the QD.
	 *
	 * For pg_class stats, we compute the maximum number of tuples and
	 * maximum number of pages after processing the stats from each QE.
	 *
	 */
	for(result_no = 0; result_no < cdb_pgresults->numResults; result_no++)
	{

		VPgClassStats *pgclass_stats = NULL;
		ListCell *lc = NULL;
		struct pg_result *pgresult = cdb_pgresults->pg_results[result_no];

		if (pgresult->extras == NULL)
			continue;

		Assert(pgresult->extraslen > sizeof(int));

		/*
		 * Process the stats for pg_class. We simply compute the maximum
		 * number of rel_tuples and rel_pages.
		 */
		pgclass_stats = (VPgClassStats *) pgresult->extras;
		foreach (lc, stats_context->updated_stats)
		{
			VPgClassStats *tmp_stats = (VPgClassStats *) lfirst(lc);

			if (tmp_stats->relid == pgclass_stats->relid)
			{
				tmp_stats->rel_pages += pgclass_stats->rel_pages;
				tmp_stats->rel_tuples += pgclass_stats->rel_tuples;
				tmp_stats->relallvisible += pgclass_stats->relallvisible;
				break;
			}
		}

		if (lc == NULL)
		{
			Assert(pgresult->extraslen == sizeof(VPgClassStats));

			pgclass_stats = palloc(sizeof(VPgClassStats));
			memcpy(pgclass_stats, pgresult->extras, pgresult->extraslen);

			stats_context->updated_stats =
					lappend(stats_context->updated_stats, pgclass_stats);
		}
	}
}<|MERGE_RESOLUTION|>--- conflicted
+++ resolved
@@ -645,21 +645,10 @@
 						 List *relations, BufferAccessStrategy bstrategy,
 						 bool do_toast, bool for_wraparound, bool isTopLevel)
 {
-<<<<<<< HEAD
 	LOCKMODE			lmode = NoLock;
 	Relation			onerel;
 	LockRelId			onerelid;
 	MemoryContext oldcontext;
-=======
-	int			freezemin;
-	int			mxid_freezemin;
-	int			effective_multixact_freeze_max_age;
-	TransactionId limit;
-	TransactionId safeLimit;
-	MultiXactId oldestMxact;
-	MultiXactId mxactLimit;
-	MultiXactId safeMxactLimit;
->>>>>>> 30ffdd24
 
 	oldcontext = MemoryContextSwitchTo(vac_context);
 
@@ -729,7 +718,6 @@
 	 * Note we choose to treat permissions failure as a WARNING and keep
 	 * trying to vacuum the rest of the DB --- is this appropriate?
 	 */
-<<<<<<< HEAD
 	if (!(pg_class_ownercheck(RelationGetRelid(onerel), GetUserId()) ||
 		  (pg_database_ownercheck(MyDatabaseId, GetUserId()) && !onerel->rd_rel->relisshared)))
 	{
@@ -752,36 +740,6 @@
 		PopActiveSnapshot();
 		CommitTransactionCommand();
 		return;
-=======
-	mxid_freezemin = multixact_freeze_min_age;
-	if (mxid_freezemin < 0)
-		mxid_freezemin = vacuum_multixact_freeze_min_age;
-	mxid_freezemin = Min(mxid_freezemin,
-						 effective_multixact_freeze_max_age / 2);
-	Assert(mxid_freezemin >= 0);
-
-	/* compute the cutoff multi, being careful to generate a valid value */
-	oldestMxact = GetOldestMultiXactId();
-	mxactLimit = oldestMxact - mxid_freezemin;
-	if (mxactLimit < FirstMultiXactId)
-		mxactLimit = FirstMultiXactId;
-
-	safeMxactLimit =
-		ReadNextMultiXactId() - effective_multixact_freeze_max_age;
-	if (safeMxactLimit < FirstMultiXactId)
-		safeMxactLimit = FirstMultiXactId;
-
-	if (MultiXactIdPrecedes(mxactLimit, safeMxactLimit))
-	{
-		ereport(WARNING,
-				(errmsg("oldest multixact is far in the past"),
-				 errhint("Close open transactions with multixacts soon to avoid wraparound problems.")));
-		/* Use the safe limit, unless an older mxact is still running */
-		if (MultiXactIdPrecedes(oldestMxact, safeMxactLimit))
-			mxactLimit = oldestMxact;
-		else
-			mxactLimit = safeMxactLimit;
->>>>>>> 30ffdd24
 	}
 
 	/*
@@ -1421,6 +1379,7 @@
 	int			effective_multixact_freeze_max_age;
 	TransactionId limit;
 	TransactionId safeLimit;
+	MultiXactId oldestMxact;
 	MultiXactId mxactLimit;
 	MultiXactId safeMxactLimit;
 
@@ -1496,7 +1455,8 @@
 	Assert(mxid_freezemin >= 0);
 
 	/* compute the cutoff multi, being careful to generate a valid value */
-	mxactLimit = GetOldestMultiXactId() - mxid_freezemin;
+	oldestMxact = GetOldestMultiXactId();
+	mxactLimit = oldestMxact - mxid_freezemin;
 	if (mxactLimit < FirstMultiXactId)
 		mxactLimit = FirstMultiXactId;
 
@@ -1510,7 +1470,11 @@
 		ereport(WARNING,
 				(errmsg("oldest multixact is far in the past"),
 				 errhint("Close open transactions with multixacts soon to avoid wraparound problems.")));
-		mxactLimit = safeMxactLimit;
+		/* Use the safe limit, unless an older mxact is still running */
+		if (MultiXactIdPrecedes(oldestMxact, safeMxactLimit))
+			mxactLimit = oldestMxact;
+		else
+			mxactLimit = safeMxactLimit;
 	}
 
 	*multiXactCutoff = mxactLimit;
