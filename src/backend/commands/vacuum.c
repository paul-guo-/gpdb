/*-------------------------------------------------------------------------
 *
 * vacuum.c
 *	  The postgres vacuum cleaner.
 *
 * This file now includes only control and dispatch code for VACUUM and
 * ANALYZE commands.  Regular VACUUM is implemented in vacuumlazy.c,
 * ANALYZE in analyze.c, and VACUUM FULL is a variant of CLUSTER, handled
 * in cluster.c.
 *
 *
<<<<<<< HEAD
 * Portions Copyright (c) 2005-2010, Greenplum inc
 * Portions Copyright (c) 2012-Present Pivotal Software, Inc.
 * Portions Copyright (c) 1996-2011, PostgreSQL Global Development Group
=======
 * Portions Copyright (c) 1996-2012, PostgreSQL Global Development Group
>>>>>>> 80edfd76
 * Portions Copyright (c) 1994, Regents of the University of California
 *
 *
 * IDENTIFICATION
 *	  src/backend/commands/vacuum.c
 *
 *-------------------------------------------------------------------------
 */
#include "postgres.h"

#include <math.h>

#include "access/clog.h"
#include "access/genam.h"
#include "access/heapam.h"
#include "access/appendonlywriter.h"
#include "access/appendonlytid.h"
#include "catalog/heap.h"
#include "access/transam.h"
#include "access/xact.h"
#include "access/appendonly_compaction.h"
#include "access/appendonly_visimap.h"
#include "access/aocs_compaction.h"
#include "catalog/catalog.h"
#include "catalog/namespace.h"
#include "catalog/pg_appendonly_fn.h"
#include "catalog/pg_database.h"
#include "catalog/pg_index.h"
#include "catalog/indexing.h"
#include "catalog/pg_namespace.h"
#include "commands/cluster.h"
#include "commands/tablecmds.h"
#include "commands/vacuum.h"
#include "cdb/cdbdisp_query.h"
#include "cdb/cdbpartition.h"
#include "cdb/cdbvars.h"
#include "cdb/cdbsrlz.h"
#include "cdb/cdbdispatchresult.h"      /* CdbDispatchResults */
#include "cdb/cdbappendonlyblockdirectory.h"
#include "lib/stringinfo.h"
#include "libpq/pqformat.h"             /* pq_beginmessage() etc. */
#include "miscadmin.h"
#include "pgstat.h"
#include "postmaster/autovacuum.h"
#include "storage/bufmgr.h"
#include "storage/lmgr.h"
#include "storage/proc.h"
#include "storage/procarray.h"
#include "utils/acl.h"
#include "utils/fmgroids.h"
#include "utils/guc.h"
#include "utils/memutils.h"
#include "utils/snapmgr.h"
#include "utils/syscache.h"
#include "utils/tqual.h"

#include "access/distributedlog.h"
#include "catalog/pg_inherits_fn.h"
#include "libpq-fe.h"
#include "libpq-int.h"
#include "nodes/makefuncs.h"     /* makeRangeVar */
#include "pgstat.h"
#include "utils/faultinjector.h"
#include "utils/lsyscache.h"
#include "utils/pg_rusage.h"


/*
 * GUC parameters
 */
int			vacuum_freeze_min_age;
int			vacuum_freeze_table_age;


typedef struct VacuumStatsContext
{
	List	   *updated_stats;
} VacuumStatsContext;

/*
 * State information used during the (full)
 * vacuum of indexes on append-only tables
 */
typedef struct AppendOnlyIndexVacuumState
{
	AppendOnlyVisimap visiMap;
	AppendOnlyBlockDirectory blockDirectory;
	AppendOnlyBlockDirectoryEntry blockDirectoryEntry;
} AppendOnlyIndexVacuumState;

/* A few variables that don't seem worth passing around as parameters */
static MemoryContext vac_context = NULL;

static BufferAccessStrategy vac_strategy;

/* non-export function prototypes */
static List *get_rel_oids(Oid relid, VacuumStmt *vacstmt, int stmttype);
static void vac_truncate_clog(TransactionId frozenXID);
static bool vacuum_rel(Relation onerel, Oid relid, VacuumStmt *vacstmt, LOCKMODE lmode,
		   bool for_wraparound);
static void scan_index(Relation indrel, double num_tuples,
					   bool check_stats, int elevel);
static bool appendonly_tid_reaped(ItemPointer itemptr, void *state);
static void dispatchVacuum(VacuumStmt *vacstmt, VacuumStatsContext *ctx);
static void vacuumStatement_Relation(VacuumStmt *vacstmt, Oid relid,
						 List *relations, BufferAccessStrategy bstrategy,
						 bool do_toast,
						 bool for_wraparound, bool isTopLevel);

static void
vacuum_rel_ao_phase(Relation onerel, Oid relid, VacuumStmt *vacstmt, LOCKMODE lmode,
					bool for_wraparound,
					List *compaction_insert_segno,
					List *compaction_segno,
					AOVacuumPhase phase);

static void
vacuum_combine_stats(VacuumStatsContext *stats_context,
					CdbPgResults* cdb_pgresults);

static void vacuum_appendonly_index(Relation indexRelation,
						AppendOnlyIndexVacuumState *vacuumIndexState,
						double rel_tuple_count, int elevel);

/*
 * Primary entry point for VACUUM and ANALYZE commands.
 *
 * relid is normally InvalidOid; if it is not, then it provides the relation
 * OID to be processed, and vacstmt->relation is ignored.  (The non-invalid
 * case is currently only used by autovacuum.)
 *
 * do_toast is passed as FALSE by autovacuum, because it processes TOAST
 * tables separately.
 *
 * for_wraparound is used by autovacuum to let us know when it's forcing
 * a vacuum for wraparound, which should not be auto-canceled.
 *
 * bstrategy is normally given as NULL, but in autovacuum it can be passed
 * in to use the same buffer strategy object across multiple vacuum() calls.
 *
 * isTopLevel should be passed down from ProcessUtility.
 *
 * It is the caller's responsibility that vacstmt and bstrategy
 * (if given) be allocated in a memory context that won't disappear
 * at transaction commit.
 */
void
vacuum(VacuumStmt *vacstmt, Oid relid, bool do_toast,
	   BufferAccessStrategy bstrategy, bool for_wraparound, bool isTopLevel)
{
	const char *stmttype;
	volatile bool in_outer_xact,
				use_own_xacts;
	List	   *vacuum_relations = NIL;
	List	   *analyze_relations = NIL;

	if ((vacstmt->options & VACOPT_VACUUM) &&
		(vacstmt->options & VACOPT_ROOTONLY))
		ereport(ERROR,
				(errcode(ERRCODE_SYNTAX_ERROR),
				 errmsg("ROOTPARTITION option cannot be used together with VACUUM, try ANALYZE ROOTPARTITION")));

	/* sanity checks on options */
	Assert(vacstmt->options & (VACOPT_VACUUM | VACOPT_ANALYZE));
	Assert((vacstmt->options & VACOPT_VACUUM) ||
		   !(vacstmt->options & (VACOPT_FULL | VACOPT_FREEZE)));
	Assert((vacstmt->options & VACOPT_ANALYZE) || vacstmt->va_cols == NIL);

	stmttype = (vacstmt->options & VACOPT_VACUUM) ? "VACUUM" : "ANALYZE";
	
	/*
	 * We cannot run VACUUM inside a user transaction block; if we were inside
	 * a transaction, then our commit- and start-transaction-command calls
	 * would not have the intended effect!	There are numerous other subtle
	 * dependencies on this, too.
	 *
	 * ANALYZE (without VACUUM) can run either way.
	 */
	if (vacstmt->options & VACOPT_VACUUM)
	{
		if (Gp_role == GP_ROLE_DISPATCH)
			PreventTransactionChain(isTopLevel, stmttype);
		in_outer_xact = false;
	}
	else
		in_outer_xact = IsInTransactionChain(isTopLevel);

	/*
	 * Send info about dead objects to the statistics collector, unless we are
	 * in autovacuum --- autovacuum.c does this for itself.
	 */
	if ((vacstmt->options & VACOPT_VACUUM) && !IsAutoVacuumWorkerProcess())
		pgstat_vacuum_stat();

	/*
	 * Create special memory context for cross-transaction storage.
	 *
	 * Since it is a child of PortalContext, it will go away eventually even
	 * if we suffer an error; there's no need for special abort cleanup logic.
	 */
	vac_context = AllocSetContextCreate(PortalContext,
										"Vacuum",
										ALLOCSET_DEFAULT_MINSIZE,
										ALLOCSET_DEFAULT_INITSIZE,
										ALLOCSET_DEFAULT_MAXSIZE);

	/*
	 * If caller didn't give us a buffer strategy object, make one in the
	 * cross-transaction memory context.
	 */
	if (bstrategy == NULL)
	{
		MemoryContext old_context = MemoryContextSwitchTo(vac_context);

		bstrategy = GetAccessStrategy(BAS_VACUUM);
		MemoryContextSwitchTo(old_context);
	}
	vac_strategy = bstrategy;

	/*
	 * Build list of relations to process, unless caller gave us one. (If we
	 * build one, we put it in vac_context for safekeeping.)
	 */

	/*
	 * Analyze on midlevel partition is not allowed directly so
	 * vacuum_relations and analyze_relations may be different.  In case of
	 * partitioned tables, vacuum_relation will contain all OIDs of the
	 * partitions of a partitioned table. However, analyze_relation will
	 * contain all the OIDs of partition of a partitioned table except midlevel
	 * partition unless GUC optimizer_analyze_midlevel_partition is set to on.
	 */
	if (vacstmt->options & VACOPT_VACUUM)
	{
		vacuum_relations = get_rel_oids(relid, vacstmt, VACOPT_VACUUM);
	}
	if (vacstmt->options & VACOPT_ANALYZE)
		analyze_relations = get_rel_oids(relid, vacstmt, VACOPT_ANALYZE);

	/*
	 * Decide whether we need to start/commit our own transactions.
	 *
	 * For VACUUM (with or without ANALYZE): always do so on the query
	 * dispatcher, so that we can release locks as soon as possible.  On the
	 * query executor we skip this and use the outer transaction when skipping
	 * two phase commit, as the expectation is that it will be a separate
	 * dispatch for every table to be vacuumed.
	 *
	 * For ANALYZE (no VACUUM): if inside a transaction block, we cannot
	 * start/commit our own transactions.  Also, there's no need to do so if
	 * only processing one relation.  For multiple relations when not within a
	 * transaction block, and also in an autovacuum worker, use own
	 * transactions so we can release locks sooner.
	 */
	if (vacstmt->options & VACOPT_VACUUM)
		if (Gp_role == GP_ROLE_EXECUTE && vacstmt->skip_twophase)
			use_own_xacts = false;
		else
			use_own_xacts = true;
	else
	{
		Assert(vacstmt->options & VACOPT_ANALYZE);
		if (IsAutoVacuumWorkerProcess())
			use_own_xacts = true;
		else if (in_outer_xact)
			use_own_xacts = false;
		else if (list_length(analyze_relations) > 1)
			use_own_xacts = true;
		else
			use_own_xacts = false;
	}

	/*
	 * vacuum_rel expects to be entered with no transaction active; it will
	 * start and commit its own transaction.  But we are called by an SQL
	 * command, and so we are executing inside a transaction already. We
	 * commit the transaction started in PostgresMain() here, and start
	 * another one before exiting to match the commit waiting for us back in
	 * PostgresMain().
	 */
	if (use_own_xacts)
	{
		/* ActiveSnapshot is not set by autovacuum */
		if (ActiveSnapshotSet())
			PopActiveSnapshot();

		/* matches the StartTransaction in PostgresMain() */
		if (Gp_role != GP_ROLE_EXECUTE)
			CommitTransactionCommand();
	}

	/* Turn vacuum cost accounting on or off */
	PG_TRY();
	{
		ListCell   *cur;

		VacuumCostActive = (VacuumCostDelay > 0);
		VacuumCostBalance = 0;
		VacuumPageHit = 0;
		VacuumPageMiss = 0;
		VacuumPageDirty = 0;

		if (vacstmt->options & VACOPT_VACUUM)
		{
			/*
			 * Loop to process each selected relation which needs to be
			 * vacuumed.
			 */
			foreach(cur, vacuum_relations)
			{
				Oid			relid = lfirst_oid(cur);

				vacuumStatement_Relation(vacstmt, relid, vacuum_relations, bstrategy, do_toast, for_wraparound, isTopLevel);
			}
		}

		if (vacstmt->options & VACOPT_ANALYZE)
		{
			/*
			 * If there are no partition tables in the database and ANALYZE
			 * ROOTPARTITION ALL is executed, report a WARNING as no root
			 * partitions are there to be analyzed
			 */
			if ((vacstmt->options & VACOPT_ROOTONLY) && NIL == analyze_relations && !vacstmt->relation)
			{
				ereport(NOTICE,
						(errmsg("there are no partitioned tables in database to ANALYZE ROOTPARTITION")));
			}

			/*
			 * Loop to process each selected relation which needs to be analyzed.
			 */
			foreach(cur, analyze_relations)
			{
				Oid			relid = lfirst_oid(cur);

				/*
				 * If using separate xacts, start one for analyze. Otherwise,
				 * we can use the outer transaction.
				 */
				if (use_own_xacts)
				{
					StartTransactionCommand();
					/* functions in indexes may want a snapshot set */
					PushActiveSnapshot(GetTransactionSnapshot());
				}

				analyze_rel(relid, vacstmt, vac_strategy);

				if (use_own_xacts)
				{
					PopActiveSnapshot();
					CommitTransactionCommand();
				}
			}
		}
	}
	PG_CATCH();
	{
		/* Make sure cost accounting is turned off after error */
		VacuumCostActive = false;
		PG_RE_THROW();
	}
	PG_END_TRY();

	/* Turn off vacuum cost accounting */
	VacuumCostActive = false;

	/*
	 * Finish up processing.
	 */
	if (use_own_xacts)
	{
		/* here, we are not in a transaction */

		StartTransactionCommand();
	}

	if ((vacstmt->options & VACOPT_VACUUM) && !IsAutoVacuumWorkerProcess())
	{
		/*
		 * Update pg_database.datfrozenxid, and truncate pg_clog if possible.
		 * (autovacuum.c does this for itself.)
		 */
		vac_update_datfrozenxid();
	}

	/*
	 * Clean up working storage --- note we must do this after
	 * StartTransactionCommand, else we might be trying to delete the active
	 * context!
	 */
	MemoryContextDelete(vac_context);
	vac_context = NULL;
}

/*
 * Assigns the compaction segment information.
 *
 * The segment to compact is returned in *compact_segno, and
 * the segment to move rows to, is returned in *insert_segno.
 */
static bool
vacuum_assign_compaction_segno(Relation onerel,
							   List *compactedSegmentFileList,
							   List *insertedSegmentFileList,
							   List **compactNowList,
							   int *insert_segno)
{
	List *new_compaction_list;
	bool is_drop;

	Assert(Gp_role != GP_ROLE_EXECUTE);
	Assert(RelationIsValid(onerel));
	Assert(RelationIsAppendOptimized(onerel));

	/*
	 * Assign a compaction segment num and insert segment num
	 * on master or on segment if in utility mode
	 */
	if (!gp_appendonly_compaction)
	{
		*insert_segno = -1;
		*compactNowList = NIL;
		return true;
	}

	if (HasSerializableBackends(false))
	{
		elog(LOG, "Skip compaction because of concurrent serializable transactions");
		return false;
	}

<<<<<<< HEAD
	new_compaction_list = SetSegnoForCompaction(onerel,
			compactedSegmentFileList, insertedSegmentFileList, &is_drop);
	if (new_compaction_list)
	{
		if (!is_drop)
		{
			*insert_segno = SetSegnoForCompactionInsert(onerel,
														new_compaction_list,
														compactedSegmentFileList,
														insertedSegmentFileList);
		}
		else
		{
			/*
			 * If we continue an aborted drop phase, we do not assign a real
			 * insert segment file.
			 */
			*insert_segno = APPENDONLY_COMPACTION_SEGNO_INVALID;
		}
		*compactNowList = new_compaction_list;
=======
		/*
		 * Since we don't take a lock here, the relation might be gone, or the
		 * RangeVar might no longer refer to the OID we look up here.  In the
		 * former case, VACUUM will do nothing; in the latter case, it will
		 * process the OID we looked up here, rather than the new one.
		 * Neither is ideal, but there's little practical alternative, since
		 * we're going to commit this transaction and begin a new one between
		 * now and then.
		 */
		relid = RangeVarGetRelid(vacrel, NoLock, false);
>>>>>>> 80edfd76

		elogif(Debug_appendonly_print_compaction, LOG,
				"Schedule compaction on AO table: "
				"compact segno list length %d, insert segno %d",
				list_length(new_compaction_list), *insert_segno);
		return true;
	}
	else
	{
		elog(DEBUG3, "No valid compact segno for relation %s (%d)",
				RelationGetRelationName(onerel),
				RelationGetRelid(onerel));
		return false;
	}
}

bool
vacuumStatement_IsTemporary(Relation onerel)
{
	bool bTemp = false;
	/* MPP-7576: don't track internal namespace tables */
	switch (RelationGetNamespace(onerel))
	{
		case PG_CATALOG_NAMESPACE:
			/* MPP-7773: don't track objects in system namespace
			 * if modifying system tables (eg during upgrade)
			 */
			if (allowSystemTableModsDDL)
				bTemp = true;
			break;

		case PG_TOAST_NAMESPACE:
		case PG_BITMAPINDEX_NAMESPACE:
		case PG_AOSEGMENT_NAMESPACE:
			bTemp = true;
			break;
		default:
			break;
	}

	/* MPP-7572: Don't track metadata if table in any
	 * temporary namespace
	 */
	if (!bTemp)
		bTemp = isAnyTempNamespace(RelationGetNamespace(onerel));
	return bTemp;
}

/*
 * Modify the Vacuum statement to vacuum an individual
 * relation. This ensures that only one relation will be
 * locked for vacuum, when the user issues a "vacuum <db>"
 * command, or a "vacuum <parent_partition_table>"
 * command.
 */
static void
vacuumStatement_AssignRelation(VacuumStmt *vacstmt, Oid relid, List *relations)
{
	if (list_length(relations) > 1 || vacstmt->relation == NULL)
	{
		char	*relname		= get_rel_name(relid);
		char	*namespace_name =
			get_namespace_name(get_rel_namespace(relid));

		if (relname == NULL)
		{
			elog(ERROR, "Relation name does not exist for relation with oid %d", relid);
			return;
		}

		if (namespace_name == NULL)
		{
			elog(ERROR, "Namespace does not exist for relation with oid %d", relid);
			return;
		}

		/* XXX: dispatch OID than name */
		vacstmt->relation = makeRangeVar(namespace_name, relname, -1);
	}
}

/*
 * Processing of the vacuumStatement for given relid.
 *
 * The function is called by vacuumStatement once for each relation to vacuum.
 * In order to connect QD and QE work for vacuum, we employ a little
 * complicated mechanism here; we separate one relation vacuum process
 * to a separate steps, depending on the type of storage (heap/AO),
 * and perform each step in separate transactions, so that QD can open
 * a distributed transaction and embrace QE work inside it.  As opposed to
 * old postgres code, where one transaction is opened and closed for each
 * auxiliary relation, here a transaction processes them as a set starting
 * from the base relation.  This is the entry point of one base relation,
 * and QD makes some decision what kind of stage we perform, and tells it
 * to QE with vacstmt fields through dispatch.
 *
 * For heap VACUUM we disable two-phase commit, because we do not actually make
 * any logical changes to the tables. Even if a VACUUM transaction fails on one
 * of the QE segments, it should not matter, because the data has not logically
 * changed on disk. VACUUM FULL and lazy vacuum are both completed in one
 * transaction.
 *
 * AO compaction is rather complicated.  There are four phases.
 *   - prepare phase
 *   - compaction phase
 *   - drop phase
 *   - cleanup phase
 * Out of these, compaction and drop phase might repeat multiple times.
 * We go through the list of available segment files by looking up catalog,
 * and perform a compaction operation, which appends the whole segfile
 * to another available one, if the source segfile looks to be dirty enough.
 * If we find such one and perform compaction, the next step is drop. In
 * order to allow concurrent read it is required for the drop phase to
 * be a separate transaction.  We mark the segfile as an awaiting-drop
 * in the catalog, and the drop phase actually drops the segfile from the
 * disk.  There are some cases where we cannot drop the segfile immediately,
 * in which case we just skip it and leave the catalog to have awaiting-drop
 * state for this segfile.  Aside from the compaction and drop phases, the
 * rest is much simpler.  The prepare phase is to truncate unnecessary
 * blocks after the logical EOF, and the cleanup phase does normal heap
 * vacuum on auxiliary relations (toast, aoseg, block directory, visimap,)
 * as well as updating stats info in catalog.  Keep in mind that if the
 * vacuum is full, we need the same two steps as the heap base relation
 * case.  So cleanup phase in AO may consume two transactions.
 *
 * While executing these multiple transactions, we acquire a session
 * lock across transactions, in order to keep concurrent work on the
 * same relation away.  It doesn't look intuitive, though, if you look
 * at QE work, because from its perspective it is always one step, therefore
 * there is no session lock technically (we actually acquire and release
 * it as it's harmless.)  Session lock doesn't work here, because QE
 * is under a distributed transaction and we haven't supported session
 * lock recording in transaction prepare.  This should be ok as far as
 * we are dealing with user table, because other MPP work also tries
 * to take a relation lock, which would conflict with this vacuum work
 * on master.  Be careful with catalog tables, because we take locks on
 * them and release soon much before the end of transaction.  That means
 * QE still needs to deal with concurrent work well.
 */
static void
vacuumStatement_Relation(VacuumStmt *vacstmt, Oid relid,
						 List *relations, BufferAccessStrategy bstrategy,
						 bool do_toast, bool for_wraparound, bool isTopLevel)
{
	LOCKMODE			lmode = NoLock;
	Relation			onerel;
	LockRelId			onerelid;
	MemoryContext oldcontext;

	oldcontext = MemoryContextSwitchTo(vac_context);

	vacstmt = copyObject(vacstmt);
	/* VACUUM, without ANALYZE */
	vacstmt->options &= ~VACOPT_ANALYZE;
	vacstmt->options |= VACOPT_VACUUM;
	vacstmt->va_cols = NIL;		/* A plain VACUUM cannot list columns */

	MemoryContextSwitchTo(oldcontext);

	/*
	 * For each iteration we start/commit our own transactions,
	 * so that we can release resources such as locks and memories,
	 * and we can also safely perform non-transactional work
	 * along with transactional work. If we are a query executor and skipping
	 * a two phase commit, the expectation is that we will vacuum one relation
	 * per dispatch, so we can use the outer transaction for this instead.
	 */
	if (Gp_role != GP_ROLE_EXECUTE || !vacstmt->skip_twophase)
		StartTransactionCommand();

	/*
	 * Functions in indexes may want a snapshot set. Also, setting
	 * a snapshot ensures that RecentGlobalXmin is kept truly recent.
	 */
	PushActiveSnapshot(GetTransactionSnapshot());

	/*
	 * Determine the type of lock we want --- hard exclusive lock for a FULL
	 * vacuum, but just ShareUpdateExclusiveLock for concurrent vacuum. Either
	 * way, we can be sure that no other backend is vacuuming the same table.
	 * For analyze, we use ShareUpdateExclusiveLock.
	 */
	if (vacstmt->appendonly_phase == AOVAC_DROP)
	{
		Assert(Gp_role == GP_ROLE_EXECUTE);
		lmode = AccessExclusiveLock;

	}
	else if (!(vacstmt->options & VACOPT_VACUUM))
		lmode = ShareUpdateExclusiveLock;
	else
		lmode = (vacstmt->options & VACOPT_FULL) ? AccessExclusiveLock : ShareUpdateExclusiveLock;

	/*
	 * Open the relation and get the appropriate lock on it.
	 *
	 * There's a race condition here: the rel may have gone away since the
	 * last time we saw it.  If so, we don't need to vacuum it.
	 */
	onerel = try_relation_open(relid, lmode, false /* dontwait */);
	if (!onerel)
	{
		PopActiveSnapshot();
		CommitTransactionCommand();
		return;
	}

	/*
	 * Check permissions.
	 *
	 * We allow the user to vacuum a table if he is superuser, the table
	 * owner, or the database owner (but in the latter case, only if it's not
	 * a shared relation).	pg_class_ownercheck includes the superuser case.
	 *
	 * Note we choose to treat permissions failure as a WARNING and keep
	 * trying to vacuum the rest of the DB --- is this appropriate?
	 */
	if (!(pg_class_ownercheck(RelationGetRelid(onerel), GetUserId()) ||
		  (pg_database_ownercheck(MyDatabaseId, GetUserId()) && !onerel->rd_rel->relisshared)))
	{
		if (Gp_role != GP_ROLE_EXECUTE)
		{
			if (onerel->rd_rel->relisshared)
				ereport(WARNING,
						(errmsg("skipping \"%s\" --- only superuser can vacuum it",
								RelationGetRelationName(onerel))));
			else if (onerel->rd_rel->relnamespace == PG_CATALOG_NAMESPACE)
				ereport(WARNING,
						(errmsg("skipping \"%s\" --- only superuser or database owner can vacuum it",
								RelationGetRelationName(onerel))));
			else
				ereport(WARNING,
						(errmsg("skipping \"%s\" --- only table or database owner can vacuum it",
								RelationGetRelationName(onerel))));
		}
		relation_close(onerel, lmode);
		PopActiveSnapshot();
		CommitTransactionCommand();
		return;
	}

	/*
	 * Check that it's a plain table; we used to do this in get_rel_oids() but
	 * seems safer to check after we've locked the relation.
	 */
	if ((onerel->rd_rel->relkind != RELKIND_RELATION &&
		 onerel->rd_rel->relkind != RELKIND_AOSEGMENTS &&
		 onerel->rd_rel->relkind != RELKIND_TOASTVALUE &&
		 onerel->rd_rel->relkind != RELKIND_AOBLOCKDIR &&
		 onerel->rd_rel->relkind != RELKIND_AOVISIMAP) ||
		RelationIsExternal(onerel))
	{
		ereport(WARNING,
				(errmsg("skipping \"%s\" --- cannot vacuum indexes, views or external tables",
						RelationGetRelationName(onerel))));
		relation_close(onerel, lmode);
		PopActiveSnapshot();
		CommitTransactionCommand();
		return;
	}

	/*
	 * Silently ignore tables that are temp tables of other backends ---
	 * trying to vacuum these will lead to great unhappiness, since their
	 * contents are probably not up-to-date on disk.  (We don't throw a
	 * warning here; it would just lead to chatter during a database-wide
	 * VACUUM.)
	 */
	if (isOtherTempNamespace(RelationGetNamespace(onerel)))
	{
		relation_close(onerel, lmode);
		PopActiveSnapshot();
		CommitTransactionCommand();
		return;
	}

	/*
	 * Get a session-level lock too. This will protect our access to the
	 * relation across multiple transactions, so that we can vacuum the
	 * relation's TOAST table (if any) secure in the knowledge that no one is
	 * deleting the parent relation.
	 *
	 * NOTE: this cannot block, even if someone else is waiting for access,
	 * because the lock manager knows that both lock requests are from the
	 * same process.
	 */
	onerelid = onerel->rd_lockInfo.lockRelId;
	LockRelationIdForSession(&onerelid, lmode);

	oldcontext = MemoryContextSwitchTo(vac_context);
	vacuumStatement_AssignRelation(vacstmt, relid, relations);
	MemoryContextSwitchTo(oldcontext);

	if (RelationIsHeap(onerel) || Gp_role == GP_ROLE_EXECUTE)
	{
		/* skip two-phase commit on heap table VACUUM */
		if (Gp_role == GP_ROLE_DISPATCH)
			vacstmt->skip_twophase = true;

		if (vacstmt->appendonly_phase == AOVAC_DROP)
		{
			SIMPLE_FAULT_INJECTOR(VacuumRelationOpenRelationDuringDropPhase);
		}

		vacuum_rel(onerel, relid, vacstmt, lmode, for_wraparound);
		onerel = NULL;
	}
	else
	{
		List	   *compactedSegmentFileList = NIL;
		List	   *insertedSegmentFileList = NIL;

		vacstmt->appendonly_compaction_segno = NIL;
		vacstmt->appendonly_compaction_insert_segno = NIL;
		vacstmt->appendonly_relation_empty = false;
		vacstmt->skip_twophase = false;

		/*
		 * 1. Prepare phase
		 */
		vacuum_rel_ao_phase(onerel, relid, vacstmt, lmode, for_wraparound,
							NIL,
							NIL,
							AOVAC_PREPARE);
		onerel = NULL;

		/*
		 * Loop between compaction and drop phases, until there is nothing more left
		 * to do for this relation.
		 */
		for (;;)
		{
			List	   *compactNowList = NIL;
			int			insertSegNo = -1;

			if (gp_appendonly_compaction)
			{
				/*
				 * 2. Compaction phase
				 */
				StartTransactionCommand();
				PushActiveSnapshot(GetTransactionSnapshot());
				onerel = try_relation_open(relid, lmode, false /* dontwait */);

				/* Chose a source and destination segfile for compaction. */
				if (!vacuum_assign_compaction_segno(onerel,
													compactedSegmentFileList,
													insertedSegmentFileList,
													&compactNowList,
													&insertSegNo))
				{
					/*
					 * There is nothing left to do for this relation. Proceed to
					 * the cleanup phase.
					 */
					break;
				}

				oldcontext = MemoryContextSwitchTo(vac_context);

				compactNowList = list_copy(compactNowList);

				compactedSegmentFileList =
					list_union_int(compactedSegmentFileList, compactNowList);
				insertedSegmentFileList =
					lappend_int(insertedSegmentFileList, insertSegNo);

				MemoryContextSwitchTo(oldcontext);

				vacuum_rel_ao_phase(onerel, relid, vacstmt, lmode, for_wraparound,
									list_make1_int(insertSegNo),
									compactNowList,
									AOVAC_COMPACT);
				onerel = NULL;
			}

			/*
			 * 3. Drop phase
			 */

			StartTransactionCommand();
			PushActiveSnapshot(GetTransactionSnapshot());

			/*
			 * Upgrade to AccessExclusiveLock from SharedAccessExclusive here
			 * before doing the drops. We set the dontwait flag here to
			 * prevent deadlock scenarios such as a concurrent transaction
			 * holding AccessShareLock and then upgrading to ExclusiveLock to
			 * run DELETE/UPDATE while VACUUM is waiting here for
			 * AccessExclusiveLock.
			 *
			 * Skipping when we are not able to upgrade to AccessExclusivelock
			 * can be an issue though because it is possible to accumulate a
			 * large amount of segfiles marked AOSEG_STATE_AWAITING_DROP.
			 * However, we do not expect this to happen too frequently such
			 * that all segfiles are marked.
			 */
			SIMPLE_FAULT_INJECTOR(VacuumRelationOpenRelationDuringDropPhase);
			onerel = try_relation_open(relid, AccessExclusiveLock, true /* dontwait */);

			if (!RelationIsValid(onerel))
			{
				/* Couldn't get AccessExclusiveLock. */
				PopActiveSnapshot();
				CommitTransactionCommand();

				/*
				 * Skip performing DROP and continue with other segfiles in
				 * case they have crossed threshold and need to be compacted
				 * or marked as AOSEG_STATE_AWAITING_DROP. To ensure that
				 * vacuum decreases the age for appendonly tables even if drop
				 * phase is getting skipped, perform cleanup phase when done
				 * iterating through all segfiles so that the relfrozenxid
				 * value is updated correctly in pg_class.
				 */
				continue;
			}

			if (HasSerializableBackends(false))
			{
				/*
				 * Checking at this point is safe because
				 * any serializable transaction that could start afterwards
				 * will already see the state with AWAITING_DROP. We
				 * have only to deal with transactions that started before
				 * our transaction.
				 *
				 * We immediatelly get the next relation. There is no
				 * reason to stay in this relation. Actually, all
				 * other ao relation will skip the compaction step.
				 */
				elogif(Debug_appendonly_print_compaction, LOG,
					   "Skipping freeing compacted append-only segment file "
					   "because of concurrent serializable transaction");

				DeregisterSegnoForCompactionDrop(relid, compactNowList);
				break;
			}

			elogif(Debug_appendonly_print_compaction, LOG,
				   "Dispatch drop transaction on append-only relation %s",
				   RelationGetRelationName(onerel));

			/* Perform the DROP phase */
			RegisterSegnoForCompactionDrop(relid, compactNowList);

			vacuum_rel_ao_phase(onerel, relid, vacstmt, lmode, for_wraparound,
								NIL,	/* insert segno */
								compactNowList,
								AOVAC_DROP);
			onerel = NULL;

			if (!gp_appendonly_compaction)
				break;
		}

		/*
		 * 4. Cleanup phase.
		 *
		 * This vacuums all the auxiliary tables, like TOAST, AO segment tables etc.
		 *
		 * We can skip this, if we didn't compact anything. XXX: Really? Shouldn't we
		 * still process the aux tables?
		 */
		if (list_length(compactedSegmentFileList) > 0)
		{
			/* Provide the list of all compacted segment numbers with it */
			vacuum_rel_ao_phase(onerel, relid, vacstmt, lmode, for_wraparound,
								insertedSegmentFileList,
								compactedSegmentFileList,
								AOVAC_CLEANUP);
			onerel = NULL;
		}
	}

	if (lmode != NoLock)
	{
		UnlockRelationIdForSession(&onerelid, lmode);
	}

	if (Gp_role == GP_ROLE_DISPATCH)
	{
		/*
		 * We need some transaction to update the catalog.  We could do
		 * it on the outer vacuumStatement, but it is useful to track
		 * relation by relation.
		 */
		//if (!istemp) // FIXME
		{
			char *vsubtype = ""; /* NOFULL */
			bool		start_xact = false;

			if (!onerel)
			{
				StartTransactionCommand();
				start_xact = true;
			}

			if (IsAutoVacuumWorkerProcess())
				vsubtype = "AUTO";
			else
			{
				if ((vacstmt->options & VACOPT_FULL) &&
					(0 == vacstmt->freeze_min_age))
					vsubtype = "FULL FREEZE";
				else if ((vacstmt->options & VACOPT_FULL))
					vsubtype = "FULL";
				else if (0 == vacstmt->freeze_min_age)
					vsubtype = "FREEZE";
			}
			MetaTrackUpdObject(RelationRelationId,
							   relid,
							   GetUserId(),
							   "VACUUM",
							   vsubtype);
			if (start_xact)
				CommitTransactionCommand();
		}
	}

	if (onerel)
	{
		relation_close(onerel, NoLock);
		PopActiveSnapshot();
		CommitTransactionCommand();
	}
}

/*
 * Build a list of Oids for each relation to be processed
 *
 * The list is built in vac_context so that it will survive across our
 * per-relation transactions.
 *
 * 'stmttype' is either VACOPT_VACUUM or VACOPT_ANALYZE, to indicate
 * whether we should fetch the list for VACUUM or ANALYZE. It's
 * passed as a separate argument, so that the caller can build
 * separate lists for a combined "VACUUM ANALYZE".
 */
static List *
get_rel_oids(Oid relid, VacuumStmt *vacstmt, int stmttype)
{
	List	   *oid_list = NIL;
	MemoryContext oldcontext;

	Assert(stmttype == VACOPT_VACUUM || stmttype == VACOPT_ANALYZE);

	/* OID supplied by VACUUM's caller? */
	if (OidIsValid(relid))
	{
		oldcontext = MemoryContextSwitchTo(vac_context);
		oid_list = lappend_oid(oid_list, relid);
		MemoryContextSwitchTo(oldcontext);
	}
	else if (vacstmt->relation)
	{
		if (stmttype == VACOPT_VACUUM)
		{
			/* Process a specific relation */
			Oid			relid;
			List	   *prels = NIL;

			/* the caller should've separated VACUUMs and ANALYZEs into separate
			 * commands before getting here.
			 */
			relid = RangeVarGetRelid(vacstmt->relation, false);

			if (rel_is_partitioned(relid))
			{
				PartitionNode *pn;

				pn = get_parts(relid, 0, 0, false, true /*includesubparts*/);

				prels = all_partition_relids(pn);
			}
			else if (rel_is_child_partition(relid))
			{
				/* get my children */
				prels = find_all_inheritors(relid, NoLock, NULL);
			}

			/* Make a relation list entry for this relation */
			oldcontext = MemoryContextSwitchTo(vac_context);
			oid_list = lappend_oid(oid_list, relid);
			oid_list = list_concat_unique_oid(oid_list, prels);
			MemoryContextSwitchTo(oldcontext);
		}
		else
		{
			oldcontext = MemoryContextSwitchTo(vac_context);
			/**
			 * ANALYZE one relation (optionally, a list of columns).
			 */
			Oid relationOid = InvalidOid;

			relationOid = RangeVarGetRelid(vacstmt->relation, false);
			PartStatus ps = rel_part_status(relationOid);

			if (ps != PART_STATUS_ROOT && (vacstmt->options & VACOPT_ROOTONLY))
			{
				ereport(WARNING,
						(errmsg("skipping \"%s\" --- cannot analyze a non-root partition using ANALYZE ROOTPARTITION",
								get_rel_name(relationOid))));
			}
			else if (ps != PART_STATUS_ROOT && (vacstmt->options & VACOPT_MERGE))
			{
				ereport(WARNING,
						(errmsg("skipping \"%s\" --- cannot analyze a non-root partition using ANALYZE MERGE",
								get_rel_name(relationOid))));
			}
			else if (ps == PART_STATUS_ROOT)
			{
				PartitionNode *pn = get_parts(relationOid, 0 /*level*/ ,
											  0 /*parent*/, false /* inctemplate */, true /*includesubparts*/);
				Assert(pn);
				if (!(vacstmt->options & VACOPT_ROOTONLY) && !(vacstmt->options & VACOPT_MERGE))
				{
					oid_list = all_leaf_partition_relids(pn); /* all leaves */

					if (optimizer_analyze_midlevel_partition)
					{
						oid_list = list_concat(oid_list, all_interior_partition_relids(pn)); /* interior partitions */
					}
				}
				oid_list = lappend_oid(oid_list, relationOid); /* root partition */
			}
			else if (ps == PART_STATUS_INTERIOR) /* analyze an interior partition directly */
			{
				/* disable analyzing mid-level partitions directly since the users are encouraged
				 * to work with the root partition only. To gather stats on mid-level partitions
				 * (for Orca's use), the user should run ANALYZE or ANALYZE ROOTPARTITION on the
				 * root level with optimizer_analyze_midlevel_partition GUC set to ON.
				 * Planner uses the stats on leaf partitions, so it's unnecessary to collect stats on
				 * midlevel partitions.
				 */
				ereport(WARNING,
						(errmsg("skipping \"%s\" --- cannot analyze a mid-level partition. "
								"Please run ANALYZE on the root partition table.",
								get_rel_name(relationOid))));
			}
			else
			{
				oid_list = list_make1_oid(relationOid);
			}
			MemoryContextSwitchTo(oldcontext);
		}
	}
	else
	{
		/* Process all plain relations listed in pg_class */
		Relation	pgclass;
		HeapScanDesc scan;
		HeapTuple	tuple;
		ScanKeyData key;
		Oid candidateOid;

		ScanKeyInit(&key,
					Anum_pg_class_relkind,
					BTEqualStrategyNumber, F_CHAREQ,
					CharGetDatum(RELKIND_RELATION));

		pgclass = heap_open(RelationRelationId, AccessShareLock);

		scan = heap_beginscan(pgclass, SnapshotNow, 1, &key);

		while ((tuple = heap_getnext(scan, ForwardScanDirection)) != NULL)
		{
			Form_pg_class classForm = (Form_pg_class) GETSTRUCT(tuple);

			/*
			 * Don't include non-vacuum-able relations:
			 *   - External tables
			 *   - Foreign tables
			 *   - etc.
			 */
			if (classForm->relkind == RELKIND_RELATION && (
					classForm->relstorage == RELSTORAGE_EXTERNAL ||
					classForm->relstorage == RELSTORAGE_FOREIGN  ||
					classForm->relstorage == RELSTORAGE_VIRTUAL))
				continue;

			/* Make a relation list entry for this guy */
			candidateOid = HeapTupleGetOid(tuple);

			/* Skip non root partition tables if ANALYZE ROOTPARTITION ALL is executed */
			if ((vacstmt->options & VACOPT_ROOTONLY) && !rel_is_partitioned(candidateOid))
			{
				continue;
			}

			// skip mid-level partition tables if we have disabled collecting statistics for them
			PartStatus ps = rel_part_status(candidateOid);
			if (!optimizer_analyze_midlevel_partition && ps == PART_STATUS_INTERIOR)
			{
				continue;
			}

			oldcontext = MemoryContextSwitchTo(vac_context);
			oid_list = lappend_oid(oid_list, candidateOid);
			MemoryContextSwitchTo(oldcontext);
		}

		heap_endscan(scan);
		heap_close(pgclass, AccessShareLock);
	}

	return oid_list;
}

/*
 * vacuum_set_xid_limits() -- compute oldest-Xmin and freeze cutoff points
 */
void
vacuum_set_xid_limits(int freeze_min_age,
					  int freeze_table_age,
					  bool sharedRel,
					  TransactionId *oldestXmin,
					  TransactionId *freezeLimit,
					  TransactionId *freezeTableLimit)
{
	int			freezemin;
	TransactionId limit;
	TransactionId safeLimit;

	/*
	 * We can always ignore processes running lazy vacuum.	This is because we
	 * use these values only for deciding which tuples we must keep in the
	 * tables.	Since lazy vacuum doesn't write its XID anywhere, it's safe to
	 * ignore it.  In theory it could be problematic to ignore lazy vacuums in
	 * a full vacuum, but keep in mind that only one vacuum process can be
	 * working on a particular table at any time, and that each vacuum is
	 * always an independent transaction.
	 */
	*oldestXmin = GetOldestXmin(sharedRel, true);

	Assert(TransactionIdIsNormal(*oldestXmin));

	/*
	 * Determine the minimum freeze age to use: as specified by the caller, or
	 * vacuum_freeze_min_age, but in any case not more than half
	 * autovacuum_freeze_max_age, so that autovacuums to prevent XID
	 * wraparound won't occur too frequently.
	 */
	freezemin = freeze_min_age;
	if (freezemin < 0)
		freezemin = vacuum_freeze_min_age;
	freezemin = Min(freezemin, autovacuum_freeze_max_age / 2);
	Assert(freezemin >= 0);

	/*
	 * Compute the cutoff XID, being careful not to generate a "permanent" XID
	 */
	limit = *oldestXmin - freezemin;
	if (!TransactionIdIsNormal(limit))
		limit = FirstNormalTransactionId;

	/*
	 * If oldestXmin is very far back (in practice, more than
	 * autovacuum_freeze_max_age / 2 XIDs old), complain and force a minimum
	 * freeze age of zero.
	 */
	safeLimit = ReadNewTransactionId() - autovacuum_freeze_max_age;
	if (!TransactionIdIsNormal(safeLimit))
		safeLimit = FirstNormalTransactionId;

	if (TransactionIdPrecedes(limit, safeLimit))
	{
		ereport(WARNING,
				(errmsg("oldest xmin is far in the past"),
				 errhint("Close open transactions soon to avoid wraparound problems.")));
		limit = *oldestXmin;
	}

	*freezeLimit = limit;

	if (freezeTableLimit != NULL)
	{
		int			freezetable;

		/*
		 * Determine the table freeze age to use: as specified by the caller,
		 * or vacuum_freeze_table_age, but in any case not more than
		 * autovacuum_freeze_max_age * 0.95, so that if you have e.g nightly
		 * VACUUM schedule, the nightly VACUUM gets a chance to freeze tuples
		 * before anti-wraparound autovacuum is launched.
		 */
		freezetable = freeze_min_age;
		if (freezetable < 0)
			freezetable = vacuum_freeze_table_age;
		freezetable = Min(freezetable, autovacuum_freeze_max_age * 0.95);
		Assert(freezetable >= 0);

		/*
		 * Compute the cutoff XID, being careful not to generate a "permanent"
		 * XID.
		 */
		limit = ReadNewTransactionId() - freezetable;
		if (!TransactionIdIsNormal(limit))
			limit = FirstNormalTransactionId;

		*freezeTableLimit = limit;
	}
}


/*
 * vac_estimate_reltuples() -- estimate the new value for pg_class.reltuples
 *
 *		If we scanned the whole relation then we should just use the count of
 *		live tuples seen; but if we did not, we should not trust the count
 *		unreservedly, especially not in VACUUM, which may have scanned a quite
 *		nonrandom subset of the table.	When we have only partial information,
 *		we take the old value of pg_class.reltuples as a measurement of the
 *		tuple density in the unscanned pages.
 *
 *		This routine is shared by VACUUM and ANALYZE.
 */
double
vac_estimate_reltuples(Relation relation, bool is_analyze,
					   BlockNumber total_pages,
					   BlockNumber scanned_pages,
					   double scanned_tuples)
{
	BlockNumber old_rel_pages = relation->rd_rel->relpages;
	double		old_rel_tuples = relation->rd_rel->reltuples;
	double		old_density;
	double		new_density;
	double		multiplier;
	double		updated_density;

	/* If we did scan the whole table, just use the count as-is */
	if (scanned_pages >= total_pages)
		return scanned_tuples;

	/*
	 * If scanned_pages is zero but total_pages isn't, keep the existing value
	 * of reltuples.  (Note: callers should avoid updating the pg_class
	 * statistics in this situation, since no new information has been
	 * provided.)
	 */
	if (scanned_pages == 0)
		return old_rel_tuples;

	/*
	 * If old value of relpages is zero, old density is indeterminate; we
	 * can't do much except scale up scanned_tuples to match total_pages.
	 */
	if (old_rel_pages == 0)
		return floor((scanned_tuples / scanned_pages) * total_pages + 0.5);

	/*
	 * Okay, we've covered the corner cases.  The normal calculation is to
	 * convert the old measurement to a density (tuples per page), then update
	 * the density using an exponential-moving-average approach, and finally
	 * compute reltuples as updated_density * total_pages.
	 *
	 * For ANALYZE, the moving average multiplier is just the fraction of the
	 * table's pages we scanned.  This is equivalent to assuming that the
	 * tuple density in the unscanned pages didn't change.  Of course, it
	 * probably did, if the new density measurement is different. But over
	 * repeated cycles, the value of reltuples will converge towards the
	 * correct value, if repeated measurements show the same new density.
	 *
	 * For VACUUM, the situation is a bit different: we have looked at a
	 * nonrandom sample of pages, but we know for certain that the pages we
	 * didn't look at are precisely the ones that haven't changed lately.
	 * Thus, there is a reasonable argument for doing exactly the same thing
	 * as for the ANALYZE case, that is use the old density measurement as the
	 * value for the unscanned pages.
	 *
	 * This logic could probably use further refinement.
	 */
	old_density = old_rel_tuples / old_rel_pages;
	new_density = scanned_tuples / scanned_pages;
	multiplier = (double) scanned_pages / (double) total_pages;
	updated_density = old_density + (new_density - old_density) * multiplier;
	return floor(updated_density * total_pages + 0.5);
}


/*
 * Update relpages/reltuples of all the relations in the list.
 */
static void
vac_update_relstats_from_list(List *updated_stats)
{
	ListCell *lc;

	foreach (lc, updated_stats)
	{
		VPgClassStats *stats = (VPgClassStats *) lfirst(lc);
		Relation	rel;

		rel = relation_open(stats->relid, AccessShareLock);

		if (GpPolicyIsReplicated(rel->rd_cdbpolicy))
		{
			stats->rel_pages = stats->rel_pages / getgpsegmentCount();
			stats->rel_tuples = stats->rel_tuples / getgpsegmentCount();
		}

		/*
		 * Pass 'false' for isvacuum, so that the stats are
		 * actually updated.
		 */
		vac_update_relstats(rel,
							stats->rel_pages, stats->rel_tuples,
							rel->rd_rel->relhasindex, InvalidTransactionId,
							false /* isvacuum */);
		relation_close(rel, AccessShareLock);
	}
}

/*
 *	vac_update_relstats() -- update statistics for one relation
 *
 *		Update the whole-relation statistics that are kept in its pg_class
 *		row.  There are additional stats that will be updated if we are
 *		doing ANALYZE, but we always update these stats.  This routine works
 *		for both index and heap relation entries in pg_class.
 *
 *		We violate transaction semantics here by overwriting the rel's
 *		existing pg_class tuple with the new values.  This is reasonably
 *		safe since the new values are correct whether or not this transaction
 *		commits.  The reason for this is that if we updated these tuples in
 *		the usual way, vacuuming pg_class itself wouldn't work very well ---
 *		by the time we got done with a vacuum cycle, most of the tuples in
 *		pg_class would've been obsoleted.  Of course, this only works for
 *		fixed-size never-null columns, but these are.
 *
 *		Another reason for doing it this way is that when we are in a lazy
 *		VACUUM and have PROC_IN_VACUUM set, we mustn't do any updates ---
 *		somebody vacuuming pg_class might think they could delete a tuple
 *		marked with xmin = our xid.
 *
 *		Note another assumption: that two VACUUMs/ANALYZEs on a table can't
 *		run in parallel, nor can VACUUM/ANALYZE run in parallel with a
 *		schema alteration such as adding an index, rule, or trigger.  Otherwise
 *		our updates of relhasindex etc might overwrite uncommitted updates.
 *
 *		This routine is shared by VACUUM and ANALYZE.
 */
void
vac_update_relstats(Relation relation,
					BlockNumber num_pages, double num_tuples,
<<<<<<< HEAD
					bool hasindex, TransactionId frozenxid, bool isvacuum)
=======
					BlockNumber num_all_visible_pages,
					bool hasindex, TransactionId frozenxid)
>>>>>>> 80edfd76
{
	Oid			relid = RelationGetRelid(relation);
	Relation	rd;
	HeapTuple	ctup;
	Form_pg_class pgcform;
	bool		dirty;

	Assert(relid != InvalidOid);

	/*
	 * In GPDB, all the data is stored in the segments, and the
	 * relpages/reltuples in the master reflect the sum of the values in
	 * all the segments. In VACUUM, don't overwrite relpages/reltuples with
	 * the values we counted in the QD node itself. We will dispatch the
	 * VACUUM to the segments after processing the QD node, and we will
	 * update relpages/reltuples then.
	 *
	 * Update stats for system tables normally, though (it'd better say
	 * "non-distributed" tables than system relations here, but for now
	 * it's effectively the same.)
	 */
	if (!IsSystemRelation(relation) && isvacuum)
	{
		if (Gp_role == GP_ROLE_DISPATCH)
		{
			num_pages = relation->rd_rel->relpages;
			num_tuples = relation->rd_rel->reltuples;
		}
		else if (Gp_role == GP_ROLE_EXECUTE)
		{
			/*
			 * CDB: Build a special message, to send the number of tuples
			 * and the number of pages in pg_class located at QEs through
			 * the dispatcher.
			 */
			StringInfoData buf;
			VPgClassStats stats;

			pq_beginmessage(&buf, 'y');
			pq_sendstring(&buf, "VACUUM");
			stats.relid = RelationGetRelid(relation);
			stats.rel_pages = num_pages;
			stats.rel_tuples = num_tuples;
			pq_sendint(&buf, sizeof(VPgClassStats), sizeof(int));
			pq_sendbytes(&buf, (char *) &stats, sizeof(VPgClassStats));
			pq_endmessage(&buf);
		}
	}

	/*
	 * We need a way to distinguish these 2 cases:
	 * a) ANALYZEd/VACUUMed table is empty
	 * b) Table has never been ANALYZEd/VACUUMed
	 * To do this, in case (a), we set relPages = 1. For case (b), relPages = 0.
	 */
	if (num_pages < 1.0)
	{
		Assert(num_tuples < 1.0);
		num_pages = 1.0;
	}

	/*
	 * update number of tuples and number of pages in pg_class
	 */
	rd = heap_open(RelationRelationId, RowExclusiveLock);

	/* Fetch a copy of the tuple to scribble on */
	ctup = SearchSysCacheCopy1(RELOID, ObjectIdGetDatum(relid));
	if (!HeapTupleIsValid(ctup))
		elog(ERROR, "pg_class entry for relid %u vanished during vacuuming",
			 relid);
	pgcform = (Form_pg_class) GETSTRUCT(ctup);

	/* Apply required updates, if any, to copied tuple */

	dirty = false;
	if (pgcform->relpages != (int32) num_pages)
	{
		pgcform->relpages = (int32) num_pages;
		dirty = true;
	}
	if (pgcform->reltuples != (float4) num_tuples)
	{
		pgcform->reltuples = (float4) num_tuples;
		dirty = true;
	}
	if (pgcform->relallvisible != (int32) num_all_visible_pages)
	{
		pgcform->relallvisible = (int32) num_all_visible_pages;
		dirty = true;
	}
	if (pgcform->relhasindex != hasindex)
	{
		pgcform->relhasindex = hasindex;
		dirty = true;
	}

	elog(DEBUG2, "Vacuum oid=%u pages=%d tuples=%f",
		 relid, pgcform->relpages, pgcform->reltuples);
	/*
	 * If we have discovered that there are no indexes, then there's no
	 * primary key either.	This could be done more thoroughly...
	 */
	if (pgcform->relhaspkey && !hasindex)
	{
		pgcform->relhaspkey = false;
		dirty = true;
	}

	/* We also clear relhasrules and relhastriggers if needed */
	if (pgcform->relhasrules && relation->rd_rules == NULL)
	{
		pgcform->relhasrules = false;
		dirty = true;
	}
	if (pgcform->relhastriggers && relation->trigdesc == NULL)
	{
		pgcform->relhastriggers = false;
		dirty = true;
	}

	/*
	 * relfrozenxid should never go backward.  Caller can pass
	 * InvalidTransactionId if it has no new data.
	 */
	if (TransactionIdIsNormal(frozenxid) &&
		TransactionIdIsValid(pgcform->relfrozenxid) &&
		TransactionIdPrecedes(pgcform->relfrozenxid, frozenxid))
	{
		pgcform->relfrozenxid = frozenxid;
		dirty = true;
	}

	/* If anything changed, write out the tuple. */
	if (dirty)
		heap_inplace_update(rd, ctup);

	heap_close(rd, RowExclusiveLock);
}


/*
 *	vac_update_datfrozenxid() -- update pg_database.datfrozenxid for our DB
 *
 *		Update pg_database's datfrozenxid entry for our database to be the
 *		minimum of the pg_class.relfrozenxid values.  If we are able to
 *		advance pg_database.datfrozenxid, also try to truncate pg_clog.
 *
 *		We violate transaction semantics here by overwriting the database's
 *		existing pg_database tuple with the new value.	This is reasonably
 *		safe since the new value is correct whether or not this transaction
 *		commits.  As with vac_update_relstats, this avoids leaving dead tuples
 *		behind after a VACUUM.
 */
void
vac_update_datfrozenxid(void)
{
	HeapTuple	tuple;
	Form_pg_database dbform;
	Relation	relation;
	SysScanDesc scan;
	HeapTuple	classTup;
	TransactionId newFrozenXid;
	bool		dirty = false;

	/*
	 * Initialize the "min" calculation with GetOldestXmin, which is a
	 * reasonable approximation to the minimum relfrozenxid for not-yet-
	 * committed pg_class entries for new tables; see AddNewRelationTuple().
	 * Se we cannot produce a wrong minimum by starting with this.
	 *
	 * GPDB: Use GetLocalOldestXmin here, rather than GetOldestXmin. We don't
	 * want to include effects of distributed transactions in this. If a
	 * database's datfrozenxid is past the oldest XID as determined by
	 * distributed transactions, we will nevertheless never encounter such
	 * XIDs on disk.
	 */
	newFrozenXid = GetLocalOldestXmin(true, true);

	/*
	 * We must seqscan pg_class to find the minimum Xid, because there is no
	 * index that can help us here.
	 */
	relation = heap_open(RelationRelationId, AccessShareLock);

	scan = systable_beginscan(relation, InvalidOid, false,
							  SnapshotNow, 0, NULL);

	while ((classTup = systable_getnext(scan)) != NULL)
	{
		Form_pg_class classForm = (Form_pg_class) GETSTRUCT(classTup);

		if (!TransactionIdIsValid(classForm->relfrozenxid))
			continue;

		Assert(TransactionIdIsNormal(classForm->relfrozenxid));
		/*
		 * Don't know partition parent or not here but passing false is perfect
		 * for assertion, as valid relfrozenxid means it shouldn't be parent.
		 */
		Assert(should_have_valid_relfrozenxid(classForm->relkind,
											  classForm->relstorage, false));

		if (TransactionIdPrecedes(classForm->relfrozenxid, newFrozenXid))
			newFrozenXid = classForm->relfrozenxid;
	}

	/* we're done with pg_class */
	systable_endscan(scan);
	heap_close(relation, AccessShareLock);

	Assert(TransactionIdIsNormal(newFrozenXid));

	/* Now fetch the pg_database tuple we need to update. */
	relation = heap_open(DatabaseRelationId, RowExclusiveLock);

	/* Fetch a copy of the tuple to scribble on */
	tuple = SearchSysCacheCopy1(DATABASEOID, ObjectIdGetDatum(MyDatabaseId));
	if (!HeapTupleIsValid(tuple))
		elog(ERROR, "could not find tuple for database %u", MyDatabaseId);
	dbform = (Form_pg_database) GETSTRUCT(tuple);

	/*
	 * Don't allow datfrozenxid to go backward (probably can't happen anyway);
	 * and detect the common case where it doesn't go forward either.
	 */
	if (TransactionIdPrecedes(dbform->datfrozenxid, newFrozenXid))
	{
		dbform->datfrozenxid = newFrozenXid;
		dirty = true;
	}

	if (dirty)
	{
		heap_inplace_update(relation, tuple);
		SIMPLE_FAULT_INJECTOR(VacuumUpdateDatFrozenXid);
	}

	heap_freetuple(tuple);
	heap_close(relation, RowExclusiveLock);

	/*
	 * If we were able to advance datfrozenxid, see if we can truncate
	 * pg_clog. Also do it if the shared XID-wrap-limit info is stale, since
	 * this action will update that too.
	 */
	if (dirty || ForceTransactionIdLimitUpdate())
		vac_truncate_clog(newFrozenXid);
}


/*
 *	vac_truncate_clog() -- attempt to truncate the commit log
 *
 *		Scan pg_database to determine the system-wide oldest datfrozenxid,
 *		and use it to truncate the transaction commit log (pg_clog).
 *		Also update the XID wrap limit info maintained by varsup.c.
 *
 *		The passed XID is simply the one I just wrote into my pg_database
 *		entry.	It's used to initialize the "min" calculation.
 *
 *		This routine is only invoked when we've managed to change our
 *		DB's datfrozenxid entry, or we found that the shared XID-wrap-limit
 *		info is stale.
 */
static void
vac_truncate_clog(TransactionId frozenXID)
{
	TransactionId myXID = GetCurrentTransactionId();
	Relation	relation;
	HeapScanDesc scan;
	HeapTuple	tuple;
	Oid			oldest_datoid;
	bool		frozenAlreadyWrapped = false;

	/* init oldest_datoid to sync with my frozenXID */
	oldest_datoid = MyDatabaseId;

	/*
	 * Scan pg_database to compute the minimum datfrozenxid
	 *
	 * Note: we need not worry about a race condition with new entries being
	 * inserted by CREATE DATABASE.  Any such entry will have a copy of some
	 * existing DB's datfrozenxid, and that source DB cannot be ours because
	 * of the interlock against copying a DB containing an active backend.
	 * Hence the new entry will not reduce the minimum.  Also, if two VACUUMs
	 * concurrently modify the datfrozenxid's of different databases, the
	 * worst possible outcome is that pg_clog is not truncated as aggressively
	 * as it could be.
	 */
	relation = heap_open(DatabaseRelationId, AccessShareLock);

	scan = heap_beginscan(relation, SnapshotNow, 0, NULL);

	while ((tuple = heap_getnext(scan, ForwardScanDirection)) != NULL)
	{
		Form_pg_database dbform = (Form_pg_database) GETSTRUCT(tuple);

		Assert(TransactionIdIsNormal(dbform->datfrozenxid));

		if (TransactionIdPrecedes(myXID, dbform->datfrozenxid))
			frozenAlreadyWrapped = true;
		else if (TransactionIdPrecedes(dbform->datfrozenxid, frozenXID))
		{
			frozenXID = dbform->datfrozenxid;
			oldest_datoid = HeapTupleGetOid(tuple);
		}
	}

	heap_endscan(scan);

	heap_close(relation, AccessShareLock);

	/*
	 * Do not truncate CLOG if we seem to have suffered wraparound already;
	 * the computed minimum XID might be bogus.  This case should now be
	 * impossible due to the defenses in GetNewTransactionId, but we keep the
	 * test anyway.
	 */
	if (frozenAlreadyWrapped)
	{
		ereport(WARNING,
				(errmsg("some databases have not been vacuumed in over 2 billion transactions"),
				 errdetail("You might have already suffered transaction-wraparound data loss.")));
		return;
	}

	/* Truncate CLOG to the oldest frozenxid */
	TruncateCLOG(frozenXID);

	/*
	 * Update the wrap limit for GetNewTransactionId.  Note: this function
	 * will also signal the postmaster for an(other) autovac cycle if needed.
	 */
	SetTransactionIdLimit(frozenXID, oldest_datoid);
}

static void
vacuum_rel_ao_phase(Relation onerel, Oid relid, VacuumStmt *vacstmt, LOCKMODE lmode,
					bool for_wraparound,
					List *compaction_insert_segno,
					List *compaction_segno,
					AOVacuumPhase phase)
{
	vacstmt->appendonly_compaction_insert_segno = compaction_insert_segno;
	vacstmt->appendonly_compaction_segno = compaction_segno;
	vacstmt->appendonly_phase = phase;

	vacuum_rel(onerel, relid, vacstmt, lmode, for_wraparound);
}


/*
 *	vacuum_rel() -- vacuum one heap relation
 *
 *		Doing one heap at a time incurs extra overhead, since we need to
 *		check that the heap exists again just before we vacuum it.	The
 *		reason that we do this is so that vacuuming can be spread across
 *		many small transactions.  Otherwise, two-phase locking would require
 *		us to lock the entire database during one pass of the vacuum cleaner.
 *
 * GPDB: On entry, we should already hold a session-level lock on the table.
 * If 'onerel' is valid, then we should also hold an appropriate regular lock on
 * the table, and have a transaction open.
 * On exit, the 'onere' will be closed, and the transaction is closed.
 */
static bool
vacuum_rel(Relation onerel, Oid relid, VacuumStmt *vacstmt, LOCKMODE lmode,
		   bool for_wraparound)
{
	Oid			toast_relid;
	Oid			aoseg_relid = InvalidOid;
	Oid         aoblkdir_relid = InvalidOid;
	Oid         aovisimap_relid = InvalidOid;
	RangeVar	*toast_rangevar = NULL;
	RangeVar	*aoseg_rangevar = NULL;
	RangeVar	*aoblkdir_rangevar = NULL;
	RangeVar	*aovisimap_rangevar = NULL;
	bool		is_heap;
	Oid			save_userid;
	int			save_sec_context;
	int			save_nestlevel;
	MemoryContext oldcontext;

	if (!onerel)
	{
		/*
<<<<<<< HEAD
		 * For each iteration we start/commit our own transactions,
		 * so that we can release resources such as locks and memories,
		 * and we can also safely perform non-transactional work
		 * along with transactional work.
		 */
		StartTransactionCommand();
=======
		 * In lazy vacuum, we can set the PROC_IN_VACUUM flag, which lets
		 * other concurrent VACUUMs know that they can ignore this one while
		 * determining their OldestXmin.  (The reason we don't set it during a
		 * full VACUUM is exactly that we may have to run user-defined
		 * functions for functional indexes, and we want to make sure that if
		 * they use the snapshot set above, any tuples it requires can't get
		 * removed from other tables.  An index function that depends on the
		 * contents of other tables is arguably broken, but we won't break it
		 * here by violating transaction semantics.)
		 *
		 * We also set the VACUUM_FOR_WRAPAROUND flag, which is passed down by
		 * autovacuum; it's used to avoid canceling a vacuum that was invoked
		 * in an emergency.
		 *
		 * Note: these flags remain set until CommitTransaction or
		 * AbortTransaction.  We don't want to clear them until we reset
		 * MyPgXact->xid/xmin, else OldestXmin might appear to go backwards,
		 * which is probably Not Good.
		 */
		LWLockAcquire(ProcArrayLock, LW_EXCLUSIVE);
		MyPgXact->vacuumFlags |= PROC_IN_VACUUM;
		if (for_wraparound)
			MyPgXact->vacuumFlags |= PROC_VACUUM_FOR_WRAPAROUND;
		LWLockRelease(ProcArrayLock);
	}
>>>>>>> 80edfd76

		/*
		 * Functions in indexes may want a snapshot set. Also, setting
		 * a snapshot ensures that RecentGlobalXmin is kept truly recent.
		 */
		PushActiveSnapshot(GetTransactionSnapshot());

		if (!(vacstmt->options & VACOPT_FULL))
		{
			/*
			 * PostgreSQL does this:
			 * During a lazy VACUUM we can set the PROC_IN_VACUUM flag, which lets other
			 * concurrent VACUUMs know that they can ignore this one while
			 * determining their OldestXmin.  (The reason we don't set it during a
			 * full VACUUM is exactly that we may have to run user- defined
			 * functions for functional indexes, and we want to make sure that if
			 * they use the snapshot set above, any tuples it requires can't get
			 * removed from other tables.  An index function that depends on the
			 * contents of other tables is arguably broken, but we won't break it
			 * here by violating transaction semantics.)
			 *
			 * GPDB doesn't use PROC_IN_VACUUM, as lazy vacuum for bitmap
			 * indexed tables performs reindex causing updates to pg_class
			 * tuples for index entries.
			 *
			 * We also set the VACUUM_FOR_WRAPAROUND flag, which is passed down
			 * by autovacuum; it's used to avoid cancelling a vacuum that was
			 * invoked in an emergency.
			 *
			 * Note: this flag remains set until CommitTransaction or
			 * AbortTransaction.  We don't want to clear it until we reset
			 * MyProc->xid/xmin, else OldestXmin might appear to go backwards,
			 * which is probably Not Good.
			 */
			LWLockAcquire(ProcArrayLock, LW_EXCLUSIVE);
#if 0 /* Upstream code not applicable to GPDB */
			MyProc->vacuumFlags |= PROC_IN_VACUUM;
#endif
			if (for_wraparound)
				MyProc->vacuumFlags |= PROC_VACUUM_FOR_WRAPAROUND;
			LWLockRelease(ProcArrayLock);
		}

		/*
		 * Check for user-requested abort.	Note we want this to be inside a
		 * transaction, so xact.c doesn't issue useless WARNING.
		 */
		CHECK_FOR_INTERRUPTS();

		/*
		 * Open the relation and get the appropriate lock on it.
		 *
		 * There's a race condition here: the rel may have gone away since the
		 * last time we saw it.  If so, we don't need to vacuum it.
		 *
		 * If we've been asked not to wait for the relation lock, acquire it first
		 * in non-blocking mode, before calling try_relation_open().
		 */
		if (!(vacstmt->options & VACOPT_NOWAIT))
			onerel = try_relation_open(relid, lmode, false /* nowait */);
		else if (ConditionalLockRelationOid(relid, lmode))
			onerel = try_relation_open(relid, NoLock, false /* nowait */);
		else
		{
			onerel = NULL;
			if (IsAutoVacuumWorkerProcess() && Log_autovacuum_min_duration >= 0)
				ereport(LOG,
						(errcode(ERRCODE_LOCK_NOT_AVAILABLE),
						 errmsg("skipping vacuum of \"%s\" --- lock not available",
								vacstmt->relation->relname)));
		}

		if (!onerel)
		{
			PopActiveSnapshot();
			CommitTransactionCommand();
			return false;
		}
	}

	/*
	 * Check permissions.
	 *
	 * We allow the user to vacuum a table if he is superuser, the table
	 * owner, or the database owner (but in the latter case, only if it's not
	 * a shared relation).	pg_class_ownercheck includes the superuser case.
	 *
	 * Note we choose to treat permissions failure as a WARNING and keep
	 * trying to vacuum the rest of the DB --- is this appropriate?
	 */
	if (!(pg_class_ownercheck(RelationGetRelid(onerel), GetUserId()) ||
		  (pg_database_ownercheck(MyDatabaseId, GetUserId()) && !onerel->rd_rel->relisshared)))
	{
		if (Gp_role != GP_ROLE_EXECUTE)
		{
			if (onerel->rd_rel->relisshared)
				ereport(WARNING,
						(errmsg("skipping \"%s\" --- only superuser can vacuum it",
								RelationGetRelationName(onerel))));
			else if (onerel->rd_rel->relnamespace == PG_CATALOG_NAMESPACE)
				ereport(WARNING,
						(errmsg("skipping \"%s\" --- only superuser or database owner can vacuum it",
								RelationGetRelationName(onerel))));
			else
				ereport(WARNING,
						(errmsg("skipping \"%s\" --- only table or database owner can vacuum it",
								RelationGetRelationName(onerel))));
		}
		relation_close(onerel, lmode);
		PopActiveSnapshot();
		CommitTransactionCommand();
		return false;
	}

	/*
	 * Check that it's a plain table; we used to do this in get_rel_oids() but
	 * seems safer to check after we've locked the relation.
	 */
	if ((onerel->rd_rel->relkind != RELKIND_RELATION &&
		 onerel->rd_rel->relkind != RELKIND_TOASTVALUE &&
		 onerel->rd_rel->relkind != RELKIND_AOSEGMENTS &&
		 onerel->rd_rel->relkind != RELKIND_AOBLOCKDIR &&
		 onerel->rd_rel->relkind != RELKIND_AOVISIMAP)
		|| RelationIsExternal(onerel))
	{
		ereport(WARNING,
				(errmsg("skipping \"%s\" --- cannot vacuum non-tables or special system tables",
						RelationGetRelationName(onerel))));
		relation_close(onerel, lmode);
		PopActiveSnapshot();
		CommitTransactionCommand();
		return false;
	}

	/*
	 * Silently ignore tables that are temp tables of other backends ---
	 * trying to vacuum these will lead to great unhappiness, since their
	 * contents are probably not up-to-date on disk.  (We don't throw a
	 * warning here; it would just lead to chatter during a database-wide
	 * VACUUM.)
	 */
	if (isOtherTempNamespace(RelationGetNamespace(onerel)))
	{
		relation_close(onerel, lmode);
		PopActiveSnapshot();
		CommitTransactionCommand();
		return false;
	}

	/*
	 * Remember the relation's TOAST and AO segments relations for later
	 */
	toast_relid = onerel->rd_rel->reltoastrelid;
	is_heap = RelationIsHeap(onerel);
	oldcontext = MemoryContextSwitchTo(vac_context);
	toast_rangevar = makeRangeVar(get_namespace_name(get_rel_namespace(toast_relid)),
								  get_rel_name(toast_relid),
								  -1);
	MemoryContextSwitchTo(oldcontext);


	if (!is_heap)
	{
		Assert(RelationIsAppendOptimized(onerel));
		GetAppendOnlyEntryAuxOids(RelationGetRelid(onerel), SnapshotNow,
								  &aoseg_relid,
								  &aoblkdir_relid, NULL,
								  &aovisimap_relid, NULL);
		oldcontext = MemoryContextSwitchTo(vac_context);
		aoseg_rangevar = makeRangeVar(get_namespace_name(get_rel_namespace(aoseg_relid)),
									  get_rel_name(aoseg_relid),
									  -1);
		aoblkdir_rangevar = makeRangeVar(get_namespace_name(get_rel_namespace(aoblkdir_relid)),
										 get_rel_name(aoblkdir_relid),
										 -1);
		aovisimap_rangevar = makeRangeVar(get_namespace_name(get_rel_namespace(aovisimap_relid)),
										  get_rel_name(aovisimap_relid),
										  -1);
		MemoryContextSwitchTo(oldcontext);
		vacstmt->appendonly_relation_empty =
				AppendOnlyCompaction_IsRelationEmpty(onerel);
	}

	/*
	 * Switch to the table owner's userid, so that any index functions are run
	 * as that user.  Also lock down security-restricted operations and
	 * arrange to make GUC variable changes local to this command.
	 */
	GetUserIdAndSecContext(&save_userid, &save_sec_context);
	SetUserIdAndSecContext(onerel->rd_rel->relowner,
						   save_sec_context | SECURITY_RESTRICTED_OPERATION);
	save_nestlevel = NewGUCNestLevel();


	/*
	 * If we are in the dispatch mode, dispatch this modified
	 * vacuum statement to QEs, and wait for them to finish.
	 */
	if (Gp_role == GP_ROLE_DISPATCH)
	{
		int 		i, nindexes;
		bool 		has_bitmap = false;
		Relation   *i_rel = NULL;

		vac_open_indexes(onerel, AccessShareLock, &nindexes, &i_rel);
		if (i_rel != NULL)
		{
			for (i = 0; i < nindexes; i++)
			{
				if (RelationIsBitmapIndex(i_rel[i]))
				{
					has_bitmap = true;
					break;
				}
			}
		}
		vac_close_indexes(nindexes, i_rel, AccessShareLock);

		/*
		 * We have to acquire a ShareLock for the relation which has bitmap
		 * indexes, since reindex is used later. Otherwise, concurrent
		 * vacuum and inserts may cause deadlock. MPP-5960
		 */
		if (has_bitmap)
			LockRelation(onerel, ShareLock);
	}

	/*
	 * Do the actual work --- either FULL or "lazy" vacuum
	 *
	 * Append-only relations don't support, nor need, a FULL vacuum, so perform
	 * a lazy vacuum instead, even if FULL was requested. Note that we have
	 * already locked the table, and if FULL was requested, we got an
	 * AccessExclusiveLock. Therefore, FULL isn't exactly the same as non-FULL
	 * on AO tables.
	 */
	if (is_heap && (vacstmt->options & VACOPT_FULL))
	{
		Oid			relid = RelationGetRelid(onerel);

		/* close relation before vacuuming, but hold lock until commit */
		relation_close(onerel, NoLock);
		onerel = NULL;

		/* VACUUM FULL is now a variant of CLUSTER; see cluster.c */
		cluster_rel(relid, InvalidOid, false,
					(vacstmt->options & VACOPT_VERBOSE) != 0,
					true /* printError */,
					vacstmt->freeze_min_age, vacstmt->freeze_table_age);

		if (Gp_role == GP_ROLE_DISPATCH)
		{
			VacuumStatsContext stats_context;

			stats_context.updated_stats = NIL;
			/*
			 * Revert back to original userid before dispatching vacuum to QEs.
			 * Dispatcher includes CurrentUserId in the serialized dispatch
			 * command (see buildGpQueryString()).  QEs assume this userid
			 * before starting to execute the dispatched command.  If the
			 * original userid has superuser privileges and owner of the table
			 * being vacuumed does not, and if the command is dispatched with
			 * owner's userid, it may lead to spurious permission denied error
			 * on QE even when a super user is running the vacuum.
			 */
			SetUserIdAndSecContext(
								   save_userid,
								   save_sec_context | SECURITY_RESTRICTED_OPERATION);
			dispatchVacuum(vacstmt, &stats_context);
		}
	}
	else
	{
		lazy_vacuum_rel(onerel, vacstmt, vac_strategy);

		if (Gp_role == GP_ROLE_DISPATCH)
		{
			VacuumStatsContext stats_context;

			stats_context.updated_stats = NIL;
			SetUserIdAndSecContext(
								   save_userid,
								   save_sec_context | SECURITY_RESTRICTED_OPERATION);
			dispatchVacuum(vacstmt, &stats_context);
			vac_update_relstats_from_list(stats_context.updated_stats);
		}
	}

	/* Roll back any GUC changes executed by index functions */
	AtEOXact_GUC(false, save_nestlevel);

	/* Restore userid and security context */
	SetUserIdAndSecContext(save_userid, save_sec_context);

	/*
	 * Update ao master tupcount the hard way after the compaction and
	 * after the drop.
	 */
	if (Gp_role == GP_ROLE_DISPATCH && vacstmt->appendonly_compaction_segno &&
		RelationIsAppendOptimized(onerel))
	{
		if (vacstmt->appendonly_phase == AOVAC_COMPACT)
		{
			/* In the compact phase, we need to update the information of the segment file we inserted into */
			if (list_length(vacstmt->appendonly_compaction_insert_segno) == 1 &&
				linitial_int(vacstmt->appendonly_compaction_insert_segno) == APPENDONLY_COMPACTION_SEGNO_INVALID)
			{
				/* this was a "pseudo" compaction phase. */
			}
			else
				UpdateMasterAosegTotalsFromSegments(onerel, SnapshotNow, vacstmt->appendonly_compaction_insert_segno, 0);
		}
		else if (vacstmt->appendonly_phase == AOVAC_DROP)
		{
			/* In the drop phase, we need to update the information of the compacted segment file(s) */
			UpdateMasterAosegTotalsFromSegments(onerel, SnapshotNow, vacstmt->appendonly_compaction_segno, 0);
		}
	}

	/* all done with this class, but hold lock until commit */
	if (onerel)
		relation_close(onerel, NoLock);

	/*
	 * Complete the transaction and free all temporary memory used.
	 */
	PopActiveSnapshot();
	/*
	 * Transaction commit is always executed on QD.
	 */
	if (Gp_role != GP_ROLE_EXECUTE)
		CommitTransactionCommand();

	/*
	 * If the relation has a secondary toast rel, vacuum that too while we
	 * still hold the session lock on the master table.  We do this in
	 * cleanup phase when it's AO table or in prepare phase if it's an
	 * empty AO table.
	 */
	if (Gp_role == GP_ROLE_DISPATCH && (is_heap ||
		(!is_heap && (vacstmt->appendonly_phase == AOVAC_CLEANUP ||
					  vacstmt->appendonly_relation_empty))))
	{
		if (toast_relid != InvalidOid && toast_rangevar != NULL)
		{
			VacuumStmt *vacstmt_toast = makeNode(VacuumStmt);
			vacstmt_toast->options = vacstmt->options;
			vacstmt_toast->freeze_min_age = vacstmt->freeze_min_age;
			vacstmt_toast->freeze_table_age = vacstmt->freeze_table_age;
			vacstmt_toast->skip_twophase = vacstmt->skip_twophase;

			vacstmt_toast->relation = toast_rangevar;
			vacuum_rel(NULL, toast_relid, vacstmt_toast, lmode, for_wraparound);
		}
	}

	/*
	 * If an AO/CO table is empty on a segment,
	 * vacstmt->appendonly_relation_empty will get set to true even in the
	 * compaction phase. In such a case, we end up updating the auxiliary
	 * tables and try to vacuum them all in the same transaction. This causes
	 * the auxiliary relation to not get vacuumed and it generates a notice to
	 * the user saying that transaction is already in progress. Hence we want
	 * to vacuum the auxliary relations only in cleanup phase or if we are in
	 * the prepare phase and the AO/CO table is empty.
	 *
	 * We alter the vacuum statement here since the AO auxiliary tables
	 * vacuuming will be dispatched to the primaries.
	 */
	if (Gp_role == GP_ROLE_DISPATCH &&
		(vacstmt->appendonly_phase == AOVAC_CLEANUP ||
		 (vacstmt->appendonly_relation_empty &&
		  vacstmt->appendonly_phase == AOVAC_PREPARE)))
	{
		VacuumStmt *vacstmt_ao_aux = makeNode(VacuumStmt);
		vacstmt_ao_aux->options = vacstmt->options;
		vacstmt_ao_aux->freeze_min_age = vacstmt->freeze_min_age;
		vacstmt_ao_aux->freeze_table_age = vacstmt->freeze_table_age;

		/* do the same for an AO segments table, if any */
		if (aoseg_relid != InvalidOid && aoseg_rangevar != NULL)
		{
			vacstmt_ao_aux->relation = aoseg_rangevar;
			vacuum_rel(NULL, aoseg_relid, vacstmt_ao_aux, lmode, for_wraparound);
		}

		/* do the same for an AO block directory table, if any */
		if (aoblkdir_relid != InvalidOid && aoblkdir_rangevar != NULL)
		{
			vacstmt_ao_aux->relation = aoblkdir_rangevar;
			vacuum_rel(NULL, aoblkdir_relid, vacstmt_ao_aux, lmode, for_wraparound);
		}

		/* do the same for an AO visimap, if any */
		if (aovisimap_relid != InvalidOid && aovisimap_rangevar != NULL)
		{
			vacstmt_ao_aux->relation = aovisimap_rangevar;
			vacuum_rel(NULL, aovisimap_relid, vacstmt_ao_aux, lmode, for_wraparound);
		}
	}

	/* Report that we really did it. */
	return true;
}


/****************************************************************************
 *																			*
 *			Code for VACUUM FULL (only)										*
 *																			*
 ****************************************************************************
 */

static bool vacuum_appendonly_index_should_vacuum(Relation aoRelation,
		VacuumStmt *vacstmt,
		AppendOnlyIndexVacuumState *vacuumIndexState, double *rel_tuple_count)
{
	int64 hidden_tupcount;
	FileSegTotals *totals;

	Assert(RelationIsAppendOptimized(aoRelation));

	if(Gp_role == GP_ROLE_DISPATCH)
	{
		if (rel_tuple_count)
		{
			*rel_tuple_count = 0.0;
		}
		return false;
	}

	if(RelationIsAoRows(aoRelation))
	{
		totals = GetSegFilesTotals(aoRelation, SnapshotNow);
	}
	else
	{
		Assert(RelationIsAoCols(aoRelation));
		totals = GetAOCSSSegFilesTotals(aoRelation, SnapshotNow);
	}
	hidden_tupcount = AppendOnlyVisimap_GetRelationHiddenTupleCount(&vacuumIndexState->visiMap);

	if(rel_tuple_count)
	{
		*rel_tuple_count = (double)(totals->totaltuples - hidden_tupcount);
		Assert((*rel_tuple_count) > -1.0);
	}

	pfree(totals);

	if(hidden_tupcount > 0 || (vacstmt->options & VACOPT_FULL))
	{
		return true;
	}
	return false;
}

/*
 * vacuum_appendonly_indexes()
 *
 * Perform a vacuum on all indexes of an append-only relation.
 *
 * The page and tuplecount information in vacrelstats are used, the
 * nindex value is set by this function.
 *
 * It returns the number of indexes on the relation.
 */
int
vacuum_appendonly_indexes(Relation aoRelation, VacuumStmt *vacstmt)
{
	int reindex_count = 1;
	int i;
	Relation   *Irel;
	int			nindexes;
	AppendOnlyIndexVacuumState vacuumIndexState;
	FileSegInfo **segmentFileInfo = NULL; /* Might be a casted AOCSFileSegInfo */
	int totalSegfiles;

	Assert(RelationIsAppendOptimized(aoRelation));
	Assert(vacstmt);

	memset(&vacuumIndexState, 0, sizeof(vacuumIndexState));

	elogif (Debug_appendonly_print_compaction, LOG,
			"Vacuum indexes for append-only relation %s",
			RelationGetRelationName(aoRelation));

	/* Now open all indexes of the relation */
	if ((vacstmt->options & VACOPT_FULL))
		vac_open_indexes(aoRelation, AccessExclusiveLock, &nindexes, &Irel);
	else
		vac_open_indexes(aoRelation, RowExclusiveLock, &nindexes, &Irel);

	if (RelationIsAoRows(aoRelation))
	{
		segmentFileInfo = GetAllFileSegInfo(aoRelation, SnapshotNow, &totalSegfiles);
	}
	else
	{
		Assert(RelationIsAoCols(aoRelation));
		segmentFileInfo = (FileSegInfo **)GetAllAOCSFileSegInfo(aoRelation, SnapshotNow, &totalSegfiles);
	}

	AppendOnlyVisimap_Init(
			&vacuumIndexState.visiMap,
			aoRelation->rd_appendonly->visimaprelid,
			aoRelation->rd_appendonly->visimapidxid,
			AccessShareLock,
			SnapshotNow);

	AppendOnlyBlockDirectory_Init_forSearch(&vacuumIndexState.blockDirectory,
			SnapshotNow,
			segmentFileInfo,
			totalSegfiles,
			aoRelation,
			1,
			RelationIsAoCols(aoRelation),
			NULL);

	/* Clean/scan index relation(s) */
	if (Irel != NULL)
	{
		double rel_tuple_count = 0.0;
		int			elevel;

		/* just scan indexes to update statistic */
		if (vacstmt->options & VACOPT_VERBOSE)
			elevel = INFO;
		else
			elevel = DEBUG2;

		if (vacuum_appendonly_index_should_vacuum(aoRelation, vacstmt,
					&vacuumIndexState, &rel_tuple_count))
		{
			Assert(rel_tuple_count > -1.0);

			for (i = 0; i < nindexes; i++)
			{
				vacuum_appendonly_index(Irel[i], &vacuumIndexState,
										rel_tuple_count,
										elevel);
			}
			reindex_count++;
		}
		else
		{
			for (i = 0; i < nindexes; i++)
				scan_index(Irel[i], rel_tuple_count, true, elevel);
		}
	}

	AppendOnlyVisimap_Finish(&vacuumIndexState.visiMap, AccessShareLock);
	AppendOnlyBlockDirectory_End_forSearch(&vacuumIndexState.blockDirectory);

	if (segmentFileInfo)
	{
		if (RelationIsAoRows(aoRelation))
		{
			FreeAllSegFileInfo(segmentFileInfo, totalSegfiles);
		}
		else
		{
			FreeAllAOCSSegFileInfo((AOCSFileSegInfo **)segmentFileInfo, totalSegfiles);
		}
		pfree(segmentFileInfo);
	}

	vac_close_indexes(nindexes, Irel, NoLock);
	return nindexes;
}


/* GDPB_91_MERGE_FIXME: 'amindexnulls' is gone. Do we need this function anymore? */
#if 0
/*
 * Is an index partial (ie, could it contain fewer tuples than the heap?)
 */
static bool
vac_is_partial_index(Relation indrel)
{
	/*
	 * If the index's AM doesn't support nulls, it's partial for our purposes
	 */
	if (!indrel->rd_am->amindexnulls)
		return true;

	/* Otherwise, look to see if there's a partial-index predicate */
	if (!heap_attisnull(indrel->rd_indextuple, Anum_pg_index_indpred))
		return true;

	return false;
}
#endif

/*
 *	scan_index() -- scan one index relation to update pg_class statistics.
 *
 * We use this when we have no deletions to do.
 */
static void
scan_index(Relation indrel, double num_tuples, bool check_stats, int elevel)
{
	IndexBulkDeleteResult *stats;
	IndexVacuumInfo ivinfo;
	PGRUsage	ru0;

	pg_rusage_init(&ru0);

	ivinfo.index = indrel;
	ivinfo.analyze_only = false;
	ivinfo.estimated_count = false;
	ivinfo.message_level = elevel;
	ivinfo.num_heap_tuples = num_tuples;
	ivinfo.strategy = vac_strategy;

	stats = index_vacuum_cleanup(&ivinfo, NULL);

	if (!stats)
		return;

	/*
	 * Now update statistics in pg_class, but only if the index says the count
	 * is accurate.
	 */
	if (!stats->estimated_count)
		vac_update_relstats(indrel,
							stats->num_pages, stats->num_index_tuples,
							false, InvalidTransactionId,
							true /* isvacuum */);

	ereport(elevel,
			(errmsg("index \"%s\" now contains %.0f row versions in %u pages",
					RelationGetRelationName(indrel),
					stats->num_index_tuples,
					stats->num_pages),
	errdetail("%u index pages have been deleted, %u are currently reusable.\n"
			  "%s.",
			  stats->pages_deleted, stats->pages_free,
			  pg_rusage_show(&ru0))));

	/* GDPB_91_MERGE_FIXME: vac_is_partial_index() doesn't work. Do we need this sanity check? */
#if 0 	
	/*
	 * Check for tuple count mismatch.	If the index is partial, then it's OK
	 * for it to have fewer tuples than the heap; else we got trouble.
	 */
	if (check_stats &&
		!stats->estimated_count &&
		stats->num_index_tuples != num_tuples)
	{
		if (stats->num_index_tuples > num_tuples ||
			!vac_is_partial_index(indrel))
			ereport(WARNING,
					(errmsg("index \"%s\" contains %.0f row versions, but table contains %.0f row versions",
							RelationGetRelationName(indrel),
							stats->num_index_tuples, num_tuples),
					 errhint("Rebuild the index with REINDEX.")));
	}
#endif

	pfree(stats);
}

/*
 * Vacuums an index on an append-only table.
 *
 * This is called after an append-only segment file compaction to move
 * all tuples from the compacted segment files.
 * The segmentFileList is an
 */
static void
vacuum_appendonly_index(Relation indexRelation,
						AppendOnlyIndexVacuumState *vacuumIndexState,
						double rel_tuple_count,
						int elevel)
{
	Assert(RelationIsValid(indexRelation));
	Assert(vacuumIndexState);

	IndexBulkDeleteResult *stats;
	IndexVacuumInfo ivinfo;
	PGRUsage	ru0;

	pg_rusage_init(&ru0);

	ivinfo.index = indexRelation;
	ivinfo.message_level = elevel;
	ivinfo.num_heap_tuples = rel_tuple_count;
	ivinfo.strategy = vac_strategy;

	/* Do bulk deletion */
	stats = index_bulk_delete(&ivinfo, NULL, appendonly_tid_reaped,
			(void *) vacuumIndexState);

	/* Do post-VACUUM cleanup */
	stats = index_vacuum_cleanup(&ivinfo, stats);

	if (!stats)
		return;

	/*
	 * Now update statistics in pg_class, but only if the index says the count
	 * is accurate.
	 */
	if (!stats->estimated_count)
		vac_update_relstats(indexRelation,
							stats->num_pages, stats->num_index_tuples,
							false, InvalidTransactionId,
							true /* isvacuum */);

	ereport(elevel,
			(errmsg("index \"%s\" now contains %.0f row versions in %u pages",
					RelationGetRelationName(indexRelation),
					stats->num_index_tuples,
					stats->num_pages),
			 errdetail("%.0f index row versions were removed.\n"
			 "%u index pages have been deleted, %u are currently reusable.\n"
					   "%s.",
					   stats->tuples_removed,
					   stats->pages_deleted, stats->pages_free,
					   pg_rusage_show(&ru0))));

	pfree(stats);

}

static bool
appendonly_tid_reapded_check_block_directory(AppendOnlyIndexVacuumState* vacuumState,
		AOTupleId* aoTupleId)
{
	if (vacuumState->blockDirectory.currentSegmentFileNum ==
			AOTupleIdGet_segmentFileNum(aoTupleId) &&
			AppendOnlyBlockDirectoryEntry_RangeHasRow(&vacuumState->blockDirectoryEntry,
				AOTupleIdGet_rowNum(aoTupleId)))
	{
		return true;
	}

	if (!AppendOnlyBlockDirectory_GetEntry(&vacuumState->blockDirectory,
		aoTupleId,
		0,
		&vacuumState->blockDirectoryEntry))
	{
		return false;
	}
	return (vacuumState->blockDirectory.currentSegmentFileNum ==
			AOTupleIdGet_segmentFileNum(aoTupleId) &&
			AppendOnlyBlockDirectoryEntry_RangeHasRow(&vacuumState->blockDirectoryEntry,
				AOTupleIdGet_rowNum(aoTupleId)));
}

/*
 * appendonly_tid_reaped()
 *
 * Is a particular tid for an appendonly reaped?
 * state should contain an integer list of all compacted
 * segment files.
 *
 * This has the right signature to be an IndexBulkDeleteCallback.
 */
static bool
appendonly_tid_reaped(ItemPointer itemptr, void *state)
{
	AOTupleId* aoTupleId;
	AppendOnlyIndexVacuumState* vacuumState;
	bool reaped;

	Assert(itemptr);
	Assert(state);

	aoTupleId = (AOTupleId *)itemptr;
	vacuumState = (AppendOnlyIndexVacuumState *)state;

	reaped = !appendonly_tid_reapded_check_block_directory(vacuumState,
			aoTupleId);
	if (!reaped)
	{
		/* Also check visi map */
		reaped = !AppendOnlyVisimap_IsVisible(&vacuumState->visiMap,
		aoTupleId);
	}

	elogif(Debug_appendonly_print_compaction, DEBUG3,
			"Index vacuum %s %d",
			AOTupleIdToString(aoTupleId), reaped);
	return reaped;
}

/*
 * Open all the vacuumable indexes of the given relation, obtaining the
 * specified kind of lock on each.	Return an array of Relation pointers for
 * the indexes into *Irel, and the number of indexes into *nindexes.
 *
 * We consider an index vacuumable if it is marked insertable (IndexIsReady).
 * If it isn't, probably a CREATE INDEX CONCURRENTLY command failed early in
 * execution, and what we have is too corrupt to be processable.  We will
 * vacuum even if the index isn't indisvalid; this is important because in a
 * unique index, uniqueness checks will be performed anyway and had better not
 * hit dangling index pointers.
 */
void
vac_open_indexes(Relation relation, LOCKMODE lockmode,
				 int *nindexes, Relation **Irel)
{
	List	   *indexoidlist;
	ListCell   *indexoidscan;
	int			i;

	Assert(lockmode != NoLock);

	indexoidlist = RelationGetIndexList(relation);

	/* allocate enough memory for all indexes */
	i = list_length(indexoidlist);

	if (i > 0)
		*Irel = (Relation *) palloc(i * sizeof(Relation));
	else
		*Irel = NULL;

	/* collect just the ready indexes */
	i = 0;
	foreach(indexoidscan, indexoidlist)
	{
		Oid			indexoid = lfirst_oid(indexoidscan);
		Relation	indrel;

		indrel = index_open(indexoid, lockmode);
		if (IndexIsReady(indrel->rd_index))
			(*Irel)[i++] = indrel;
		else
			index_close(indrel, lockmode);
	}

	*nindexes = i;

	list_free(indexoidlist);
}

/*
 * Release the resources acquired by vac_open_indexes.	Optionally release
 * the locks (say NoLock to keep 'em).
 */
void
vac_close_indexes(int nindexes, Relation *Irel, LOCKMODE lockmode)
{
	if (Irel == NULL)
		return;

	while (nindexes--)
	{
		Relation	ind = Irel[nindexes];

		index_close(ind, lockmode);
	}
	pfree(Irel);
}

/*
 * vacuum_delay_point --- check for interrupts and cost-based delay.
 *
 * This should be called in each major loop of VACUUM processing,
 * typically once per page processed.
 */
void
vacuum_delay_point(void)
{
	/* Always check for interrupts */
	CHECK_FOR_INTERRUPTS();

	/* Nap if appropriate */
	if (VacuumCostActive && !InterruptPending &&
		VacuumCostBalance >= VacuumCostLimit)
	{
		int			msec;

		msec = VacuumCostDelay * VacuumCostBalance / VacuumCostLimit;
		if (msec > VacuumCostDelay * 4)
			msec = VacuumCostDelay * 4;

		pg_usleep(msec * 1000L);

		VacuumCostBalance = 0;

		/* update balance values for workers */
		AutoVacuumUpdateDelay();

		/* Might have gotten an interrupt while sleeping */
		CHECK_FOR_INTERRUPTS();
	}
}

/*
 * Dispatch a Vacuum command.
 */
static void
dispatchVacuum(VacuumStmt *vacstmt, VacuumStatsContext *ctx)
{
	CdbPgResults cdb_pgresults;

	int flags = DF_CANCEL_ON_ERROR | DF_WITH_SNAPSHOT;

	/* should these be marked volatile ? */

	Assert(Gp_role == GP_ROLE_DISPATCH);
	Assert(vacstmt);
	Assert(vacstmt->options & VACOPT_VACUUM);
	Assert(!(vacstmt->options & VACOPT_ANALYZE));

	if (!vacstmt->skip_twophase)
		flags |= DF_NEED_TWO_PHASE;

	/* XXX: Some kinds of VACUUM assign a new relfilenode. bitmap indexes maybe? */
	CdbDispatchUtilityStatement((Node *) vacstmt, flags,
								GetAssignedOidsForDispatch(),
								&cdb_pgresults);

	vacuum_combine_stats(ctx, &cdb_pgresults);

	cdbdisp_clearCdbPgResults(&cdb_pgresults);
}

/*
 * vacuum_combine_stats
 * This function combine the stats information sent by QEs to generate
 * the final stats for QD relations.
 *
 * Note that the mirrorResults is ignored by this function.
 */
static void
vacuum_combine_stats(VacuumStatsContext *stats_context, CdbPgResults* cdb_pgresults)
{
	int result_no;

	Assert(Gp_role == GP_ROLE_DISPATCH);

	if (cdb_pgresults == NULL || cdb_pgresults->numResults <= 0)
		return;

	/*
	 * Process the dispatch results from the primary. Note that the QE
	 * processes also send back the new stats info, such as stats on
	 * pg_class, for the relevant table and its
	 * indexes. We parse this information, and compute the final stats
	 * for the QD.
	 *
	 * For pg_class stats, we compute the maximum number of tuples and
	 * maximum number of pages after processing the stats from each QE.
	 *
	 */
	for(result_no = 0; result_no < cdb_pgresults->numResults; result_no++)
	{

		VPgClassStats *pgclass_stats = NULL;
		ListCell *lc = NULL;
		struct pg_result *pgresult = cdb_pgresults->pg_results[result_no];

		if (pgresult->extras == NULL)
			continue;

		Assert(pgresult->extraslen > sizeof(int));

		/*
		 * Process the stats for pg_class. We simple compute the maximum
		 * number of rel_tuples and rel_pages.
		 */
		pgclass_stats = (VPgClassStats *) pgresult->extras;
		foreach (lc, stats_context->updated_stats)
		{
			VPgClassStats *tmp_stats = (VPgClassStats *) lfirst(lc);

			if (tmp_stats->relid == pgclass_stats->relid)
			{
				tmp_stats->rel_pages += pgclass_stats->rel_pages;
				tmp_stats->rel_tuples += pgclass_stats->rel_tuples;
				break;
			}
		}

		if (lc == NULL)
		{
			Assert(pgresult->extraslen == sizeof(VPgClassStats));

			pgclass_stats = palloc(sizeof(VPgClassStats));
			memcpy(pgclass_stats, pgresult->extras, pgresult->extraslen);

			stats_context->updated_stats =
					lappend(stats_context->updated_stats, pgclass_stats);
		}
	}
}<|MERGE_RESOLUTION|>--- conflicted
+++ resolved
@@ -9,13 +9,9 @@
  * in cluster.c.
  *
  *
-<<<<<<< HEAD
  * Portions Copyright (c) 2005-2010, Greenplum inc
  * Portions Copyright (c) 2012-Present Pivotal Software, Inc.
- * Portions Copyright (c) 1996-2011, PostgreSQL Global Development Group
-=======
  * Portions Copyright (c) 1996-2012, PostgreSQL Global Development Group
->>>>>>> 80edfd76
  * Portions Copyright (c) 1994, Regents of the University of California
  *
  *
@@ -33,6 +29,7 @@
 #include "access/heapam.h"
 #include "access/appendonlywriter.h"
 #include "access/appendonlytid.h"
+#include "access/visibilitymap.h"
 #include "catalog/heap.h"
 #include "access/transam.h"
 #include "access/xact.h"
@@ -449,7 +446,6 @@
 		return false;
 	}
 
-<<<<<<< HEAD
 	new_compaction_list = SetSegnoForCompaction(onerel,
 			compactedSegmentFileList, insertedSegmentFileList, &is_drop);
 	if (new_compaction_list)
@@ -470,18 +466,6 @@
 			*insert_segno = APPENDONLY_COMPACTION_SEGNO_INVALID;
 		}
 		*compactNowList = new_compaction_list;
-=======
-		/*
-		 * Since we don't take a lock here, the relation might be gone, or the
-		 * RangeVar might no longer refer to the OID we look up here.  In the
-		 * former case, VACUUM will do nothing; in the latter case, it will
-		 * process the OID we looked up here, rather than the new one.
-		 * Neither is ideal, but there's little practical alternative, since
-		 * we're going to commit this transaction and begin a new one between
-		 * now and then.
-		 */
-		relid = RangeVarGetRelid(vacrel, NoLock, false);
->>>>>>> 80edfd76
 
 		elogif(Debug_appendonly_print_compaction, LOG,
 				"Schedule compaction on AO table: "
@@ -1044,10 +1028,16 @@
 			Oid			relid;
 			List	   *prels = NIL;
 
-			/* the caller should've separated VACUUMs and ANALYZEs into separate
-			 * commands before getting here.
+			/*
+			 * Since we don't take a lock here, the relation might be gone, or the
+			 * RangeVar might no longer refer to the OID we look up here.  In the
+			 * former case, VACUUM will do nothing; in the latter case, it will
+			 * process the OID we looked up here, rather than the new one.
+			 * Neither is ideal, but there's little practical alternative, since
+			 * we're going to commit this transaction and begin a new one between
+			 * now and then.
 			 */
-			relid = RangeVarGetRelid(vacstmt->relation, false);
+			relid = RangeVarGetRelid(vacstmt->relation, NoLock, false);
 
 			if (rel_is_partitioned(relid))
 			{
@@ -1077,7 +1067,7 @@
 			 */
 			Oid relationOid = InvalidOid;
 
-			relationOid = RangeVarGetRelid(vacstmt->relation, false);
+			relationOid = RangeVarGetRelid(vacstmt->relation, NoLock, false);
 			PartStatus ps = rel_part_status(relationOid);
 
 			if (ps != PART_STATUS_ROOT && (vacstmt->options & VACOPT_ROOTONLY))
@@ -1381,6 +1371,7 @@
 		{
 			stats->rel_pages = stats->rel_pages / getgpsegmentCount();
 			stats->rel_tuples = stats->rel_tuples / getgpsegmentCount();
+			stats->relallvisible = stats->relallvisible / getgpsegmentCount();
 		}
 
 		/*
@@ -1389,6 +1380,7 @@
 		 */
 		vac_update_relstats(rel,
 							stats->rel_pages, stats->rel_tuples,
+							stats->relallvisible,
 							rel->rd_rel->relhasindex, InvalidTransactionId,
 							false /* isvacuum */);
 		relation_close(rel, AccessShareLock);
@@ -1427,12 +1419,8 @@
 void
 vac_update_relstats(Relation relation,
 					BlockNumber num_pages, double num_tuples,
-<<<<<<< HEAD
+					BlockNumber num_all_visible_pages,
 					bool hasindex, TransactionId frozenxid, bool isvacuum)
-=======
-					BlockNumber num_all_visible_pages,
-					bool hasindex, TransactionId frozenxid)
->>>>>>> 80edfd76
 {
 	Oid			relid = RelationGetRelid(relation);
 	Relation	rd;
@@ -1460,6 +1448,7 @@
 		{
 			num_pages = relation->rd_rel->relpages;
 			num_tuples = relation->rd_rel->reltuples;
+			num_all_visible_pages = relation->rd_rel->relallvisible;
 		}
 		else if (Gp_role == GP_ROLE_EXECUTE)
 		{
@@ -1476,6 +1465,7 @@
 			stats.relid = RelationGetRelid(relation);
 			stats.rel_pages = num_pages;
 			stats.rel_tuples = num_tuples;
+			stats.relallvisible = num_all_visible_pages;
 			pq_sendint(&buf, sizeof(VPgClassStats), sizeof(int));
 			pq_sendbytes(&buf, (char *) &stats, sizeof(VPgClassStats));
 			pq_endmessage(&buf);
@@ -1820,40 +1810,12 @@
 	if (!onerel)
 	{
 		/*
-<<<<<<< HEAD
 		 * For each iteration we start/commit our own transactions,
 		 * so that we can release resources such as locks and memories,
 		 * and we can also safely perform non-transactional work
 		 * along with transactional work.
 		 */
 		StartTransactionCommand();
-=======
-		 * In lazy vacuum, we can set the PROC_IN_VACUUM flag, which lets
-		 * other concurrent VACUUMs know that they can ignore this one while
-		 * determining their OldestXmin.  (The reason we don't set it during a
-		 * full VACUUM is exactly that we may have to run user-defined
-		 * functions for functional indexes, and we want to make sure that if
-		 * they use the snapshot set above, any tuples it requires can't get
-		 * removed from other tables.  An index function that depends on the
-		 * contents of other tables is arguably broken, but we won't break it
-		 * here by violating transaction semantics.)
-		 *
-		 * We also set the VACUUM_FOR_WRAPAROUND flag, which is passed down by
-		 * autovacuum; it's used to avoid canceling a vacuum that was invoked
-		 * in an emergency.
-		 *
-		 * Note: these flags remain set until CommitTransaction or
-		 * AbortTransaction.  We don't want to clear them until we reset
-		 * MyPgXact->xid/xmin, else OldestXmin might appear to go backwards,
-		 * which is probably Not Good.
-		 */
-		LWLockAcquire(ProcArrayLock, LW_EXCLUSIVE);
-		MyPgXact->vacuumFlags |= PROC_IN_VACUUM;
-		if (for_wraparound)
-			MyPgXact->vacuumFlags |= PROC_VACUUM_FOR_WRAPAROUND;
-		LWLockRelease(ProcArrayLock);
-	}
->>>>>>> 80edfd76
 
 		/*
 		 * Functions in indexes may want a snapshot set. Also, setting
@@ -1893,7 +1855,7 @@
 			MyProc->vacuumFlags |= PROC_IN_VACUUM;
 #endif
 			if (for_wraparound)
-				MyProc->vacuumFlags |= PROC_VACUUM_FOR_WRAPAROUND;
+				MyPgXact->vacuumFlags |= PROC_VACUUM_FOR_WRAPAROUND;
 			LWLockRelease(ProcArrayLock);
 		}
 
@@ -2481,6 +2443,7 @@
 	if (!stats->estimated_count)
 		vac_update_relstats(indrel,
 							stats->num_pages, stats->num_index_tuples,
+							visibilitymap_count(indrel),
 							false, InvalidTransactionId,
 							true /* isvacuum */);
 
@@ -2561,6 +2524,7 @@
 	if (!stats->estimated_count)
 		vac_update_relstats(indexRelation,
 							stats->num_pages, stats->num_index_tuples,
+							visibilitymap_count(indexRelation),
 							false, InvalidTransactionId,
 							true /* isvacuum */);
 
@@ -2829,6 +2793,7 @@
 			{
 				tmp_stats->rel_pages += pgclass_stats->rel_pages;
 				tmp_stats->rel_tuples += pgclass_stats->rel_tuples;
+				tmp_stats->relallvisible += pgclass_stats->relallvisible;
 				break;
 			}
 		}
