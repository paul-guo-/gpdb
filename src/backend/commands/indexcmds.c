--- conflicted
+++ resolved
@@ -85,18 +85,6 @@
 /* non-export function prototypes */
 static void CheckPredicate(Expr *predicate);
 static void ComputeIndexAttrs(IndexInfo *indexInfo,
-<<<<<<< HEAD
-				  Oid *typeOidP,
-				  Oid *collationOidP,
-				  Oid *classOidP,
-				  int16 *colOptionP,
-				  List *attList,
-				  List *exclusionOpNames,
-				  Oid relId,
-				  const char *accessMethodName, Oid accessMethodId,
-				  bool amcanorder,
-				  bool isconstraint);
-=======
 							  Oid *typeOidP,
 							  Oid *collationOidP,
 							  Oid *classOidP,
@@ -113,7 +101,6 @@
 static char *ChooseIndexName(const char *tabname, Oid namespaceId,
 							 List *colnames, List *exclusionOpNames,
 							 bool primary, bool isconstraint);
->>>>>>> 7cd0d523
 static char *ChooseIndexNameAddition(List *colnames);
 static void RangeVarCallbackForReindexIndex(const RangeVar *relation,
 											Oid relId, Oid oldRelId, void *arg);
@@ -616,17 +603,15 @@
 	LOCKTAG		heaplocktag;
 	LOCKMODE	lockmode;
 	Snapshot	snapshot;
-<<<<<<< HEAD
-	int			save_nestlevel = -1;
-	bool		shouldDispatch;
-=======
 	Oid			root_save_userid;
 	int			root_save_sec_context;
 	int			root_save_nestlevel;
->>>>>>> 7cd0d523
 	int			i;
 	Oid			blkdirrelid = InvalidOid;
 
+	root_save_nestlevel = NewGUCNestLevel();
+
+	bool		shouldDispatch;
 	if (Gp_role == GP_ROLE_DISPATCH && !IsBootstrapProcessingMode())
 		shouldDispatch = true;
 	else
@@ -647,8 +632,6 @@
 	 */
 	if (is_alter_table)
 		shouldDispatch = false;
-
-	root_save_nestlevel = NewGUCNestLevel();
 
 	/*
 	 * Some callers need us to run with an empty default_tablespace; this is a
@@ -734,8 +717,7 @@
 	 * parallel workers under the control of certain particular ambuild
 	 * functions will need to be updated, too.
 	 */
-<<<<<<< HEAD
-	lockmode = stmt->concurrent ? ShareUpdateExclusiveLock : ShareLock;
+	lockmode = concurrent ? ShareUpdateExclusiveLock : ShareLock;
 
 	/*
 	 * Appendoptimized tables need block directory relation for index
@@ -760,9 +742,6 @@
 	}
 	table_close(rel, NoLock);
 
-=======
-	lockmode = concurrent ? ShareUpdateExclusiveLock : ShareLock;
->>>>>>> 7cd0d523
 	rel = table_open(relationId, lockmode);
 
 	/*
@@ -1403,7 +1382,6 @@
 	}
 
 	/*
-<<<<<<< HEAD
 	 * In the QD, remember the chosen index name and stash it with the
 	 * chosen OIDs, so that it's dispatched to the QE later.
 	 */
@@ -1413,14 +1391,14 @@
 												  relationId,
 												  indexRelationName);
 	}
-=======
+
+	/*
 	 * Roll back any GUC changes executed by index functions, and keep
 	 * subsequent changes local to this command.  This is essential if some
 	 * index function changed a behavior-affecting GUC, e.g. search_path.
 	 */
 	AtEOXact_GUC(false, root_save_nestlevel);
 	root_save_nestlevel = NewGUCNestLevel();
->>>>>>> 7cd0d523
 
 	/* Add any requested comment */
 	if (stmt->idxcomment != NULL)
@@ -1645,13 +1623,9 @@
 								indexRelationId,	/* this is our child */
 								createdConstraintId,
 								is_alter_table, check_rights, check_not_in_use,
-<<<<<<< HEAD
 								skip_build, quiet, is_new_table);
-=======
-								skip_build, quiet);
 					SetUserIdAndSecContext(child_save_userid,
 										   child_save_sec_context);
->>>>>>> 7cd0d523
 				}
 
 				pgstat_progress_update_param(PROGRESS_CREATEIDX_PARTITIONS_DONE,
@@ -1687,18 +1661,26 @@
 		stmt->idxname = indexRelationName;
 		if (shouldDispatch)
 		{
+			Oid			save_userid;
+			int			save_sec_context;
 			/* make sure the QE uses the same index name that we chose */
 			stmt->oldNode = InvalidOid;
 			Assert(stmt->relation != NULL);
 
 			stmt->tableSpace = get_tablespace_name(tablespaceId);
-
+			/*
+			 * Switch to login user, so that the connection to QEs use the
+			 * same user as the connection to QD.
+			 */
+			GetUserIdAndSecContext(&save_userid, &save_sec_context);
+			SetUserIdAndSecContext(root_save_userid, root_save_sec_context);
 			CdbDispatchUtilityStatement((Node *) stmt,
 										DF_CANCEL_ON_ERROR |
 										DF_WITH_SNAPSHOT |
 										DF_NEED_TWO_PHASE,
 										GetAssignedOidsForDispatch(),
 										NULL);
+			SetUserIdAndSecContext(save_userid, save_sec_context);
 		}
 
 		/*
@@ -1713,32 +1695,37 @@
 		return address;
 	}
 
-<<<<<<< HEAD
 	stmt->idxname = indexRelationName;
 	if (shouldDispatch)
 	{
+		Oid			save_userid;
+		int			save_sec_context;
 		/* make sure the QE uses the same index name that we chose */
 		stmt->oldNode = InvalidOid;
 		Assert(stmt->relation != NULL);
+		/*
+		 * Switch to login user, so that the connection to QEs use the
+		 * same user as the connection to QD.
+		 */
+		GetUserIdAndSecContext(&save_userid, &save_sec_context);
+		SetUserIdAndSecContext(root_save_userid, root_save_sec_context);
 		CdbDispatchUtilityStatement((Node *) stmt,
 									DF_CANCEL_ON_ERROR |
 									DF_WITH_SNAPSHOT |
 									DF_NEED_TWO_PHASE,
 									GetAssignedOidsForDispatch(),
 									NULL);
+		SetUserIdAndSecContext(save_userid, save_sec_context);
 
 		/* Set indcheckxmin in the master, if it was set on any segment */
 		if (!indexInfo->ii_BrokenHotChain)
 			cdb_sync_indcheckxmin_with_segments(indexRelationId);
 	}
 
-	if (!stmt->concurrent)
-=======
 	AtEOXact_GUC(false, root_save_nestlevel);
 	SetUserIdAndSecContext(root_save_userid, root_save_sec_context);
 
 	if (!concurrent)
->>>>>>> 7cd0d523
 	{
 		/* Close the heap and we're done, in the non-concurrent case */
 		table_close(rel, NoLock);
@@ -2930,15 +2917,13 @@
 	persistence = get_rel_persistence(indOid);
 	relkind = get_rel_relkind(indOid);
 
-
-<<<<<<< HEAD
 	if (relkind == RELKIND_PARTITIONED_INDEX)
 		ReindexPartitions(indOid, options, concurrent, isTopLevel);
-	else if (concurrent &&
-			 persistence != RELPERSISTENCE_TEMP)
+	else if (concurrent && persistence != RELPERSISTENCE_TEMP)
 		ReindexRelationConcurrently(indOid, options);
 	else
-		reindex_index(indOid, false, persistence, options);
+		reindex_index(indOid, false, persistence,
+					  options | REINDEXOPT_REPORT_PROGRESS);
 
 	/*
 	 * Reindex on partitioned index will do the reindex for each index in
@@ -2961,13 +2946,6 @@
 									GetAssignedOidsForDispatch(),
 									NULL);
 	}
-=======
-	if (concurrent && persistence != RELPERSISTENCE_TEMP)
-		ReindexRelationConcurrently(indOid, options);
-	else
-		reindex_index(indOid, false, persistence,
-					  options | REINDEXOPT_REPORT_PROGRESS);
->>>>>>> 7cd0d523
 }
 
 /*
@@ -3054,7 +3032,6 @@
 	bool		result;
 
 	/*
-<<<<<<< HEAD
 	 * On QE, we already know the table relation oid since we set it before
 	 * dispatch the reindex statement. reindex_relation will take care of the lock directly.
 	 * Other checks should already done on QD when calling RangeVarGetRelidExtended.
@@ -3069,8 +3046,6 @@
 	}
 
 	/*
-=======
->>>>>>> 7cd0d523
 	 * The lock level used here should match reindex_relation().
 	 *
 	 * If it's a temporary table, we will perform a non-concurrent reindex,
@@ -3083,14 +3058,9 @@
 									   0,
 									   RangeVarCallbackOwnsTable, NULL);
 
-<<<<<<< HEAD
 	if (get_rel_relkind(heapOid) == RELKIND_PARTITIONED_TABLE)
 		ReindexPartitions(heapOid, options, concurrent, isTopLevel);
-	else if (concurrent &&
-			 get_rel_persistence(heapOid) != RELPERSISTENCE_TEMP)
-=======
-	if (concurrent && get_rel_persistence(heapOid) != RELPERSISTENCE_TEMP)
->>>>>>> 7cd0d523
+	else if (concurrent && get_rel_persistence(heapOid) != RELPERSISTENCE_TEMP)
 	{
 		result = ReindexRelationConcurrently(heapOid, options);
 
@@ -3457,7 +3427,6 @@
 		/* functions in indexes may want a snapshot set */
 		PushActiveSnapshot(GetTransactionSnapshot());
 
-<<<<<<< HEAD
 		/* check if the relation still exists */
 		if (!SearchSysCacheExists1(RELOID, ObjectIdGetDatum(relid)))
 		{
@@ -3505,9 +3474,6 @@
 
 		if (concurrent &&
 			relpersistence != RELPERSISTENCE_TEMP)
-=======
-		if (concurrent && get_rel_persistence(relid) != RELPERSISTENCE_TEMP)
->>>>>>> 7cd0d523
 		{
 			result = ReindexRelationConcurrently(relid, options);
 			/* ReindexRelationConcurrently() does the verbose output */
