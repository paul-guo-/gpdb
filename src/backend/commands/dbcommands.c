/*-------------------------------------------------------------------------
 *
 * dbcommands.c
 *		Database management commands (create/drop database).
 *
 * Note: database creation/destruction commands use exclusive locks on
 * the database objects (as expressed by LockSharedObject()) to avoid
 * stepping on each others' toes.  Formerly we used table-level locks
 * on pg_database, but that's too coarse-grained.
 *
 * Portions Copyright (c) 2005-2010, Greenplum inc
 * Portions Copyright (c) 2012-Present VMware, Inc. or its affiliates.
 * Portions Copyright (c) 1996-2019, PostgreSQL Global Development Group
 * Portions Copyright (c) 1994, Regents of the University of California
 *
 *
 * IDENTIFICATION
 *	  src/backend/commands/dbcommands.c
 *
 *-------------------------------------------------------------------------
 */
#include "postgres.h"

#include <fcntl.h>
#include <unistd.h>
#include <sys/stat.h>
#include <catalog/storage.h>

#include "access/transam.h"
#include "access/genam.h"
#include "access/heapam.h"
#include "access/htup_details.h"
#include "access/tableam.h"
#include "access/xact.h"
#include "access/xloginsert.h"
#include "access/xlogutils.h"
#include "catalog/catalog.h"
#include "catalog/dependency.h"
#include "catalog/heap.h"
#include "catalog/indexing.h"
#include "catalog/objectaccess.h"
#include "catalog/pg_authid.h"
#include "catalog/pg_class.h"
#include "catalog/pg_namespace.h"
#include "catalog/pg_database.h"
#include "catalog/pg_db_role_setting.h"
#include "catalog/pg_subscription.h"
#include "catalog/pg_tablespace.h"
#include "catalog/storage_database.h"
#include "commands/comment.h"
#include "commands/dbcommands.h"
#include "commands/dbcommands_xlog.h"
#include "commands/defrem.h"
#include "commands/seclabel.h"
#include "commands/tablespace.h"
#include "common/file_perm.h"
#include "mb/pg_wchar.h"
#include "miscadmin.h"
#include "pgstat.h"
#include "postmaster/bgwriter.h"
#include "replication/slot.h"
#include "storage/copydir.h"
#include "storage/fd.h"
#include "storage/lmgr.h"
#include "storage/ipc.h"
#include "storage/md.h"
#include "storage/procarray.h"
#include "storage/smgr.h"
#include "utils/acl.h"
#include "utils/builtins.h"
#include "utils/fmgroids.h"
#include "utils/pg_locale.h"
#include "utils/snapmgr.h"
#include "utils/syscache.h"

#include "catalog/oid_dispatch.h"
#include "cdb/cdbdisp_query.h"
#include "cdb/cdbdispatchresult.h"
#include "cdb/cdbhash.h"
#include "cdb/cdbsreh.h"
#include "cdb/cdbvars.h"

#include "utils/pg_rusage.h"

typedef struct
{
	Oid			src_dboid;		/* source (template) DB */
	Oid			dest_dboid;		/* DB we are trying to create */
} createdb_failure_params;

/*
 * GPDB: A different cleanup mechanism is used. Refer comment in movedb().
 */
#if 0
typedef struct
{
	Oid			dest_dboid;		/* DB we are trying to move */
	Oid			dest_tsoid;		/* tablespace we are trying to move to */
} movedb_failure_params;
#endif

/* non-export function prototypes */
static void createdb_failure_callback(int code, Datum arg);
static void movedb(const char *dbname, const char *tblspcname);
/*
 * GPDB: A different cleanup mechanism is used. Refer comment in movedb().
 */
#if 0
static void movedb_failure_callback(int code, Datum arg);
#endif
static bool get_db_info(const char *name, LOCKMODE lockmode,
						Oid *dbIdP, Oid *ownerIdP,
						int *encodingP, bool *dbIsTemplateP, bool *dbAllowConnP,
						Oid *dbLastSysOidP, TransactionId *dbFrozenXidP,
						MultiXactId *dbMinMultiP,
						Oid *dbTablespace, char **dbCollate, char **dbCtype);
static bool have_createdb_privilege(void);
static void remove_dbtablespaces(Oid db_id);
static bool check_db_file_conflict(Oid db_id);
static int	errdetail_busy_db(int notherbackends, int npreparedxacts);


/*
 * CREATE DATABASE
 */
Oid
createdb(ParseState *pstate, const CreatedbStmt *stmt)
{
	TableScanDesc scan;
	Relation	rel;
	Oid			src_dboid = InvalidOid;
	Oid			src_owner;
	int			src_encoding = 0;
	char	   *src_collate = NULL;
	char	   *src_ctype = NULL;
	bool		src_istemplate;
	bool		src_allowconn;
	Oid			src_lastsysoid = InvalidOid;
	TransactionId src_frozenxid = InvalidTransactionId;
	MultiXactId src_minmxid = InvalidTransactionId;
	Oid			src_deftablespace = InvalidOid;
	volatile Oid dst_deftablespace;
	Relation	pg_database_rel;
	HeapTuple	tuple;
	Datum		new_record[Natts_pg_database];
	bool		new_record_nulls[Natts_pg_database];
	Oid			dboid;
	Oid			datdba;
	ListCell   *option;
	DefElem    *dtablespacename = NULL;
	DefElem    *downer = NULL;
	DefElem    *dtemplate = NULL;
	DefElem    *dencoding = NULL;
	DefElem    *dcollate = NULL;
	DefElem    *dctype = NULL;
	DefElem    *distemplate = NULL;
	DefElem    *dallowconnections = NULL;
	DefElem    *dconnlimit = NULL;
	char	   *dbname = stmt->dbname;
	char	   *dbowner = NULL;
	const char *dbtemplate = NULL;
	char	   *dbcollate = NULL;
	char	   *dbctype = NULL;
	char	   *canonname;
	int			encoding = -1;
	bool		dbistemplate = false;
	bool		dballowconnections = true;
	int			dbconnlimit = -1;
	int			notherbackends;
	int			npreparedxacts;
	createdb_failure_params fparms;
	bool		shouldDispatch = (Gp_role == GP_ROLE_DISPATCH);

	/* Extract options from the statement node tree */
	foreach(option, stmt->options)
	{
		DefElem    *defel = (DefElem *) lfirst(option);

		if (strcmp(defel->defname, "tablespace") == 0)
		{
			if (dtablespacename)
				ereport(ERROR,
						(errcode(ERRCODE_SYNTAX_ERROR),
						 errmsg("conflicting or redundant options"),
						 parser_errposition(pstate, defel->location)));
			dtablespacename = defel;
		}
		else if (strcmp(defel->defname, "owner") == 0)
		{
			if (downer)
				ereport(ERROR,
						(errcode(ERRCODE_SYNTAX_ERROR),
						 errmsg("conflicting or redundant options"),
						 parser_errposition(pstate, defel->location)));
			downer = defel;
		}
		else if (strcmp(defel->defname, "template") == 0)
		{
			if (dtemplate)
				ereport(ERROR,
						(errcode(ERRCODE_SYNTAX_ERROR),
						 errmsg("conflicting or redundant options"),
						 parser_errposition(pstate, defel->location)));
			dtemplate = defel;
		}
		else if (strcmp(defel->defname, "encoding") == 0)
		{
			if (dencoding)
				ereport(ERROR,
						(errcode(ERRCODE_SYNTAX_ERROR),
						 errmsg("conflicting or redundant options"),
						 parser_errposition(pstate, defel->location)));
			dencoding = defel;
		}
		else if (strcmp(defel->defname, "lc_collate") == 0)
		{
			if (dcollate)
				ereport(ERROR,
						(errcode(ERRCODE_SYNTAX_ERROR),
						 errmsg("conflicting or redundant options"),
						 parser_errposition(pstate, defel->location)));
			dcollate = defel;
		}
		else if (strcmp(defel->defname, "lc_ctype") == 0)
		{
			if (dctype)
				ereport(ERROR,
						(errcode(ERRCODE_SYNTAX_ERROR),
						 errmsg("conflicting or redundant options"),
						 parser_errposition(pstate, defel->location)));
			dctype = defel;
		}
		else if (strcmp(defel->defname, "is_template") == 0)
		{
			if (distemplate)
				ereport(ERROR,
						(errcode(ERRCODE_SYNTAX_ERROR),
						 errmsg("conflicting or redundant options"),
						 parser_errposition(pstate, defel->location)));
			distemplate = defel;
		}
		else if (strcmp(defel->defname, "allow_connections") == 0)
		{
			if (dallowconnections)
				ereport(ERROR,
						(errcode(ERRCODE_SYNTAX_ERROR),
						 errmsg("conflicting or redundant options"),
						 parser_errposition(pstate, defel->location)));
			dallowconnections = defel;
		}
		else if (strcmp(defel->defname, "connection_limit") == 0)
		{
			if (dconnlimit)
				ereport(ERROR,
						(errcode(ERRCODE_SYNTAX_ERROR),
						 errmsg("conflicting or redundant options"),
						 parser_errposition(pstate, defel->location)));
			dconnlimit = defel;
		}
		else if (strcmp(defel->defname, "location") == 0)
		{
			ereport(WARNING,
					(errcode(ERRCODE_FEATURE_NOT_SUPPORTED),
					 errmsg("LOCATION is not supported anymore"),
					 errhint("Consider using tablespaces instead."),
					 parser_errposition(pstate, defel->location)));
		}
		else
			ereport(ERROR,
					(errcode(ERRCODE_SYNTAX_ERROR),
					 errmsg("option \"%s\" not recognized", defel->defname),
					 parser_errposition(pstate, defel->location)));
	}

	if (downer && downer->arg)
		dbowner = defGetString(downer);
	if (dtemplate && dtemplate->arg)
		dbtemplate = defGetString(dtemplate);
	if (dencoding && dencoding->arg)
	{
		const char *encoding_name;

		if (IsA(dencoding->arg, Integer))
		{
			encoding = defGetInt32(dencoding);
			encoding_name = pg_encoding_to_char(encoding);
			if (strcmp(encoding_name, "") == 0 ||
				pg_valid_server_encoding(encoding_name) < 0)
				ereport(ERROR,
						(errcode(ERRCODE_UNDEFINED_OBJECT),
						 errmsg("%d is not a valid encoding code",
								encoding),
						 parser_errposition(pstate, dencoding->location)));
		}
		else
		{
			encoding_name = defGetString(dencoding);
			encoding = pg_valid_server_encoding(encoding_name);
			if (encoding < 0)
				ereport(ERROR,
						(errcode(ERRCODE_UNDEFINED_OBJECT),
						 errmsg("%s is not a valid encoding name",
								encoding_name),
						 parser_errposition(pstate, dencoding->location)));
		}

		if (encoding == PG_SQL_ASCII && shouldDispatch)
		{
			ereport(ERROR,
					(errcode(ERRCODE_FEATURE_NOT_SUPPORTED),
					 errmsg("server encoding 'SQL_ASCII' is not supported")));
		}
	}
	if (dcollate && dcollate->arg)
		dbcollate = defGetString(dcollate);
	if (dctype && dctype->arg)
		dbctype = defGetString(dctype);
	if (distemplate && distemplate->arg)
		dbistemplate = defGetBoolean(distemplate);
	if (dallowconnections && dallowconnections->arg)
		dballowconnections = defGetBoolean(dallowconnections);
	if (dconnlimit && dconnlimit->arg)
	{
		dbconnlimit = defGetInt32(dconnlimit);
		if (dbconnlimit < -1)
			ereport(ERROR,
					(errcode(ERRCODE_INVALID_PARAMETER_VALUE),
					 errmsg("invalid connection limit: %d", dbconnlimit)));
	}

	/* obtain OID of proposed owner */
	if (dbowner)
		datdba = get_role_oid(dbowner, false);
	else
		datdba = GetUserId();

	/*
	 * To create a database, must have createdb privilege and must be able to
	 * become the target role (this does not imply that the target role itself
	 * must have createdb privilege).  The latter provision guards against
	 * "giveaway" attacks.  Note that a superuser will always have both of
	 * these privileges a fortiori.
	 */
	if (!have_createdb_privilege())
		ereport(ERROR,
				(errcode(ERRCODE_INSUFFICIENT_PRIVILEGE),
				 errmsg("permission denied to create database")));

	check_is_member_of_role(GetUserId(), datdba);

	/*
	 * Lookup database (template) to be cloned, and obtain share lock on it.
	 * ShareLock allows two CREATE DATABASEs to work from the same template
	 * concurrently, while ensuring no one is busy dropping it in parallel
	 * (which would be Very Bad since we'd likely get an incomplete copy
	 * without knowing it).  This also prevents any new connections from being
	 * made to the source until we finish copying it, so we can be sure it
	 * won't change underneath us.
	 */
	if (!dbtemplate)
		dbtemplate = "template1";	/* Default template database name */

	if (!get_db_info(dbtemplate, ShareLock,
					 &src_dboid, &src_owner, &src_encoding,
					 &src_istemplate, &src_allowconn, &src_lastsysoid,
					 &src_frozenxid, &src_minmxid, &src_deftablespace,
					 &src_collate, &src_ctype))
		ereport(ERROR,
				(errcode(ERRCODE_UNDEFINED_DATABASE),
				 errmsg("template database \"%s\" does not exist",
						dbtemplate)));

	/*
	 * Permission check: to copy a DB that's not marked datistemplate, you
	 * must be superuser or the owner thereof.
	 */
	if (!src_istemplate)
	{
		if (!pg_database_ownercheck(src_dboid, GetUserId()))
			ereport(ERROR,
					(errcode(ERRCODE_INSUFFICIENT_PRIVILEGE),
					 errmsg("permission denied to copy database \"%s\"",
							dbtemplate)));
	}

	/* If encoding or locales are defaulted, use source's setting */
	if (encoding < 0)
		encoding = src_encoding;
	if (dbcollate == NULL)
		dbcollate = src_collate;
	if (dbctype == NULL)
		dbctype = src_ctype;

	/* Some encodings are client only */
	if (!PG_VALID_BE_ENCODING(encoding))
		ereport(ERROR,
				(errcode(ERRCODE_WRONG_OBJECT_TYPE),
				 errmsg("invalid server encoding %d", encoding)));

	/* Check that the chosen locales are valid, and get canonical spellings */
	if (!check_locale(LC_COLLATE, dbcollate, &canonname))
		ereport(ERROR,
				(errcode(ERRCODE_WRONG_OBJECT_TYPE),
				 errmsg("invalid locale name: \"%s\"", dbcollate)));
	dbcollate = canonname;
	if (!check_locale(LC_CTYPE, dbctype, &canonname))
		ereport(ERROR,
				(errcode(ERRCODE_WRONG_OBJECT_TYPE),
				 errmsg("invalid locale name: \"%s\"", dbctype)));
	dbctype = canonname;

	check_encoding_locale_matches(encoding, dbcollate, dbctype);

	/*
	 * Check that the new encoding and locale settings match the source
	 * database.  We insist on this because we simply copy the source data ---
	 * any non-ASCII data would be wrongly encoded, and any indexes sorted
	 * according to the source locale would be wrong.
	 *
	 * However, we assume that template0 doesn't contain any non-ASCII data
	 * nor any indexes that depend on collation or ctype, so template0 can be
	 * used as template for creating a database with any encoding or locale.
	 */
	if (strcmp(dbtemplate, "template0") != 0)
	{
		if (encoding != src_encoding)
			ereport(ERROR,
					(errcode(ERRCODE_INVALID_PARAMETER_VALUE),
					 errmsg("new encoding (%s) is incompatible with the encoding of the template database (%s)",
							pg_encoding_to_char(encoding),
							pg_encoding_to_char(src_encoding)),
					 errhint("Use the same encoding as in the template database, or use template0 as template.")));

		if (strcmp(dbcollate, src_collate) != 0)
			ereport(ERROR,
					(errcode(ERRCODE_INVALID_PARAMETER_VALUE),
					 errmsg("new collation (%s) is incompatible with the collation of the template database (%s)",
							dbcollate, src_collate),
					 errhint("Use the same collation as in the template database, or use template0 as template.")));

		if (strcmp(dbctype, src_ctype) != 0)
			ereport(ERROR,
					(errcode(ERRCODE_INVALID_PARAMETER_VALUE),
					 errmsg("new LC_CTYPE (%s) is incompatible with the LC_CTYPE of the template database (%s)",
							dbctype, src_ctype),
					 errhint("Use the same LC_CTYPE as in the template database, or use template0 as template.")));
	}

	/* Resolve default tablespace for new database */
	if (dtablespacename && dtablespacename->arg)
	{
		char	   *tablespacename;
		AclResult	aclresult;

		tablespacename = defGetString(dtablespacename);
		dst_deftablespace = get_tablespace_oid(tablespacename, false);
		/* check permissions */
		aclresult = pg_tablespace_aclcheck(dst_deftablespace, GetUserId(),
										   ACL_CREATE);
		if (aclresult != ACLCHECK_OK)
			aclcheck_error(aclresult, OBJECT_TABLESPACE,
						   tablespacename);

		/* pg_global must never be the default tablespace */
		if (dst_deftablespace == GLOBALTABLESPACE_OID)
			ereport(ERROR,
					(errcode(ERRCODE_INVALID_PARAMETER_VALUE),
					 errmsg("pg_global cannot be used as default tablespace")));

		/*
		 * If we are trying to change the default tablespace of the template,
		 * we require that the template not have any files in the new default
		 * tablespace.  This is necessary because otherwise the copied
		 * database would contain pg_class rows that refer to its default
		 * tablespace both explicitly (by OID) and implicitly (as zero), which
		 * would cause problems.  For example another CREATE DATABASE using
		 * the copied database as template, and trying to change its default
		 * tablespace again, would yield outright incorrect results (it would
		 * improperly move tables to the new default tablespace that should
		 * stay in the same tablespace).
		 */
		if (dst_deftablespace != src_deftablespace)
		{
			char	   *srcpath;
			struct stat st;

			srcpath = GetDatabasePath(src_dboid, dst_deftablespace);

			if (stat(srcpath, &st) == 0 &&
				S_ISDIR(st.st_mode) &&
				!directory_is_empty(srcpath))
				ereport(ERROR,
						(errcode(ERRCODE_FEATURE_NOT_SUPPORTED),
						 errmsg("cannot assign new default tablespace \"%s\"",
								tablespacename),
						 errdetail("There is a conflict because database \"%s\" already has some tables in this tablespace.",
								   dbtemplate)));
			pfree(srcpath);
		}
	}
	else
	{
		/* Use template database's default tablespace */
		dst_deftablespace = src_deftablespace;
		/* Note there is no additional permission check in this path */
	}

	/*
	 * If built with appropriate switch, whine when regression-testing
	 * conventions for database names are violated.  But don't complain during
	 * initdb.
	 */
#ifdef ENFORCE_REGRESSION_TEST_NAME_RESTRICTIONS
	if (IsUnderPostmaster && strstr(dbname, "regression") == NULL)
		elog(WARNING, "databases created by regression test cases should have names including \"regression\"");
#endif

	/*
	 * Check for db name conflict.  This is just to give a more friendly error
	 * message than "unique index violation".  There's a race condition but
	 * we're willing to accept the less friendly message in that case.
	 */
	if (OidIsValid(get_database_oid(dbname, true)))
		ereport(ERROR,
				(errcode(ERRCODE_DUPLICATE_DATABASE),
				 errmsg("database \"%s\" already exists", dbname)));

	/*
	 * The source DB can't have any active backends, except this one
	 * (exception is to allow CREATE DB while connected to template1).
	 * Otherwise we might copy inconsistent data.
	 *
	 * This should be last among the basic error checks, because it involves
	 * potential waiting; we may as well throw an error first if we're gonna
	 * throw one.
	 */
	if (CountOtherDBBackends(src_dboid, &notherbackends, &npreparedxacts))
		ereport(ERROR,
				(errcode(ERRCODE_OBJECT_IN_USE),
				 errmsg("source database \"%s\" is being accessed by other users",
						dbtemplate),
				 errdetail_busy_db(notherbackends, npreparedxacts)));

	/*
	 * Select an OID for the new database, checking that it doesn't have a
	 * filename conflict with anything already existing in the tablespace
	 * directories.
	 */
	pg_database_rel = table_open(DatabaseRelationId, RowExclusiveLock);

	if (Gp_role == GP_ROLE_EXECUTE)
		dboid = GetPreassignedOidForDatabase(dbname);
	else
	{
		do
		{
			dboid = GetNewOidWithIndex(pg_database_rel, DatabaseOidIndexId,
									   Anum_pg_database_oid);
		} while (check_db_file_conflict(dboid));

		if (Gp_role == GP_ROLE_DISPATCH)
			RememberAssignedOidForDatabase(dbname, dboid);
	}

	/*
	 * Insert a new tuple into pg_database.  This establishes our ownership of
	 * the new database name (anyone else trying to insert the same name will
	 * block on the unique index, and fail after we commit).
	 */

	/* Form tuple */
	MemSet(new_record, 0, sizeof(new_record));
	MemSet(new_record_nulls, false, sizeof(new_record_nulls));

	new_record[Anum_pg_database_oid - 1] = ObjectIdGetDatum(dboid);
	new_record[Anum_pg_database_datname - 1] =
		DirectFunctionCall1(namein, CStringGetDatum(dbname));
	new_record[Anum_pg_database_datdba - 1] = ObjectIdGetDatum(datdba);
	new_record[Anum_pg_database_encoding - 1] = Int32GetDatum(encoding);
	new_record[Anum_pg_database_datcollate - 1] =
		DirectFunctionCall1(namein, CStringGetDatum(dbcollate));
	new_record[Anum_pg_database_datctype - 1] =
		DirectFunctionCall1(namein, CStringGetDatum(dbctype));
	new_record[Anum_pg_database_datistemplate - 1] = BoolGetDatum(dbistemplate);
	new_record[Anum_pg_database_datallowconn - 1] = BoolGetDatum(dballowconnections);
	new_record[Anum_pg_database_datconnlimit - 1] = Int32GetDatum(dbconnlimit);
	new_record[Anum_pg_database_datlastsysoid - 1] = ObjectIdGetDatum(src_lastsysoid);
	new_record[Anum_pg_database_datfrozenxid - 1] = TransactionIdGetDatum(src_frozenxid);
	new_record[Anum_pg_database_datminmxid - 1] = TransactionIdGetDatum(src_minmxid);
	new_record[Anum_pg_database_dattablespace - 1] = ObjectIdGetDatum(dst_deftablespace);
	/*
	 * We deliberately set datacl to default (NULL), rather than copying it
	 * from the template database.  Copying it would be a bad idea when the
	 * owner is not the same as the template's owner.
	 */
	new_record_nulls[Anum_pg_database_datacl - 1] = true;

	tuple = heap_form_tuple(RelationGetDescr(pg_database_rel),
							new_record, new_record_nulls);

	CatalogTupleInsert(pg_database_rel, tuple);

	if (shouldDispatch)
	{
		elog(DEBUG5, "shouldDispatch = true, dbOid = %d", dboid);

        /* 
		 * Dispatch the command to all primary segments.
		 *
		 * Doesn't wait for the QEs to finish execution.
		 */
		CdbDispatchUtilityStatement((Node *) stmt,
									DF_CANCEL_ON_ERROR |
									DF_NEED_TWO_PHASE |
									DF_WITH_SNAPSHOT,
									GetAssignedOidsForDispatch(),
									NULL);
	}

	/*
	 * Now generate additional catalog entries associated with the new DB
	 */

	/* Register owner dependency */
	recordDependencyOnOwner(DatabaseRelationId, dboid, datdba);

	/* Create pg_shdepend entries for objects within database */
	copyTemplateDependencies(src_dboid, dboid);

	/* MPP-6929: metadata tracking */
	if (Gp_role == GP_ROLE_DISPATCH)
		MetaTrackAddObject(DatabaseRelationId,
						   dboid,
						   GetUserId(),
						   "CREATE", "DATABASE"
				);

	CHECK_FOR_INTERRUPTS();

	/* Post creation hook for new database */
	InvokeObjectPostCreateHook(DatabaseRelationId, dboid, 0);

	/*
	 * Force a checkpoint before starting the copy. This will force all dirty
	 * buffers, including those of unlogged tables, out to disk, to ensure
	 * source database is up-to-date on disk for the copy.
	 * FlushDatabaseBuffers() would suffice for that, but we also want to
	 * process any pending unlink requests. Otherwise, if a checkpoint
	 * happened while we're copying files, a file might be deleted just when
	 * we're about to copy it, causing the lstat() call in copydir() to fail
	 * with ENOENT.
	 */
	RequestCheckpoint(CHECKPOINT_IMMEDIATE | CHECKPOINT_FORCE | CHECKPOINT_WAIT
					  | CHECKPOINT_FLUSH_ALL);

	/*
	 * Once we start copying subdirectories, we need to be able to clean 'em
	 * up if we fail.  Use an ENSURE block to make sure this happens.  (This
	 * is not a 100% solution, because of the possibility of failure during
	 * transaction commit after we leave this routine, but it should handle
	 * most scenarios.)
	 */
	fparms.src_dboid = src_dboid;
	fparms.dest_dboid = dboid;
	PG_ENSURE_ERROR_CLEANUP(createdb_failure_callback,
							PointerGetDatum(&fparms));
	{
		/*
		 * Iterate through all tablespaces of the template database, and copy
		 * each one to the new database.
		 */
		rel = table_open(TableSpaceRelationId, AccessShareLock);
		scan = table_beginscan_catalog(rel, 0, NULL);
		while ((tuple = heap_getnext(scan, ForwardScanDirection)) != NULL)
		{
			Form_pg_tablespace spaceform = (Form_pg_tablespace) GETSTRUCT(tuple);
			Oid			srctablespace = spaceform->oid;
			Oid			dsttablespace;
			char	   *srcpath;
			char	   *dstpath;
			struct stat st;

			/* No need to copy global tablespace */
			if (srctablespace == GLOBALTABLESPACE_OID)
				continue;

			srcpath = GetDatabasePath(src_dboid, srctablespace);

			if (stat(srcpath, &st) < 0 || !S_ISDIR(st.st_mode) ||
				directory_is_empty(srcpath))
			{
				/* Assume we can ignore it */
				pfree(srcpath);
				continue;
			}

			if (srctablespace == src_deftablespace)
				dsttablespace = dst_deftablespace;
			else
				dsttablespace = srctablespace;

			dstpath = GetDatabasePath(dboid, dsttablespace);

			/*
			 * Register the database directory to PendingDBDelete link list
			 * for cleanup in txn abort.
			 */
			ScheduleDbDirDelete(dboid, dsttablespace, false);

			/*
			 * Copy this subdirectory to the new location
			 *
			 * We don't need to copy subdirectories
			 */
			copydir(srcpath, dstpath, false);

			SIMPLE_FAULT_INJECTOR("create_db_after_file_copy");

			/* Record the filesystem change in XLOG */
			{
				xl_dbase_create_rec xlrec;

				xlrec.db_id = dboid;
				xlrec.tablespace_id = dsttablespace;
				xlrec.src_db_id = src_dboid;
				xlrec.src_tablespace_id = srctablespace;

				XLogBeginInsert();
				XLogRegisterData((char *) &xlrec, sizeof(xl_dbase_create_rec));

				(void) XLogInsert(RM_DBASE_ID,
								  XLOG_DBASE_CREATE | XLR_SPECIAL_REL_UPDATE);
			}
		}

		SIMPLE_FAULT_INJECTOR("after_xlog_create_database");

		table_endscan(scan);
		table_close(rel, AccessShareLock);

		/*
		 * We force a checkpoint before committing.  This effectively means
		 * that committed XLOG_DBASE_CREATE operations will never need to be
		 * replayed (at least not in ordinary crash recovery; we still have to
		 * make the XLOG entry for the benefit of PITR operations). This
		 * avoids two nasty scenarios:
		 *
		 * #1: When PITR is off, we don't XLOG the contents of newly created
		 * indexes; therefore the drop-and-recreate-whole-directory behavior
		 * of DBASE_CREATE replay would lose such indexes.
		 *
		 * #2: Since we have to recopy the source database during DBASE_CREATE
		 * replay, we run the risk of copying changes in it that were
		 * committed after the original CREATE DATABASE command but before the
		 * system crash that led to the replay.  This is at least unexpected
		 * and at worst could lead to inconsistencies, eg duplicate table
		 * names.
		 *
		 * (Both of these were real bugs in releases 8.0 through 8.0.3.)
		 *
		 * In PITR replay, the first of these isn't an issue, and the second
		 * is only a risk if the CREATE DATABASE and subsequent template
		 * database change both occur while a base backup is being taken.
		 * There doesn't seem to be much we can do about that except document
		 * it as a limitation.
		 *
		 * Perhaps if we ever implement CREATE DATABASE in a less cheesy way,
		 * we can avoid this.
		 */
		RequestCheckpoint(CHECKPOINT_IMMEDIATE | CHECKPOINT_FORCE | CHECKPOINT_WAIT);

		/*
		 * Close pg_database, but keep lock till commit.
		 */
		table_close(pg_database_rel, NoLock);

		/*
		 * Force synchronous commit, thus minimizing the window between
		 * creation of the database files and committal of the transaction. If
		 * we crash before committing, we'll have a DB that's taking up disk
		 * space but is not in pg_database, which is not good.
		 */
		ForceSyncCommit();
	}
	PG_END_ENSURE_ERROR_CLEANUP(createdb_failure_callback,
								PointerGetDatum(&fparms));

	return dboid;
}

/*
 * Check whether chosen encoding matches chosen locale settings.  This
 * restriction is necessary because libc's locale-specific code usually
 * fails when presented with data in an encoding it's not expecting. We
 * allow mismatch in four cases:
 *
 * 1. locale encoding = SQL_ASCII, which means that the locale is C/POSIX
 * which works with any encoding.
 *
 * 2. locale encoding = -1, which means that we couldn't determine the
 * locale's encoding and have to trust the user to get it right.
 *
 * 3. selected encoding is UTF8 and platform is win32. This is because
 * UTF8 is a pseudo codepage that is supported in all locales since it's
 * converted to UTF16 before being used.
 *
 * 4. selected encoding is SQL_ASCII, but only if you're a superuser. This
 * is risky but we have historically allowed it --- notably, the
 * regression tests require it.
 *
 * Note: if you change this policy, fix initdb to match.
 */
void
check_encoding_locale_matches(int encoding, const char *collate, const char *ctype)
{
	int			ctype_encoding = pg_get_encoding_from_locale(ctype, true);
	int			collate_encoding = pg_get_encoding_from_locale(collate, true);

	if (!(ctype_encoding == encoding ||
		  ctype_encoding == PG_SQL_ASCII ||
		  ctype_encoding == -1 ||
#ifdef WIN32
		  encoding == PG_UTF8 ||
#endif
		  (encoding == PG_SQL_ASCII && superuser())))
		ereport(gp_encoding_check_locale_compatibility ? ERROR : WARNING,
				(errcode(ERRCODE_INVALID_PARAMETER_VALUE),
				 errmsg("encoding \"%s\" does not match locale \"%s\"",
						pg_encoding_to_char(encoding),
						ctype),
				 errdetail("The chosen LC_CTYPE setting requires encoding \"%s\".",
						   pg_encoding_to_char(ctype_encoding))));

	if (!(collate_encoding == encoding ||
		  collate_encoding == PG_SQL_ASCII ||
		  collate_encoding == -1 ||
#ifdef WIN32
		  encoding == PG_UTF8 ||
#endif
		  (encoding == PG_SQL_ASCII && superuser())))
		ereport(gp_encoding_check_locale_compatibility ? ERROR : WARNING,
				(errcode(ERRCODE_INVALID_PARAMETER_VALUE),
				 errmsg("encoding \"%s\" does not match locale \"%s\"",
						pg_encoding_to_char(encoding),
						collate),
				 errdetail("The chosen LC_COLLATE setting requires encoding \"%s\".",
						   pg_encoding_to_char(collate_encoding))));
}

/* Error cleanup callback for createdb */
static void
createdb_failure_callback(int code, Datum arg)
{
	createdb_failure_params *fparms = (createdb_failure_params *) DatumGetPointer(arg);

	/*
	 * Release lock on source database before doing recursive remove. This is
	 * not essential but it seems desirable to release the lock as soon as
	 * possible.
	 */
	UnlockSharedObject(DatabaseRelationId, fparms->src_dboid, 0, ShareLock);

#if 0 /* Upstream code not applicable to GPDB */
	/* Throw away any successfully copied subdirectories */
	remove_dbtablespaces(fparms->dest_dboid);
#endif
}


/*
 * DROP DATABASE
 */
void
dropdb(const char *dbname, bool missing_ok)
{
	Oid			db_id = InvalidOid;
	bool		db_istemplate = true;
	Oid			defaultTablespace = InvalidOid;
	Relation	pgdbrel;
	HeapTuple	tup;
	int			notherbackends;
	int			npreparedxacts;
	int			nslots,
				nslots_active;
	int			nsubscriptions;

	/*
	 * Look up the target database's OID, and get exclusive lock on it. We
	 * need this to ensure that no new backend starts up in the target
	 * database while we are deleting it (see postinit.c), and that no one is
	 * using it as a CREATE DATABASE template or trying to delete it for
	 * themselves.
	 */
	pgdbrel = table_open(DatabaseRelationId, RowExclusiveLock);

	if (!get_db_info(dbname, AccessExclusiveLock, &db_id, NULL, NULL,
					 &db_istemplate, NULL, NULL, NULL, NULL, &defaultTablespace, NULL, NULL))
	{
		if (!missing_ok)
		{
			ereport(ERROR,
					(errcode(ERRCODE_UNDEFINED_DATABASE),
					 errmsg("database \"%s\" does not exist", dbname)));
		}
		else
		{
			if ( missing_ok && Gp_role == GP_ROLE_EXECUTE )
			{
				/* This branch exists just to facilitate cleanup of a failed
				 * CREATE DATABASE.  Other callers will supply missing_ok as
				 * FALSE.  The role check is just insurance. 
				 */
				elog(DEBUG1, "ignored request to drop non-existent "
					 "database \"%s\"", dbname);
				
				table_close(pgdbrel, RowExclusiveLock);
				return;
			}
			else
			{
				/* Close pg_database, release the lock, since we changed nothing */
				table_close(pgdbrel, RowExclusiveLock);
				ereport(NOTICE,
						(errmsg("database \"%s\" does not exist, skipping",
								dbname)));
				return;
			}
		}
	}

	/*
	 * Permission checks
	 */
	if (!pg_database_ownercheck(db_id, GetUserId()))
		aclcheck_error(ACLCHECK_NOT_OWNER, OBJECT_DATABASE,
					   dbname);

	/* DROP hook for the database being removed */
	InvokeObjectDropHook(DatabaseRelationId, db_id, 0);

	/*
	 * Disallow dropping a DB that is marked istemplate.  This is just to
	 * prevent people from accidentally dropping template0 or template1; they
	 * can do so if they're really determined ...
	 */
	if (db_istemplate)
		ereport(ERROR,
				(errcode(ERRCODE_WRONG_OBJECT_TYPE),
				 errmsg("cannot drop a template database")));

	/* Obviously can't drop my own database */
	if (db_id == MyDatabaseId)
		ereport(ERROR,
				(errcode(ERRCODE_OBJECT_IN_USE),
				 errmsg("cannot drop the currently open database")));

	/*
	 * Check whether there are active logical slots that refer to the
	 * to-be-dropped database. The database lock we are holding prevents the
	 * creation of new slots using the database or existing slots becoming
	 * active.
	 */
	(void) ReplicationSlotsCountDBSlots(db_id, &nslots, &nslots_active);
	if (nslots_active)
	{
		ereport(ERROR,
				(errcode(ERRCODE_OBJECT_IN_USE),
				 errmsg("database \"%s\" is used by an active logical replication slot",
						dbname),
				 errdetail_plural("There is %d active slot.",
								  "There are %d active slots.",
								  nslots_active, nslots_active)));
	}

	/*
	 * Check for other backends in the target database.  (Because we hold the
	 * database lock, no new ones can start after this.)
	 *
	 * As in CREATE DATABASE, check this after other error conditions.
	 */
	if (CountOtherDBBackends(db_id, &notherbackends, &npreparedxacts))
		ereport(ERROR,
				(errcode(ERRCODE_OBJECT_IN_USE),
				 errmsg("database \"%s\" is being accessed by other users",
						dbname),
				 errdetail_busy_db(notherbackends, npreparedxacts)));

	/*
	 * Check if there are subscriptions defined in the target database.
	 *
	 * We can't drop them automatically because they might be holding
	 * resources in other databases/instances.
	 */
	if ((nsubscriptions = CountDBSubscriptions(db_id)) > 0)
		ereport(ERROR,
				(errcode(ERRCODE_OBJECT_IN_USE),
				 errmsg("database \"%s\" is being used by logical replication subscription",
						dbname),
				 errdetail_plural("There is %d subscription.",
								  "There are %d subscriptions.",
								  nsubscriptions, nsubscriptions)));

	/*
	 * Free the database on the segDBs
	 */
	if (Gp_role == GP_ROLE_DISPATCH)
	{
		StringInfoData buffer;

		initStringInfo(&buffer);

		appendStringInfo(&buffer, "DROP DATABASE IF EXISTS %s", quote_identifier(dbname));

		/*
		 * Do the DROP DATABASE as part of a distributed transaction.
		 */
		CdbDispatchCommand(buffer.data,
							DF_CANCEL_ON_ERROR|
							DF_NEED_TWO_PHASE|
							DF_WITH_SNAPSHOT,
							NULL);
		pfree(buffer.data);
	}

	/*
	 * Remove the database's tuple from pg_database.
	 */
	tup = SearchSysCache1(DATABASEOID, ObjectIdGetDatum(db_id));
	if (!HeapTupleIsValid(tup))
		elog(ERROR, "cache lookup failed for database %u", db_id);

	CatalogTupleDelete(pgdbrel, &tup->t_self);

	ReleaseSysCache(tup);

	/*
	 * Delete any comments or security labels associated with the database.
	 */
	DeleteSharedComments(db_id, DatabaseRelationId);
	DeleteSharedSecurityLabel(db_id, DatabaseRelationId);

	/*
	 * Remove settings associated with this database
	 */
	DropSetting(db_id, InvalidOid);

	/*
	 * Remove shared dependency references for the database.
	 */
	dropDatabaseDependencies(db_id);

	/*
	 * Drop db-specific replication slots.
	 */
	ReplicationSlotsDropDBSlots(db_id);

	/*
	 * Drop pages for this database that are in the shared buffer cache. This
	 * is important to ensure that no remaining backend tries to write out a
	 * dirty buffer to the dead database later...
	 */
	DropDatabaseBuffers(db_id);

	/*
	 * Tell the stats collector to forget it immediately, too.
	 */
	pgstat_drop_database(db_id);
	
	/* MPP-6929: metadata tracking */
	if (Gp_role == GP_ROLE_DISPATCH)
		MetaTrackDropObject(DatabaseRelationId, db_id);

	/*
	 * Tell the stats collector to forget it immediately, too.
	 */
	pgstat_drop_database(db_id);

	/*
	 * Tell checkpointer to forget any pending fsync and unlink requests for
	 * files in the database; else the fsyncs will fail at next checkpoint, or
	 * worse, it will delete files that belong to a newly created database
	 * with the same OID.
	 */
	ForgetDatabaseSyncRequests(db_id);

	/*
	 * Force a checkpoint to make sure the checkpointer has received the
	 * message sent by ForgetDatabaseSyncRequests. On Windows, this also
	 * ensures that background procs don't hold any open files, which would
	 * cause rmdir() to fail.
	 */
	RequestCheckpoint(CHECKPOINT_IMMEDIATE | CHECKPOINT_FORCE | CHECKPOINT_WAIT);

	/*
	 * Remove all tablespace subdirs belonging to the database.
	 */
	remove_dbtablespaces(db_id);

	/*
	 * Remove all error logs belonging to the database.
	 */
	ErrorLogDelete(db_id, InvalidOid);
	PersistentErrorLogDelete(db_id, InvalidOid, NULL);

	/*
	 * Close pg_database, but keep lock till commit.
	 */
	table_close(pgdbrel, NoLock);

	/*
	 * Force synchronous commit, thus minimizing the window between removal of
	 * the database files and committal of the transaction. If we crash before
	 * committing, we'll have a DB that's gone on disk but still there
	 * according to pg_database, which is not good.
	 */
	ForceSyncCommit();
}


/*
 * Rename database
 */
ObjectAddress
RenameDatabase(const char *oldname, const char *newname)
{
	Oid			db_id = InvalidOid;
	HeapTuple	newtup;
	Relation	rel;
	int			notherbackends;
	int			npreparedxacts;
	ObjectAddress address;

	/*
	 * Look up the target database's OID, and get exclusive lock on it. We
	 * need this for the same reasons as DROP DATABASE.
	 */
	rel = table_open(DatabaseRelationId, RowExclusiveLock);

	if (!get_db_info(oldname, AccessExclusiveLock, &db_id, NULL, NULL,
					 NULL, NULL, NULL, NULL, NULL, NULL, NULL, NULL))
		ereport(ERROR,
				(errcode(ERRCODE_UNDEFINED_DATABASE),
				 errmsg("database \"%s\" does not exist", oldname)));

	/* must be owner */
	if (!pg_database_ownercheck(db_id, GetUserId()))
		aclcheck_error(ACLCHECK_NOT_OWNER, OBJECT_DATABASE,
					   oldname);

	/* must have createdb rights */
	if (!have_createdb_privilege())
		ereport(ERROR,
				(errcode(ERRCODE_INSUFFICIENT_PRIVILEGE),
				 errmsg("permission denied to rename database")));

	/*
	 * If built with appropriate switch, whine when regression-testing
	 * conventions for database names are violated.
	 */
#ifdef ENFORCE_REGRESSION_TEST_NAME_RESTRICTIONS
	if (strstr(newname, "regression") == NULL)
		elog(WARNING, "databases created by regression test cases should have names including \"regression\"");
#endif

	/*
	 * Make sure the new name doesn't exist.  See notes for same error in
	 * CREATE DATABASE.
	 */
	if (OidIsValid(get_database_oid(newname, true)))
		ereport(ERROR,
				(errcode(ERRCODE_DUPLICATE_DATABASE),
				 errmsg("database \"%s\" already exists", newname)));

	/*
	 * XXX Client applications probably store the current database somewhere,
	 * so renaming it could cause confusion.  On the other hand, there may not
	 * be an actual problem besides a little confusion, so think about this
	 * and decide.
	 */
	if (db_id == MyDatabaseId)
		ereport(ERROR,
				(errcode(ERRCODE_FEATURE_NOT_SUPPORTED),
				 errmsg("current database cannot be renamed")));

	/*
	 * Make sure the database does not have active sessions.  This is the same
	 * concern as above, but applied to other sessions.
	 *
	 * As in CREATE DATABASE, check this after other error conditions.
	 */
	if (CountOtherDBBackends(db_id, &notherbackends, &npreparedxacts))
		ereport(ERROR,
				(errcode(ERRCODE_OBJECT_IN_USE),
				 errmsg("database \"%s\" is being accessed by other users",
						oldname),
				 errdetail_busy_db(notherbackends, npreparedxacts)));

	/* rename */
	newtup = SearchSysCacheCopy1(DATABASEOID, ObjectIdGetDatum(db_id));
	if (!HeapTupleIsValid(newtup))
		elog(ERROR, "cache lookup failed for database %u", db_id);
	namestrcpy(&(((Form_pg_database) GETSTRUCT(newtup))->datname), newname);
	CatalogTupleUpdate(rel, &newtup->t_self, newtup);

	/* MPP-6929: metadata tracking */
	if (Gp_role == GP_ROLE_DISPATCH)
		MetaTrackUpdObject(DatabaseRelationId,
						   db_id,
						   GetUserId(),
						   "ALTER", "RENAME"
				);
	InvokeObjectPostAlterHook(DatabaseRelationId, db_id, 0);

	ObjectAddressSet(address, DatabaseRelationId, db_id);

	/*
	 * Close pg_database, but keep lock till commit.
	 */
	table_close(rel, NoLock);

	return address;
}


/*
 * ALTER DATABASE SET TABLESPACE
 */
static void
movedb(const char *dbname, const char *tblspcname)
{
	Oid			db_id;
	Relation	pgdbrel;
	int			notherbackends;
	int			npreparedxacts;
	HeapTuple	oldtuple,
				newtuple;
	Oid			src_tblspcoid,
				dst_tblspcoid;
	Datum		new_record[Natts_pg_database];
	bool		new_record_nulls[Natts_pg_database];
	bool		new_record_repl[Natts_pg_database];
	ScanKeyData scankey;
	SysScanDesc sysscan;
	AclResult	aclresult;
	char	   *src_dbpath;
	char	   *dst_dbpath;
	DIR		   *dstdir;
	struct dirent *xlde;
#if 0
	movedb_failure_params fparms;
#endif
	/*
	 * Look up the target database's OID, and get exclusive lock on it. We
	 * need this to ensure that no new backend starts up in the database while
	 * we are moving it, and that no one is using it as a CREATE DATABASE
	 * template or trying to delete it.
	 */
	pgdbrel = table_open(DatabaseRelationId, RowExclusiveLock);

	if (!get_db_info(dbname, AccessExclusiveLock, &db_id, NULL, NULL,
					 NULL, NULL, NULL, NULL, NULL, &src_tblspcoid, NULL, NULL))
		ereport(ERROR,
				(errcode(ERRCODE_UNDEFINED_DATABASE),
				 errmsg("database \"%s\" does not exist", dbname)));

	/*
	 * We actually need a session lock, so that the lock will persist across
	 * the commit/restart below.  (We could almost get away with letting the
	 * lock be released at commit, except that someone could try to move
	 * relations of the DB back into the old directory while we rmtree() it.)
	 */
	MoveDbSessionLockAcquire(db_id);

	/*
	 * Permission checks
	 */
	if (!pg_database_ownercheck(db_id, GetUserId()))
		aclcheck_error(ACLCHECK_NOT_OWNER, OBJECT_DATABASE,
					   dbname);

	/*
	 * Obviously can't move the tables of my own database
	 */
	if (db_id == MyDatabaseId)
		ereport(ERROR,
				(errcode(ERRCODE_OBJECT_IN_USE),
				 errmsg("cannot change the tablespace of the currently open database")));

	/*
	 * Get tablespace's oid
	 */
	dst_tblspcoid = get_tablespace_oid(tblspcname, false);

	/*
	 * Permission checks
	 */
	aclresult = pg_tablespace_aclcheck(dst_tblspcoid, GetUserId(),
									   ACL_CREATE);
	if (aclresult != ACLCHECK_OK)
		aclcheck_error(aclresult, OBJECT_TABLESPACE,
					   tblspcname);

	/*
	 * pg_global must never be the default tablespace
	 */
	if (dst_tblspcoid == GLOBALTABLESPACE_OID)
		ereport(ERROR,
				(errcode(ERRCODE_INVALID_PARAMETER_VALUE),
				 errmsg("pg_global cannot be used as default tablespace")));

	/*
	 * No-op if same tablespace
	 */
	if (src_tblspcoid == dst_tblspcoid)
	{
		table_close(pgdbrel, NoLock);
		MoveDbSessionLockRelease();
		return;
	}

	/*
	 * Check for other backends in the target database.  (Because we hold the
	 * database lock, no new ones can start after this.)
	 *
	 * As in CREATE DATABASE, check this after other error conditions.
	 */
	if (CountOtherDBBackends(db_id, &notherbackends, &npreparedxacts))
		ereport(ERROR,
				(errcode(ERRCODE_OBJECT_IN_USE),
				 errmsg("database \"%s\" is being accessed by other users",
						dbname),
				 errdetail_busy_db(notherbackends, npreparedxacts)));

	/*
	 * Get old and new database paths
	 */
	src_dbpath = GetDatabasePath(db_id, src_tblspcoid);
	dst_dbpath = GetDatabasePath(db_id, dst_tblspcoid);

	/*
	 * Force a checkpoint before proceeding. This will force all dirty
	 * buffers, including those of unlogged tables, out to disk, to ensure
	 * source database is up-to-date on disk for the copy.
	 * FlushDatabaseBuffers() would suffice for that, but we also want to
	 * process any pending unlink requests. Otherwise, the check for existing
	 * files in the target directory might fail unnecessarily, not to mention
	 * that the copy might fail due to source files getting deleted under it.
	 * On Windows, this also ensures that background procs don't hold any open
	 * files, which would cause rmdir() to fail.
	 */
	RequestCheckpoint(CHECKPOINT_IMMEDIATE | CHECKPOINT_FORCE | CHECKPOINT_WAIT
					  | CHECKPOINT_FLUSH_ALL);

	/*
	 * Now drop all buffers holding data of the target database; they should
	 * no longer be dirty so DropDatabaseBuffers is safe.
	 *
	 * It might seem that we could just let these buffers age out of shared
	 * buffers naturally, since they should not get referenced anymore.  The
	 * problem with that is that if the user later moves the database back to
	 * its original tablespace, any still-surviving buffers would appear to
	 * contain valid data again --- but they'd be missing any changes made in
	 * the database while it was in the new tablespace.  In any case, freeing
	 * buffers that should never be used again seems worth the cycles.
	 *
	 * Note: it'd be sufficient to get rid of buffers matching db_id and
	 * src_tblspcoid, but bufmgr.c presently provides no API for that.
	 */
	DropDatabaseBuffers(db_id);

	/*
	 * Check for existence of files in the target directory, i.e., objects of
	 * this database that are already in the target tablespace.  We can't
	 * allow the move in such a case, because we would need to change those
	 * relations' pg_class.reltablespace entries to zero, and we don't have
	 * access to the DB's pg_class to do so.
	 */
	dstdir = AllocateDir(dst_dbpath);
	if (dstdir != NULL)
	{
		while ((xlde = ReadDir(dstdir, dst_dbpath)) != NULL)
		{
			if (strcmp(xlde->d_name, ".") == 0 ||
				strcmp(xlde->d_name, "..") == 0)
				continue;

			ereport(ERROR,
					(errcode(ERRCODE_OBJECT_NOT_IN_PREREQUISITE_STATE),
					 errmsg("some relations of database \"%s\" are already in tablespace \"%s\"",
							dbname, tblspcname),
					 errhint("You must move them back to the database's default tablespace before using this command.")));
		}

		FreeDir(dstdir);

		/*
		 * The directory exists but is empty. We must remove it before using
		 * the copydir function.
		 */
		if (rmdir(dst_dbpath) != 0)
			elog(ERROR, "could not remove directory \"%s\": %m",
				 dst_dbpath);
	}
	/*
	 * GPDB: The failure callback mechanism below that is used upstream is
	 * insufficient in guaranteeing cleanup throughout a two-phase commit/abort.
	 * Instead, GPDB uses the pendingDbDeletes mechanism to clean the dboid dir
	 * under the target tablespace.
	 */
#if 0
	/*
	 * Use an ENSURE block to make sure we remove the debris if the copy fails
	 * (eg, due to out-of-disk-space).  This is not a 100% solution, because
	 * of the possibility of failure during transaction commit, but it should
	 * handle most scenarios.
	 */
	fparms.dest_dboid = db_id;
	fparms.dest_tsoid = dst_tblspcoid;
	PG_ENSURE_ERROR_CLEANUP(movedb_failure_callback,
							PointerGetDatum(&fparms));
#endif
	{
		ScheduleDbDirDelete(db_id, dst_tblspcoid, false);
		/*
		 * Copy files from the old tablespace to the new one
		 */
		copydir(src_dbpath, dst_dbpath, false);

		/*
		 * Record the filesystem change in XLOG
		 */
		{
			xl_dbase_create_rec xlrec;

			xlrec.db_id = db_id;
			xlrec.tablespace_id = dst_tblspcoid;
			xlrec.src_db_id = db_id;
			xlrec.src_tablespace_id = src_tblspcoid;

			XLogBeginInsert();
			XLogRegisterData((char *) &xlrec, sizeof(xl_dbase_create_rec));

			(void) XLogInsert(RM_DBASE_ID,
							  XLOG_DBASE_CREATE | XLR_SPECIAL_REL_UPDATE);
		}

		/*
		 * Update the database's pg_database tuple
		 */
		ScanKeyInit(&scankey,
					Anum_pg_database_datname,
					BTEqualStrategyNumber, F_NAMEEQ,
					CStringGetDatum(dbname));
		sysscan = systable_beginscan(pgdbrel, DatabaseNameIndexId, true,
									 NULL, 1, &scankey);
		oldtuple = systable_getnext(sysscan);
		if (!HeapTupleIsValid(oldtuple))	/* shouldn't happen... */
			ereport(ERROR,
					(errcode(ERRCODE_UNDEFINED_DATABASE),
					 errmsg("database \"%s\" does not exist", dbname)));

		MemSet(new_record, 0, sizeof(new_record));
		MemSet(new_record_nulls, false, sizeof(new_record_nulls));
		MemSet(new_record_repl, false, sizeof(new_record_repl));

		new_record[Anum_pg_database_dattablespace - 1] = ObjectIdGetDatum(dst_tblspcoid);
		new_record_repl[Anum_pg_database_dattablespace - 1] = true;

		newtuple = heap_modify_tuple(oldtuple, RelationGetDescr(pgdbrel),
									 new_record,
									 new_record_nulls, new_record_repl);
		CatalogTupleUpdate(pgdbrel, &oldtuple->t_self, newtuple);

		InvokeObjectPostAlterHook(DatabaseRelationId, db_id, 0);

		systable_endscan(sysscan);

		/*
		 * Force another checkpoint here.  As in CREATE DATABASE, this is to
		 * ensure that we don't have to replay a committed XLOG_DBASE_CREATE
		 * operation, which would cause us to lose any unlogged operations
		 * done in the new DB tablespace before the next checkpoint.
		 */
		RequestCheckpoint(CHECKPOINT_IMMEDIATE | CHECKPOINT_FORCE | CHECKPOINT_WAIT);

		/*
		 * Force synchronous commit, thus minimizing the window between
		 * copying the database files and committal of the transaction. If we
		 * crash before committing, we'll leave an orphaned set of files on
		 * disk, which is not fatal but not good either.
		 */
		ForceSyncCommit();

		/*
		 * Close pg_database, but keep lock till commit.
		 */
		table_close(pgdbrel, NoLock);
	}
#if 0
	PG_END_ENSURE_ERROR_CLEANUP(movedb_failure_callback,
								PointerGetDatum(&fparms));
#endif
	/*
	 * GPDB: GPDB uses two phase commit and pending deletes, hence cannot locally
	 * commit here. The rest of the logic related to the non-catalog changes from
	 * this function is extracted into DropDatabaseDirectories() which is executed at
	 * commit time.
	 */
#if 0
	/*
	 * Commit the transaction so that the pg_database update is committed. If
	 * we crash while removing files, the database won't be corrupt, we'll
	 * just leave some orphaned files in the old directory.
	 *
	 * (This is OK because we know we aren't inside a transaction block.)
	 *
	 * XXX would it be safe/better to do this inside the ensure block?	Not
	 * convinced it's a good idea; consider elog just after the transaction
	 * really commits.
	 */
	PopActiveSnapshot();
	CommitTransactionCommand();

	/* Start new transaction for the remaining work; don't need a snapshot */
	StartTransactionCommand();
#endif

	if (Gp_role == GP_ROLE_EXECUTE)
	{
		/*
		 * QE needs to release session level locks as can't Prepare Transaction
		 * with session locks.
		 */
		MoveDbSessionLockRelease();
	}

	/*
	 * register the db_id with pending deletes list to schedule removing database
	 * directory on transaction commit.
	 */
	ScheduleDbDirDelete(db_id, src_tblspcoid, true);

	SIMPLE_FAULT_INJECTOR("inside_move_db_transaction");
}

/*
 * GPDB: A different cleanup mechanism is used. Refer comment in movedb().
 */
#if 0
/* Error cleanup callback for movedb */
static void
movedb_failure_callback(int code, Datum arg)
{
	movedb_failure_params *fparms = (movedb_failure_params *) DatumGetPointer(arg);
	char	   *dstpath;

	/* Get rid of anything we managed to copy to the target directory */
	dstpath = GetDatabasePath(fparms->dest_dboid, fparms->dest_tsoid);

	(void) rmtree(dstpath, true);
}
#endif

/*
 * ALTER DATABASE name ...
 */
Oid
AlterDatabase(ParseState *pstate, AlterDatabaseStmt *stmt, bool isTopLevel)
{
	Relation	rel;
	Oid			dboid;
	HeapTuple	tuple,
				newtuple;
	Form_pg_database datform;
	ScanKeyData scankey;
	SysScanDesc scan;
	ListCell   *option;
	bool		dbistemplate = false;
	bool		dballowconnections = true;
	int			dbconnlimit = -1;
	DefElem    *distemplate = NULL;
	DefElem    *dallowconnections = NULL;
	DefElem    *dconnlimit = NULL;
	DefElem    *dtablespace = NULL;
	Datum		new_record[Natts_pg_database];
	bool		new_record_nulls[Natts_pg_database];
	bool		new_record_repl[Natts_pg_database];

	/* Extract options from the statement node tree */
	foreach(option, stmt->options)
	{
		DefElem    *defel = (DefElem *) lfirst(option);

		if (strcmp(defel->defname, "is_template") == 0)
		{
			if (distemplate)
				ereport(ERROR,
						(errcode(ERRCODE_SYNTAX_ERROR),
						 errmsg("conflicting or redundant options"),
						 parser_errposition(pstate, defel->location)));
			distemplate = defel;
		}
		else if (strcmp(defel->defname, "allow_connections") == 0)
		{
			if (dallowconnections)
				ereport(ERROR,
						(errcode(ERRCODE_SYNTAX_ERROR),
						 errmsg("conflicting or redundant options"),
						 parser_errposition(pstate, defel->location)));
			dallowconnections = defel;
		}
		else if (strcmp(defel->defname, "connection_limit") == 0)
		{
			if (dconnlimit)
				ereport(ERROR,
						(errcode(ERRCODE_SYNTAX_ERROR),
						 errmsg("conflicting or redundant options"),
						 parser_errposition(pstate, defel->location)));
			dconnlimit = defel;
		}
		else if (strcmp(defel->defname, "tablespace") == 0)
		{
			if (dtablespace)
				ereport(ERROR,
						(errcode(ERRCODE_SYNTAX_ERROR),
						 errmsg("conflicting or redundant options"),
						 parser_errposition(pstate, defel->location)));
			dtablespace = defel;
		}
		else
			ereport(ERROR,
					(errcode(ERRCODE_SYNTAX_ERROR),
					 errmsg("option \"%s\" not recognized", defel->defname),
					 parser_errposition(pstate, defel->location)));
	}

	if (dtablespace)
	{
		/*
		 * While the SET TABLESPACE syntax doesn't allow any other options,
		 * somebody could write "WITH TABLESPACE ...".  Forbid any other
		 * options from being specified in that case.
		 */
		if (list_length(stmt->options) != 1)
			ereport(ERROR,
					(errcode(ERRCODE_FEATURE_NOT_SUPPORTED),
					 errmsg("option \"%s\" cannot be specified with other options",
							dtablespace->defname),
					 parser_errposition(pstate, dtablespace->location)));

		if (Gp_role != GP_ROLE_EXECUTE)
		{
			/*
			 * GPDB: allow this in query executor, as distributed transaction
			 * participants. The QD already checked this, and should've prevented
			 * running this in any genuine transaction block.
			 */
			/* this case isn't allowed within a transaction block */
			PreventInTransactionBlock(isTopLevel, "ALTER DATABASE SET TABLESPACE");
		}
		movedb(stmt->dbname, defGetString(dtablespace));

		if (Gp_role == GP_ROLE_DISPATCH)
		{
			char	*cmd;

			cmd = psprintf("ALTER DATABASE %s SET TABLESPACE %s",
							quote_identifier(stmt->dbname),
							quote_identifier(strVal(dtablespace->arg)));

			CdbDispatchCommand(cmd,
								DF_CANCEL_ON_ERROR|
								DF_NEED_TWO_PHASE|
								DF_WITH_SNAPSHOT,
								NULL);
			pfree(cmd);
		}

		return InvalidOid;
	}

	if (distemplate && distemplate->arg)
		dbistemplate = defGetBoolean(distemplate);
	if (dallowconnections && dallowconnections->arg)
		dballowconnections = defGetBoolean(dallowconnections);
	if (dconnlimit && dconnlimit->arg)
	{
		dbconnlimit = defGetInt32(dconnlimit);
		if (dbconnlimit < -1)
			ereport(ERROR,
					(errcode(ERRCODE_INVALID_PARAMETER_VALUE),
					 errmsg("invalid connection limit: %d", dbconnlimit)));
	}

	/*
	 * Get the old tuple.  We don't need a lock on the database per se,
	 * because we're not going to do anything that would mess up incoming
	 * connections.
	 */
	rel = table_open(DatabaseRelationId, RowExclusiveLock);
	ScanKeyInit(&scankey,
				Anum_pg_database_datname,
				BTEqualStrategyNumber, F_NAMEEQ,
				CStringGetDatum(stmt->dbname));
	scan = systable_beginscan(rel, DatabaseNameIndexId, true,
							  NULL, 1, &scankey);
	tuple = systable_getnext(scan);
	if (!HeapTupleIsValid(tuple))
		ereport(ERROR,
				(errcode(ERRCODE_UNDEFINED_DATABASE),
				 errmsg("database \"%s\" does not exist", stmt->dbname)));

	datform = (Form_pg_database) GETSTRUCT(tuple);
	dboid = datform->oid;

	if (!pg_database_ownercheck(dboid, GetUserId()))
		aclcheck_error(ACLCHECK_NOT_OWNER, OBJECT_DATABASE,
					   stmt->dbname);

	/*
	 * In order to avoid getting locked out and having to go through
	 * standalone mode, we refuse to disallow connections to the database
	 * we're currently connected to.  Lockout can still happen with concurrent
	 * sessions but the likeliness of that is not high enough to worry about.
	 */
	if (!dballowconnections && dboid == MyDatabaseId)
		ereport(ERROR,
				(errcode(ERRCODE_INVALID_PARAMETER_VALUE),
				 errmsg("cannot disallow connections for current database")));

	/*
	 * Build an updated tuple, perusing the information just obtained
	 */
	MemSet(new_record, 0, sizeof(new_record));
	MemSet(new_record_nulls, false, sizeof(new_record_nulls));
	MemSet(new_record_repl, false, sizeof(new_record_repl));

	if (distemplate)
	{
		new_record[Anum_pg_database_datistemplate - 1] = BoolGetDatum(dbistemplate);
		new_record_repl[Anum_pg_database_datistemplate - 1] = true;
	}
	if (dallowconnections)
	{
		new_record[Anum_pg_database_datallowconn - 1] = BoolGetDatum(dballowconnections);
		new_record_repl[Anum_pg_database_datallowconn - 1] = true;
	}
	if (dconnlimit)
	{
		new_record[Anum_pg_database_datconnlimit - 1] = Int32GetDatum(dbconnlimit);
		new_record_repl[Anum_pg_database_datconnlimit - 1] = true;
	}

	newtuple = heap_modify_tuple(tuple, RelationGetDescr(rel), new_record,
								 new_record_nulls, new_record_repl);
	CatalogTupleUpdate(rel, &tuple->t_self, newtuple);

	InvokeObjectPostAlterHook(DatabaseRelationId, dboid, 0);

	systable_endscan(scan);

	/* MPP-6929: metadata tracking */
	if (Gp_role == GP_ROLE_DISPATCH)
		MetaTrackUpdObject(DatabaseRelationId,
						   dboid,
						   GetUserId(),
						   "ALTER", "CONNECTION LIMIT");

	/* Close pg_database, but keep lock till commit */
	table_close(rel, NoLock);

	if (Gp_role == GP_ROLE_DISPATCH)
	{
		CdbDispatchUtilityStatement((Node *) stmt,
									DF_NEED_TWO_PHASE|
									DF_WITH_SNAPSHOT,
									NIL,
									NULL);
	}
	return dboid;
}


/*
 * ALTER DATABASE name SET ...
 */
Oid
AlterDatabaseSet(AlterDatabaseSetStmt *stmt)
{
	Oid			datid = get_database_oid(stmt->dbname, false);

	/*
	 * Obtain a lock on the database and make sure it didn't go away in the
	 * meantime.
	 */
	shdepLockAndCheckObject(DatabaseRelationId, datid);

	if (!pg_database_ownercheck(datid, GetUserId()))
		aclcheck_error(ACLCHECK_NOT_OWNER, OBJECT_DATABASE,
					   stmt->dbname);

	AlterSetting(datid, InvalidOid, stmt->setstmt);

	UnlockSharedObject(DatabaseRelationId, datid, 0, AccessShareLock);

	return datid;
}


/*
 * ALTER DATABASE name OWNER TO newowner
 */
ObjectAddress
AlterDatabaseOwner(const char *dbname, Oid newOwnerId)
{
	Oid			db_id;
	HeapTuple	tuple;
	Relation	rel;
	ScanKeyData scankey;
	SysScanDesc scan;
	Form_pg_database datForm;
	ObjectAddress address;

	/*
	 * Get the old tuple.  We don't need a lock on the database per se,
	 * because we're not going to do anything that would mess up incoming
	 * connections.
	 */
	rel = table_open(DatabaseRelationId, RowExclusiveLock);
	ScanKeyInit(&scankey,
				Anum_pg_database_datname,
				BTEqualStrategyNumber, F_NAMEEQ,
				CStringGetDatum(dbname));
	scan = systable_beginscan(rel, DatabaseNameIndexId, true,
							  NULL, 1, &scankey);
	tuple = systable_getnext(scan);
	if (!HeapTupleIsValid(tuple))
		ereport(ERROR,
				(errcode(ERRCODE_UNDEFINED_DATABASE),
				 errmsg("database \"%s\" does not exist", dbname)));

	datForm = (Form_pg_database) GETSTRUCT(tuple);
	db_id = datForm->oid;

	/*
	 * If the new owner is the same as the existing owner, consider the
	 * command to have succeeded.  This is to be consistent with other
	 * objects.
	 */
	if (datForm->datdba != newOwnerId)
	{
		Datum		repl_val[Natts_pg_database];
		bool		repl_null[Natts_pg_database];
		bool		repl_repl[Natts_pg_database];
		Acl		   *newAcl;
		Datum		aclDatum;
		bool		isNull;
		HeapTuple	newtuple;

		/* Otherwise, must be owner of the existing object */
		if (!pg_database_ownercheck(db_id, GetUserId()))
			aclcheck_error(ACLCHECK_NOT_OWNER, OBJECT_DATABASE,
						   dbname);

		/* Must be able to become new owner */
		check_is_member_of_role(GetUserId(), newOwnerId);

		/*
		 * must have createdb rights
		 *
		 * NOTE: This is different from other alter-owner checks in that the
		 * current user is checked for createdb privileges instead of the
		 * destination owner.  This is consistent with the CREATE case for
		 * databases.  Because superusers will always have this right, we need
		 * no special case for them.
		 */
		if (!have_createdb_privilege())
			ereport(ERROR,
					(errcode(ERRCODE_INSUFFICIENT_PRIVILEGE),
					 errmsg("permission denied to change owner of database")));

		memset(repl_null, false, sizeof(repl_null));
		memset(repl_repl, false, sizeof(repl_repl));

		repl_repl[Anum_pg_database_datdba - 1] = true;
		repl_val[Anum_pg_database_datdba - 1] = ObjectIdGetDatum(newOwnerId);

		/*
		 * Determine the modified ACL for the new owner.  This is only
		 * necessary when the ACL is non-null.
		 */
		aclDatum = heap_getattr(tuple,
								Anum_pg_database_datacl,
								RelationGetDescr(rel),
								&isNull);
		if (!isNull)
		{
			newAcl = aclnewowner(DatumGetAclP(aclDatum),
								 datForm->datdba, newOwnerId);
			repl_repl[Anum_pg_database_datacl - 1] = true;
			repl_val[Anum_pg_database_datacl - 1] = PointerGetDatum(newAcl);
		}

		newtuple = heap_modify_tuple(tuple, RelationGetDescr(rel), repl_val, repl_null, repl_repl);
		CatalogTupleUpdate(rel, &newtuple->t_self, newtuple);

		heap_freetuple(newtuple);

		/* Update owner dependency reference */
		changeDependencyOnOwner(DatabaseRelationId, db_id, newOwnerId);

		/* MPP-6929: metadata tracking */
		if (Gp_role == GP_ROLE_DISPATCH)
			MetaTrackUpdObject(DatabaseRelationId,
							   db_id,
							   GetUserId(),
							   "ALTER", "OWNER"
					);
	}

	InvokeObjectPostAlterHook(DatabaseRelationId, db_id, 0);

	ObjectAddressSet(address, DatabaseRelationId, db_id);

	systable_endscan(scan);

	/* Close pg_database, but keep lock till commit */
	table_close(rel, NoLock);

	return address;
}


/*
 * Helper functions
 */

/*
 * Look up info about the database named "name".  If the database exists,
 * obtain the specified lock type on it, fill in any of the remaining
 * parameters that aren't NULL, and return true.  If no such database,
 * return false.
 */
static bool
get_db_info(const char *name, LOCKMODE lockmode,
			Oid *dbIdP, Oid *ownerIdP,
			int *encodingP, bool *dbIsTemplateP, bool *dbAllowConnP,
			Oid *dbLastSysOidP, TransactionId *dbFrozenXidP,
			MultiXactId *dbMinMultiP,
			Oid *dbTablespace, char **dbCollate, char **dbCtype)
{
	bool		result = false;
	Relation	relation;

	AssertArg(name);

	/* Caller may wish to grab a better lock on pg_database beforehand... */
	relation = table_open(DatabaseRelationId, AccessShareLock);
	/* XXX XXX: should this be RowExclusive, depending on lockmode? We
	 * try to get a lock later... */

	/*
	 * Loop covers the rare case where the database is renamed before we can
	 * lock it.  We try again just in case we can find a new one of the same
	 * name.
	 */
	for (;;)
	{
		ScanKeyData scanKey;
		SysScanDesc scan;
		HeapTuple	tuple;
		Oid			dbOid;

		/*
		 * there's no syscache for database-indexed-by-name, so must do it the
		 * hard way
		 */
		ScanKeyInit(&scanKey,
					Anum_pg_database_datname,
					BTEqualStrategyNumber, F_NAMEEQ,
					CStringGetDatum(name));

		scan = systable_beginscan(relation, DatabaseNameIndexId, true,
								  NULL, 1, &scanKey);

		tuple = systable_getnext(scan);

		if (!HeapTupleIsValid(tuple))
		{
			/* definitely no database of that name */
			systable_endscan(scan);
			break;
		}

		dbOid = ((Form_pg_database) GETSTRUCT(tuple))->oid;

		systable_endscan(scan);

		/*
		 * Now that we have a database OID, we can try to lock the DB.
		 */
		if (lockmode != NoLock)
			LockSharedObject(DatabaseRelationId, dbOid, 0, lockmode);

		/*
		 * And now, re-fetch the tuple by OID.  If it's still there and still
		 * the same name, we win; else, drop the lock and loop back to try
		 * again.
		 */
		tuple = SearchSysCache1(DATABASEOID, ObjectIdGetDatum(dbOid));
		if (HeapTupleIsValid(tuple))
		{
			Form_pg_database dbform = (Form_pg_database) GETSTRUCT(tuple);

			if (strcmp(name, NameStr(dbform->datname)) == 0)
			{
				/* oid of the database */
				if (dbIdP)
					*dbIdP = dbOid;
				/* oid of the owner */
				if (ownerIdP)
					*ownerIdP = dbform->datdba;
				/* character encoding */
				if (encodingP)
					*encodingP = dbform->encoding;
				/* allowed as template? */
				if (dbIsTemplateP)
					*dbIsTemplateP = dbform->datistemplate;
				/* allowing connections? */
				if (dbAllowConnP)
					*dbAllowConnP = dbform->datallowconn;
				/* last system OID used in database */
				if (dbLastSysOidP)
					*dbLastSysOidP = dbform->datlastsysoid;
				/* limit of frozen XIDs */
				if (dbFrozenXidP)
					*dbFrozenXidP = dbform->datfrozenxid;
				/* minimum MultixactId */
				if (dbMinMultiP)
					*dbMinMultiP = dbform->datminmxid;
				/* default tablespace for this database */
				if (dbTablespace)
					*dbTablespace = dbform->dattablespace;
				/* default locale settings for this database */
				if (dbCollate)
					*dbCollate = pstrdup(NameStr(dbform->datcollate));
				if (dbCtype)
					*dbCtype = pstrdup(NameStr(dbform->datctype));
				ReleaseSysCache(tuple);
				result = true;
				break;
			}
			/* can only get here if it was just renamed */
			ReleaseSysCache(tuple);
		}

		if (lockmode != NoLock)
			UnlockSharedObject(DatabaseRelationId, dbOid, 0, lockmode);
	}

	table_close(relation, AccessShareLock);

	return result;
}

/* Check if current user has createdb privileges */
static bool
have_createdb_privilege(void)
{
	bool		result = false;
	HeapTuple	utup;

	/* Superusers can always do everything */
	if (superuser())
		return true;

	utup = SearchSysCache1(AUTHOID, ObjectIdGetDatum(GetUserId()));
	if (HeapTupleIsValid(utup))
	{
		result = ((Form_pg_authid) GETSTRUCT(utup))->rolcreatedb;
		ReleaseSysCache(utup);
	}
	return result;
}

/*
 * Remove tablespace directories
 *
 * We don't know what tablespaces db_id is using, so iterate through all
 * tablespaces removing <tablespace>/db_id
 */
static void
remove_dbtablespaces(Oid db_id)
{
	Relation	rel;
	TableScanDesc scan;
	HeapTuple	tuple;

	rel = table_open(TableSpaceRelationId, AccessShareLock);
	scan = table_beginscan_catalog(rel, 0, NULL);
	while ((tuple = heap_getnext(scan, ForwardScanDirection)) != NULL)
	{
		Form_pg_tablespace spcform = (Form_pg_tablespace) GETSTRUCT(tuple);
		Oid			dsttablespace = spcform->oid;
		char	   *dstpath;
		struct stat st;

		/* Don't mess with the global tablespace */
		if (dsttablespace == GLOBALTABLESPACE_OID)
			continue;

		dstpath = GetDatabasePath(db_id, dsttablespace);

		if (lstat(dstpath, &st) < 0 || !S_ISDIR(st.st_mode))
		{
			/* Assume we can ignore it */
			pfree(dstpath);
			continue;
		}

		if (!rmtree(dstpath, true))
			ereport(WARNING,
					(errmsg("some useless files may be left behind in old database directory \"%s\"",
							dstpath)));

		/* Record the filesystem change in XLOG */
		{
			xl_dbase_drop_rec xlrec;

			xlrec.db_id = db_id;
			xlrec.tablespace_id = dsttablespace;

			XLogBeginInsert();
			XLogRegisterData((char *) &xlrec, sizeof(xl_dbase_drop_rec));

			(void) XLogInsert(RM_DBASE_ID,
							  XLOG_DBASE_DROP | XLR_SPECIAL_REL_UPDATE);
		}

		pfree(dstpath);
	}

	table_endscan(scan);
	table_close(rel, AccessShareLock);
}

/*
 * Check for existing files that conflict with a proposed new DB OID;
 * return true if there are any
 *
 * If there were a subdirectory in any tablespace matching the proposed new
 * OID, we'd get a create failure due to the duplicate name ... and then we'd
 * try to remove that already-existing subdirectory during the cleanup in
 * remove_dbtablespaces.  Nuking existing files seems like a bad idea, so
 * instead we make this extra check before settling on the OID of the new
 * database.  This exactly parallels what GetNewRelFileNode() does for table
 * relfilenode values.
 */
static bool
check_db_file_conflict(Oid db_id)
{
	bool		result = false;
	Relation	rel;
	TableScanDesc scan;
	HeapTuple	tuple;

	rel = table_open(TableSpaceRelationId, AccessShareLock);
	scan = table_beginscan_catalog(rel, 0, NULL);
	while ((tuple = heap_getnext(scan, ForwardScanDirection)) != NULL)
	{
		Form_pg_tablespace spcform = (Form_pg_tablespace) GETSTRUCT(tuple);
		Oid			dsttablespace = spcform->oid;
		char	   *dstpath;
		struct stat st;

		/* Don't mess with the global tablespace */
		if (dsttablespace == GLOBALTABLESPACE_OID)
			continue;

		dstpath = GetDatabasePath(db_id, dsttablespace);

		if (lstat(dstpath, &st) == 0)
		{
			/* Found a conflicting file (or directory, whatever) */
			pfree(dstpath);
			result = true;
			break;
		}

		pfree(dstpath);
	}

	table_endscan(scan);
	table_close(rel, AccessShareLock);

	return result;
}

/*
 * Issue a suitable errdetail message for a busy database
 */
static int
errdetail_busy_db(int notherbackends, int npreparedxacts)
{
	if (notherbackends > 0 && npreparedxacts > 0)

		/*
		 * We don't deal with singular versus plural here, since gettext
		 * doesn't support multiple plurals in one string.
		 */
		errdetail("There are %d other session(s) and %d prepared transaction(s) using the database.",
				  notherbackends, npreparedxacts);
	else if (notherbackends > 0)
		errdetail_plural("There is %d other session using the database.",
						 "There are %d other sessions using the database.",
						 notherbackends,
						 notherbackends);
	else
		errdetail_plural("There is %d prepared transaction using the database.",
						 "There are %d prepared transactions using the database.",
						 npreparedxacts,
						 npreparedxacts);
	return 0;					/* just to keep ereport macro happy */
}

/*
 * get_database_oid - given a database name, look up the OID
 *
 * If missing_ok is false, throw an error if database name not found.  If
 * true, just return InvalidOid.
 */
Oid
get_database_oid(const char *dbname, bool missing_ok)
{
	Relation	pg_database;
	ScanKeyData entry[1];
	SysScanDesc scan;
	HeapTuple	dbtuple;
	Oid			oid;

	/*
	 * There's no syscache for pg_database indexed by name, so we must look
	 * the hard way.
	 */
	pg_database = table_open(DatabaseRelationId, AccessShareLock);
	ScanKeyInit(&entry[0],
				Anum_pg_database_datname,
				BTEqualStrategyNumber, F_NAMEEQ,
				CStringGetDatum(dbname));
	scan = systable_beginscan(pg_database, DatabaseNameIndexId, true,
							  NULL, 1, entry);

	dbtuple = systable_getnext(scan);

	/* We assume that there can be at most one matching tuple */
	if (HeapTupleIsValid(dbtuple))
		oid = ((Form_pg_database) GETSTRUCT(dbtuple))->oid;
	else
		oid = InvalidOid;

	systable_endscan(scan);
	table_close(pg_database, AccessShareLock);

	if (!OidIsValid(oid) && !missing_ok)
		ereport(ERROR,
				(errcode(ERRCODE_UNDEFINED_DATABASE),
				 errmsg("database \"%s\" does not exist",
						dbname)));

	return oid;
}


/*
 * get_database_name - given a database OID, look up the name
 *
 * Returns a palloc'd string, or NULL if no such database.
 */
char *
get_database_name(Oid dbid)
{
	HeapTuple	dbtuple;
	char	   *result;

	dbtuple = SearchSysCache1(DATABASEOID, ObjectIdGetDatum(dbid));
	if (HeapTupleIsValid(dbtuple))
	{
		result = pstrdup(NameStr(((Form_pg_database) GETSTRUCT(dbtuple))->datname));
		ReleaseSysCache(dbtuple);
	}
	else
		result = NULL;

	return result;
}

/*
 * recovery_create_dbdir()
 *
 * During recovery, there's a case where we validly need to recover a missing
 * tablespace directory so that recovery can continue.  This happens when
 * recovery wants to create a database but the holding tablespace has been
 * removed before the server stopped.  Since we expect that the directory will
 * be gone before reaching recovery consistency, and we have no knowledge about
 * the tablespace other than its OID here, we create a real directory under
 * pg_tblspc here instead of restoring the symlink.
 *
 * If only_tblspc is true, then the requested directory must be in pg_tblspc/
 */
static void
recovery_create_dbdir(char *path, bool only_tblspc)
{
	struct stat st;

	Assert(RecoveryInProgress());

	if (stat(path, &st) == 0)
		return;

	if (only_tblspc && strstr(path, "pg_tblspc/") == NULL)
		elog(PANIC, "requested to created invalid directory: %s", path);

	if (reachedConsistency && !allow_in_place_tablespaces)
		ereport(PANIC,
				errmsg("missing directory \"%s\"", path));

	elog(reachedConsistency ? WARNING : DEBUG1,
		 "creating missing directory: %s", path);

	if (pg_mkdir_p(path, pg_dir_create_mode) != 0)
		ereport(PANIC,
				errmsg("could not create missing directory \"%s\": %m", path));
}


/*
 * DATABASE resource manager's routines
 */
void
dbase_redo(XLogReaderState *record)
{
	uint8		info = XLogRecGetInfo(record) & ~XLR_INFO_MASK;

	/* Backup blocks are not used in dbase records */
	Assert(!XLogRecHasAnyBlockRefs(record));

	if (info == XLOG_DBASE_CREATE)
	{
		xl_dbase_create_rec *xlrec = (xl_dbase_create_rec *) XLogRecGetData(record);
		char	   *src_path;
		char	   *dst_path;
<<<<<<< HEAD
		char	   *parentdir;
=======
		char	   *parent_path;
>>>>>>> 7cd0d523
		struct stat st;

		src_path = GetDatabasePath(xlrec->src_db_id, xlrec->src_tablespace_id);
		dst_path = GetDatabasePath(xlrec->db_id, xlrec->tablespace_id);

		/*
		 * Our theory for replaying a CREATE is to forcibly drop the target
		 * subdirectory if present, then re-copy the source data. This may be
		 * more work than needed, but it is simple to implement.
		 */
		if (stat(dst_path, &st) == 0 && S_ISDIR(st.st_mode))
		{
			if (!rmtree(dst_path, true))
				/* If this failed, copydir() below is going to error. */
				ereport(WARNING,
						(errmsg("some useless files may be left behind in old database directory \"%s\"",
								dst_path)));
		}

		/*
<<<<<<< HEAD
		 * It is possible that the tablespace was later dropped, but we are
		 * re-redoing database create before that. In that case,
		 * either src_path or dst_path is probably missing here and needs to
		 * be created. We create directories here so that copy_dir() won't
		 * fail, but do not bother to create the symlink under pg_tblspc
		 * if the tablespace is not global/default.
		 */
		if (stat(src_path, &st) != 0 && pg_mkdir_p(src_path, S_IRWXU) != 0)
		{
			ereport(WARNING,
					(errmsg("can not recursively create directory \"%s\"",
							src_path)));
		}
		parentdir = pstrdup(dst_path);
		get_parent_directory(parentdir);
		if (stat(parentdir, &st) != 0 && pg_mkdir_p(parentdir, S_IRWXU) != 0)
		{
			ereport(WARNING,
					(errmsg("can not recursively create directory \"%s\"",
							parentdir)));
		}
		pfree(parentdir);
=======
		 * If the parent of the target path doesn't exist, create it now. This
		 * enables us to create the target underneath later.  Note that if
		 * the database dir is not in a tablespace, the parent will always
		 * exist, so this never runs in that case.
		 */
		parent_path = pstrdup(dst_path);
		get_parent_directory(parent_path);
		if (stat(parent_path, &st) < 0)
		{
			if (errno != ENOENT)
				ereport(FATAL,
						errmsg("could not stat directory \"%s\": %m",
							   dst_path));

			recovery_create_dbdir(parent_path, true);
		}
		pfree(parent_path);

		/*
		 * There's a case where the copy source directory is missing for the
		 * same reason above.  Create the emtpy source directory so that
		 * copydir below doesn't fail.  The directory will be dropped soon by
		 * recovery.
		 */
		if (stat(src_path, &st) < 0 && errno == ENOENT)
			recovery_create_dbdir(src_path, false);
>>>>>>> 7cd0d523

		/*
		 * Force dirty buffers out to disk, to ensure source database is
		 * up-to-date for the copy.
		 */
		FlushDatabaseBuffers(xlrec->src_db_id);

		/*
		 * Copy this subdirectory to the new location
		 *
		 * We don't need to copy subdirectories
		 */
		copydir(src_path, dst_path, false);
	}
	else if (info == XLOG_DBASE_DROP)
	{
		xl_dbase_drop_rec *xlrec = (xl_dbase_drop_rec *) XLogRecGetData(record);
		char	   *dst_path;

		dst_path = GetDatabasePath(xlrec->db_id, xlrec->tablespace_id);

		if (InHotStandby)
		{
			/*
			 * Lock database while we resolve conflicts to ensure that
			 * InitPostgres() cannot fully re-execute concurrently. This
			 * avoids backends re-connecting automatically to same database,
			 * which can happen in some cases.
			 *
			 * This will lock out walsenders trying to connect to db-specific
			 * slots for logical decoding too, so it's safe for us to drop
			 * slots.
			 */
			LockSharedObjectForSession(DatabaseRelationId, xlrec->db_id, 0, AccessExclusiveLock);
			ResolveRecoveryConflictWithDatabase(xlrec->db_id);
		}

		/* Drop any database-specific replication slots */
		ReplicationSlotsDropDBSlots(xlrec->db_id);

		/* Drop pages for this database that are in the shared buffer cache */
		DropDatabaseBuffers(xlrec->db_id);

		/* Also, clean out any fsync requests that might be pending in md.c */
		ForgetDatabaseSyncRequests(xlrec->db_id);

		/* Clean out the xlog relcache too */
		XLogDropDatabase(xlrec->db_id);

		/* And remove the physical files */
		if (!rmtree(dst_path, true))
			ereport(WARNING,
					(errmsg("some useless files may be left behind in old database directory \"%s\"",
							dst_path)));

		if (InHotStandby)
		{
			/*
			 * Release locks prior to commit. XXX There is a race condition
			 * here that may allow backends to reconnect, but the window for
			 * this is small because the gap between here and commit is mostly
			 * fairly small and it is unlikely that people will be dropping
			 * databases that we are trying to connect to anyway.
			 */
			UnlockSharedObjectForSession(DatabaseRelationId, xlrec->db_id, 0, AccessExclusiveLock);
		}
	}
	else
		elog(PANIC, "dbase_redo: unknown op code %u", info);
}<|MERGE_RESOLUTION|>--- conflicted
+++ resolved
@@ -2349,11 +2349,7 @@
 		xl_dbase_create_rec *xlrec = (xl_dbase_create_rec *) XLogRecGetData(record);
 		char	   *src_path;
 		char	   *dst_path;
-<<<<<<< HEAD
-		char	   *parentdir;
-=======
 		char	   *parent_path;
->>>>>>> 7cd0d523
 		struct stat st;
 
 		src_path = GetDatabasePath(xlrec->src_db_id, xlrec->src_tablespace_id);
@@ -2374,30 +2370,6 @@
 		}
 
 		/*
-<<<<<<< HEAD
-		 * It is possible that the tablespace was later dropped, but we are
-		 * re-redoing database create before that. In that case,
-		 * either src_path or dst_path is probably missing here and needs to
-		 * be created. We create directories here so that copy_dir() won't
-		 * fail, but do not bother to create the symlink under pg_tblspc
-		 * if the tablespace is not global/default.
-		 */
-		if (stat(src_path, &st) != 0 && pg_mkdir_p(src_path, S_IRWXU) != 0)
-		{
-			ereport(WARNING,
-					(errmsg("can not recursively create directory \"%s\"",
-							src_path)));
-		}
-		parentdir = pstrdup(dst_path);
-		get_parent_directory(parentdir);
-		if (stat(parentdir, &st) != 0 && pg_mkdir_p(parentdir, S_IRWXU) != 0)
-		{
-			ereport(WARNING,
-					(errmsg("can not recursively create directory \"%s\"",
-							parentdir)));
-		}
-		pfree(parentdir);
-=======
 		 * If the parent of the target path doesn't exist, create it now. This
 		 * enables us to create the target underneath later.  Note that if
 		 * the database dir is not in a tablespace, the parent will always
@@ -2424,7 +2396,6 @@
 		 */
 		if (stat(src_path, &st) < 0 && errno == ENOENT)
 			recovery_create_dbdir(src_path, false);
->>>>>>> 7cd0d523
 
 		/*
 		 * Force dirty buffers out to disk, to ensure source database is
