/*-------------------------------------------------------------------------
 *
 * conversioncmds.c
 *	  conversion creation command support code
 *
 * Portions Copyright (c) 1996-2013, PostgreSQL Global Development Group
 * Portions Copyright (c) 1994, Regents of the University of California
 *
 *
 * IDENTIFICATION
 *	  src/backend/commands/conversioncmds.c
 *
 *-------------------------------------------------------------------------
 */
#include "postgres.h"

#include "access/heapam.h"
#include "access/htup_details.h"
#include "catalog/dependency.h"
#include "catalog/indexing.h"
#include "catalog/oid_dispatch.h"
#include "catalog/pg_conversion.h"
#include "catalog/pg_conversion_fn.h"
#include "catalog/pg_type.h"
#include "commands/alter.h"
#include "commands/conversioncmds.h"
#include "mb/pg_wchar.h"
#include "miscadmin.h"
#include "parser/parse_func.h"
#include "utils/builtins.h"
#include "utils/lsyscache.h"
#include "utils/rel.h"
#include "utils/syscache.h"

<<<<<<< HEAD
#include "cdb/cdbvars.h"
#include "cdb/cdbdisp_query.h"

static void AlterConversionOwner_internal(Relation rel, Oid conversionOid,
							  Oid newOwnerId);

=======
>>>>>>> e472b921
/*
 * CREATE CONVERSION
 */
Oid
CreateConversionCommand(CreateConversionStmt *stmt)
{
	Oid			namespaceId;
	char	   *conversion_name;
	AclResult	aclresult;
	int			from_encoding;
	int			to_encoding;
	Oid			funcoid;
	const char *from_encoding_name = stmt->for_encoding_name;
	const char *to_encoding_name = stmt->to_encoding_name;
	List	   *func_name = stmt->func_name;
	static Oid	funcargs[] = {INT4OID, INT4OID, CSTRINGOID, INTERNALOID, INT4OID};
	char		result[1];

	/* Convert list of names to a name and namespace */
	namespaceId = QualifiedNameGetCreationNamespace(stmt->conversion_name,
													&conversion_name);

	/* Check we have creation rights in target namespace */
	aclresult = pg_namespace_aclcheck(namespaceId, GetUserId(), ACL_CREATE);
	if (aclresult != ACLCHECK_OK)
		aclcheck_error(aclresult, ACL_KIND_NAMESPACE,
					   get_namespace_name(namespaceId));

	/* Check the encoding names */
	from_encoding = pg_char_to_encoding(from_encoding_name);
	if (from_encoding < 0)
		ereport(ERROR,
				(errcode(ERRCODE_UNDEFINED_OBJECT),
				 errmsg("source encoding \"%s\" does not exist",
						from_encoding_name)));

	to_encoding = pg_char_to_encoding(to_encoding_name);
	if (to_encoding < 0)
		ereport(ERROR,
				(errcode(ERRCODE_UNDEFINED_OBJECT),
				 errmsg("destination encoding \"%s\" does not exist",
						to_encoding_name)));

	/*
	 * Check the existence of the conversion function. Function name could be
	 * a qualified name.
	 */
	funcoid = LookupFuncName(func_name, sizeof(funcargs) / sizeof(Oid),
							 funcargs, false);

	/* Check it returns VOID, else it's probably the wrong function */
	if (get_func_rettype(funcoid) != VOIDOID)
		ereport(ERROR,
				(errcode(ERRCODE_INVALID_OBJECT_DEFINITION),
		  errmsg("encoding conversion function %s must return type \"void\"",
				 NameListToString(func_name))));

	/* Check we have EXECUTE rights for the function */
	aclresult = pg_proc_aclcheck(funcoid, GetUserId(), ACL_EXECUTE);
	if (aclresult != ACLCHECK_OK)
		aclcheck_error(aclresult, ACL_KIND_PROC,
					   NameListToString(func_name));

	/*
	 * Check that the conversion function is suitable for the requested source
	 * and target encodings. We do that by calling the function with an empty
	 * string; the conversion function should throw an error if it can't
	 * perform the requested conversion.
	 */
	OidFunctionCall5(funcoid,
					 Int32GetDatum(from_encoding),
					 Int32GetDatum(to_encoding),
					 CStringGetDatum(""),
					 CStringGetDatum(result),
					 Int32GetDatum(0));

	/*
	 * All seem ok, go ahead (possible failure would be a duplicate conversion
	 * name)
	 */
<<<<<<< HEAD
	ConversionCreate(conversion_name, namespaceId, GetUserId(),
					 from_encoding, to_encoding, funcoid, stmt->def);
					 
	if (Gp_role == GP_ROLE_DISPATCH)
	{
		CdbDispatchUtilityStatement((Node *) stmt,
									DF_CANCEL_ON_ERROR|
									DF_WITH_SNAPSHOT|
									DF_NEED_TWO_PHASE,
									GetAssignedOidsForDispatch(),
									NULL);
	}
}

/*
 * Rename conversion
 */
void
RenameConversion(List *name, const char *newname)
{
	Oid			conversionOid;
	Oid			namespaceOid;
	HeapTuple	tup;
	Relation	rel;
	AclResult	aclresult;

	rel = heap_open(ConversionRelationId, RowExclusiveLock);

	conversionOid = get_conversion_oid(name, false);

	tup = SearchSysCacheCopy1(CONVOID, ObjectIdGetDatum(conversionOid));
	if (!HeapTupleIsValid(tup)) /* should not happen */
		elog(ERROR, "cache lookup failed for conversion %u", conversionOid);

	namespaceOid = ((Form_pg_conversion) GETSTRUCT(tup))->connamespace;

	/* make sure the new name doesn't exist */
	if (SearchSysCacheExists2(CONNAMENSP,
							  CStringGetDatum(newname),
							  ObjectIdGetDatum(namespaceOid)))
		ereport(ERROR,
				(errcode(ERRCODE_DUPLICATE_OBJECT),
				 errmsg("conversion \"%s\" already exists in schema \"%s\"",
						newname, get_namespace_name(namespaceOid))));

	/* must be owner */
	if (!pg_conversion_ownercheck(conversionOid, GetUserId()))
		aclcheck_error(ACLCHECK_NOT_OWNER, ACL_KIND_CONVERSION,
					   NameListToString(name));

	/* must have CREATE privilege on namespace */
	aclresult = pg_namespace_aclcheck(namespaceOid, GetUserId(), ACL_CREATE);
	if (aclresult != ACLCHECK_OK)
		aclcheck_error(aclresult, ACL_KIND_NAMESPACE,
					   get_namespace_name(namespaceOid));

	/* rename */
	namestrcpy(&(((Form_pg_conversion) GETSTRUCT(tup))->conname), newname);
	simple_heap_update(rel, &tup->t_self, tup);
	CatalogUpdateIndexes(rel, tup);

	heap_close(rel, NoLock);
	heap_freetuple(tup);
}

/*
 * Change conversion owner, by name
 */
void
AlterConversionOwner(List *name, Oid newOwnerId)
{
	Oid			conversionOid;
	Relation	rel;

	rel = heap_open(ConversionRelationId, RowExclusiveLock);

	conversionOid = get_conversion_oid(name, false);

	AlterConversionOwner_internal(rel, conversionOid, newOwnerId);

	heap_close(rel, NoLock);
}

/*
 * Change conversion owner, by oid
 */
void
AlterConversionOwner_oid(Oid conversionOid, Oid newOwnerId)
{
	Relation	rel;

	rel = heap_open(ConversionRelationId, RowExclusiveLock);

	AlterConversionOwner_internal(rel, conversionOid, newOwnerId);

	heap_close(rel, NoLock);
}

/*
 * AlterConversionOwner_internal
 *
 * Internal routine for changing the owner.  rel must be pg_conversion, already
 * open and suitably locked; it will not be closed.
 */
static void
AlterConversionOwner_internal(Relation rel, Oid conversionOid, Oid newOwnerId)
{
	Form_pg_conversion convForm;
	HeapTuple	tup;

	Assert(RelationGetRelid(rel) == ConversionRelationId);

	tup = SearchSysCacheCopy1(CONVOID, ObjectIdGetDatum(conversionOid));
	if (!HeapTupleIsValid(tup)) /* should not happen */
		elog(ERROR, "cache lookup failed for conversion %u", conversionOid);

	convForm = (Form_pg_conversion) GETSTRUCT(tup);

	/*
	 * If the new owner is the same as the existing owner, consider the
	 * command to have succeeded.  This is for dump restoration purposes.
	 */
	if (convForm->conowner == newOwnerId)
	{
		heap_freetuple(tup);
		return;
	}

	AclResult	aclresult;

	/* Superusers can always do it */
	if (!superuser())
	{
		/* Otherwise, must be owner of the existing object */
		if (!pg_conversion_ownercheck(HeapTupleGetOid(tup), GetUserId()))
				aclcheck_error(ACLCHECK_NOT_OWNER, ACL_KIND_CONVERSION,
							   NameStr(convForm->conname));

		/* Must be able to become new owner */
		check_is_member_of_role(GetUserId(), newOwnerId);

		/* New owner must have CREATE privilege on namespace */
		aclresult = pg_namespace_aclcheck(convForm->connamespace,
										  newOwnerId,
										  ACL_CREATE);
		if (aclresult != ACLCHECK_OK)
			aclcheck_error(aclresult, ACL_KIND_NAMESPACE,
						   get_namespace_name(convForm->connamespace));
	}

	/*
	 * Modify the owner --- okay to scribble on tup because it's a copy
	 */
	convForm->conowner = newOwnerId;

	simple_heap_update(rel, &tup->t_self, tup);

	CatalogUpdateIndexes(rel, tup);

	/* Update owner dependency reference */
	changeDependencyOnOwner(ConversionRelationId, conversionOid,
								newOwnerId);

	heap_freetuple(tup);
}

/*
 * Execute ALTER CONVERSION SET SCHEMA
 */
void
AlterConversionNamespace(List *name, const char *newschema)
{
	Oid			convOid,
				nspOid;
	Relation	rel;

	rel = heap_open(ConversionRelationId, RowExclusiveLock);

	convOid = get_conversion_oid(name, false);

	/* get schema OID */
	nspOid = LookupCreationNamespace(newschema);

	AlterObjectNamespace(rel, CONVOID, CONNAMENSP,
						 convOid, nspOid,
						 Anum_pg_conversion_conname,
						 Anum_pg_conversion_connamespace,
						 Anum_pg_conversion_conowner,
						 ACL_KIND_CONVERSION);

	heap_close(rel, RowExclusiveLock);
}

/*
 * Change conversion schema, by oid
 */
Oid
AlterConversionNamespace_oid(Oid convOid, Oid newNspOid)
{
	Oid			oldNspOid;
	Relation	rel;

	rel = heap_open(ConversionRelationId, RowExclusiveLock);

	oldNspOid = AlterObjectNamespace(rel, CONVOID, CONNAMENSP,
									 convOid, newNspOid,
									 Anum_pg_conversion_conname,
									 Anum_pg_conversion_connamespace,
									 Anum_pg_conversion_conowner,
									 ACL_KIND_CONVERSION);

	heap_close(rel, RowExclusiveLock);

	return oldNspOid;
=======
	return ConversionCreate(conversion_name, namespaceId, GetUserId(),
							from_encoding, to_encoding, funcoid, stmt->def);
>>>>>>> e472b921
}<|MERGE_RESOLUTION|>--- conflicted
+++ resolved
@@ -32,15 +32,9 @@
 #include "utils/rel.h"
 #include "utils/syscache.h"
 
-<<<<<<< HEAD
 #include "cdb/cdbvars.h"
 #include "cdb/cdbdisp_query.h"
 
-static void AlterConversionOwner_internal(Relation rel, Oid conversionOid,
-							  Oid newOwnerId);
-
-=======
->>>>>>> e472b921
 /*
  * CREATE CONVERSION
  */
@@ -121,9 +115,9 @@
 	 * All seem ok, go ahead (possible failure would be a duplicate conversion
 	 * name)
 	 */
-<<<<<<< HEAD
-	ConversionCreate(conversion_name, namespaceId, GetUserId(),
-					 from_encoding, to_encoding, funcoid, stmt->def);
+	Oid			convOid;
+	convOid = ConversionCreate(conversion_name, namespaceId, GetUserId(),
+							   from_encoding, to_encoding, funcoid, stmt->def);
 					 
 	if (Gp_role == GP_ROLE_DISPATCH)
 	{
@@ -134,210 +128,6 @@
 									GetAssignedOidsForDispatch(),
 									NULL);
 	}
-}
 
-/*
- * Rename conversion
- */
-void
-RenameConversion(List *name, const char *newname)
-{
-	Oid			conversionOid;
-	Oid			namespaceOid;
-	HeapTuple	tup;
-	Relation	rel;
-	AclResult	aclresult;
-
-	rel = heap_open(ConversionRelationId, RowExclusiveLock);
-
-	conversionOid = get_conversion_oid(name, false);
-
-	tup = SearchSysCacheCopy1(CONVOID, ObjectIdGetDatum(conversionOid));
-	if (!HeapTupleIsValid(tup)) /* should not happen */
-		elog(ERROR, "cache lookup failed for conversion %u", conversionOid);
-
-	namespaceOid = ((Form_pg_conversion) GETSTRUCT(tup))->connamespace;
-
-	/* make sure the new name doesn't exist */
-	if (SearchSysCacheExists2(CONNAMENSP,
-							  CStringGetDatum(newname),
-							  ObjectIdGetDatum(namespaceOid)))
-		ereport(ERROR,
-				(errcode(ERRCODE_DUPLICATE_OBJECT),
-				 errmsg("conversion \"%s\" already exists in schema \"%s\"",
-						newname, get_namespace_name(namespaceOid))));
-
-	/* must be owner */
-	if (!pg_conversion_ownercheck(conversionOid, GetUserId()))
-		aclcheck_error(ACLCHECK_NOT_OWNER, ACL_KIND_CONVERSION,
-					   NameListToString(name));
-
-	/* must have CREATE privilege on namespace */
-	aclresult = pg_namespace_aclcheck(namespaceOid, GetUserId(), ACL_CREATE);
-	if (aclresult != ACLCHECK_OK)
-		aclcheck_error(aclresult, ACL_KIND_NAMESPACE,
-					   get_namespace_name(namespaceOid));
-
-	/* rename */
-	namestrcpy(&(((Form_pg_conversion) GETSTRUCT(tup))->conname), newname);
-	simple_heap_update(rel, &tup->t_self, tup);
-	CatalogUpdateIndexes(rel, tup);
-
-	heap_close(rel, NoLock);
-	heap_freetuple(tup);
-}
-
-/*
- * Change conversion owner, by name
- */
-void
-AlterConversionOwner(List *name, Oid newOwnerId)
-{
-	Oid			conversionOid;
-	Relation	rel;
-
-	rel = heap_open(ConversionRelationId, RowExclusiveLock);
-
-	conversionOid = get_conversion_oid(name, false);
-
-	AlterConversionOwner_internal(rel, conversionOid, newOwnerId);
-
-	heap_close(rel, NoLock);
-}
-
-/*
- * Change conversion owner, by oid
- */
-void
-AlterConversionOwner_oid(Oid conversionOid, Oid newOwnerId)
-{
-	Relation	rel;
-
-	rel = heap_open(ConversionRelationId, RowExclusiveLock);
-
-	AlterConversionOwner_internal(rel, conversionOid, newOwnerId);
-
-	heap_close(rel, NoLock);
-}
-
-/*
- * AlterConversionOwner_internal
- *
- * Internal routine for changing the owner.  rel must be pg_conversion, already
- * open and suitably locked; it will not be closed.
- */
-static void
-AlterConversionOwner_internal(Relation rel, Oid conversionOid, Oid newOwnerId)
-{
-	Form_pg_conversion convForm;
-	HeapTuple	tup;
-
-	Assert(RelationGetRelid(rel) == ConversionRelationId);
-
-	tup = SearchSysCacheCopy1(CONVOID, ObjectIdGetDatum(conversionOid));
-	if (!HeapTupleIsValid(tup)) /* should not happen */
-		elog(ERROR, "cache lookup failed for conversion %u", conversionOid);
-
-	convForm = (Form_pg_conversion) GETSTRUCT(tup);
-
-	/*
-	 * If the new owner is the same as the existing owner, consider the
-	 * command to have succeeded.  This is for dump restoration purposes.
-	 */
-	if (convForm->conowner == newOwnerId)
-	{
-		heap_freetuple(tup);
-		return;
-	}
-
-	AclResult	aclresult;
-
-	/* Superusers can always do it */
-	if (!superuser())
-	{
-		/* Otherwise, must be owner of the existing object */
-		if (!pg_conversion_ownercheck(HeapTupleGetOid(tup), GetUserId()))
-				aclcheck_error(ACLCHECK_NOT_OWNER, ACL_KIND_CONVERSION,
-							   NameStr(convForm->conname));
-
-		/* Must be able to become new owner */
-		check_is_member_of_role(GetUserId(), newOwnerId);
-
-		/* New owner must have CREATE privilege on namespace */
-		aclresult = pg_namespace_aclcheck(convForm->connamespace,
-										  newOwnerId,
-										  ACL_CREATE);
-		if (aclresult != ACLCHECK_OK)
-			aclcheck_error(aclresult, ACL_KIND_NAMESPACE,
-						   get_namespace_name(convForm->connamespace));
-	}
-
-	/*
-	 * Modify the owner --- okay to scribble on tup because it's a copy
-	 */
-	convForm->conowner = newOwnerId;
-
-	simple_heap_update(rel, &tup->t_self, tup);
-
-	CatalogUpdateIndexes(rel, tup);
-
-	/* Update owner dependency reference */
-	changeDependencyOnOwner(ConversionRelationId, conversionOid,
-								newOwnerId);
-
-	heap_freetuple(tup);
-}
-
-/*
- * Execute ALTER CONVERSION SET SCHEMA
- */
-void
-AlterConversionNamespace(List *name, const char *newschema)
-{
-	Oid			convOid,
-				nspOid;
-	Relation	rel;
-
-	rel = heap_open(ConversionRelationId, RowExclusiveLock);
-
-	convOid = get_conversion_oid(name, false);
-
-	/* get schema OID */
-	nspOid = LookupCreationNamespace(newschema);
-
-	AlterObjectNamespace(rel, CONVOID, CONNAMENSP,
-						 convOid, nspOid,
-						 Anum_pg_conversion_conname,
-						 Anum_pg_conversion_connamespace,
-						 Anum_pg_conversion_conowner,
-						 ACL_KIND_CONVERSION);
-
-	heap_close(rel, RowExclusiveLock);
-}
-
-/*
- * Change conversion schema, by oid
- */
-Oid
-AlterConversionNamespace_oid(Oid convOid, Oid newNspOid)
-{
-	Oid			oldNspOid;
-	Relation	rel;
-
-	rel = heap_open(ConversionRelationId, RowExclusiveLock);
-
-	oldNspOid = AlterObjectNamespace(rel, CONVOID, CONNAMENSP,
-									 convOid, newNspOid,
-									 Anum_pg_conversion_conname,
-									 Anum_pg_conversion_connamespace,
-									 Anum_pg_conversion_conowner,
-									 ACL_KIND_CONVERSION);
-
-	heap_close(rel, RowExclusiveLock);
-
-	return oldNspOid;
-=======
-	return ConversionCreate(conversion_name, namespaceId, GetUserId(),
-							from_encoding, to_encoding, funcoid, stmt->def);
->>>>>>> e472b921
+	return convOid;
 }