--- conflicted
+++ resolved
@@ -52,14 +52,9 @@
 #include "utils/rel.h"
 #include "utils/syscache.h"
 
-<<<<<<< HEAD
 #include "cdb/cdbvars.h"
 #include "cdb/cdbdisp_query.h"
 
-static void AlterOperatorOwner_internal(Relation rel, Oid operOid, Oid newOwnerId);
-
-=======
->>>>>>> e472b921
 /*
  * DefineOperator
  *		this function extracts all the information from the
@@ -306,18 +301,18 @@
 	/*
 	 * now have OperatorCreate do all the work..
 	 */
-<<<<<<< HEAD
-	OperatorCreate(oprName,		/* operator name */
-				   oprNamespace,	/* namespace */
-				   typeId1,		/* left type id */
-				   typeId2,		/* right type id */
-				   functionOid, /* function for operator */
-				   commutatorName,		/* optional commutator operator name */
-				   negatorName, /* optional negator operator name */
-				   restrictionOid,		/* optional restrict. sel. procedure */
-				   joinOid,		/* optional join sel. procedure name */
-				   canMerge,	/* operator merges */
-				   canHash);	/* operator hashes */
+	Oid oprOid =
+		OperatorCreate(oprName, /* operator name */
+					   oprNamespace,	/* namespace */
+					   typeId1, /* left type id */
+					   typeId2, /* right type id */
+					   functionOid,		/* function for operator */
+					   commutatorName,	/* optional commutator operator name */
+					   negatorName,		/* optional negator operator name */
+					   restrictionOid,	/* optional restrict. sel. procedure */
+					   joinOid, /* optional join sel. procedure name */
+					   canMerge,	/* operator merges */
+					   canHash);	/* operator hashes */
 
 	if (Gp_role == GP_ROLE_DISPATCH)
 	{
@@ -334,20 +329,7 @@
 									GetAssignedOidsForDispatch(),
 									NULL);
 	}
-=======
-	return
-		OperatorCreate(oprName, /* operator name */
-					   oprNamespace,	/* namespace */
-					   typeId1, /* left type id */
-					   typeId2, /* right type id */
-					   functionOid,		/* function for operator */
-					   commutatorName,	/* optional commutator operator name */
-					   negatorName,		/* optional negator operator name */
-					   restrictionOid,	/* optional restrict. sel. procedure */
-					   joinOid, /* optional join sel. procedure name */
-					   canMerge,	/* operator merges */
-					   canHash);	/* operator hashes */
->>>>>>> e472b921
+	return oprOid;
 }
 
 /*
