/*-------------------------------------------------------------------------
 *
 * sequence.c
 *	  PostgreSQL sequences support code.
 *
<<<<<<< HEAD
 * Portions Copyright (c) 2005-2008, Greenplum inc.
 * Portions Copyright (c) 2012-Present Pivotal Software, Inc.
 * Portions Copyright (c) 1996-2010, PostgreSQL Global Development Group
=======
 * Portions Copyright (c) 1996-2011, PostgreSQL Global Development Group
>>>>>>> a4bebdd9
 * Portions Copyright (c) 1994, Regents of the University of California
 *
 *
 * IDENTIFICATION
 *	  src/backend/commands/sequence.c
 *
 *-------------------------------------------------------------------------
 */
#include "postgres.h"

#include "access/heapam.h"
#include "access/bufmask.h"
#include "access/transam.h"
#include "access/xact.h"
#include "access/xlogutils.h"
#include "catalog/dependency.h"
#include "catalog/heap.h"
#include "catalog/namespace.h"
#include "catalog/pg_type.h"
#include "commands/defrem.h"
#include "commands/sequence.h"
#include "commands/tablecmds.h"
#include "funcapi.h"
#include "miscadmin.h"
#include "storage/smgr.h"               /* RelationCloseSmgr -> smgrclose */
#include "nodes/makefuncs.h"
#include "storage/bufmgr.h"
#include "storage/lmgr.h"
#include "storage/proc.h"
#include "storage/smgr.h"
#include "utils/acl.h"
#include "utils/builtins.h"
#include "utils/formatting.h"
#include "utils/lsyscache.h"
#include "utils/resowner.h"
#include "utils/syscache.h"

#include "catalog/oid_dispatch.h"
#include "cdb/cdbdisp_query.h"
#include "cdb/cdbdoublylinked.h"
#include "cdb/cdbsrlz.h"
#include "cdb/cdbvars.h"
#include "cdb/cdbmotion.h"
#include "cdb/ml_ipc.h"

#include "postmaster/seqserver.h"


/*
 * We don't want to log each fetching of a value from a sequence,
 * so we pre-log a few fetches in advance. In the event of
 * crash we can lose (skip over) as many values as we pre-logged.
 */
#define SEQ_LOG_VALS	32

/*
 * The "special area" of a sequence's buffer page looks like this.
 */
#define SEQ_MAGIC	  0x1717

typedef struct sequence_magic
{
	uint32		magic;
} sequence_magic;

/*
 * We store a SeqTable item for every sequence we have touched in the current
 * session.  This is needed to hold onto nextval/currval state.  (We can't
 * rely on the relcache, since it's only, well, a cache, and may decide to
 * discard entries.)
 *
 * XXX We use linear search to find pre-existing SeqTable entries.	This is
 * good when only a small number of sequences are touched in a session, but
 * would suck with many different sequences.  Perhaps use a hashtable someday.
 */
typedef struct SeqTableData
{
	struct SeqTableData *next;	/* link to next SeqTable object */
	Oid			relid;			/* pg_class OID of this sequence */
	Oid			filenode;		/* last seen relfilenode of this sequence */
	LocalTransactionId lxid;	/* xact in which we last did a seq op */
	bool		last_valid;		/* do we have a valid "last" value? */
	int64		last;			/* value last returned by nextval */
	int64		cached;			/* last value already cached for nextval */
	/* if last != cached, we have not used up all the cached values */
	int64		increment;		/* copy of sequence's increment field */
	/* note that increment is zero until we first do read_seq_tuple() */
} SeqTableData;

typedef SeqTableData *SeqTable;

static SeqTable seqtab = NULL;	/* Head of list of SeqTable items */

/*
 * last_used_seq is updated by nextval() to point to the last used
 * sequence.
 */
static SeqTableData *last_used_seq = NULL;

static void fill_seq_with_data(Relation rel, HeapTuple tuple);
static int64 nextval_internal(Oid relid);
static Relation open_share_lock(SeqTable seq);
static void init_sequence(Oid relid, SeqTable *p_elm, Relation *p_rel);
static Form_pg_sequence read_seq_tuple(SeqTable elm, Relation rel,
			   Buffer *buf, HeapTuple seqtuple);
static void init_params(List *options, bool isInit,
			Form_pg_sequence new, List **owned_by);
static void do_setval(Oid relid, int64 next, bool iscalled);
static void process_owned_by(Relation seqrel, List *owned_by);
static void mask_seq_values(Page page);

static void
cdb_sequence_nextval(SeqTable elm,
					 Relation   seqrel,
                     int64     *plast,
                     int64     *pcached,
                     int64     *pincrement,
                     bool      *seq_overflow);
static void
cdb_sequence_nextval_proxy(Relation seqrel,
                           int64   *plast,
                           int64   *pcached,
                           int64   *pincrement,
                           bool    *poverflow);

/*
 * DefineSequence
 *				Creates a new sequence relation
 */
void
DefineSequence(CreateSeqStmt *seq)
{
	FormData_pg_sequence new;
	List	   *owned_by;
	CreateStmt *stmt = makeNode(CreateStmt);
	Oid			seqoid;
	Relation	rel;
	HeapTuple	tuple;
	TupleDesc	tupDesc;
	Datum		value[SEQ_COL_LASTCOL];
	bool		null[SEQ_COL_LASTCOL];
	int			i;
	NameData	name;
	OffsetNumber offnum;

	bool shouldDispatch =  Gp_role == GP_ROLE_DISPATCH && !IsBootstrapProcessingMode();

	/* Unlogged sequences are not implemented -- not clear if useful. */
	if (seq->sequence->relpersistence == RELPERSISTENCE_UNLOGGED)
		ereport(ERROR,
				(errcode(ERRCODE_FEATURE_NOT_SUPPORTED),
				 errmsg("unlogged sequences are not supported")));

	/* Check and set all option values */
	init_params(seq->options, true, &new, &owned_by);

	/*
	 * Create relation (and fill value[] and null[] for the tuple)
	 */
	stmt->tableElts = NIL;
	for (i = SEQ_COL_FIRSTCOL; i <= SEQ_COL_LASTCOL; i++)
	{
		ColumnDef  *coldef = makeNode(ColumnDef);

		coldef->inhcount = 0;
		coldef->is_local = true;
		coldef->is_not_null = true;
		coldef->is_from_type = false;
		coldef->storage = 0;
		coldef->raw_default = NULL;
		coldef->cooked_default = NULL;
		coldef->collClause = NULL;
		coldef->collOid = InvalidOid;
		coldef->constraints = NIL;

		null[i - 1] = false;

		switch (i)
		{
			case SEQ_COL_NAME:
				coldef->typeName = makeTypeNameFromOid(NAMEOID, -1);
				coldef->colname = "sequence_name";
				namestrcpy(&name, seq->sequence->relname);
				value[i - 1] = NameGetDatum(&name);
				break;
			case SEQ_COL_LASTVAL:
				coldef->typeName = makeTypeNameFromOid(INT8OID, -1);
				coldef->colname = "last_value";
				value[i - 1] = Int64GetDatumFast(new.last_value);
				break;
			case SEQ_COL_STARTVAL:
				coldef->typeName = makeTypeNameFromOid(INT8OID, -1);
				coldef->colname = "start_value";
				value[i - 1] = Int64GetDatumFast(new.start_value);
				break;
			case SEQ_COL_INCBY:
				coldef->typeName = makeTypeNameFromOid(INT8OID, -1);
				coldef->colname = "increment_by";
				value[i - 1] = Int64GetDatumFast(new.increment_by);
				break;
			case SEQ_COL_MAXVALUE:
				coldef->typeName = makeTypeNameFromOid(INT8OID, -1);
				coldef->colname = "max_value";
				value[i - 1] = Int64GetDatumFast(new.max_value);
				break;
			case SEQ_COL_MINVALUE:
				coldef->typeName = makeTypeNameFromOid(INT8OID, -1);
				coldef->colname = "min_value";
				value[i - 1] = Int64GetDatumFast(new.min_value);
				break;
			case SEQ_COL_CACHE:
				coldef->typeName = makeTypeNameFromOid(INT8OID, -1);
				coldef->colname = "cache_value";
				value[i - 1] = Int64GetDatumFast(new.cache_value);
				break;
			case SEQ_COL_LOG:
				coldef->typeName = makeTypeNameFromOid(INT8OID, -1);
				coldef->colname = "log_cnt";
				value[i - 1] = Int64GetDatum((int64) 0);
				break;
			case SEQ_COL_CYCLE:
				coldef->typeName = makeTypeNameFromOid(BOOLOID, -1);
				coldef->colname = "is_cycled";
				value[i - 1] = BoolGetDatum(new.is_cycled);
				break;
			case SEQ_COL_CALLED:
				coldef->typeName = makeTypeNameFromOid(BOOLOID, -1);
				coldef->colname = "is_called";
				value[i - 1] = BoolGetDatum(false);
				break;
		}
		stmt->tableElts = lappend(stmt->tableElts, coldef);
	}

	stmt->relation = seq->sequence;
	stmt->inhRelations = NIL;
	stmt->constraints = NIL;
	stmt->inhOids = NIL;
	stmt->parentOidCount = 0;
	stmt->options = list_make1(defWithOids(false));
	stmt->oncommit = ONCOMMIT_NOOP;
	stmt->tablespacename = NULL;
<<<<<<< HEAD
	stmt->relKind = RELKIND_SEQUENCE;
	stmt->ownerid = GetUserId();

	seqoid = DefineRelation(stmt, RELKIND_SEQUENCE, RELSTORAGE_HEAP, false);
=======
	stmt->if_not_exists = false;

	seqoid = DefineRelation(stmt, RELKIND_SEQUENCE, seq->ownerId);
	Assert(seqoid != InvalidOid);
>>>>>>> a4bebdd9

	/*
	 * Open and lock the new sequence.  (This lock is redundant; an
	 * AccessExclusiveLock was acquired above by DefineRelation and
	 * won't be released until end of transaction.)
	 *
	 * CDB: Acquire lock on qDisp before dispatching to qExecs, so
	 * qDisp can detect and resolve any deadlocks.
	 */
	rel = heap_open(seqoid, AccessExclusiveLock);
	tupDesc = RelationGetDescr(rel);

<<<<<<< HEAD
	/* Now form sequence tuple */
	tuple = heap_form_tuple(tupDesc, value, null);
=======
	/* now initialize the sequence's data */
	tuple = heap_form_tuple(tupDesc, value, null);
	fill_seq_with_data(rel, tuple);

	/* process OWNED BY if given */
	if (owned_by)
		process_owned_by(rel, owned_by);

	heap_close(rel, NoLock);
}

/*
 * Reset a sequence to its initial value.
 *
 * The change is made transactionally, so that on failure of the current
 * transaction, the sequence will be restored to its previous state.
 * We do that by creating a whole new relfilenode for the sequence; so this
 * works much like the rewriting forms of ALTER TABLE.
 *
 * Caller is assumed to have acquired AccessExclusiveLock on the sequence,
 * which must not be released until end of transaction.  Caller is also
 * responsible for permissions checking.
 */
void
ResetSequence(Oid seq_relid)
{
	Relation	seq_rel;
	SeqTable	elm;
	Form_pg_sequence seq;
	Buffer		buf;
	Page		page;
	HeapTuple	tuple;
	HeapTupleData tupledata;
	ItemId		lp;

	/*
	 * Read the old sequence.  This does a bit more work than really
	 * necessary, but it's simple, and we do want to double-check that it's
	 * indeed a sequence.
	 */
	init_sequence(seq_relid, &elm, &seq_rel);
	seq = read_info(elm, seq_rel, &buf);

	/*
	 * Copy the existing sequence tuple.
	 */
	page = BufferGetPage(buf);
	lp = PageGetItemId(page, FirstOffsetNumber);
	Assert(ItemIdIsNormal(lp));

	tupledata.t_data = (HeapTupleHeader) PageGetItem(page, lp);
	tupledata.t_len = ItemIdGetLength(lp);
	tuple = heap_copytuple(&tupledata);

	/* Now we're done with the old page */
	UnlockReleaseBuffer(buf);

	/*
	 * Modify the copied tuple to execute the restart (compare the RESTART
	 * action in AlterSequence)
	 */
	seq = (Form_pg_sequence) GETSTRUCT(tuple);
	seq->last_value = seq->start_value;
	seq->is_called = false;
	seq->log_cnt = 1;

	/*
	 * Create a new storage file for the sequence.	We want to keep the
	 * sequence's relfrozenxid at 0, since it won't contain any unfrozen XIDs.
	 */
	RelationSetNewRelfilenode(seq_rel, InvalidTransactionId);

	/*
	 * Insert the modified tuple into the new storage file.
	 */
	fill_seq_with_data(seq_rel, tuple);

	/* Clear local cache so that we don't think we have cached numbers */
	/* Note that we do not change the currval() state */
	elm->cached = elm->last;

	relation_close(seq_rel, NoLock);
}

/*
 * Initialize a sequence's relation with the specified tuple as content
 */
static void
fill_seq_with_data(Relation rel, HeapTuple tuple)
{
	Buffer		buf;
	Page		page;
	sequence_magic *sm;

	/* Initialize first page of relation with special magic number */
>>>>>>> a4bebdd9

	/* Initialize first page of relation with special magic number */
	buf = ReadBuffer(rel, P_NEW);
	Assert(BufferGetBlockNumber(buf) == 0);

	page = BufferGetPage(buf);

	PageInit(page, BufferGetPageSize(buf), sizeof(sequence_magic));
	sm = (sequence_magic *) PageGetSpecialPointer(page);
	sm->magic = SEQ_MAGIC;

<<<<<<< HEAD
	/* Now insert sequence tuple */
	LockBuffer(buf, BUFFER_LOCK_EXCLUSIVE);
=======
	/* hack: ensure heap_insert will insert on the just-created page */
	RelationSetTargetBlock(rel, 0);

	/* Now insert sequence tuple */
	simple_heap_insert(rel, tuple);

	Assert(ItemPointerGetOffsetNumber(&(tuple->t_self)) == FirstOffsetNumber);
>>>>>>> a4bebdd9

	/*
	 * Since VACUUM does not process sequences, we have to force the tuple
	 * to have xmin = FrozenTransactionId now.	Otherwise it would become
	 * invisible to SELECTs after 2G transactions.	It is okay to do this
	 * because if the current transaction aborts, no other xact will ever
	 * examine the sequence tuple anyway.
	 *
	 */

	HeapTupleHeaderSetXmin(tuple->t_data, FrozenTransactionId);
	HeapTupleHeaderSetXminFrozen(tuple->t_data);
	HeapTupleHeaderSetCmin(tuple->t_data, FirstCommandId);
	HeapTupleHeaderSetXmax(tuple->t_data, InvalidTransactionId);
	tuple->t_data->t_infomask |= HEAP_XMAX_INVALID;
	ItemPointerSet(&tuple->t_data->t_ctid, 0, FirstOffsetNumber);

	START_CRIT_SECTION();

	MarkBufferDirty(buf);

	offnum = PageAddItem(page, (Item) tuple->t_data, tuple->t_len,
						 InvalidOffsetNumber, false, false);
	if (offnum != FirstOffsetNumber)
		elog(ERROR, "failed to add sequence tuple to page");

	/* XLOG stuff */
	if (RelationNeedsWAL(rel))
	{
		xl_seq_rec	xlrec;
		XLogRecPtr	recptr;
		XLogRecData rdata[2];

		xlrec.node = rel->rd_node;

		rdata[0].data = (char *) &xlrec;
		rdata[0].len = sizeof(xl_seq_rec);
		rdata[0].buffer = InvalidBuffer;
		rdata[0].next = &(rdata[1]);

		rdata[1].data = (char *) tuple->t_data;
		rdata[1].len = tuple->t_len;
		rdata[1].buffer = InvalidBuffer;
		rdata[1].next = NULL;

		recptr = XLogInsert(RM_SEQ_ID, XLOG_SEQ_LOG, rdata);

		PageSetLSN(page, recptr);
	}

	END_CRIT_SECTION();

	UnlockReleaseBuffer(buf);
<<<<<<< HEAD

	/* process OWNED BY if given */
	if (owned_by)
		process_owned_by(rel, owned_by);

	heap_close(rel, NoLock);

	
	/* Dispatch to segments */
	if (shouldDispatch)
	{
		CdbDispatchUtilityStatement((Node *) seq,
									DF_CANCEL_ON_ERROR|
									DF_WITH_SNAPSHOT|
									DF_NEED_TWO_PHASE,
									GetAssignedOidsForDispatch(),
									NULL);
	}
=======
>>>>>>> a4bebdd9
}

/*
 * AlterSequence
 *
 * Modify the definition of a sequence relation
 */
void
AlterSequence(AlterSeqStmt *stmt)
{
	Oid			relid;
<<<<<<< HEAD

	/* find sequence */
	relid = RangeVarGetRelid(stmt->sequence, false);

	/* allow ALTER to sequence owner only */
	/* if you change this, see also callers of AlterSequenceInternal! */
	if (!pg_class_ownercheck(relid, GetUserId()))
		aclcheck_error(ACLCHECK_NOT_OWNER, ACL_KIND_CLASS,
					   stmt->sequence->relname);

	/* do the work */
	AlterSequenceInternal(relid, stmt->options);

	if (Gp_role == GP_ROLE_DISPATCH)
		CdbDispatchUtilityStatement((Node *) stmt,
									DF_CANCEL_ON_ERROR|
									DF_WITH_SNAPSHOT|
									DF_NEED_TWO_PHASE,
									NIL,
									NULL);
}

/*
 * AlterSequenceInternal
 *
 * Same as AlterSequence except that the sequence is specified by OID
 * and we assume the caller already checked permissions.
 */
void
AlterSequenceInternal(Oid relid, List *options)
{
=======
>>>>>>> a4bebdd9
	SeqTable	elm;
	Relation	seqrel;
	Buffer		buf;
	Form_pg_sequence seq;
	FormData_pg_sequence new;
	List	   *owned_by;
	HeapTupleData seqtuple;
	int64		save_increment;
	bool		bSeqIsTemp = false;
	int			numopts	   = 0;
	char	   *alter_subtype = "";		/* metadata tracking: kind of
										   redundant to say "role" */

	/* open and AccessShareLock sequence */
	relid = RangeVarGetRelid(stmt->sequence, false);
	init_sequence(relid, &elm, &seqrel);

	/* allow ALTER to sequence owner only */
	if (!pg_class_ownercheck(relid, GetUserId()))
		aclcheck_error(ACLCHECK_NOT_OWNER, ACL_KIND_CLASS,
					   stmt->sequence->relname);

	/* lock page' buffer and read tuple into new sequence structure */

	/* hack to keep ALTER SEQUENCE OWNED BY from changing currval state */
	save_increment = elm->increment;
	
	seq = read_seq_tuple(elm, seqrel, &buf, &seqtuple);
	elm->increment = seq->increment_by;

	/* Copy old values of options into workspace */
	memcpy(&new, seq, sizeof(FormData_pg_sequence));

	/* Check and set new values */
	init_params(stmt->options, false, &new, &owned_by);

	if (owned_by)
	{
		/* Restore previous state of elm (assume nothing else changes) */
		elm->increment = save_increment;
	}
	else
	{
		/* Clear local cache so that we don't think we have cached numbers */
		/* Note that we do not change the currval() state */
		elm->cached = elm->last;
	}

	/* Now okay to update the on-disk tuple */
	START_CRIT_SECTION();

	memcpy(seq, &new, sizeof(FormData_pg_sequence));

	MarkBufferDirty(buf);

	/* XLOG stuff */
<<<<<<< HEAD

	bSeqIsTemp = seqrel->rd_istemp;

	if (!bSeqIsTemp)
=======
	if (RelationNeedsWAL(seqrel))
>>>>>>> a4bebdd9
	{
		xl_seq_rec	xlrec;
		XLogRecPtr	recptr;
		XLogRecData rdata[2];
		Page		page = BufferGetPage(buf);

		xlrec.node = seqrel->rd_node;

		rdata[0].data = (char *) &xlrec;
		rdata[0].len = sizeof(xl_seq_rec);
		rdata[0].buffer = InvalidBuffer;
		rdata[0].next = &(rdata[1]);

		rdata[1].data = (char *) seqtuple.t_data;
		rdata[1].len = seqtuple.t_len;
		rdata[1].buffer = InvalidBuffer;
		rdata[1].next = NULL;

		recptr = XLogInsert(RM_SEQ_ID, XLOG_SEQ_LOG, rdata);

		PageSetLSN(page, recptr);
	}

	END_CRIT_SECTION();

	UnlockReleaseBuffer(buf);

	/* process OWNED BY if given */
	if (owned_by)
		process_owned_by(seqrel, owned_by);

	relation_close(seqrel, NoLock);

	numopts = list_length(options);

	if (numopts > 1)
	{
		char allopts[NAMEDATALEN];

		sprintf(allopts, "%d OPTIONS", numopts);

		alter_subtype = pstrdup(allopts);
	}
	else if (0 == numopts)
	{
		alter_subtype = "0 OPTIONS";
	}
	else if ((Gp_role == GP_ROLE_DISPATCH) && (!bSeqIsTemp))
	{
		ListCell		*option = list_head(options);
		DefElem			*defel	= (DefElem *) lfirst(option);
		char			*tempo	= NULL;

		alter_subtype = defel->defname;
		if (0 == strcmp(alter_subtype, "owned_by"))
			alter_subtype = "OWNED BY";

		tempo = str_toupper(alter_subtype, strlen(alter_subtype));

		alter_subtype = tempo;
	}

	if (Gp_role == GP_ROLE_DISPATCH && !bSeqIsTemp)
	{
		/* MPP-6929: metadata tracking */
		MetaTrackUpdObject(RelationRelationId,
						   relid,
						   GetUserId(),
						   "ALTER", alter_subtype);
	}
}


/*
 * Note: nextval with a text argument is no longer exported as a pg_proc
 * entry, but we keep it around to ease porting of C code that may have
 * called the function directly.
 */
Datum
nextval(PG_FUNCTION_ARGS)
{
	text	   *seqin = PG_GETARG_TEXT_P(0);
	RangeVar   *sequence;
	Oid			relid;

	sequence = makeRangeVarFromNameList(textToQualifiedNameList(seqin));
	relid = RangeVarGetRelid(sequence, false);

	PG_RETURN_INT64(nextval_internal(relid));
}

Datum
nextval_oid(PG_FUNCTION_ARGS)
{
	Oid			relid = PG_GETARG_OID(0);

	PG_RETURN_INT64(nextval_internal(relid));
}

static int64
nextval_internal(Oid relid)
{
	SeqTable	elm;
	Relation	seqrel;
	bool is_overflow = false;

	/* open and AccessShareLock sequence */
	init_sequence(relid, &elm, &seqrel);

	/* read-only transactions may only modify temp sequences */
	if (seqrel->rd_backend != MyBackendId)
		PreventCommandIfReadOnly("nextval()");

	if (elm->last != elm->cached)		/* some numbers were cached */
	{
		Assert(elm->last_valid);
		Assert(elm->increment != 0);
		elm->last += elm->increment;
		relation_close(seqrel, NoLock);
		last_used_seq = elm;
		return elm->last;
	}

	if (pg_class_aclcheck(elm->relid, GetUserId(), ACL_UPDATE) != ACLCHECK_OK)
		ereport(ERROR,
				(errcode(ERRCODE_INSUFFICIENT_PRIVILEGE),
				 errmsg("permission denied for sequence %s",
						RelationGetRelationName(seqrel))));

	/* Update the sequence object. */
	if (Gp_role == GP_ROLE_EXECUTE)
		cdb_sequence_nextval_proxy(seqrel,
								   &elm->last,
								   &elm->cached,
								   &elm->increment,
								   &is_overflow);
	else
		cdb_sequence_nextval(elm,
							 seqrel,
							 &elm->last,
							 &elm->cached,
							 &elm->increment,
							 &is_overflow);
	last_used_seq = elm;

	if (is_overflow)
	{
		char	   *relname = pstrdup(RelationGetRelationName(seqrel));

		relation_close(seqrel, NoLock);

		ereport(ERROR,
				(errcode(ERRCODE_OBJECT_NOT_IN_PREREQUISITE_STATE),
				 errmsg("nextval: reached %s value of sequence \"%s\" (" INT64_FORMAT ")",
                        elm->increment>0 ? "maximum":"minimum",
                        relname, elm->last)));
	}
	else
		elm->last_valid = true;

	relation_close(seqrel, NoLock);
	return elm->last;
}


static void
cdb_sequence_nextval(SeqTable elm,
					 Relation   seqrel,
                     int64     *plast,
                     int64     *pcached,
                     int64     *pincrement,
                     bool      *poverflow)
{
	Buffer		buf;
	Page		page;
	HeapTupleData seqtuple;
	Form_pg_sequence seq;
	int64		incby,
				maxv,
				minv,
				cache,
				log,
				fetch,
				last;
	int64		result,
				next,
				rescnt = 0;
	bool 		have_overflow = false;
	bool		logit = false;

	/* lock page' buffer and read tuple */
	seq = read_seq_tuple(elm, seqrel, &buf, &seqtuple);
	page = BufferGetPage(buf);

	last = next = result = seq->last_value;
	incby = seq->increment_by;
	maxv = seq->max_value;
	minv = seq->min_value;
	fetch = cache = seq->cache_value;
	log = seq->log_cnt;

	if (!seq->is_called)
	{
		rescnt++;				/* return last_value if not is_called */
		fetch--;
	}

	/*
	 * Decide whether we should emit a WAL log record.	If so, force up the
	 * fetch count to grab SEQ_LOG_VALS more values than we actually need to
	 * cache.  (These will then be usable without logging.)
	 *
	 * If this is the first nextval after a checkpoint, we must force a new
	 * WAL record to be written anyway, else replay starting from the
	 * checkpoint would fail to advance the sequence past the logged values.
	 * In this case we may as well fetch extra values.
	 */
	if (log < fetch || !seq->is_called)
	{
		/* forced log to satisfy local demand for values */
		fetch = log = fetch + SEQ_LOG_VALS;
		logit = true;
	}
	else
	{
		XLogRecPtr	redoptr = GetRedoRecPtr();

		if (XLByteLE(PageGetLSN(page), redoptr))
		{
			/* last update of seq was before checkpoint */
			fetch = log = fetch + SEQ_LOG_VALS;
			logit = true;
		}
	}

	while (fetch)				/* try to fetch cache [+ log ] numbers */
	{
		/*
		 * Check MAXVALUE for ascending sequences and MINVALUE for descending
		 * sequences
		 */
		if (incby > 0)
		{
			/* ascending sequence */
			if ((maxv >= 0 && next > maxv - incby) ||
				(maxv < 0 && next + incby > maxv))
			{
				if (rescnt > 0)
					break;		/* stop fetching */
				if (!seq->is_cycled)
				{
					have_overflow = true;
				}
				else
				{
					next = minv;
				}
			}
			else
				next += incby;
		}
		else
		{
			/* descending sequence */
			if ((minv < 0 && next < minv - incby) ||
				(minv >= 0 && next + incby < minv))
			{
				if (rescnt > 0)
					break;		/* stop fetching */
				if (!seq->is_cycled)
				{
					have_overflow = true;
				}
				else
				{
					next = maxv;
				}
			}
			else
				next += incby;
		}
		fetch--;
		if (rescnt < cache)
		{
			log--;
			rescnt++;
			last = next;
			if (rescnt == 1)	/* if it's first result - */
				result = next;	/* it's what to return */
		}
	}

	log -= fetch;				/* adjust for any unfetched numbers */
	Assert(log >= 0);

    /* set results for caller */
	*poverflow = have_overflow; /* has the sequence overflown */
    *plast = result;            /* last returned number */
    *pcached = last;            /* last fetched number */
	*pincrement = incby;

	/* ready to change the on-disk (or really, in-buffer) tuple */
	START_CRIT_SECTION();

	/*
	 * We must mark the buffer dirty before doing XLogInsert(); see notes in
	 * SyncOneBuffer().  However, we don't apply the desired changes just yet.
	 * This looks like a violation of the buffer update protocol, but it is
	 * in fact safe because we hold exclusive lock on the buffer.  Any other
	 * process, including a checkpoint, that tries to examine the buffer
	 * contents will block until we release the lock, and then will see the
	 * final state that we install below.
	 */
	MarkBufferDirty(buf);

	/* XLOG stuff */
	if (logit && RelationNeedsWAL(seqrel))
	{
		xl_seq_rec	xlrec;
		XLogRecPtr	recptr;
		XLogRecData rdata[2];

		/*
		 * We don't log the current state of the tuple, but rather the state
		 * as it would appear after "log" more fetches.  This lets us skip
		 * that many future WAL records, at the cost that we lose those
		 * sequence values if we crash.
		 */

		/* set values that will be saved in xlog */
		seq->last_value = next;
		seq->is_called = true;
		seq->log_cnt = 0;

		xlrec.node = seqrel->rd_node;
		rdata[0].data = (char *) &xlrec;
		rdata[0].len = sizeof(xl_seq_rec);
		rdata[0].buffer = InvalidBuffer;
		rdata[0].next = &(rdata[1]);

		rdata[1].data = (char *) seqtuple.t_data;
		rdata[1].len = seqtuple.t_len;
		rdata[1].buffer = InvalidBuffer;
		rdata[1].next = NULL;

		recptr = XLogInsert(RM_SEQ_ID, XLOG_SEQ_LOG, rdata);

		PageSetLSN(page, recptr);

		/* need to update where we've inserted to into shmem so that the QD can flush it
		 * when necessary
		 */
		LWLockAcquire(SeqServerControlLock, LW_EXCLUSIVE);

		if (XLByteLT(seqServerCtl->lastXlogEntry, recptr))
		{
			seqServerCtl->lastXlogEntry.xlogid = recptr.xlogid;
			seqServerCtl->lastXlogEntry.xrecoff = recptr.xrecoff;
		}

		LWLockRelease(SeqServerControlLock);
	}

	/* Now update sequence tuple to the intended final state */
	seq->last_value = last;		/* last fetched number */
	seq->is_called = true;
	seq->log_cnt = log;			/* how much is logged */

	END_CRIT_SECTION();

	UnlockReleaseBuffer(buf);
}                               /* cdb_sequence_nextval */


Datum
currval_oid(PG_FUNCTION_ARGS)
{
	Oid			relid = PG_GETARG_OID(0);
	int64		result;
	SeqTable	elm;
	Relation	seqrel;

	/* For now, strictly forbidden on MPP. */
	if (Gp_role == GP_ROLE_DISPATCH || Gp_role == GP_ROLE_EXECUTE)
	{
		ereport(ERROR,
				(errcode(ERRCODE_GP_FEATURE_NOT_SUPPORTED),
				 errmsg("currval() not supported")));
	}

	/* open and AccessShareLock sequence */
	init_sequence(relid, &elm, &seqrel);

	if (pg_class_aclcheck(elm->relid, GetUserId(), ACL_SELECT) != ACLCHECK_OK &&
		pg_class_aclcheck(elm->relid, GetUserId(), ACL_USAGE) != ACLCHECK_OK)
		ereport(ERROR,
				(errcode(ERRCODE_INSUFFICIENT_PRIVILEGE),
				 errmsg("permission denied for sequence %s",
						RelationGetRelationName(seqrel))));

	if (!elm->last_valid)
		ereport(ERROR,
				(errcode(ERRCODE_OBJECT_NOT_IN_PREREQUISITE_STATE),
				 errmsg("currval of sequence \"%s\" is not yet defined in this session",
						RelationGetRelationName(seqrel))));

	result = elm->last;

	relation_close(seqrel, NoLock);

	PG_RETURN_INT64(result);
}

Datum
lastval(PG_FUNCTION_ARGS)
{
	Relation	seqrel;
	int64		result;

	/* For now, strictly forbidden on MPP. */
	if (Gp_role == GP_ROLE_DISPATCH || Gp_role == GP_ROLE_EXECUTE)
	{
		ereport(ERROR,
				(errcode(ERRCODE_GP_FEATURE_NOT_SUPPORTED),
				 errmsg("lastval() not supported")));
	}

	if (last_used_seq == NULL)
		ereport(ERROR,
				(errcode(ERRCODE_OBJECT_NOT_IN_PREREQUISITE_STATE),
				 errmsg("lastval is not yet defined in this session")));

	/* Someone may have dropped the sequence since the last nextval() */
	if (!SearchSysCacheExists1(RELOID, ObjectIdGetDatum(last_used_seq->relid)))
		ereport(ERROR,
				(errcode(ERRCODE_OBJECT_NOT_IN_PREREQUISITE_STATE),
				 errmsg("lastval is not yet defined in this session")));

	seqrel = open_share_lock(last_used_seq);

	/* nextval() must have already been called for this sequence */
	Assert(last_used_seq->last_valid);

	if (pg_class_aclcheck(last_used_seq->relid, GetUserId(), ACL_SELECT) != ACLCHECK_OK &&
		pg_class_aclcheck(last_used_seq->relid, GetUserId(), ACL_USAGE) != ACLCHECK_OK)
		ereport(ERROR,
				(errcode(ERRCODE_INSUFFICIENT_PRIVILEGE),
				 errmsg("permission denied for sequence %s",
						RelationGetRelationName(seqrel))));

	result = last_used_seq->last;
	relation_close(seqrel, NoLock);

	PG_RETURN_INT64(result);
}

/*
 * Main internal procedure that handles 2 & 3 arg forms of SETVAL.
 *
 * Note that the 3 arg version (which sets the is_called flag) is
 * only for use in pg_dump, and setting the is_called flag may not
 * work if multiple users are attached to the database and referencing
 * the sequence (unlikely if pg_dump is restoring it).
 *
 * It is necessary to have the 3 arg version so that pg_dump can
 * restore the state of a sequence exactly during data-only restores -
 * it is the only way to clear the is_called flag in an existing
 * sequence.
 */
static void
do_setval(Oid relid, int64 next, bool iscalled)
{
	SeqTable	elm;
	Relation	seqrel;
	Buffer		buf;
	HeapTupleData seqtuple;
	Form_pg_sequence seq;

	if (Gp_role == GP_ROLE_EXECUTE)
	{
		ereport(ERROR,
				(errcode(ERRCODE_GP_FEATURE_NOT_SUPPORTED),
				 errmsg("setval() not supported in this context")));
	}

	/* open and AccessShareLock sequence */
	init_sequence(relid, &elm, &seqrel);

	if (pg_class_aclcheck(elm->relid, GetUserId(), ACL_UPDATE) != ACLCHECK_OK)
		ereport(ERROR,
				(errcode(ERRCODE_INSUFFICIENT_PRIVILEGE),
				 errmsg("permission denied for sequence %s",
						RelationGetRelationName(seqrel))));

	/* read-only transactions may only modify temp sequences */
	if (seqrel->rd_backend != MyBackendId)
		PreventCommandIfReadOnly("setval()");

	/* lock page' buffer and read tuple */
	seq = read_seq_tuple(elm, seqrel, &buf, &seqtuple);
	elm->increment = seq->increment_by;

	if ((next < seq->min_value) || (next > seq->max_value))
	{
		char		bufv[100],
					bufm[100],
					bufx[100];

		snprintf(bufv, sizeof(bufv), INT64_FORMAT, next);
		snprintf(bufm, sizeof(bufm), INT64_FORMAT, seq->min_value);
		snprintf(bufx, sizeof(bufx), INT64_FORMAT, seq->max_value);
		ereport(ERROR,
				(errcode(ERRCODE_NUMERIC_VALUE_OUT_OF_RANGE),
				 errmsg("setval: value %s is out of bounds for sequence \"%s\" (%s..%s)",
						bufv, RelationGetRelationName(seqrel),
						bufm, bufx)));
	}

	/* Set the currval() state only if iscalled = true */
	if (iscalled)
	{
		elm->last = next;		/* last returned number */
		elm->last_valid = true;
	}

	/* In any case, forget any future cached numbers */
	elm->cached = elm->last;

	/* ready to change the on-disk (or really, in-buffer) tuple */
	START_CRIT_SECTION();

	seq->last_value = next;		/* last fetched number */
	seq->is_called = iscalled;
	seq->log_cnt = 0;

	MarkBufferDirty(buf);

	/* XLOG stuff */
	if (RelationNeedsWAL(seqrel))
	{
		xl_seq_rec	xlrec;
		XLogRecPtr	recptr;
		XLogRecData rdata[2];
		Page		page = BufferGetPage(buf);

		xlrec.node = seqrel->rd_node;

		rdata[0].data = (char *) &xlrec;
		rdata[0].len = sizeof(xl_seq_rec);
		rdata[0].buffer = InvalidBuffer;
		rdata[0].next = &(rdata[1]);

		rdata[1].data = (char *) seqtuple.t_data;
		rdata[1].len = seqtuple.t_len;
		rdata[1].buffer = InvalidBuffer;
		rdata[1].next = NULL;

		recptr = XLogInsert(RM_SEQ_ID, XLOG_SEQ_LOG, rdata);

		PageSetLSN(page, recptr);
	}

	END_CRIT_SECTION();

	UnlockReleaseBuffer(buf);
	relation_close(seqrel, NoLock);
}

/*
 * Implement the 2 arg setval procedure.
 * See do_setval for discussion.
 */
Datum
setval_oid(PG_FUNCTION_ARGS)
{
	Oid			relid = PG_GETARG_OID(0);
	int64		next = PG_GETARG_INT64(1);

	do_setval(relid, next, true);

	PG_RETURN_INT64(next);
}

/*
 * Implement the 3 arg setval procedure.
 * See do_setval for discussion.
 */
Datum
setval3_oid(PG_FUNCTION_ARGS)
{
	Oid			relid = PG_GETARG_OID(0);
	int64		next = PG_GETARG_INT64(1);
	bool		iscalled = PG_GETARG_BOOL(2);

	do_setval(relid, next, iscalled);

	PG_RETURN_INT64(next);
}


/*
 * Open the sequence and acquire AccessShareLock if needed
 *
 * If we haven't touched the sequence already in this transaction,
 * we need to acquire AccessShareLock.	We arrange for the lock to
 * be owned by the top transaction, so that we don't need to do it
 * more than once per xact.
 */
static Relation
open_share_lock(SeqTable seq)
{
	LocalTransactionId thislxid = MyProc->lxid;

	/* Get the lock if not already held in this xact */
	if (seq->lxid != thislxid)
	{
		ResourceOwner currentOwner;

		currentOwner = CurrentResourceOwner;
		PG_TRY();
		{
			CurrentResourceOwner = TopTransactionResourceOwner;
			LockRelationOid(seq->relid, AccessShareLock);
		}
		PG_CATCH();
		{
			/* Ensure CurrentResourceOwner is restored on error */
			CurrentResourceOwner = currentOwner;
			PG_RE_THROW();
		}
		PG_END_TRY();
		CurrentResourceOwner = currentOwner;

		/* Flag that we have a lock in the current xact */
		seq->lxid = thislxid;
	}

	/* We now know we have AccessShareLock, and can safely open the rel */
	return relation_open(seq->relid, NoLock);
}

/*
 * Given a relation OID, open and lock the sequence.  p_elm and p_rel are
 * output parameters.
 *
 * GPDB: If p_rel is NULL, the sequence relation is not opened or locked.
 */
static void
init_sequence(Oid relid, SeqTable *p_elm, Relation *p_rel)
{
	SeqTable	elm;
	Relation	seqrel;

	/* Look to see if we already have a seqtable entry for relation */
	for (elm = seqtab; elm != NULL; elm = elm->next)
	{
		if (elm->relid == relid)
			break;
	}

	/*
	 * Allocate new seqtable entry if we didn't find one.
	 *
	 * NOTE: seqtable entries remain in the list for the life of a backend. If
	 * the sequence itself is deleted then the entry becomes wasted memory,
	 * but it's small enough that this should not matter.
	 */
	if (elm == NULL)
	{
		/*
		 * Time to make a new seqtable entry.  These entries live as long as
		 * the backend does, so we use plain malloc for them.
		 */
		elm = (SeqTable) malloc(sizeof(SeqTableData));
		if (elm == NULL)
			ereport(ERROR,
					(errcode(ERRCODE_OUT_OF_MEMORY),
					 errmsg("out of memory")));
		elm->relid = relid;
		elm->filenode = InvalidOid;
		elm->lxid = InvalidLocalTransactionId;
		elm->last_valid = false;
		elm->last = elm->cached = elm->increment = 0;
		elm->next = seqtab;
		seqtab = elm;
	}

	/*
	 * Open the sequence relation.
	 */
	if (p_rel)
	{
		seqrel = open_share_lock(elm);

		if (seqrel->rd_rel->relkind != RELKIND_SEQUENCE)
			ereport(ERROR,
					(errcode(ERRCODE_WRONG_OBJECT_TYPE),
					 errmsg("\"%s\" is not a sequence",
							RelationGetRelationName(seqrel))));

<<<<<<< HEAD
		*p_rel = seqrel;
	}
=======
	/*
	 * If the sequence has been transactionally replaced since we last saw it,
	 * discard any cached-but-unissued values.	We do not touch the currval()
	 * state, however.
	 */
	if (seqrel->rd_rel->relfilenode != elm->filenode)
	{
		elm->filenode = seqrel->rd_rel->relfilenode;
		elm->cached = elm->last;
	}

	/* Return results */
>>>>>>> a4bebdd9
	*p_elm = elm;
}


/*
 * Given an opened sequence relation, lock the page buffer and find the tuple
 *
 * *buf receives the reference to the pinned-and-ex-locked buffer
 * *seqtuple receives the reference to the sequence tuple proper
 *		(this arg should point to a local variable of type HeapTupleData)
 *
 * Function's return value points to the data payload of the tuple
 */
static Form_pg_sequence
read_seq_tuple(SeqTable elm, Relation rel, Buffer *buf, HeapTuple seqtuple)
{
	Page		page;
	ItemId		lp;
	sequence_magic *sm;
	Form_pg_sequence seq;

	*buf = ReadBuffer(rel, 0);
	LockBuffer(*buf, BUFFER_LOCK_EXCLUSIVE);

	page = BufferGetPage(*buf);
	sm = (sequence_magic *) PageGetSpecialPointer(page);

	if (sm->magic != SEQ_MAGIC)
		elog(ERROR, "bad magic number in sequence \"%s\": %08X",
			 RelationGetRelationName(rel), sm->magic);

	lp = PageGetItemId(page, FirstOffsetNumber);
	Assert(ItemIdIsNormal(lp));

<<<<<<< HEAD
	/* Note we currently only bother to set these two fields of *seqtuple */
	seqtuple->t_data = (HeapTupleHeader) PageGetItem((Page) page, lp);
	seqtuple->t_len = ItemIdGetLength(lp);

	/*
	 * Previous releases of Postgres neglected to prevent SELECT FOR UPDATE
	 * on a sequence, which would leave a non-frozen XID in the sequence
	 * tuple's xmax, which eventually leads to clog access failures or worse.
	 * If we see this has happened, clean up after it.  We treat this like a
	 * hint bit update, ie, don't bother to WAL-log it, since we can certainly
	 * do this again if the update gets lost.
	 */
	if (HeapTupleHeaderGetXmax(seqtuple->t_data) != InvalidTransactionId)
	{
		HeapTupleHeaderSetXmax(seqtuple->t_data, InvalidTransactionId);
		seqtuple->t_data->t_infomask &= ~HEAP_XMAX_COMMITTED;
		seqtuple->t_data->t_infomask |= HEAP_XMAX_INVALID;
		MarkBufferDirtyHint(*buf);
	}

	seq = (Form_pg_sequence) GETSTRUCT(seqtuple);
=======
	/*
	 * Previous releases of Postgres neglected to prevent SELECT FOR UPDATE on
	 * a sequence, which would leave a non-frozen XID in the sequence tuple's
	 * xmax, which eventually leads to clog access failures or worse. If we
	 * see this has happened, clean up after it.  We treat this like a hint
	 * bit update, ie, don't bother to WAL-log it, since we can certainly do
	 * this again if the update gets lost.
	 */
	if (HeapTupleHeaderGetXmax(tuple.t_data) != InvalidTransactionId)
	{
		HeapTupleHeaderSetXmax(tuple.t_data, InvalidTransactionId);
		tuple.t_data->t_infomask &= ~HEAP_XMAX_COMMITTED;
		tuple.t_data->t_infomask |= HEAP_XMAX_INVALID;
		SetBufferCommitInfoNeedsSave(*buf);
	}

	seq = (Form_pg_sequence) GETSTRUCT(&tuple);
>>>>>>> a4bebdd9

	/* this is a handy place to update our copy of the increment */
	elm->increment = seq->increment_by;

	return seq;
}

/*
 * init_params: process the options list of CREATE or ALTER SEQUENCE,
 * and store the values into appropriate fields of *new.  Also set
 * *owned_by to any OWNED BY option, or to NIL if there is none.
 *
 * If isInit is true, fill any unspecified options with default values;
 * otherwise, do not change existing options that aren't explicitly overridden.
 */
static void
init_params(List *options, bool isInit,
			Form_pg_sequence new, List **owned_by)
{
	DefElem    *start_value = NULL;
	DefElem    *restart_value = NULL;
	DefElem    *increment_by = NULL;
	DefElem    *max_value = NULL;
	DefElem    *min_value = NULL;
	DefElem    *cache_value = NULL;
	DefElem    *is_cycled = NULL;
	ListCell   *option;

	*owned_by = NIL;

	foreach(option, options)
	{
		DefElem    *defel = (DefElem *) lfirst(option);

		if (strcmp(defel->defname, "increment") == 0)
		{
			if (increment_by)
				ereport(ERROR,
						(errcode(ERRCODE_SYNTAX_ERROR),
						 errmsg("conflicting or redundant options")));
			increment_by = defel;
		}
		else if (strcmp(defel->defname, "start") == 0)
		{
			if (start_value)
				ereport(ERROR,
						(errcode(ERRCODE_SYNTAX_ERROR),
						 errmsg("conflicting or redundant options")));
			start_value = defel;
		}
		else if (strcmp(defel->defname, "restart") == 0)
		{
			if (restart_value)
				ereport(ERROR,
						(errcode(ERRCODE_SYNTAX_ERROR),
						 errmsg("conflicting or redundant options")));
			restart_value = defel;
		}
		else if (strcmp(defel->defname, "maxvalue") == 0)
		{
			if (max_value)
				ereport(ERROR,
						(errcode(ERRCODE_SYNTAX_ERROR),
						 errmsg("conflicting or redundant options")));
			max_value = defel;
		}
		else if (strcmp(defel->defname, "minvalue") == 0)
		{
			if (min_value)
				ereport(ERROR,
						(errcode(ERRCODE_SYNTAX_ERROR),
						 errmsg("conflicting or redundant options")));
			min_value = defel;
		}
		else if (strcmp(defel->defname, "cache") == 0)
		{
			if (cache_value)
				ereport(ERROR,
						(errcode(ERRCODE_SYNTAX_ERROR),
						 errmsg("conflicting or redundant options")));
			cache_value = defel;
		}
		else if (strcmp(defel->defname, "cycle") == 0)
		{
			if (is_cycled)
				ereport(ERROR,
						(errcode(ERRCODE_SYNTAX_ERROR),
						 errmsg("conflicting or redundant options")));
			is_cycled = defel;
		}
		else if (strcmp(defel->defname, "owned_by") == 0)
		{
			if (*owned_by)
				ereport(ERROR,
						(errcode(ERRCODE_SYNTAX_ERROR),
						 errmsg("conflicting or redundant options")));
			*owned_by = defGetQualifiedName(defel);
		}
		else
			elog(ERROR, "option \"%s\" not recognized",
				 defel->defname);
	}

	/*
	 * We must reset log_cnt when isInit or when changing any parameters
	 * that would affect future nextval allocations.
	 */
	if (isInit)
		new->log_cnt = 0;

	/* INCREMENT BY */
	if (increment_by != NULL)
	{
		new->increment_by = defGetInt64(increment_by);
		if (new->increment_by == 0)
			ereport(ERROR,
					(errcode(ERRCODE_INVALID_PARAMETER_VALUE),
					 errmsg("INCREMENT must not be zero")));
		new->log_cnt = 0;
	}
	else if (isInit)
		new->increment_by = 1;

	/* CYCLE */
	if (is_cycled != NULL)
	{
		new->is_cycled = intVal(is_cycled->arg);
<<<<<<< HEAD
		Assert(new->is_cycled == false || new->is_cycled == true);
		new->log_cnt = 0;
=======
		Assert(BoolIsValid(new->is_cycled));
>>>>>>> a4bebdd9
	}
	else if (isInit)
		new->is_cycled = false;

	/* MAXVALUE (null arg means NO MAXVALUE) */
	if (max_value != NULL && max_value->arg)
	{
		new->max_value = defGetInt64(max_value);
		new->log_cnt = 0;
	}
	else if (isInit || max_value != NULL)
	{
		if (new->increment_by > 0)
			new->max_value = SEQ_MAXVALUE;		/* ascending seq */
		else
			new->max_value = -1;	/* descending seq */
		new->log_cnt = 0;
	}

	/* MINVALUE (null arg means NO MINVALUE) */
	if (min_value != NULL && min_value->arg)
	{
		new->min_value = defGetInt64(min_value);
		new->log_cnt = 0;
	}
	else if (isInit || min_value != NULL)
	{
		if (new->increment_by > 0)
			new->min_value = 1; /* ascending seq */
		else
			new->min_value = SEQ_MINVALUE;		/* descending seq */
		new->log_cnt = 0;
	}

	/* crosscheck min/max */
	if (new->min_value >= new->max_value)
	{
		char		bufm[100],
					bufx[100];

		snprintf(bufm, sizeof(bufm), INT64_FORMAT, new->min_value);
		snprintf(bufx, sizeof(bufx), INT64_FORMAT, new->max_value);
		ereport(ERROR,
				(errcode(ERRCODE_INVALID_PARAMETER_VALUE),
				 errmsg("MINVALUE (%s) must be less than MAXVALUE (%s)",
						bufm, bufx)));
	}

	/* START WITH */
	if (start_value != NULL)
		new->start_value = defGetInt64(start_value);
	else if (isInit)
	{
		if (new->increment_by > 0)
			new->start_value = new->min_value;	/* ascending seq */
		else
			new->start_value = new->max_value;	/* descending seq */
	}

	/* crosscheck START */
	if (new->start_value < new->min_value)
	{
		char		bufs[100],
					bufm[100];

		snprintf(bufs, sizeof(bufs), INT64_FORMAT, new->start_value);
		snprintf(bufm, sizeof(bufm), INT64_FORMAT, new->min_value);
		ereport(ERROR,
				(errcode(ERRCODE_INVALID_PARAMETER_VALUE),
				 errmsg("START value (%s) cannot be less than MINVALUE (%s)",
						bufs, bufm)));
	}
	if (new->start_value > new->max_value)
	{
		char		bufs[100],
					bufm[100];

		snprintf(bufs, sizeof(bufs), INT64_FORMAT, new->start_value);
		snprintf(bufm, sizeof(bufm), INT64_FORMAT, new->max_value);
		ereport(ERROR,
				(errcode(ERRCODE_INVALID_PARAMETER_VALUE),
			  errmsg("START value (%s) cannot be greater than MAXVALUE (%s)",
					 bufs, bufm)));
	}

	/* RESTART [WITH] */
	if (restart_value != NULL)
	{
		if (restart_value->arg != NULL)
			new->last_value = defGetInt64(restart_value);
		else
			new->last_value = new->start_value;
		new->is_called = false;
		new->log_cnt = 1;
	}
	else if (isInit)
	{
		new->last_value = new->start_value;
		new->is_called = false;
		new->log_cnt = 1;
	}

	/* crosscheck RESTART (or current value, if changing MIN/MAX) */
	if (new->last_value < new->min_value)
	{
		char		bufs[100],
					bufm[100];

		snprintf(bufs, sizeof(bufs), INT64_FORMAT, new->last_value);
		snprintf(bufm, sizeof(bufm), INT64_FORMAT, new->min_value);
		ereport(ERROR,
				(errcode(ERRCODE_INVALID_PARAMETER_VALUE),
			   errmsg("RESTART value (%s) cannot be less than MINVALUE (%s)",
					  bufs, bufm)));
	}
	if (new->last_value > new->max_value)
	{
		char		bufs[100],
					bufm[100];

		snprintf(bufs, sizeof(bufs), INT64_FORMAT, new->last_value);
		snprintf(bufm, sizeof(bufm), INT64_FORMAT, new->max_value);
		ereport(ERROR,
				(errcode(ERRCODE_INVALID_PARAMETER_VALUE),
			errmsg("RESTART value (%s) cannot be greater than MAXVALUE (%s)",
				   bufs, bufm)));
	}

	/* CACHE */
	if (cache_value != NULL)
	{
		new->cache_value = defGetInt64(cache_value);
		if (new->cache_value <= 0)
		{
			char		buf[100];

			snprintf(buf, sizeof(buf), INT64_FORMAT, new->cache_value);
			ereport(ERROR,
					(errcode(ERRCODE_INVALID_PARAMETER_VALUE),
					 errmsg("CACHE (%s) must be greater than zero",
							buf)));
		}
		new->log_cnt = 0;
	}
	else if (isInit)
		new->cache_value = 1;
}

/*
 * Process an OWNED BY option for CREATE/ALTER SEQUENCE
 *
 * Ownership permissions on the sequence are already checked,
 * but if we are establishing a new owned-by dependency, we must
 * enforce that the referenced table has the same owner and namespace
 * as the sequence.
 */
static void
process_owned_by(Relation seqrel, List *owned_by)
{
	int			nnames;
	Relation	tablerel;
	AttrNumber	attnum;

	nnames = list_length(owned_by);
	Assert(nnames > 0);
	if (nnames == 1)
	{
		/* Must be OWNED BY NONE */
		if (strcmp(strVal(linitial(owned_by)), "none") != 0)
			ereport(ERROR,
					(errcode(ERRCODE_SYNTAX_ERROR),
					 errmsg("invalid OWNED BY option"),
				errhint("Specify OWNED BY table.column or OWNED BY NONE.")));
		tablerel = NULL;
		attnum = 0;
	}
	else
	{
		List	   *relname;
		char	   *attrname;
		RangeVar   *rel;

		/* Separate relname and attr name */
		relname = list_truncate(list_copy(owned_by), nnames - 1);
		attrname = strVal(lfirst(list_tail(owned_by)));

		/* Open and lock rel to ensure it won't go away meanwhile */
		rel = makeRangeVarFromNameList(relname);
		tablerel = relation_openrv(rel, AccessShareLock);

		/* Must be a regular table */
		if (tablerel->rd_rel->relkind != RELKIND_RELATION)
			ereport(ERROR,
					(errcode(ERRCODE_WRONG_OBJECT_TYPE),
					 errmsg("referenced relation \"%s\" is not a table",
							RelationGetRelationName(tablerel))));

		/* We insist on same owner and schema */
		if (seqrel->rd_rel->relowner != tablerel->rd_rel->relowner)
			ereport(ERROR,
					(errcode(ERRCODE_OBJECT_NOT_IN_PREREQUISITE_STATE),
					 errmsg("sequence must have same owner as table it is linked to")));
		if (RelationGetNamespace(seqrel) != RelationGetNamespace(tablerel))
			ereport(ERROR,
					(errcode(ERRCODE_OBJECT_NOT_IN_PREREQUISITE_STATE),
					 errmsg("sequence must be in same schema as table it is linked to")));

		/* Now, fetch the attribute number from the system cache */
		attnum = get_attnum(RelationGetRelid(tablerel), attrname);
		if (attnum == InvalidAttrNumber)
			ereport(ERROR,
					(errcode(ERRCODE_UNDEFINED_COLUMN),
					 errmsg("column \"%s\" of relation \"%s\" does not exist",
							attrname, RelationGetRelationName(tablerel))));
	}

	/*
	 * OK, we are ready to update pg_depend.  First remove any existing AUTO
	 * dependencies for the sequence, then optionally add a new one.
	 */
	markSequenceUnowned(RelationGetRelid(seqrel));

	if (tablerel)
	{
		ObjectAddress refobject,
					depobject;

		refobject.classId = RelationRelationId;
		refobject.objectId = RelationGetRelid(tablerel);
		refobject.objectSubId = attnum;
		depobject.classId = RelationRelationId;
		depobject.objectId = RelationGetRelid(seqrel);
		depobject.objectSubId = 0;
		recordDependencyOn(&depobject, &refobject, DEPENDENCY_AUTO);
	}

	/* Done, but hold lock until commit */
	if (tablerel)
		relation_close(tablerel, NoLock);
}


/*
 * Return sequence parameters, for use by information schema
 */
Datum
pg_sequence_parameters(PG_FUNCTION_ARGS)
{
	Oid			relid = PG_GETARG_OID(0);
	TupleDesc	tupdesc;
	Datum		values[5];
	bool		isnull[5];
	SeqTable	elm;
	Relation	seqrel;
	Buffer		buf;
	Form_pg_sequence seq;

	/* open and AccessShareLock sequence */
	init_sequence(relid, &elm, &seqrel);

	if (pg_class_aclcheck(relid, GetUserId(), ACL_SELECT | ACL_UPDATE | ACL_USAGE) != ACLCHECK_OK)
		ereport(ERROR,
				(errcode(ERRCODE_INSUFFICIENT_PRIVILEGE),
				 errmsg("permission denied for sequence %s",
						RelationGetRelationName(seqrel))));

	tupdesc = CreateTemplateTupleDesc(5, false);
	TupleDescInitEntry(tupdesc, (AttrNumber) 1, "start_value",
					   INT8OID, -1, 0);
	TupleDescInitEntry(tupdesc, (AttrNumber) 2, "minimum_value",
					   INT8OID, -1, 0);
	TupleDescInitEntry(tupdesc, (AttrNumber) 3, "maximum_value",
					   INT8OID, -1, 0);
	TupleDescInitEntry(tupdesc, (AttrNumber) 4, "increment",
					   INT8OID, -1, 0);
	TupleDescInitEntry(tupdesc, (AttrNumber) 5, "cycle_option",
					   BOOLOID, -1, 0);

	BlessTupleDesc(tupdesc);

	memset(isnull, 0, sizeof(isnull));

	seq = read_info(elm, seqrel, &buf);

	values[0] = Int64GetDatum(seq->start_value);
	values[1] = Int64GetDatum(seq->min_value);
	values[2] = Int64GetDatum(seq->max_value);
	values[3] = Int64GetDatum(seq->increment_by);
	values[4] = BoolGetDatum(seq->is_cycled);

	UnlockReleaseBuffer(buf);
	relation_close(seqrel, NoLock);

	return HeapTupleGetDatum(heap_form_tuple(tupdesc, values, isnull));
}


void
seq_redo(XLogRecPtr beginLoc, XLogRecPtr lsn, XLogRecord *record)
{
	uint8		info = record->xl_info & ~XLR_INFO_MASK;
	Buffer		buffer;
	Page		page;
	char	   *item;
	Size		itemsz;
	xl_seq_rec *xlrec = (xl_seq_rec *) XLogRecGetData(record);
	sequence_magic *sm;

	/* Backup blocks are not used in seq records */
	Assert(!(record->xl_info & XLR_BKP_BLOCK_MASK));

	if (info != XLOG_SEQ_LOG)
		elog(PANIC, "seq_redo: unknown op code %u", info);

	buffer = XLogReadBuffer(xlrec->node, 0, true);
	Assert(BufferIsValid(buffer));
	page = (Page) BufferGetPage(buffer);

	/* Always reinit the page and reinstall the magic number */
	/* See comments in DefineSequence */
	PageInit((Page) page, BufferGetPageSize(buffer), sizeof(sequence_magic));
	sm = (sequence_magic *) PageGetSpecialPointer(page);
	sm->magic = SEQ_MAGIC;

	item = (char *) xlrec + sizeof(xl_seq_rec);
	itemsz = record->xl_len - sizeof(xl_seq_rec);

	if (PageAddItem(page, (Item) item, itemsz,
					FirstOffsetNumber, false, false) == InvalidOffsetNumber)
		elog(PANIC, "seq_redo: failed to add item to page");

	PageSetLSN(page, lsn);
	MarkBufferDirty(buffer);
	UnlockReleaseBuffer(buffer);
}

void
seq_desc(StringInfo buf, XLogRecPtr beginLoc, XLogRecord *record)
{
	uint8		info = record->xl_info & ~XLR_INFO_MASK;
	char		*rec = XLogRecGetData(record);
	xl_seq_rec *xlrec = (xl_seq_rec *) rec;

	if (info == XLOG_SEQ_LOG)
		appendStringInfo(buf, "log: ");
	else
	{
		appendStringInfo(buf, "UNKNOWN");
		return;
	}

	appendStringInfo(buf, "rel %u/%u/%u",
			   xlrec->node.spcNode, xlrec->node.dbNode, xlrec->node.relNode);
}


/*
 * Initialize a pseudo relcache entry with just enough info to call bufmgr.
 */
static void
cdb_sequence_relation_init(Relation seqrel,
                           Oid      tablespaceid,
                           Oid      dbid,
                           Oid      relid,
                           bool     istemp)
{
    /* See RelationBuildDesc in relcache.c */
    memset(seqrel, 0, sizeof(*seqrel));

    seqrel->rd_smgr = NULL;
    seqrel->rd_refcnt = 99;

    seqrel->rd_id = relid;
    seqrel->rd_istemp = istemp;

    /* Must use shared buffer pool so seqserver & QDs can see the data. */
    seqrel->rd_isLocalBuf = false;

	seqrel->rd_rel = (Form_pg_class)palloc0(CLASS_TUPLE_SIZE);
    sprintf(seqrel->rd_rel->relname.data, "pg_class.oid=%d", relid);

    /* as in RelationInitPhysicalAddr... */
    seqrel->rd_node.spcNode = tablespaceid;
    seqrel->rd_node.dbNode = dbid;
    seqrel->rd_node.relNode = relid;
}                               /* cdb_sequence_relation_init */

/*
 * Clean up pseudo relcache entry.
 */
static void
cdb_sequence_relation_term(Relation seqrel)
{
    /* Close the file. */
    RelationCloseSmgr(seqrel);

    if (seqrel->rd_rel)
        pfree(seqrel->rd_rel);
}                               /* cdb_sequence_relation_term */



/*
 * CDB: forward a nextval request from qExec to the sequence server
 */
void
cdb_sequence_nextval_proxy(Relation	seqrel,
                           int64   *plast,
                           int64   *pcached,
                           int64   *pincrement,
                           bool    *poverflow)
{

	sendSequenceRequest(GetSeqServerFD(),
						seqrel,
    					gp_session_id,
    					plast,
    					pcached,
    					pincrement,
    					poverflow);

}                               /* cdb_sequence_server_nextval */


/*
 * CDB: nextval entry point called by sequence server
 */
void
cdb_sequence_nextval_server(Oid    tablespaceid,
                            Oid    dbid,
                            Oid    relid,
                            bool   istemp,
                            int64 *plast,
                            int64 *pcached,
                            int64 *pincrement,
                            bool  *poverflow)
{
    RelationData    fakerel;
	SeqTable	elm;
	Relation	    seqrel = &fakerel;

    *plast = 0;
    *pcached = 0;
    *pincrement = 0;

	/*
	 * In Postgres, this method is to find the SeqTable entry for the sequence.
	 * This is not required by sequence server. We only need to initialize
	 * the `elm` which is used later in `cdb_sequence_nextval()`, which
	 * is calling `read_seq_tuple()` method, and require `elm` parameter.
	 *
	 * In GPDB, a sequence server is used to generate unique values for all the sequence.
	 * It doesn't have to lock on the sequence relation, because there will be
	 * only a single instance of sequence server to handle all the requests from
	 * segments to generate the sequence values.
	 * To prevent collision of generating sequence values between 'master'
	 * (e.g.`select nextval(seq)`) and 'segments' (e.g. `insert into table with
	 * serial column`), an BUFFER_LOCK_EXCLUSIVE lock is held on the shared buffer
	 * of the sequence relation.
	 */
	init_sequence(relid, &elm, NULL);

    /* Build a pseudo relcache entry with just enough info to call bufmgr. */
    seqrel = &fakerel;
    cdb_sequence_relation_init(seqrel, tablespaceid, dbid, relid, istemp);

    /* CDB TODO: Catch errors. */

    /* Update the sequence object. */
    cdb_sequence_nextval(elm, seqrel, plast, pcached, pincrement, poverflow);

    /* Cleanup. */
    cdb_sequence_relation_term(seqrel);
}                               /* cdb_sequence_server_nextval */

/*
 * Mask last_value and log_cnt for consistency checking
 *
 * To avoid logging every fetch from a sequence, SEQ_LOG_VALS are pre-logged
 * and thus we need to mask the last_value and log_cnt during consistency
 * checks.
 */
static void
mask_seq_values(Page page)
{
	OffsetNumber 		i;
	OffsetNumber 		maxoff;
	Form_pg_sequence	seqtup;

	maxoff = PageGetMaxOffsetNumber(page);

	for (i = FirstOffsetNumber; i <= maxoff; i = OffsetNumberNext(i))
	{
		HeapTupleData	htup;
		ItemId			iid = PageGetItemId(page, i);

		htup.t_data = (HeapTupleHeader) ((char *) page + ItemIdGetOffset(iid));
		htup.t_len = ItemIdGetLength(iid);

		seqtup = (Form_pg_sequence) GETSTRUCT(&htup);
		MemSet(&seqtup->last_value, 0, sizeof(int64));
		MemSet(&seqtup->log_cnt, 0, sizeof(int64));
	}
}

/*
 * Mask a Sequence page before performing consistency checks on it.
 */
void
seq_mask(char *page, BlockNumber blkno)
{
	mask_page_lsn_and_checksum(page);

	/*
	 * last_value and log_cnt need to be masked to account for SEQ_LOG_VALS
	 * skipped loggings of fetching
	 */
	mask_seq_values(page);

	mask_unused_space(page);
}<|MERGE_RESOLUTION|>--- conflicted
+++ resolved
@@ -3,13 +3,9 @@
  * sequence.c
  *	  PostgreSQL sequences support code.
  *
-<<<<<<< HEAD
  * Portions Copyright (c) 2005-2008, Greenplum inc.
  * Portions Copyright (c) 2012-Present Pivotal Software, Inc.
- * Portions Copyright (c) 1996-2010, PostgreSQL Global Development Group
-=======
  * Portions Copyright (c) 1996-2011, PostgreSQL Global Development Group
->>>>>>> a4bebdd9
  * Portions Copyright (c) 1994, Regents of the University of California
  *
  *
@@ -153,7 +149,6 @@
 	bool		null[SEQ_COL_LASTCOL];
 	int			i;
 	NameData	name;
-	OffsetNumber offnum;
 
 	bool shouldDispatch =  Gp_role == GP_ROLE_DISPATCH && !IsBootstrapProcessingMode();
 
@@ -252,17 +247,12 @@
 	stmt->options = list_make1(defWithOids(false));
 	stmt->oncommit = ONCOMMIT_NOOP;
 	stmt->tablespacename = NULL;
-<<<<<<< HEAD
+	stmt->if_not_exists = false;
 	stmt->relKind = RELKIND_SEQUENCE;
 	stmt->ownerid = GetUserId();
 
-	seqoid = DefineRelation(stmt, RELKIND_SEQUENCE, RELSTORAGE_HEAP, false);
-=======
-	stmt->if_not_exists = false;
-
-	seqoid = DefineRelation(stmt, RELKIND_SEQUENCE, seq->ownerId);
+	seqoid = DefineRelation(stmt, RELKIND_SEQUENCE, seq->ownerId, RELSTORAGE_HEAP, false);
 	Assert(seqoid != InvalidOid);
->>>>>>> a4bebdd9
 
 	/*
 	 * Open and lock the new sequence.  (This lock is redundant; an
@@ -275,20 +265,29 @@
 	rel = heap_open(seqoid, AccessExclusiveLock);
 	tupDesc = RelationGetDescr(rel);
 
-<<<<<<< HEAD
-	/* Now form sequence tuple */
-	tuple = heap_form_tuple(tupDesc, value, null);
-=======
 	/* now initialize the sequence's data */
 	tuple = heap_form_tuple(tupDesc, value, null);
 	fill_seq_with_data(rel, tuple);
 
+	/* Dispatch to segments */
+	if (shouldDispatch)
+	{
+		CdbDispatchUtilityStatement((Node *) seq,
+									DF_CANCEL_ON_ERROR|
+									DF_WITH_SNAPSHOT|
+									DF_NEED_TWO_PHASE,
+									GetAssignedOidsForDispatch(),
+									NULL);
+	}
+
 	/* process OWNED BY if given */
 	if (owned_by)
 		process_owned_by(rel, owned_by);
 
 	heap_close(rel, NoLock);
 }
+
+static void gp_alter_sequence_internal(Oid relid, List *options);
 
 /*
  * Reset a sequence to its initial value.
@@ -309,10 +308,20 @@
 	SeqTable	elm;
 	Form_pg_sequence seq;
 	Buffer		buf;
-	Page		page;
+	HeapTupleData seqtuple;
 	HeapTuple	tuple;
-	HeapTupleData tupledata;
-	ItemId		lp;
+
+	/*
+	 * GPDB_91_MERGE_FIXME: GPDB does not support transactional restart of
+	 * sequence relations.  This is a consequence of the assumption in sequence
+	 * server that relfilenode of a sequence relation is identical to its OID.
+	 * The RelationSetNewRelfilenode() call below violates that assumption and
+	 * breaks sequence server implementation.  Until sequences in GPDB are
+	 * redesigned, we have to resort to non-transactional sequence restarts.
+	 */
+	gp_alter_sequence_internal(
+		seq_relid, list_make1(makeDefElem("restart", NULL)));
+	return;
 
 	/*
 	 * Read the old sequence.  This does a bit more work than really
@@ -320,18 +329,12 @@
 	 * indeed a sequence.
 	 */
 	init_sequence(seq_relid, &elm, &seq_rel);
-	seq = read_info(elm, seq_rel, &buf);
+	(void) read_seq_tuple(elm, seq_rel, &buf, &seqtuple);
 
 	/*
 	 * Copy the existing sequence tuple.
 	 */
-	page = BufferGetPage(buf);
-	lp = PageGetItemId(page, FirstOffsetNumber);
-	Assert(ItemIdIsNormal(lp));
-
-	tupledata.t_data = (HeapTupleHeader) PageGetItem(page, lp);
-	tupledata.t_len = ItemIdGetLength(lp);
-	tuple = heap_copytuple(&tupledata);
+	tuple = heap_copytuple(&seqtuple);
 
 	/* Now we're done with the old page */
 	UnlockReleaseBuffer(buf);
@@ -372,9 +375,7 @@
 	Buffer		buf;
 	Page		page;
 	sequence_magic *sm;
-
-	/* Initialize first page of relation with special magic number */
->>>>>>> a4bebdd9
+	OffsetNumber offnum;
 
 	/* Initialize first page of relation with special magic number */
 	buf = ReadBuffer(rel, P_NEW);
@@ -386,18 +387,9 @@
 	sm = (sequence_magic *) PageGetSpecialPointer(page);
 	sm->magic = SEQ_MAGIC;
 
-<<<<<<< HEAD
 	/* Now insert sequence tuple */
+
 	LockBuffer(buf, BUFFER_LOCK_EXCLUSIVE);
-=======
-	/* hack: ensure heap_insert will insert on the just-created page */
-	RelationSetTargetBlock(rel, 0);
-
-	/* Now insert sequence tuple */
-	simple_heap_insert(rel, tuple);
-
-	Assert(ItemPointerGetOffsetNumber(&(tuple->t_self)) == FirstOffsetNumber);
->>>>>>> a4bebdd9
 
 	/*
 	 * Since VACUUM does not process sequences, we have to force the tuple
@@ -451,27 +443,6 @@
 	END_CRIT_SECTION();
 
 	UnlockReleaseBuffer(buf);
-<<<<<<< HEAD
-
-	/* process OWNED BY if given */
-	if (owned_by)
-		process_owned_by(rel, owned_by);
-
-	heap_close(rel, NoLock);
-
-	
-	/* Dispatch to segments */
-	if (shouldDispatch)
-	{
-		CdbDispatchUtilityStatement((Node *) seq,
-									DF_CANCEL_ON_ERROR|
-									DF_WITH_SNAPSHOT|
-									DF_NEED_TWO_PHASE,
-									GetAssignedOidsForDispatch(),
-									NULL);
-	}
-=======
->>>>>>> a4bebdd9
 }
 
 /*
@@ -483,7 +454,6 @@
 AlterSequence(AlterSeqStmt *stmt)
 {
 	Oid			relid;
-<<<<<<< HEAD
 
 	/* find sequence */
 	relid = RangeVarGetRelid(stmt->sequence, false);
@@ -495,7 +465,7 @@
 					   stmt->sequence->relname);
 
 	/* do the work */
-	AlterSequenceInternal(relid, stmt->options);
+	gp_alter_sequence_internal(relid, stmt->options);
 
 	if (Gp_role == GP_ROLE_DISPATCH)
 		CdbDispatchUtilityStatement((Node *) stmt,
@@ -506,64 +476,36 @@
 									NULL);
 }
 
-/*
- * AlterSequenceInternal
- *
- * Same as AlterSequence except that the sequence is specified by OID
- * and we assume the caller already checked permissions.
- */
-void
-AlterSequenceInternal(Oid relid, List *options)
-{
-=======
->>>>>>> a4bebdd9
+static void
+gp_alter_sequence_internal(Oid relid, List *options)
+{
 	SeqTable	elm;
 	Relation	seqrel;
 	Buffer		buf;
+	HeapTupleData seqtuple;
 	Form_pg_sequence seq;
 	FormData_pg_sequence new;
 	List	   *owned_by;
-	HeapTupleData seqtuple;
-	int64		save_increment;
-	bool		bSeqIsTemp = false;
-	int			numopts	   = 0;
+	bool        bSeqIsTemp = false;
+	int			numopts;
 	char	   *alter_subtype = "";		/* metadata tracking: kind of
 										   redundant to say "role" */
 
 	/* open and AccessShareLock sequence */
-	relid = RangeVarGetRelid(stmt->sequence, false);
 	init_sequence(relid, &elm, &seqrel);
 
-	/* allow ALTER to sequence owner only */
-	if (!pg_class_ownercheck(relid, GetUserId()))
-		aclcheck_error(ACLCHECK_NOT_OWNER, ACL_KIND_CLASS,
-					   stmt->sequence->relname);
-
 	/* lock page' buffer and read tuple into new sequence structure */
-
-	/* hack to keep ALTER SEQUENCE OWNED BY from changing currval state */
-	save_increment = elm->increment;
-	
 	seq = read_seq_tuple(elm, seqrel, &buf, &seqtuple);
-	elm->increment = seq->increment_by;
 
 	/* Copy old values of options into workspace */
 	memcpy(&new, seq, sizeof(FormData_pg_sequence));
 
 	/* Check and set new values */
-	init_params(stmt->options, false, &new, &owned_by);
-
-	if (owned_by)
-	{
-		/* Restore previous state of elm (assume nothing else changes) */
-		elm->increment = save_increment;
-	}
-	else
-	{
-		/* Clear local cache so that we don't think we have cached numbers */
-		/* Note that we do not change the currval() state */
-		elm->cached = elm->last;
-	}
+	init_params(options, false, &new, &owned_by);
+
+	/* Clear local cache so that we don't think we have cached numbers */
+	/* Note that we do not change the currval() state */
+	elm->cached = elm->last;
 
 	/* Now okay to update the on-disk tuple */
 	START_CRIT_SECTION();
@@ -573,14 +515,7 @@
 	MarkBufferDirty(buf);
 
 	/* XLOG stuff */
-<<<<<<< HEAD
-
-	bSeqIsTemp = seqrel->rd_istemp;
-
-	if (!bSeqIsTemp)
-=======
 	if (RelationNeedsWAL(seqrel))
->>>>>>> a4bebdd9
 	{
 		xl_seq_rec	xlrec;
 		XLogRecPtr	recptr;
@@ -612,23 +547,20 @@
 	if (owned_by)
 		process_owned_by(seqrel, owned_by);
 
+	bSeqIsTemp = (seqrel->rd_rel->relpersistence == RELPERSISTENCE_TEMP);
+
 	relation_close(seqrel, NoLock);
 
 	numopts = list_length(options);
-
 	if (numopts > 1)
 	{
-		char allopts[NAMEDATALEN];
-
-		sprintf(allopts, "%d OPTIONS", numopts);
-
-		alter_subtype = pstrdup(allopts);
+		alter_subtype = psprintf("%d OPTIONS", numopts);
 	}
 	else if (0 == numopts)
 	{
 		alter_subtype = "0 OPTIONS";
 	}
-	else if ((Gp_role == GP_ROLE_DISPATCH) && (!bSeqIsTemp))
+	else if (Gp_role == GP_ROLE_DISPATCH && !bSeqIsTemp)
 	{
 		ListCell		*option = list_head(options);
 		DefElem			*defel	= (DefElem *) lfirst(option);
@@ -638,7 +570,7 @@
 		if (0 == strcmp(alter_subtype, "owned_by"))
 			alter_subtype = "OWNED BY";
 
-		tempo = str_toupper(alter_subtype, strlen(alter_subtype));
+		tempo = asc_toupper(alter_subtype, strlen(alter_subtype));
 
 		alter_subtype = tempo;
 	}
@@ -691,7 +623,11 @@
 	init_sequence(relid, &elm, &seqrel);
 
 	/* read-only transactions may only modify temp sequences */
-	if (seqrel->rd_backend != MyBackendId)
+	/*
+	 * GPDB_91_MERGE_FIXME: if it's possible to get another session's relation
+	 * here, this code will not function as expected.
+	 */
+	if (seqrel->rd_backend != TempRelBackendId)
 		PreventCommandIfReadOnly("nextval()");
 
 	if (elm->last != elm->cached)		/* some numbers were cached */
@@ -1076,7 +1012,11 @@
 						RelationGetRelationName(seqrel))));
 
 	/* read-only transactions may only modify temp sequences */
-	if (seqrel->rd_backend != MyBackendId)
+	/*
+	 * GPDB_91_MERGE_FIXME: if it's possible to get another session's relation
+	 * here, this code will not function as expected.
+	 */
+	if (seqrel->rd_backend != TempRelBackendId)
 		PreventCommandIfReadOnly("setval()");
 
 	/* lock page' buffer and read tuple */
@@ -1127,7 +1067,6 @@
 		Page		page = BufferGetPage(buf);
 
 		xlrec.node = seqrel->rd_node;
-
 		rdata[0].data = (char *) &xlrec;
 		rdata[0].len = sizeof(xl_seq_rec);
 		rdata[0].buffer = InvalidBuffer;
@@ -1146,6 +1085,7 @@
 	END_CRIT_SECTION();
 
 	UnlockReleaseBuffer(buf);
+
 	relation_close(seqrel, NoLock);
 }
 
@@ -1281,23 +1221,21 @@
 					 errmsg("\"%s\" is not a sequence",
 							RelationGetRelationName(seqrel))));
 
-<<<<<<< HEAD
 		*p_rel = seqrel;
-	}
-=======
-	/*
-	 * If the sequence has been transactionally replaced since we last saw it,
-	 * discard any cached-but-unissued values.	We do not touch the currval()
-	 * state, however.
-	 */
-	if (seqrel->rd_rel->relfilenode != elm->filenode)
-	{
-		elm->filenode = seqrel->rd_rel->relfilenode;
-		elm->cached = elm->last;
+
+		/*
+		 * If the sequence has been transactionally replaced since we last saw it,
+		 * discard any cached-but-unissued values.	We do not touch the currval()
+		 * state, however.
+		 */
+		if (seqrel->rd_rel->relfilenode != elm->filenode)
+		{
+			elm->filenode = seqrel->rd_rel->relfilenode;
+			elm->cached = elm->last;
+		}
 	}
 
 	/* Return results */
->>>>>>> a4bebdd9
 	*p_elm = elm;
 }
 
@@ -1332,29 +1270,10 @@
 	lp = PageGetItemId(page, FirstOffsetNumber);
 	Assert(ItemIdIsNormal(lp));
 
-<<<<<<< HEAD
 	/* Note we currently only bother to set these two fields of *seqtuple */
 	seqtuple->t_data = (HeapTupleHeader) PageGetItem((Page) page, lp);
 	seqtuple->t_len = ItemIdGetLength(lp);
 
-	/*
-	 * Previous releases of Postgres neglected to prevent SELECT FOR UPDATE
-	 * on a sequence, which would leave a non-frozen XID in the sequence
-	 * tuple's xmax, which eventually leads to clog access failures or worse.
-	 * If we see this has happened, clean up after it.  We treat this like a
-	 * hint bit update, ie, don't bother to WAL-log it, since we can certainly
-	 * do this again if the update gets lost.
-	 */
-	if (HeapTupleHeaderGetXmax(seqtuple->t_data) != InvalidTransactionId)
-	{
-		HeapTupleHeaderSetXmax(seqtuple->t_data, InvalidTransactionId);
-		seqtuple->t_data->t_infomask &= ~HEAP_XMAX_COMMITTED;
-		seqtuple->t_data->t_infomask |= HEAP_XMAX_INVALID;
-		MarkBufferDirtyHint(*buf);
-	}
-
-	seq = (Form_pg_sequence) GETSTRUCT(seqtuple);
-=======
 	/*
 	 * Previous releases of Postgres neglected to prevent SELECT FOR UPDATE on
 	 * a sequence, which would leave a non-frozen XID in the sequence tuple's
@@ -1363,16 +1282,15 @@
 	 * bit update, ie, don't bother to WAL-log it, since we can certainly do
 	 * this again if the update gets lost.
 	 */
-	if (HeapTupleHeaderGetXmax(tuple.t_data) != InvalidTransactionId)
-	{
-		HeapTupleHeaderSetXmax(tuple.t_data, InvalidTransactionId);
-		tuple.t_data->t_infomask &= ~HEAP_XMAX_COMMITTED;
-		tuple.t_data->t_infomask |= HEAP_XMAX_INVALID;
-		SetBufferCommitInfoNeedsSave(*buf);
-	}
-
-	seq = (Form_pg_sequence) GETSTRUCT(&tuple);
->>>>>>> a4bebdd9
+	if (HeapTupleHeaderGetXmax(seqtuple->t_data) != InvalidTransactionId)
+	{
+		HeapTupleHeaderSetXmax(seqtuple->t_data, InvalidTransactionId);
+		seqtuple->t_data->t_infomask &= ~HEAP_XMAX_COMMITTED;
+		seqtuple->t_data->t_infomask |= HEAP_XMAX_INVALID;
+		MarkBufferDirtyHint(*buf);
+	}
+
+	seq = (Form_pg_sequence) GETSTRUCT(seqtuple);
 
 	/* this is a handy place to update our copy of the increment */
 	elm->increment = seq->increment_by;
@@ -1500,12 +1418,8 @@
 	if (is_cycled != NULL)
 	{
 		new->is_cycled = intVal(is_cycled->arg);
-<<<<<<< HEAD
-		Assert(new->is_cycled == false || new->is_cycled == true);
+		Assert(BoolIsValid(new->is_cycled));
 		new->log_cnt = 0;
-=======
-		Assert(BoolIsValid(new->is_cycled));
->>>>>>> a4bebdd9
 	}
 	else if (isInit)
 		new->is_cycled = false;
@@ -1761,6 +1675,7 @@
 	SeqTable	elm;
 	Relation	seqrel;
 	Buffer		buf;
+	HeapTupleData seqtuple;
 	Form_pg_sequence seq;
 
 	/* open and AccessShareLock sequence */
@@ -1788,7 +1703,7 @@
 
 	memset(isnull, 0, sizeof(isnull));
 
-	seq = read_info(elm, seqrel, &buf);
+	seq = read_seq_tuple(elm, seqrel, &buf, &seqtuple);
 
 	values[0] = Int64GetDatum(seq->start_value);
 	values[1] = Int64GetDatum(seq->min_value);
@@ -1870,7 +1785,7 @@
                            Oid      tablespaceid,
                            Oid      dbid,
                            Oid      relid,
-                           bool     istemp)
+						   char     relpersistence)
 {
     /* See RelationBuildDesc in relcache.c */
     memset(seqrel, 0, sizeof(*seqrel));
@@ -1879,18 +1794,19 @@
     seqrel->rd_refcnt = 99;
 
     seqrel->rd_id = relid;
-    seqrel->rd_istemp = istemp;
-
-    /* Must use shared buffer pool so seqserver & QDs can see the data. */
-    seqrel->rd_isLocalBuf = false;
 
 	seqrel->rd_rel = (Form_pg_class)palloc0(CLASS_TUPLE_SIZE);
     sprintf(seqrel->rd_rel->relname.data, "pg_class.oid=%d", relid);
+	seqrel->rd_rel->relpersistence = relpersistence;
+	seqrel->rd_rel->relkind = RELKIND_SEQUENCE;
 
     /* as in RelationInitPhysicalAddr... */
     seqrel->rd_node.spcNode = tablespaceid;
     seqrel->rd_node.dbNode = dbid;
     seqrel->rd_node.relNode = relid;
+	/* GPDB_91_MERGE_FIXME: Do we ever use the seqserver for temp sequences? I think not.. */
+	seqrel->rd_backend = InvalidBackendId;
+
 }                               /* cdb_sequence_relation_init */
 
 /*
@@ -1937,7 +1853,7 @@
 cdb_sequence_nextval_server(Oid    tablespaceid,
                             Oid    dbid,
                             Oid    relid,
-                            bool   istemp,
+                            char relpersistence,
                             int64 *plast,
                             int64 *pcached,
                             int64 *pincrement,
@@ -1970,7 +1886,7 @@
 
     /* Build a pseudo relcache entry with just enough info to call bufmgr. */
     seqrel = &fakerel;
-    cdb_sequence_relation_init(seqrel, tablespaceid, dbid, relid, istemp);
+    cdb_sequence_relation_init(seqrel, tablespaceid, dbid, relid, relpersistence);
 
     /* CDB TODO: Catch errors. */
 
