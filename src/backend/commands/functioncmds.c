/*-------------------------------------------------------------------------
 *
 * functioncmds.c
 *
 *	  Routines for CREATE and DROP FUNCTION commands and CREATE and DROP
 *	  CAST commands.
 *
 * Portions Copyright (c) 1996-2009, PostgreSQL Global Development Group
 * Portions Copyright (c) 1994, Regents of the University of California
 *
 *
 * IDENTIFICATION
 *	  $PostgreSQL: pgsql/src/backend/commands/functioncmds.c,v 1.113 2009/11/06 21:57:57 adunstan Exp $
 *
 * DESCRIPTION
 *	  These routines take the parse tree and pick out the
 *	  appropriate arguments/flags, and pass the results to the
 *	  corresponding "FooDefine" routines (in src/catalog) that do
 *	  the actual catalog-munging.  These routines also verify permission
 *	  of the user to execute the command.
 *
 * NOTES
 *	  These things must be defined and committed in the following order:
 *		"create function":
 *				input/output, recv/send procedures
 *		"create type":
 *				type
 *		"create operator":
 *				operators
 *
 *-------------------------------------------------------------------------
 */
#include "postgres.h"

#include "access/genam.h"
#include "access/heapam.h"
#include "access/sysattr.h"
#include "catalog/dependency.h"
#include "catalog/indexing.h"
#include "catalog/oid_dispatch.h"
#include "catalog/pg_aggregate.h"
#include "catalog/pg_cast.h"
#include "catalog/pg_language.h"
#include "catalog/pg_namespace.h"
#include "catalog/pg_proc.h"
#include "catalog/pg_proc_callback.h"
#include "catalog/pg_proc_fn.h"
#include "catalog/pg_type.h"
#include "catalog/pg_type_fn.h"
#include "commands/defrem.h"
#include "commands/proclang.h"
#include "miscadmin.h"
#include "optimizer/var.h"
#include "parser/parse_coerce.h"
#include "parser/parse_expr.h"
#include "parser/parse_func.h"
#include "parser/parse_type.h"
#include "utils/acl.h"
#include "utils/builtins.h"
#include "utils/fmgroids.h"
#include "utils/guc.h"
#include "utils/lsyscache.h"
#include "utils/rel.h"
#include "utils/syscache.h"
#include "utils/tqual.h"

#include "cdb/cdbvars.h"
#include "cdb/cdbdisp_query.h"


static void AlterFunctionOwner_internal(Relation rel, HeapTuple tup,
							Oid newOwnerId);
static void CheckForModifySystemFunc(Oid funcOid, List *funcName);


/*
 *	 Examine the RETURNS clause of the CREATE FUNCTION statement
 *	 and return information about it as *prorettype_p and *returnsSet.
 *
 * This is more complex than the average typename lookup because we want to
 * allow a shell type to be used, or even created if the specified return type
 * doesn't exist yet.  (Without this, there's no way to define the I/O procs
 * for a new type.)  But SQL function creation won't cope, so error out if
 * the target language is SQL.	(We do this here, not in the SQL-function
 * validator, so as not to produce a NOTICE and then an ERROR for the same
 * condition.)
 */
static void
compute_return_type(TypeName *returnType, Oid languageOid,
					Oid *prorettype_p, bool *returnsSet_p)
{
	Oid			rettype;
	Type		typtup;

	typtup = LookupTypeName(NULL, returnType, NULL);

	if (typtup)
	{
		if (!((Form_pg_type) GETSTRUCT(typtup))->typisdefined)
		{
			if (languageOid == SQLlanguageId)
				ereport(ERROR,
						(errcode(ERRCODE_INVALID_FUNCTION_DEFINITION),
						 errmsg("SQL function cannot return shell type %s",
								TypeNameToString(returnType))));
			else if (Gp_role != GP_ROLE_EXECUTE)
				ereport(NOTICE,
						(errcode(ERRCODE_WRONG_OBJECT_TYPE),
						 errmsg("return type %s is only a shell",
								TypeNameToString(returnType))));
		}
		rettype = typeTypeId(typtup);
		ReleaseSysCache(typtup);
	}
	else
	{
		char	   *typnam = TypeNameToString(returnType);
		Oid			namespaceId;
		AclResult	aclresult;
		char	   *typname;

		/*
		 * Only C-coded functions can be I/O functions.  We enforce this
		 * restriction here mainly to prevent littering the catalogs with
		 * shell types due to simple typos in user-defined function
		 * definitions.
		 */
		if (languageOid != INTERNALlanguageId &&
			languageOid != ClanguageId)
			ereport(ERROR,
					(errcode(ERRCODE_UNDEFINED_OBJECT),
					 errmsg("type \"%s\" does not exist", typnam)));

		/* Reject if there's typmod decoration, too */
		if (returnType->typmods != NIL)
			ereport(ERROR,
					(errcode(ERRCODE_SYNTAX_ERROR),
			errmsg("type modifier cannot be specified for shell type \"%s\"",
				   typnam)));

		/* Otherwise, go ahead and make a shell type */
		if (Gp_role == GP_ROLE_EXECUTE)
		{
			ereport(DEBUG1,
				(errcode(ERRCODE_UNDEFINED_OBJECT),
				 errmsg("type \"%s\" is not yet defined", typnam),
				 errdetail("Creating a shell type definition.")));
		}
		else
		{
			ereport(NOTICE,
					(errcode(ERRCODE_UNDEFINED_OBJECT),
					 errmsg("type \"%s\" is not yet defined", typnam),
					 errdetail("Creating a shell type definition.")));
		}
		namespaceId = QualifiedNameGetCreationNamespace(returnType->names,
														&typname);
		aclresult = pg_namespace_aclcheck(namespaceId, GetUserId(),
										  ACL_CREATE);
		if (aclresult != ACLCHECK_OK)
			aclcheck_error(aclresult, ACL_KIND_NAMESPACE,
						   get_namespace_name(namespaceId));
		rettype = TypeShellMake(typname, namespaceId, GetUserId());
		Assert(OidIsValid(rettype));
	}

	*prorettype_p = rettype;
	*returnsSet_p = returnType->setof;
}

/*
 * Interpret the function parameter list of a CREATE FUNCTION or
 * CREATE AGGREGATE statement.
 *
 * Input parameters:
 * parameters: list of FunctionParameter structs
 * languageOid: OID of function language (InvalidOid if it's CREATE AGGREGATE)
 * is_aggregate: needed only to determine error handling
 * queryString: likewise, needed only for error handling
 *
 * Results are stored into output parameters.  parameterTypes must always
 * be created, but the other arrays are set to NULL if not needed.
 * variadicArgType is set to the variadic array type if there's a VARIADIC
 * parameter (there can be only one); or to InvalidOid if not.
 * requiredResultType is set to InvalidOid if there are no OUT parameters,
 * else it is set to the OID of the implied result type.
 */
void
interpret_function_parameter_list(List *parameters,
								  Oid languageOid,
								  bool is_aggregate,
								  const char *queryString,
								  oidvector **parameterTypes,
								  ArrayType **allParameterTypes,
								  ArrayType **parameterModes,
								  ArrayType **parameterNames,
								  List **parameterDefaults,
								  Oid *variadicArgType,
								  Oid *requiredResultType)
{
	int			parameterCount = list_length(parameters);
	Oid		   *inTypes;
	int			inCount = 0;
	Datum	   *allTypes;
	Datum	   *paramModes;
	Datum	   *paramNames;
	int			outCount = 0;
	int         varCount = 0;
	int         multisetCount = 0;
	bool		have_names = false;
	bool		have_defaults = false;
	ListCell   *x;
	int			i;
	ParseState *pstate;

	/* default results */
	*variadicArgType = InvalidOid;		/* default result */
	*requiredResultType = InvalidOid;
	*parameterNames		= NULL;
	*allParameterTypes	= NULL;
	*parameterModes		= NULL;

	/* Allocate local memory */
	inTypes = (Oid *) palloc(parameterCount * sizeof(Oid));
	allTypes = (Datum *) palloc(parameterCount * sizeof(Datum));
	paramModes = (Datum *) palloc(parameterCount * sizeof(Datum));
	paramNames = (Datum *) palloc0(parameterCount * sizeof(Datum));
	*parameterDefaults = NIL;

	/* may need a pstate for parse analysis of default exprs */
	pstate = make_parsestate(NULL);
	pstate->p_sourcetext = queryString;

	/* Scan the list and extract data into work arrays */
	i = 0;
	foreach(x, parameters)
	{
		FunctionParameter *fp = (FunctionParameter *) lfirst(x);
		TypeName   *t = fp->argType;
		bool		isinput = false;
		Oid			toid;
		Type		typtup;

		typtup = LookupTypeName(NULL, t, NULL);
		if (typtup)
		{
			if (!((Form_pg_type) GETSTRUCT(typtup))->typisdefined)
			{
				/* As above, hard error if language is SQL */
				if (languageOid == SQLlanguageId)
					ereport(ERROR,
							(errcode(ERRCODE_INVALID_FUNCTION_DEFINITION),
						   errmsg("SQL function cannot accept shell type %s",
								  TypeNameToString(t))));
				/* We don't allow creating aggregates on shell types either */
				else if (is_aggregate)
					ereport(ERROR,
							(errcode(ERRCODE_INVALID_FUNCTION_DEFINITION),
							 errmsg("aggregate cannot accept shell type %s",
									TypeNameToString(t))));
				else if (Gp_role != GP_ROLE_EXECUTE)
					ereport(NOTICE,
							(errcode(ERRCODE_WRONG_OBJECT_TYPE),
							 errmsg("argument type %s is only a shell",
									TypeNameToString(t))));
			}
			toid = typeTypeId(typtup);
			ReleaseSysCache(typtup);
		}
		else
		{
			ereport(ERROR,
					(errcode(ERRCODE_UNDEFINED_OBJECT),
					 errmsg("type %s does not exist",
							TypeNameToString(t))));
			toid = InvalidOid;	/* keep compiler quiet */
		}

		if (t->setof)
		{
			if (is_aggregate)
				ereport(ERROR,
						(errcode(ERRCODE_INVALID_FUNCTION_DEFINITION),
						 errmsg("aggregates cannot accept set arguments")));
			else
				ereport(ERROR,
						(errcode(ERRCODE_INVALID_FUNCTION_DEFINITION),
						 errmsg("functions cannot accept set arguments")));
		}

		/* handle input parameters */
		if (fp->mode != FUNC_PARAM_OUT && fp->mode != FUNC_PARAM_TABLE)
		{
			/* other input parameters can't follow a VARIADIC parameter */
			if (varCount > 0)
				ereport(ERROR,
						(errcode(ERRCODE_INVALID_FUNCTION_DEFINITION),
						 errmsg("VARIADIC parameter must be the last input parameter")));
			inTypes[inCount++] = toid;
			isinput = true;

			/* Keep track of the number of anytable arguments */
			if (toid == ANYTABLEOID)
				multisetCount++;
		}

		/* handle output parameters */
		if (fp->mode != FUNC_PARAM_IN && fp->mode != FUNC_PARAM_VARIADIC)
		{
			if (toid == ANYTABLEOID)
				ereport(ERROR,
						(errcode(ERRCODE_INVALID_FUNCTION_DEFINITION),
						 errmsg("functions cannot return \"anytable\" arguments")));

			if (outCount == 0)	/* save first output param's type */
				*requiredResultType = toid;
			outCount++;
		}

		if (fp->mode == FUNC_PARAM_VARIADIC)
		{
			*variadicArgType = toid;
			varCount++;
			/* validate variadic parameter type */
			switch (toid)
			{
				case ANYARRAYOID:
				case ANYOID:
					/* okay */
					break;
				default:
					if (!OidIsValid(get_element_type(toid)))
						ereport(ERROR,
								(errcode(ERRCODE_INVALID_FUNCTION_DEFINITION),
							 errmsg("VARIADIC parameter must be an array")));
					break;
			}

			isinput = true;
		}

		allTypes[i] = ObjectIdGetDatum(toid);

		paramModes[i] = CharGetDatum(fp->mode);

		if (fp->name && fp->name[0])
		{
			ListCell   *px;

			/*
			 * As of Postgres 8.5 we disallow using the same name for two
			 * input or two output function parameters.  Depending on the
			 * function's language, conflicting input and output names might
			 * be bad too, but we leave it to the PL to complain if so.
			 */
			foreach(px, parameters)
			{
				FunctionParameter *prevfp = (FunctionParameter *) lfirst(px);

				if (prevfp == fp)
					break;
				/* pure in doesn't conflict with pure out */
				if ((fp->mode == FUNC_PARAM_IN ||
					 fp->mode == FUNC_PARAM_VARIADIC) &&
					(prevfp->mode == FUNC_PARAM_OUT ||
					 prevfp->mode == FUNC_PARAM_TABLE))
					continue;
				if ((prevfp->mode == FUNC_PARAM_IN ||
					 prevfp->mode == FUNC_PARAM_VARIADIC) &&
					(fp->mode == FUNC_PARAM_OUT ||
					 fp->mode == FUNC_PARAM_TABLE))
					continue;
				if (prevfp->name && prevfp->name[0] &&
					strcmp(prevfp->name, fp->name) == 0)
					ereport(ERROR,
							(errcode(ERRCODE_INVALID_FUNCTION_DEFINITION),
							 errmsg("parameter name \"%s\" used more than once",
									fp->name)));
			}

			paramNames[i] = CStringGetTextDatum(fp->name);
			have_names = true;
		}

		if (fp->defexpr)
		{
			Node	   *def;

			if (!isinput)
				ereport(ERROR,
						(errcode(ERRCODE_INVALID_FUNCTION_DEFINITION),
				   errmsg("only input parameters can have default values")));

			if (toid == ANYTABLEOID)
				ereport(ERROR,
						(errcode(ERRCODE_INVALID_FUNCTION_DEFINITION),
						 errmsg("anytable parameter cannot have default value")));

			def = transformExpr(pstate, fp->defexpr,
								EXPR_KIND_FUNCTION_DEFAULT);
			def = coerce_to_specific_type(pstate, def, toid, "DEFAULT");

			/*
			 * Make sure no variables are referred to.
			 */
			if (list_length(pstate->p_rtable) != 0 ||
				contain_var_clause(def))
				ereport(ERROR,
						(errcode(ERRCODE_INVALID_COLUMN_REFERENCE),
						 errmsg("cannot use table references in parameter default value")));

			*parameterDefaults = lappend(*parameterDefaults, def);
			have_defaults = true;
		}
		else
		{
			if (isinput && have_defaults)
				ereport(ERROR,
						(errcode(ERRCODE_INVALID_FUNCTION_DEFINITION),
						 errmsg("input parameters after one with a default value must also have defaults")));
		}

		i++;
	}

	free_parsestate(pstate);

	/* Currently only support single multiset input parameters */
	if (multisetCount > 1)
	{
		ereport(ERROR,
				(errcode(ERRCODE_FEATURE_NOT_SUPPORTED),
				 errmsg("functions cannot have multiple \"anytable\" arguments")));
	}

	/* Now construct the proper outputs as needed */
	*parameterTypes = buildoidvector(inTypes, inCount);

	if (outCount > 0 || varCount > 0)
	{
		*allParameterTypes = construct_array(allTypes, parameterCount, OIDOID,
											 sizeof(Oid), true, 'i');
		*parameterModes = construct_array(paramModes, parameterCount, CHAROID,
										  1, true, 'c');
		if (outCount > 1)
			*requiredResultType = RECORDOID;
		/* otherwise we set requiredResultType correctly above */
	}

	if (have_names)
	{
		for (i = 0; i < parameterCount; i++)
		{
			if (paramNames[i] == PointerGetDatum(NULL))
				paramNames[i] = CStringGetTextDatum("");
		}
		*parameterNames = construct_array(paramNames, parameterCount, TEXTOID,
										  -1, false, 'i');
	}

}


/*
 * Recognize one of the options that can be passed to both CREATE
 * FUNCTION and ALTER FUNCTION and return it via one of the out
 * parameters. Returns true if the passed option was recognized. If
 * the out parameter we were going to assign to points to non-NULL,
 * raise a duplicate-clause error.	(We don't try to detect duplicate
 * SET parameters though --- if you're redundant, the last one wins.)
 */
static bool
compute_common_attribute(DefElem *defel,
						 DefElem **volatility_item,
						 DefElem **strict_item,
						 DefElem **security_item,
						 List **set_items,
						 DefElem **cost_item,
						 DefElem **rows_item,
						 DefElem **data_access_item,
						 DefElem **exec_location_item)
{
	if (strcmp(defel->defname, "volatility") == 0)
	{
		if (*volatility_item)
			goto duplicate_error;

		*volatility_item = defel;
	}
	else if (strcmp(defel->defname, "strict") == 0)
	{
		if (*strict_item)
			goto duplicate_error;

		*strict_item = defel;
	}
	else if (strcmp(defel->defname, "security") == 0)
	{
		if (*security_item)
			goto duplicate_error;

		*security_item = defel;
	}
	else if (strcmp(defel->defname, "set") == 0)
	{
		*set_items = lappend(*set_items, defel->arg);
	}
	else if (strcmp(defel->defname, "cost") == 0)
	{
		if (*cost_item)
			goto duplicate_error;

		*cost_item = defel;
	}
	else if (strcmp(defel->defname, "rows") == 0)
	{
		if (*rows_item)
			goto duplicate_error;

		*rows_item = defel;
	}
	else if (strcmp(defel->defname, "data_access") == 0)
	{
		if (*data_access_item)
			goto duplicate_error;

		*data_access_item = defel;
	}
	else if (strcmp(defel->defname, "exec_location") == 0)
	{
		if (*exec_location_item)
			goto duplicate_error;

		*exec_location_item = defel;
	}
	else
		return false;

	/* Recognized an option */
	return true;

duplicate_error:
	ereport(ERROR,
			(errcode(ERRCODE_SYNTAX_ERROR),
			 errmsg("conflicting or redundant options")));
	return false;				/* keep compiler quiet */
}

static char
interpret_func_volatility(DefElem *defel)
{
	char	   *str = strVal(defel->arg);

	if (strcmp(str, "immutable") == 0)
		return PROVOLATILE_IMMUTABLE;
	else if (strcmp(str, "stable") == 0)
		return PROVOLATILE_STABLE;
	else if (strcmp(str, "volatile") == 0)
		return PROVOLATILE_VOLATILE;
	else
	{
		elog(ERROR, "invalid volatility \"%s\"", str);
		return 0;				/* keep compiler quiet */
	}
}

static char
interpret_data_access(DefElem *defel)
{
	char *str = strVal(defel->arg);
	char proDataAccess = PRODATAACCESS_NONE;

	if (strcmp(str, "none") == 0)
		proDataAccess = PRODATAACCESS_NONE;
	else if (strcmp(str, "contains") == 0)
		proDataAccess = PRODATAACCESS_CONTAINS;
	else if (strcmp(str, "reads") == 0)
		proDataAccess = PRODATAACCESS_READS;
	else if (strcmp(str, "modifies") == 0)
		proDataAccess = PRODATAACCESS_MODIFIES;
	else
		elog(ERROR, "invalid data access \"%s\"", str);

	return proDataAccess;
}

static char
getDefaultDataAccess(Oid languageOid)
{
	char proDataAccess = PRODATAACCESS_NONE;
	if (languageOid == SQLlanguageId)
		proDataAccess = PRODATAACCESS_CONTAINS;

	return proDataAccess;
}

static void
validate_sql_data_access(char data_access, char volatility, Oid languageOid)
{
	/* IMMUTABLE is not compatible with READS SQL DATA or MODIFIES SQL DATA */
	if (volatility == PROVOLATILE_IMMUTABLE &&
			data_access == PRODATAACCESS_READS)
		ereport(ERROR,
				(errcode(ERRCODE_SYNTAX_ERROR),
				errmsg("conflicting options"),
				errhint("IMMUTABLE conflicts with READS SQL DATA.")));

	if (volatility == PROVOLATILE_IMMUTABLE &&
			data_access == PRODATAACCESS_MODIFIES)
		ereport(ERROR,
				(errcode(ERRCODE_SYNTAX_ERROR),
				 errmsg("conflicting options"),
				 errhint("IMMUTABLE conflicts with MODIFIES SQL DATA.")));

	/* SQL language function cannot specify NO SQL */
	if (languageOid == SQLlanguageId && data_access == PRODATAACCESS_NONE)
		ereport(ERROR,
				(errcode(ERRCODE_SYNTAX_ERROR),
				 errmsg("conflicting options"),
				 errhint("A SQL function cannot specify NO SQL.")));
}

static char
interpret_exec_location(DefElem *defel)
{
	char	   *str = strVal(defel->arg);
	char		exec_location;

	if (strcmp(str, "any") == 0)
		exec_location = PROEXECLOCATION_ANY;
	else if (strcmp(str, "master") == 0)
		exec_location = PROEXECLOCATION_MASTER;
	else if (strcmp(str, "all_segments") == 0)
		exec_location = PROEXECLOCATION_ALL_SEGMENTS;
	else
		elog(ERROR, "invalid data access \"%s\"", str);

	return exec_location;
}


static void
validate_sql_exec_location(char exec_location, bool proretset)
{
	/*
	 * ON MASTER and ON ALL SEGMENTS are only supported for set-returning
	 * functions.
	 */
	switch (exec_location)
	{
		case PROEXECLOCATION_ANY:
			/* ok */
			break;

		case PROEXECLOCATION_MASTER:
			if (!proretset)
				ereport(ERROR,
						(errcode(ERRCODE_FEATURE_NOT_SUPPORTED),
						 errmsg("EXECUTE ON MASTER is only supported for set-returning functions")));
			break;

		case PROEXECLOCATION_ALL_SEGMENTS:
			if (!proretset)
				ereport(ERROR,
						(errcode(ERRCODE_FEATURE_NOT_SUPPORTED),
						 errmsg("EXECUTE ON ALL SEGMENTS is only supported for set-returning functions")));
			break;

		default:
			elog(ERROR, "unrecognized EXECUTE ON type '%c'", exec_location);
	}
}

/*
 * Update a proconfig value according to a list of VariableSetStmt items.
 *
 * The input and result may be NULL to signify a null entry.
 */
static ArrayType *
update_proconfig_value(ArrayType *a, List *set_items)
{
	ListCell   *l;

	foreach(l, set_items)
	{
		VariableSetStmt *sstmt = (VariableSetStmt *) lfirst(l);

		Assert(IsA(sstmt, VariableSetStmt));
		if (sstmt->kind == VAR_RESET_ALL)
			a = NULL;
		else
		{
			char	   *valuestr = ExtractSetVariableArgs(sstmt);

			if (valuestr)
				a = GUCArrayAdd(a, sstmt->name, valuestr);
			else	/* RESET */
				a = GUCArrayDelete(a, sstmt->name);
		}
	}

	return a;
}


/*
 * Dissect the list of options assembled in gram.y into function
 * attributes.
 */
static void
compute_attributes_sql_style(List *options,
							 List **as,
							 char **language,
							 bool *windowfunc_p,
							 char *volatility_p,
							 bool *strict_p,
							 bool *security_definer,
							 ArrayType **proconfig,
							 float4 *procost,
							 float4 *prorows,
							 char *data_access,
							 char *exec_location)
{
	ListCell   *option;
	DefElem    *as_item = NULL;
	DefElem    *language_item = NULL;
	DefElem    *windowfunc_item = NULL;
	DefElem    *volatility_item = NULL;
	DefElem    *strict_item = NULL;
	DefElem    *security_item = NULL;
	List	   *set_items = NIL;
	DefElem    *cost_item = NULL;
	DefElem    *rows_item = NULL;
	DefElem    *data_access_item = NULL;
	DefElem    *exec_location_item = NULL;

	foreach(option, options)
	{
		DefElem    *defel = (DefElem *) lfirst(option);

		if (strcmp(defel->defname, "as") == 0)
		{
			if (as_item)
				ereport(ERROR,
						(errcode(ERRCODE_SYNTAX_ERROR),
						 errmsg("conflicting or redundant options")));
			as_item = defel;
		}
		else if (strcmp(defel->defname, "language") == 0)
		{
			if (language_item)
				ereport(ERROR,
						(errcode(ERRCODE_SYNTAX_ERROR),
						 errmsg("conflicting or redundant options")));
			language_item = defel;
		}
		else if (strcmp(defel->defname, "window") == 0)
		{
			if (windowfunc_item)
				ereport(ERROR,
						(errcode(ERRCODE_SYNTAX_ERROR),
						 errmsg("conflicting or redundant options")));
			windowfunc_item = defel;
		}
		else if (compute_common_attribute(defel,
										  &volatility_item,
										  &strict_item,
										  &security_item,
										  &set_items,
										  &cost_item,
										  &rows_item,
										  &data_access_item,
										  &exec_location_item))
		{
			/* recognized common option */
			continue;
		}
		else
			elog(ERROR, "option \"%s\" not recognized",
				 defel->defname);
	}

	/* process required items */
	if (as_item)
		*as = (List *) as_item->arg;
	else
	{
		ereport(ERROR,
				(errcode(ERRCODE_INVALID_FUNCTION_DEFINITION),
				 errmsg("no function body specified")));
		*as = NIL;				/* keep compiler quiet */
	}

	if (language_item)
		*language = strVal(language_item->arg);
	else
	{
		ereport(ERROR,
				(errcode(ERRCODE_INVALID_FUNCTION_DEFINITION),
				 errmsg("no language specified")));
		*language = NULL;		/* keep compiler quiet */
	}

	/* process optional items */
	if (windowfunc_item)
		*windowfunc_p = intVal(windowfunc_item->arg);
	if (volatility_item)
		*volatility_p = interpret_func_volatility(volatility_item);
	if (strict_item)
		*strict_p = intVal(strict_item->arg);
	if (security_item)
		*security_definer = intVal(security_item->arg);
	if (set_items)
		*proconfig = update_proconfig_value(NULL, set_items);
	if (cost_item)
	{
		*procost = defGetNumeric(cost_item);
		if (*procost <= 0)
			ereport(ERROR,
					(errcode(ERRCODE_INVALID_PARAMETER_VALUE),
					 errmsg("COST must be positive")));
	}
	if (rows_item)
	{
		*prorows = defGetNumeric(rows_item);
		if (*prorows <= 0)
			ereport(ERROR,
					(errcode(ERRCODE_INVALID_PARAMETER_VALUE),
					 errmsg("ROWS must be positive")));
	}

	if (data_access_item)
		*data_access = interpret_data_access(data_access_item);
	if (exec_location_item)
		*exec_location = interpret_exec_location(exec_location_item);
}


/*-------------
 *	 Interpret the parameters *parameters and return their contents via
 *	 *isStrict_p, *volatility_p and *oid_p.
 *
 *	These parameters supply optional information about a function.
 *	All have defaults if not specified. Parameters:
 *
 *	 * isStrict means the function should not be called when any NULL
 *	   inputs are present; instead a NULL result value should be assumed.
 *
 *	 * volatility tells the optimizer whether the function's result can
 *	   be assumed to be repeatable over multiple evaluations.
 *
 *   * describeQualName is the qualified name of a describe callback function
 *     to handle dynamic type resolution.
 *------------
 */
static void
compute_attributes_with_style(List *parameters, 
							  bool *isStrict_p, 
							  char *volatility_p, 
							  List **describeQualName_p)
{
	ListCell   *pl;

	foreach(pl, parameters)
	{
		DefElem    *param = (DefElem *) lfirst(pl);

		if (pg_strcasecmp(param->defname, "isstrict") == 0)
			*isStrict_p = defGetBoolean(param);
		else if (pg_strcasecmp(param->defname, "iscachable") == 0)
		{
			/* obsolete spelling of isImmutable */
			if (defGetBoolean(param))
				*volatility_p = PROVOLATILE_IMMUTABLE;
		}
		else if (pg_strcasecmp(param->defname, "describe") == 0)
		{
			*describeQualName_p = defGetQualifiedName(param);
		}
		else
		{
			ereport(WARNING,
					(errcode(ERRCODE_SYNTAX_ERROR),
					 errmsg("unrecognized function attribute \"%s\" ignored",
							param->defname)));
		}
	}
}


/*
 * For a dynamically linked C language object, the form of the clause is
 *
 *	   AS <object file name> [, <link symbol name> ]
 *
 * In all other cases
 *
 *	   AS <object reference, or sql code>
 */
static void
interpret_AS_clause(Oid languageOid, const char *languageName,
					char *funcname, List *as,
					char **prosrc_str_p, char **probin_str_p)
{
	Assert(as != NIL);

	if (languageOid == ClanguageId)
	{
		/*
		 * For "C" language, store the file name in probin and, when given,
		 * the link symbol name in prosrc.	If link symbol is omitted,
		 * substitute procedure name.  We also allow link symbol to be
		 * specified as "-", since that was the habit in PG versions before
		 * 8.4, and there might be dump files out there that don't translate
		 * that back to "omitted".
		 */
		*probin_str_p = strVal(linitial(as));
		if (list_length(as) == 1)
			*prosrc_str_p = funcname;
		else
		{
			*prosrc_str_p = strVal(lsecond(as));
			if (strcmp(*prosrc_str_p, "-") == 0)
				*prosrc_str_p = funcname;
		}
	}
	else
	{
		/* Everything else wants the given string in prosrc. */
		*prosrc_str_p = strVal(linitial(as));
		*probin_str_p = NULL;

		if (list_length(as) != 1)
			ereport(ERROR,
					(errcode(ERRCODE_INVALID_FUNCTION_DEFINITION),
					 errmsg("only one AS item needed for language \"%s\"",
							languageName)));

		if (languageOid == INTERNALlanguageId)
		{
			/*
			 * In PostgreSQL versions before 6.5, the SQL name of the created
			 * function could not be different from the internal name, and
			 * "prosrc" wasn't used.  So there is code out there that does
			 * CREATE FUNCTION xyz AS '' LANGUAGE internal. To preserve some
			 * modicum of backwards compatibility, accept an empty "prosrc"
			 * value as meaning the supplied SQL function name.
			 */
			if (strlen(*prosrc_str_p) == 0)
				*prosrc_str_p = funcname;
		}
	}

	if (languageOid == INTERNALlanguageId)
	{
		/*
		 * In PostgreSQL versions before 6.5, the SQL name of the created
		 * function could not be different from the internal name, and
		 * "prosrc" wasn't used.  So there is code out there that does
		 * CREATE FUNCTION xyz AS '' LANGUAGE internal. To preserve some
		 * modicum of backwards compatibility, accept an empty "prosrc"
		 * value as meaning the supplied SQL function name.
		 */
		if (strlen(*prosrc_str_p) == 0)
			*prosrc_str_p = funcname;
	}
}


/*
 * Handle functions that try to define a "DESCRIBE" callback.
 */
static Oid
validate_describe_callback(List *describeQualName, 
						   Oid returnTypeOid, 
						   ArrayType *parameterModes)
{
	int					 nargs			  = 1;
	Oid					 inputTypeOids[1] = {INTERNALOID};
	Oid					*actualInputTypeOids;
	Oid					 describeReturnTypeOid;
	Oid					 describeFuncOid;
	bool				 describeReturnsSet;
	FuncDetailCode		 fdResult;
	AclResult			 aclresult;
	int					 i;

	if (describeQualName == NIL)
		return InvalidOid;

	/* 
	 * describe callbacks only supported for functions that return either
	 * a pseudotype or a generic record.
	 */
	if (!TypeSupportsDescribe(returnTypeOid))
	{
		ereport(ERROR,
				(errcode(ERRCODE_INVALID_FUNCTION_DEFINITION),
				 errmsg("DESCRIBE only supported for functions returning \"record\"")));
	}
	if (parameterModes)
	{
		int   len   = ARR_DIMS(parameterModes)[0];
		char *modes = ARR_DATA_PTR(parameterModes);
		
		Insist(ARR_NDIM(parameterModes) == 1);
		for (i = 0; i < len; i++)
		{
			switch (modes[i])
			{
				case FUNC_PARAM_IN:
				case FUNC_PARAM_VARIADIC:
					break;

				case FUNC_PARAM_INOUT:
				case FUNC_PARAM_OUT:
					ereport(ERROR,
							(errcode(ERRCODE_INVALID_FUNCTION_DEFINITION),
							 errmsg("DESCRIBE is not supported for functions "
									"with OUT parameters")));
					break;

				case FUNC_PARAM_TABLE:
					ereport(ERROR,
							(errcode(ERRCODE_INVALID_FUNCTION_DEFINITION),
							 errmsg("DESCRIBE is not supported for functions "
									"that return TABLE")));				
					break;

				/* above list should be exhaustive */
				default:
					elog(ERROR, "unrecognized function parameter mode: %c", modes[i]);
					break;
			}
		}
	}
	int nvargs;
	Oid vatype;
	/* Lookup the function in the catalog */
	fdResult = func_get_detail(describeQualName,
							   NIL,   /* argument expressions */
							   nargs, 
							   inputTypeOids,
							   false,	/* expand_variadic */
							   false,	/* expand_defaults */
							   &describeFuncOid,
							   &describeReturnTypeOid, 
							   &describeReturnsSet,
							   &nvargs,
							   &vatype,
							   &actualInputTypeOids,
							   NULL);

	if (fdResult != FUNCDETAIL_NORMAL || !OidIsValid(describeFuncOid))
	{
		/* Should we try to create the function when not found? */
		ereport(ERROR,
				(errcode(ERRCODE_UNDEFINED_FUNCTION),
				 errmsg("function %s does not exist",
						func_signature_string(describeQualName, nargs, inputTypeOids))));
	}
	if (describeReturnTypeOid != INTERNALOID)
	{
		ereport(ERROR,
				(errcode(ERRCODE_INVALID_FUNCTION_DEFINITION),
				 errmsg("return type of function %s is not \"internal\"",
						func_signature_string(describeQualName, nargs, inputTypeOids))));
	}
	if (describeReturnsSet)
	{
		ereport(ERROR,
				(errcode(ERRCODE_INVALID_FUNCTION_DEFINITION),
				 errmsg("function %s returns a set",
						func_signature_string(describeQualName, nargs, inputTypeOids))));
	}

	if (OidIsValid(vatype))
		ereport(ERROR,
				(errcode(ERRCODE_DATATYPE_MISMATCH),
				 errmsg("describe function cannot be variadic")));

	/* Check that the creator has permission to call the function */
	aclresult = pg_proc_aclcheck(describeFuncOid, GetUserId(), ACL_EXECUTE);
	if (aclresult != ACLCHECK_OK)
		aclcheck_error(aclresult, ACL_KIND_PROC, get_func_name(describeFuncOid));

	/* Looks reasonable */
	return describeFuncOid;
}


/*
 * CreateFunction
 *	 Execute a CREATE FUNCTION utility statement.
 */
void
CreateFunction(CreateFunctionStmt *stmt, const char *queryString)
{
	char	   *probin_str;
	char	   *prosrc_str;
	Oid			prorettype;
	bool		returnsSet;
	char	   *language;
	char	   *languageName;
	Oid			languageOid;
	Oid			languageValidator;
	char	   *funcname;
	Oid			namespaceId;
	AclResult	aclresult;
	oidvector  *parameterTypes;
	ArrayType  *allParameterTypes;
	ArrayType  *parameterModes;
	ArrayType  *parameterNames;
	List	   *parameterDefaults;
	Oid			variadicArgType;
	Oid			requiredResultType;
	bool		isWindowFunc,
				isStrict,
				security;
	char		volatility;
	ArrayType  *proconfig;
	float4		procost;
	float4		prorows;
	HeapTuple	languageTuple;
	Form_pg_language languageStruct;
	List	   *as_clause;
	List       *describeQualName = NIL;
	Oid         describeFuncOid  = InvalidOid;
	char		dataAccess;
	char		execLocation;
	Oid			funcOid;

	/* Convert list of names to a name and namespace */
	namespaceId = QualifiedNameGetCreationNamespace(stmt->funcname,
													&funcname);

	/* Check we have creation rights in target namespace */
	aclresult = pg_namespace_aclcheck(namespaceId, GetUserId(), ACL_CREATE);
	if (aclresult != ACLCHECK_OK)
		aclcheck_error(aclresult, ACL_KIND_NAMESPACE,
					   get_namespace_name(namespaceId));

	/* default attributes */
	isWindowFunc = false;
	isStrict = false;
	security = false;
	volatility = PROVOLATILE_VOLATILE;
	proconfig = NULL;
	procost = -1;				/* indicates not set */
	prorows = -1;				/* indicates not set */
	dataAccess = '\0';			/* indicates not set */
	execLocation = '\0';		/* indicates not set */

	/* override attributes from explicit list */
	compute_attributes_sql_style(stmt->options,
								 &as_clause, &language,
								 &isWindowFunc, &volatility,
								 &isStrict, &security,
								 &proconfig, &procost, &prorows,
								 &dataAccess, &execLocation);

	/* Convert language name to canonical case */
	languageName = case_translate_language_name(language);

	/* Look up the language and validate permissions */
	languageTuple = SearchSysCache(LANGNAME,
								   PointerGetDatum(languageName),
								   0, 0, 0);
	if (!HeapTupleIsValid(languageTuple))
		ereport(ERROR,
				(errcode(ERRCODE_UNDEFINED_OBJECT),
				 errmsg("language \"%s\" does not exist", languageName),
				 (PLTemplateExists(languageName) ?
				  errhint("Use CREATE LANGUAGE to load the language into the database.") : 0)));

	languageOid = HeapTupleGetOid(languageTuple);
	languageStruct = (Form_pg_language) GETSTRUCT(languageTuple);

	/* If prodataaccess indicator not specified, fill in default. */
	if (dataAccess == '\0')
		dataAccess = getDefaultDataAccess(languageOid);

	/* If proexeclocation indicator not specified, fill in default. */
	if (execLocation == '\0')
		execLocation = PROEXECLOCATION_ANY;

	if (languageStruct->lanpltrusted)
	{
		/* if trusted language, need USAGE privilege */
		AclResult	aclresult;

		aclresult = pg_language_aclcheck(languageOid, GetUserId(), ACL_USAGE);
		if (aclresult != ACLCHECK_OK)
			aclcheck_error(aclresult, ACL_KIND_LANGUAGE,
						   NameStr(languageStruct->lanname));
	}
	else
	{
		/* if untrusted language, must be superuser */
		if (!superuser())
			aclcheck_error(ACLCHECK_NO_PRIV, ACL_KIND_LANGUAGE,
						   NameStr(languageStruct->lanname));
	}

	languageValidator = languageStruct->lanvalidator;

	ReleaseSysCache(languageTuple);

	/*
	 * Check consistency for data access.  Note this comes after the language
	 * tuple lookup, as we need language oid.
	 */
	validate_sql_data_access(dataAccess, volatility, languageOid);

	/*
	 * Convert remaining parameters of CREATE to form wanted by
	 * ProcedureCreate.
	 */
	interpret_function_parameter_list(stmt->parameters,
									  languageOid,
									  false,	/* not an aggregate */
									  queryString,
									  &parameterTypes,
									  &allParameterTypes,
									  &parameterModes,
									  &parameterNames,
									  &parameterDefaults,
									  &variadicArgType,
									  &requiredResultType);

	if (stmt->returnType)
	{
		/* explicit RETURNS clause */
		compute_return_type(stmt->returnType, languageOid,
							&prorettype, &returnsSet);
		if (OidIsValid(requiredResultType) && prorettype != requiredResultType)
			ereport(ERROR,
					(errcode(ERRCODE_INVALID_FUNCTION_DEFINITION),
					 errmsg("function result type must be %s because of OUT parameters",
							format_type_be(requiredResultType))));
	}
	else if (OidIsValid(requiredResultType))
	{
		/* default RETURNS clause from OUT parameters */
		prorettype = requiredResultType;
		returnsSet = false;
	}
	else
	{
		ereport(ERROR,
				(errcode(ERRCODE_INVALID_FUNCTION_DEFINITION),
				 errmsg("function result type must be specified")));
		/* Alternative possibility: default to RETURNS VOID */
		prorettype = VOIDOID;
		returnsSet = false;
	}

	compute_attributes_with_style(stmt->withClause, &isStrict, &volatility,
								  &describeQualName);

	interpret_AS_clause(languageOid, languageName, funcname, as_clause,
						&prosrc_str, &probin_str);
	
	/* double check that we really have a function body */
	if (prosrc_str == NULL)
		prosrc_str = strdup("");

	/* Handle the describe callback, if any */
	if (describeQualName != NIL)
		describeFuncOid = validate_describe_callback(describeQualName,
													 prorettype,
													 parameterModes);

	/*
	 * Set default values for COST and ROWS depending on other parameters;
	 * reject ROWS if it's not returnsSet.  NB: pg_dump knows these default
	 * values, keep it in sync if you change them.
	 */
	if (procost < 0)
	{
		/* SQL and PL-language functions are assumed more expensive */
		if (languageOid == INTERNALlanguageId ||
			languageOid == ClanguageId)
			procost = 1;
		else
			procost = 100;
	}
	if (prorows < 0)
	{
		if (returnsSet)
			prorows = 1000;
		else
			prorows = 0;		/* dummy value if not returnsSet */
	}
	else if (!returnsSet)
		ereport(ERROR,
				(errcode(ERRCODE_INVALID_PARAMETER_VALUE),
				 errmsg("ROWS is not applicable when function does not return a set")));

	/*
	 * And now that we have all the parameters, and know we're permitted to do
	 * so, go ahead and create the function.
	 */
	funcOid = ProcedureCreate(funcname,
					namespaceId,
					stmt->replace,
					returnsSet,
					prorettype,
					languageOid,
					languageValidator,
					describeFuncOid,
					prosrc_str, /* converted to text later */
					probin_str, /* converted to text later */
					false,		/* not an aggregate */
					isWindowFunc,
					security,
					isStrict,
					volatility,
					parameterTypes,
					PointerGetDatum(allParameterTypes),
					PointerGetDatum(parameterModes),
					PointerGetDatum(parameterNames),
					parameterDefaults,
					PointerGetDatum(proconfig),
					procost,
					prorows,
					dataAccess,
					execLocation);

	if (Gp_role == GP_ROLE_DISPATCH)
	{
		CdbDispatchUtilityStatement((Node *) stmt,
									DF_CANCEL_ON_ERROR|
									DF_WITH_SNAPSHOT|
									DF_NEED_TWO_PHASE,
									GetAssignedOidsForDispatch(),
									NULL);
	}
}

/*
 * RemoveFunction
 *		Deletes a function.
 */
void
RemoveFunction(RemoveFuncStmt *stmt)
{
	List	   *functionName = stmt->name;
	List	   *argTypes = stmt->args;	/* list of TypeName nodes */
	Oid			funcOid;
	HeapTuple	tup;
	ObjectAddress object;

	/*
	 * Find the function, do permissions and validity checks
	 */
	funcOid = LookupFuncNameTypeNames(functionName, argTypes, stmt->missing_ok);
	if (!OidIsValid(funcOid))
	{
		/* can only get here if stmt->missing_ok */
		ereport(NOTICE,
				(errmsg("function %s(%s) does not exist, skipping",
						NameListToString(functionName),
						TypeNameListToString(argTypes))));
		return;
	}

	tup = SearchSysCache(PROCOID,
						 ObjectIdGetDatum(funcOid),
						 0, 0, 0);
	if (!HeapTupleIsValid(tup)) /* should not happen */
		elog(ERROR, "cache lookup failed for function %u", funcOid);

	/* Permission check: must own func or its namespace */
	if (!pg_proc_ownercheck(funcOid, GetUserId()) &&
	  !pg_namespace_ownercheck(((Form_pg_proc) GETSTRUCT(tup))->pronamespace,
							   GetUserId()))
		aclcheck_error(ACLCHECK_NOT_OWNER, ACL_KIND_PROC,
					   NameListToString(functionName));

	/* check bootstrap object */
	CheckForModifySystemFunc(funcOid, functionName);

	if (((Form_pg_proc) GETSTRUCT(tup))->proisagg)
		ereport(ERROR,
				(errcode(ERRCODE_WRONG_OBJECT_TYPE),
				 errmsg("\"%s\" is an aggregate function",
						NameListToString(functionName)),
				 errhint("Use DROP AGGREGATE to drop aggregate functions.")));

	if (((Form_pg_proc) GETSTRUCT(tup))->prolang == INTERNALlanguageId)
	{
		/* "Helpful" NOTICE when removing a builtin function ... */
		if (Gp_role != GP_ROLE_EXECUTE)
		ereport(NOTICE,
				(errcode(ERRCODE_WARNING),
				 errmsg("removing built-in function \"%s\"",
						NameListToString(functionName))));
	}

	ReleaseSysCache(tup);

	/*
	 * Do the deletion
	 */
	object.classId = ProcedureRelationId;
	object.objectId = funcOid;
	object.objectSubId = 0;

	performDeletion(&object, stmt->behavior);
	
	if (Gp_role == GP_ROLE_DISPATCH)
	{
		CdbDispatchUtilityStatement((Node *) stmt,
									DF_CANCEL_ON_ERROR|
									DF_WITH_SNAPSHOT|
									DF_NEED_TWO_PHASE,
									NIL,
									NULL);
	}
}

/*
 * Guts of function deletion.
 *
 * Note: this is also used for aggregate deletion, since the OIDs of
 * both functions and aggregates point to pg_proc.
 */
void
RemoveFunctionById(Oid funcOid)
{
	Relation	relation;
	HeapTuple	tup;
	bool		isagg;

	/*
	 * Delete the pg_proc tuple.
	 */
	relation = heap_open(ProcedureRelationId, RowExclusiveLock);

	tup = SearchSysCache(PROCOID,
						 ObjectIdGetDatum(funcOid),
						 0, 0, 0);
	if (!HeapTupleIsValid(tup)) /* should not happen */
		elog(ERROR, "cache lookup failed for function %u", funcOid);

	isagg = ((Form_pg_proc) GETSTRUCT(tup))->proisagg;

	simple_heap_delete(relation, &tup->t_self);

	ReleaseSysCache(tup);

	heap_close(relation, RowExclusiveLock);

	/* Remove anything in pg_proc_callback for this function */
	deleteProcCallbacks(funcOid);

	/*
	 * If there's a pg_aggregate tuple, delete that too.
	 */
	if (isagg)
	{
		relation = heap_open(AggregateRelationId, RowExclusiveLock);

		tup = SearchSysCache(AGGFNOID,
							 ObjectIdGetDatum(funcOid),
							 0, 0, 0);
		if (!HeapTupleIsValid(tup))		/* should not happen */
			elog(ERROR, "cache lookup failed for pg_aggregate tuple for function %u", funcOid);

		simple_heap_delete(relation, &tup->t_self);

		ReleaseSysCache(tup);

		heap_close(relation, RowExclusiveLock);
	}
}


/*
 * Rename function
 */
void
RenameFunction(List *name, List *argtypes, const char *newname)
{
	Oid			procOid;
	Oid			namespaceOid;
	HeapTuple	tup;
	Form_pg_proc procForm;
	Relation	rel;
	AclResult	aclresult;

	rel = heap_open(ProcedureRelationId, RowExclusiveLock);

	procOid = LookupFuncNameTypeNames(name, argtypes, false);

	tup = SearchSysCacheCopy(PROCOID,
							 ObjectIdGetDatum(procOid),
							 0, 0, 0);
	if (!HeapTupleIsValid(tup)) /* should not happen */
		elog(ERROR, "cache lookup failed for function %u", procOid);
	procForm = (Form_pg_proc) GETSTRUCT(tup);

	if (procForm->proisagg)
		ereport(ERROR,
				(errcode(ERRCODE_WRONG_OBJECT_TYPE),
				 errmsg("\"%s\" is an aggregate function",
						NameListToString(name)),
			 errhint("Use ALTER AGGREGATE to rename aggregate functions.")));

	namespaceOid = procForm->pronamespace;

	/* make sure the new name doesn't exist */
	if (SearchSysCacheExists(PROCNAMEARGSNSP,
							 CStringGetDatum(newname),
							 PointerGetDatum(&procForm->proargtypes),
							 ObjectIdGetDatum(namespaceOid),
							 0))
	{
		ereport(ERROR,
				(errcode(ERRCODE_DUPLICATE_FUNCTION),
				 errmsg("function %s already exists in schema \"%s\"",
						funcname_signature_string(newname,
												  procForm->pronargs,
												  NIL,
											   procForm->proargtypes.values),
						get_namespace_name(namespaceOid))));
	}

	/* must be owner */
	if (!pg_proc_ownercheck(procOid, GetUserId()))
		aclcheck_error(ACLCHECK_NOT_OWNER, ACL_KIND_PROC,
					   NameListToString(name));

	/* must have CREATE privilege on namespace */
	aclresult = pg_namespace_aclcheck(namespaceOid, GetUserId(), ACL_CREATE);
	if (aclresult != ACLCHECK_OK)
		aclcheck_error(aclresult, ACL_KIND_NAMESPACE,
					   get_namespace_name(namespaceOid));

	/* check bootstrap object */
	CheckForModifySystemFunc(procOid, name);

	/* rename */
	namestrcpy(&(procForm->proname), newname);
	simple_heap_update(rel, &tup->t_self, tup);
	CatalogUpdateIndexes(rel, tup);

	heap_close(rel, NoLock);
	heap_freetuple(tup);
}

/*
 * Change function owner by name and args
 */
void
AlterFunctionOwner(List *name, List *argtypes, Oid newOwnerId)
{
	Relation	rel;
	Oid			procOid;
	HeapTuple	tup;

	rel = heap_open(ProcedureRelationId, RowExclusiveLock);

	procOid = LookupFuncNameTypeNames(name, argtypes, false);

	tup = SearchSysCache(PROCOID,
						 ObjectIdGetDatum(procOid),
						 0, 0, 0);
	if (!HeapTupleIsValid(tup)) /* should not happen */
		elog(ERROR, "cache lookup failed for function %u", procOid);

	if (((Form_pg_proc) GETSTRUCT(tup))->proisagg)
		ereport(ERROR,
				(errcode(ERRCODE_WRONG_OBJECT_TYPE),
				 errmsg("\"%s\" is an aggregate function",
						NameListToString(name)),
				 errhint("Use ALTER AGGREGATE to change owner of aggregate functions.")));

	/* check bootstrap object */
	CheckForModifySystemFunc(procOid, name);

	AlterFunctionOwner_internal(rel, tup, newOwnerId);

	heap_close(rel, NoLock);
}

/*
 * Change function owner by Oid
 */
void
AlterFunctionOwner_oid(Oid procOid, Oid newOwnerId)
{
	Relation	rel;
	HeapTuple	tup;

	rel = heap_open(ProcedureRelationId, RowExclusiveLock);

	tup = SearchSysCache(PROCOID,
						 ObjectIdGetDatum(procOid),
						 0, 0, 0);
	if (!HeapTupleIsValid(tup)) /* should not happen */
		elog(ERROR, "cache lookup failed for function %u", procOid);
	AlterFunctionOwner_internal(rel, tup, newOwnerId);

	heap_close(rel, NoLock);
}

static void
AlterFunctionOwner_internal(Relation rel, HeapTuple tup, Oid newOwnerId)
{
	Form_pg_proc procForm;
	AclResult	aclresult;
	Oid			procOid;

	Assert(RelationGetRelid(rel) == ProcedureRelationId);

	procForm = (Form_pg_proc) GETSTRUCT(tup);
	procOid = HeapTupleGetOid(tup);

	/*
	 * If the new owner is the same as the existing owner, consider the
	 * command to have succeeded.  This is for dump restoration purposes.
	 */
	if (procForm->proowner != newOwnerId)
	{
		Datum		repl_val[Natts_pg_proc];
		bool		repl_null[Natts_pg_proc];
		bool		repl_repl[Natts_pg_proc];
		Acl		   *newAcl;
		Datum		aclDatum;
		bool		isNull;
		HeapTuple	newtuple;

		/* Superusers can always do it */
		if (!superuser())
		{
			/* Otherwise, must be owner of the existing object */
			if (!pg_proc_ownercheck(procOid, GetUserId()))
				aclcheck_error(ACLCHECK_NOT_OWNER, ACL_KIND_PROC,
							   NameStr(procForm->proname));

			/* Must be able to become new owner */
			check_is_member_of_role(GetUserId(), newOwnerId);

			/* New owner must have CREATE privilege on namespace */
			aclresult = pg_namespace_aclcheck(procForm->pronamespace,
											  newOwnerId,
											  ACL_CREATE);
			if (aclresult != ACLCHECK_OK)
				aclcheck_error(aclresult, ACL_KIND_NAMESPACE,
							   get_namespace_name(procForm->pronamespace));
		}

		memset(repl_null, false, sizeof(repl_null));
		memset(repl_repl, false, sizeof(repl_repl));

		repl_repl[Anum_pg_proc_proowner - 1] = true;
		repl_val[Anum_pg_proc_proowner - 1] = ObjectIdGetDatum(newOwnerId);

		/*
		 * Determine the modified ACL for the new owner.  This is only
		 * necessary when the ACL is non-null.
		 */
		aclDatum = SysCacheGetAttr(PROCOID, tup,
								   Anum_pg_proc_proacl,
								   &isNull);
		if (!isNull)
		{
			newAcl = aclnewowner(DatumGetAclP(aclDatum),
								 procForm->proowner, newOwnerId);
			repl_repl[Anum_pg_proc_proacl - 1] = true;
			repl_val[Anum_pg_proc_proacl - 1] = PointerGetDatum(newAcl);
		}

		newtuple = heap_modify_tuple(tup, RelationGetDescr(rel), repl_val,
									 repl_null, repl_repl);

		simple_heap_update(rel, &newtuple->t_self, newtuple);
		CatalogUpdateIndexes(rel, newtuple);

		heap_freetuple(newtuple);

		/* Update owner dependency reference */
		changeDependencyOnOwner(ProcedureRelationId, procOid, newOwnerId);
	}

	ReleaseSysCache(tup);
}

/*
 * Implements the ALTER FUNCTION utility command (except for the
 * RENAME and OWNER clauses, which are handled as part of the generic
 * ALTER framework).
 */
void
AlterFunction(AlterFunctionStmt *stmt)
{
	HeapTuple	tup;
	Oid			funcOid;
	Form_pg_proc procForm;
	Relation	rel;
	ListCell   *l;
	DefElem    *volatility_item = NULL;
	DefElem    *strict_item = NULL;
	DefElem    *security_def_item = NULL;
	List	   *set_items = NIL;
	DefElem    *cost_item = NULL;
	DefElem    *rows_item = NULL;
	DefElem    *data_access_item = NULL;
	DefElem    *exec_location_item = NULL;
	bool		isnull;
	char		data_access;
	char		exec_location;

	rel = heap_open(ProcedureRelationId, RowExclusiveLock);

	funcOid = LookupFuncNameTypeNames(stmt->func->funcname,
									  stmt->func->funcargs,
									  false);

	tup = SearchSysCacheCopy(PROCOID,
							 ObjectIdGetDatum(funcOid),
							 0, 0, 0);
	if (!HeapTupleIsValid(tup)) /* should not happen */
		elog(ERROR, "cache lookup failed for function %u", funcOid);

	procForm = (Form_pg_proc) GETSTRUCT(tup);

	/* Permission check: must own function */
	if (!pg_proc_ownercheck(funcOid, GetUserId()))
		aclcheck_error(ACLCHECK_NOT_OWNER, ACL_KIND_PROC,
					   NameListToString(stmt->func->funcname));

	/* check bootstrap object */
	CheckForModifySystemFunc(funcOid, stmt->func->funcname);

	if (procForm->proisagg)
		ereport(ERROR,
				(errcode(ERRCODE_WRONG_OBJECT_TYPE),
				 errmsg("\"%s\" is an aggregate function",
						NameListToString(stmt->func->funcname))));

	/* Examine requested actions. */
	foreach(l, stmt->actions)
	{
		DefElem    *defel = (DefElem *) lfirst(l);

		if (compute_common_attribute(defel,
									 &volatility_item,
									 &strict_item,
									 &security_def_item,
									 &set_items,
									 &cost_item,
									 &rows_item,
									 &data_access_item,
									 &exec_location_item) == false)
			elog(ERROR, "option \"%s\" not recognized", defel->defname);
	}

	if (volatility_item)
		procForm->provolatile = interpret_func_volatility(volatility_item);
	if (strict_item)
		procForm->proisstrict = intVal(strict_item->arg);
	if (security_def_item)
		procForm->prosecdef = intVal(security_def_item->arg);
	if (cost_item)
	{
		procForm->procost = defGetNumeric(cost_item);
		if (procForm->procost <= 0)
			ereport(ERROR,
					(errcode(ERRCODE_INVALID_PARAMETER_VALUE),
					 errmsg("COST must be positive")));
	}
	if (rows_item)
	{
		procForm->prorows = defGetNumeric(rows_item);
		if (procForm->prorows <= 0)
			ereport(ERROR,
					(errcode(ERRCODE_INVALID_PARAMETER_VALUE),
					 errmsg("ROWS must be positive")));
		if (!procForm->proretset)
			ereport(ERROR,
					(errcode(ERRCODE_INVALID_PARAMETER_VALUE),
					 errmsg("ROWS is not applicable when function does not return a set")));
	}
	if (set_items)
	{
		Datum		datum;
		bool		isnull;
		ArrayType  *a;
		Datum		repl_val[Natts_pg_proc];
		bool		repl_null[Natts_pg_proc];
		bool		repl_repl[Natts_pg_proc];

		/* extract existing proconfig setting */
		datum = SysCacheGetAttr(PROCOID, tup, Anum_pg_proc_proconfig, &isnull);
		a = isnull ? NULL : DatumGetArrayTypeP(datum);

		/* update according to each SET or RESET item, left to right */
		a = update_proconfig_value(a, set_items);

		/* update the tuple */
		memset(repl_repl, false, sizeof(repl_repl));
		repl_repl[Anum_pg_proc_proconfig - 1] = true;

		if (a == NULL)
		{
			repl_val[Anum_pg_proc_proconfig - 1] = (Datum) 0;
			repl_null[Anum_pg_proc_proconfig - 1] = true;
		}
		else
		{
			repl_val[Anum_pg_proc_proconfig - 1] = PointerGetDatum(a);
			repl_null[Anum_pg_proc_proconfig - 1] = false;
		}

		tup = heap_modify_tuple(tup, RelationGetDescr(rel),
								repl_val, repl_null, repl_repl);
	}
	if (data_access_item)
	{
		Datum		repl_val[Natts_pg_proc];
		bool		repl_null[Natts_pg_proc];
		bool		repl_repl[Natts_pg_proc];

		MemSet(repl_null, 0, sizeof(repl_null));
		MemSet(repl_repl, 0, sizeof(repl_repl));
		repl_repl[Anum_pg_proc_prodataaccess - 1] = true;
		repl_val[Anum_pg_proc_prodataaccess - 1] =
			CharGetDatum(interpret_data_access(data_access_item));

		tup = heap_modify_tuple(tup, RelationGetDescr(rel),
								repl_val, repl_null, repl_repl);
	}
	if (exec_location_item)
	{
		Datum		repl_val[Natts_pg_proc];
		bool		repl_null[Natts_pg_proc];
		bool		repl_repl[Natts_pg_proc];

		MemSet(repl_null, 0, sizeof(repl_null));
		MemSet(repl_repl, 0, sizeof(repl_repl));
		repl_repl[Anum_pg_proc_proexeclocation - 1] = true;
		repl_val[Anum_pg_proc_proexeclocation - 1] =
			CharGetDatum(interpret_exec_location(exec_location_item));

		tup = heap_modify_tuple(tup, RelationGetDescr(rel),
								repl_val, repl_null, repl_repl);
	}

	data_access = DatumGetChar(
		heap_getattr(tup, Anum_pg_proc_prodataaccess,
					 RelationGetDescr(rel), &isnull));
	Assert(!isnull);
	exec_location = DatumGetChar(
		heap_getattr(tup, Anum_pg_proc_proexeclocation,
					 RelationGetDescr(rel), &isnull));
	Assert(!isnull);
	/* Cross check for various properties. */
	validate_sql_data_access(data_access,
							 procForm->provolatile,
							 procForm->prolang);
	validate_sql_exec_location(exec_location,
							   procForm->proretset);

	/* Do the update */
	simple_heap_update(rel, &tup->t_self, tup);
	CatalogUpdateIndexes(rel, tup);

	heap_close(rel, NoLock);
	heap_freetuple(tup);
	
	if (Gp_role == GP_ROLE_DISPATCH)
	{
		CdbDispatchUtilityStatement((Node *) stmt,
									DF_CANCEL_ON_ERROR|
									DF_WITH_SNAPSHOT|
									DF_NEED_TWO_PHASE,
									NIL,
									NULL);
	}
}

/*
 * SetFunctionReturnType - change declared return type of a function
 *
 * This is presently only used for adjusting legacy functions that return
 * OPAQUE to return whatever we find their correct definition should be.
 * The caller should emit a suitable warning explaining what we did.
 */
void
SetFunctionReturnType(Oid funcOid, Oid newRetType)
{
	Relation	pg_proc_rel;
	HeapTuple	tup;
	Form_pg_proc procForm;

	pg_proc_rel = heap_open(ProcedureRelationId, RowExclusiveLock);

	tup = SearchSysCacheCopy(PROCOID,
							 ObjectIdGetDatum(funcOid),
							 0, 0, 0);
	if (!HeapTupleIsValid(tup)) /* should not happen */
		elog(ERROR, "cache lookup failed for function %u", funcOid);
	procForm = (Form_pg_proc) GETSTRUCT(tup);

	if (procForm->prorettype != OPAQUEOID)		/* caller messed up */
		elog(ERROR, "function %u doesn't return OPAQUE", funcOid);

	/* okay to overwrite copied tuple */
	procForm->prorettype = newRetType;

	/* update the catalog and its indexes */
	simple_heap_update(pg_proc_rel, &tup->t_self, tup);

	CatalogUpdateIndexes(pg_proc_rel, tup);

	heap_close(pg_proc_rel, RowExclusiveLock);
}


/*
 * SetFunctionArgType - change declared argument type of a function
 *
 * As above, but change an argument's type.
 */
void
SetFunctionArgType(Oid funcOid, int argIndex, Oid newArgType)
{
	Relation	pg_proc_rel;
	HeapTuple	tup;
	Form_pg_proc procForm;

	pg_proc_rel = heap_open(ProcedureRelationId, RowExclusiveLock);

	tup = SearchSysCacheCopy(PROCOID,
							 ObjectIdGetDatum(funcOid),
							 0, 0, 0);
	if (!HeapTupleIsValid(tup)) /* should not happen */
		elog(ERROR, "cache lookup failed for function %u", funcOid);
	procForm = (Form_pg_proc) GETSTRUCT(tup);

	if (argIndex < 0 || argIndex >= procForm->pronargs ||
		procForm->proargtypes.values[argIndex] != OPAQUEOID)
		elog(ERROR, "function %u doesn't take OPAQUE", funcOid);

	/* okay to overwrite copied tuple */
	procForm->proargtypes.values[argIndex] = newArgType;

	/* update the catalog and its indexes */
	simple_heap_update(pg_proc_rel, &tup->t_self, tup);

	CatalogUpdateIndexes(pg_proc_rel, tup);

	heap_close(pg_proc_rel, RowExclusiveLock);
}



/*
 * CREATE CAST
 */
void
CreateCast(CreateCastStmt *stmt)
{
	Oid			sourcetypeid;
	Oid			targettypeid;
	char		sourcetyptype;
	char		targettyptype;
	Oid			funcid;
	int			nargs;
	char		castcontext;
	char		castmethod;
	Relation	relation;
	HeapTuple	tuple;
	Datum		values[Natts_pg_cast];
	bool		nulls[Natts_pg_cast];
	ObjectAddress myself,
				referenced;

	sourcetypeid = typenameTypeId(NULL, stmt->sourcetype, NULL);
	targettypeid = typenameTypeId(NULL, stmt->targettype, NULL);
	sourcetyptype = get_typtype(sourcetypeid);
	targettyptype = get_typtype(targettypeid);

	/* No pseudo-types allowed */
	if (sourcetyptype == TYPTYPE_PSEUDO)
		ereport(ERROR,
				(errcode(ERRCODE_WRONG_OBJECT_TYPE),
				 errmsg("source data type %s is a pseudo-type",
						TypeNameToString(stmt->sourcetype))));

	if (targettyptype == TYPTYPE_PSEUDO)
		ereport(ERROR,
				(errcode(ERRCODE_WRONG_OBJECT_TYPE),
				 errmsg("target data type %s is a pseudo-type",
						TypeNameToString(stmt->targettype))));

	/* Permission check */
	if (!pg_type_ownercheck(sourcetypeid, GetUserId())
		&& !pg_type_ownercheck(targettypeid, GetUserId()))
		ereport(ERROR,
				(errcode(ERRCODE_INSUFFICIENT_PRIVILEGE),
				 errmsg("must be owner of type %s or type %s",
						format_type_be(sourcetypeid),
						format_type_be(targettypeid))));

	/* Detemine the cast method */
	if (stmt->func != NULL)
		castmethod = COERCION_METHOD_FUNCTION;
	else if (stmt->inout)
		castmethod = COERCION_METHOD_INOUT;
	else
		castmethod = COERCION_METHOD_BINARY;

	if (castmethod == COERCION_METHOD_FUNCTION)
	{
		Form_pg_proc procstruct;

		funcid = LookupFuncNameTypeNames(stmt->func->funcname,
										 stmt->func->funcargs,
										 false);

		tuple = SearchSysCache(PROCOID,
							   ObjectIdGetDatum(funcid),
							   0, 0, 0);
		if (!HeapTupleIsValid(tuple))
			elog(ERROR, "cache lookup failed for function %u", funcid);

		procstruct = (Form_pg_proc) GETSTRUCT(tuple);
		nargs = procstruct->pronargs;
		if (nargs < 1 || nargs > 3)
			ereport(ERROR,
					(errcode(ERRCODE_INVALID_OBJECT_DEFINITION),
				  errmsg("cast function must take one to three arguments")));
		if (!IsBinaryCoercible(sourcetypeid, procstruct->proargtypes.values[0]))
			ereport(ERROR,
					(errcode(ERRCODE_INVALID_OBJECT_DEFINITION),
					 errmsg("argument of cast function must match or be binary-coercible from source data type")));
		if (nargs > 1 && procstruct->proargtypes.values[1] != INT4OID)
			ereport(ERROR,
					(errcode(ERRCODE_INVALID_OBJECT_DEFINITION),
			errmsg("second argument of cast function must be type integer")));
		if (nargs > 2 && procstruct->proargtypes.values[2] != BOOLOID)
			ereport(ERROR,
					(errcode(ERRCODE_INVALID_OBJECT_DEFINITION),
			errmsg("third argument of cast function must be type boolean")));
		if (!IsBinaryCoercible(procstruct->prorettype, targettypeid))
			ereport(ERROR,
					(errcode(ERRCODE_INVALID_OBJECT_DEFINITION),
					 errmsg("return data type of cast function must match or be binary-coercible to target data type")));

		/*
		 * Restricting the volatility of a cast function may or may not be a
		 * good idea in the abstract, but it definitely breaks many old
		 * user-defined types.	Disable this check --- tgl 2/1/03
		 */
#ifdef NOT_USED
		if (procstruct->provolatile == PROVOLATILE_VOLATILE)
			ereport(ERROR,
					(errcode(ERRCODE_INVALID_OBJECT_DEFINITION),
					 errmsg("cast function must not be volatile")));
#endif
		if (procstruct->proisagg)
			ereport(ERROR,
					(errcode(ERRCODE_INVALID_OBJECT_DEFINITION),
				 errmsg("cast function must not be an aggregate function")));
		if (procstruct->proiswindow)
			ereport(ERROR,
					(errcode(ERRCODE_INVALID_OBJECT_DEFINITION),
					 errmsg("cast function must not be a window function")));
		if (procstruct->proretset)
			ereport(ERROR,
					(errcode(ERRCODE_INVALID_OBJECT_DEFINITION),
					 errmsg("cast function must not return a set")));

		ReleaseSysCache(tuple);
	}
	else
	{
		funcid = InvalidOid;
		nargs = 0;
	}

	if (castmethod == COERCION_METHOD_BINARY)
	{
		int16		typ1len;
		int16		typ2len;
		bool		typ1byval;
		bool		typ2byval;
		char		typ1align;
		char		typ2align;

		/*
		 * Must be superuser to create binary-compatible casts, since
		 * erroneous casts can easily crash the backend.
		 */
		if (!superuser())
			ereport(ERROR,
					(errcode(ERRCODE_INSUFFICIENT_PRIVILEGE),
			 errmsg("must be superuser to create a cast WITHOUT FUNCTION")));

		/*
		 * Also, insist that the types match as to size, alignment, and
		 * pass-by-value attributes; this provides at least a crude check that
		 * they have similar representations.  A pair of types that fail this
		 * test should certainly not be equated.
		 */
		get_typlenbyvalalign(sourcetypeid, &typ1len, &typ1byval, &typ1align);
		get_typlenbyvalalign(targettypeid, &typ2len, &typ2byval, &typ2align);
		if (typ1len != typ2len ||
			typ1byval != typ2byval ||
			typ1align != typ2align)
			ereport(ERROR,
					(errcode(ERRCODE_INVALID_OBJECT_DEFINITION),
					 errmsg("source and target data types are not physically compatible")));

		/*
		 * We know that composite, enum and array types are never binary-
		 * compatible with each other.	They all have OIDs embedded in them.
		 *
		 * Theoretically you could build a user-defined base type that is
		 * binary-compatible with a composite, enum, or array type.  But we
		 * disallow that too, as in practice such a cast is surely a mistake.
		 * You can always work around that by writing a cast function.
		 */
		if (sourcetyptype == TYPTYPE_COMPOSITE ||
			targettyptype == TYPTYPE_COMPOSITE)
			ereport(ERROR,
					(errcode(ERRCODE_INVALID_OBJECT_DEFINITION),
				  errmsg("composite data types are not binary-compatible")));

		if (sourcetyptype == TYPTYPE_ENUM ||
			targettyptype == TYPTYPE_ENUM)
			ereport(ERROR,
					(errcode(ERRCODE_INVALID_OBJECT_DEFINITION),
					 errmsg("enum data types are not binary-compatible")));

		if (OidIsValid(get_element_type(sourcetypeid)) ||
			OidIsValid(get_element_type(targettypeid)))
			ereport(ERROR,
					(errcode(ERRCODE_INVALID_OBJECT_DEFINITION),
					 errmsg("array data types are not binary-compatible")));
	}

	/*
	 * Allow source and target types to be same only for length coercion
	 * functions.  We assume a multi-arg function does length coercion.
	 */
	if (sourcetypeid == targettypeid && nargs < 2)
		ereport(ERROR,
				(errcode(ERRCODE_INVALID_OBJECT_DEFINITION),
			  errmsg("source data type and target data type are the same")));

	/* convert CoercionContext enum to char value for castcontext */
	switch (stmt->context)
	{
		case COERCION_IMPLICIT:
			castcontext = COERCION_CODE_IMPLICIT;
			break;
		case COERCION_ASSIGNMENT:
			castcontext = COERCION_CODE_ASSIGNMENT;
			break;
		case COERCION_EXPLICIT:
			castcontext = COERCION_CODE_EXPLICIT;
			break;
		default:
			elog(ERROR, "unrecognized CoercionContext: %d", stmt->context);
			castcontext = 0;	/* keep compiler quiet */
			break;
	}

	relation = heap_open(CastRelationId, RowExclusiveLock);

	/*
	 * Check for duplicate.  This is just to give a friendly error message,
	 * the unique index would catch it anyway (so no need to sweat about race
	 * conditions).
	 */
	tuple = SearchSysCache(CASTSOURCETARGET,
						   ObjectIdGetDatum(sourcetypeid),
						   ObjectIdGetDatum(targettypeid),
						   0, 0);
	if (HeapTupleIsValid(tuple))
		ereport(ERROR,
				(errcode(ERRCODE_DUPLICATE_OBJECT),
				 errmsg("cast from type %s to type %s already exists",
						format_type_be(sourcetypeid),
						format_type_be(targettypeid))));

	/* ready to go */
	values[Anum_pg_cast_castsource - 1] = ObjectIdGetDatum(sourcetypeid);
	values[Anum_pg_cast_casttarget - 1] = ObjectIdGetDatum(targettypeid);
	values[Anum_pg_cast_castfunc - 1] = ObjectIdGetDatum(funcid);
	values[Anum_pg_cast_castcontext - 1] = CharGetDatum(castcontext);
	values[Anum_pg_cast_castmethod - 1] = CharGetDatum(castmethod);

	MemSet(nulls, false, sizeof(nulls));

	tuple = heap_form_tuple(RelationGetDescr(relation), values, nulls);

	simple_heap_insert(relation, tuple);

	CatalogUpdateIndexes(relation, tuple);

	/* make dependency entries */
	myself.classId = CastRelationId;
	myself.objectId = HeapTupleGetOid(tuple);
	myself.objectSubId = 0;

	/* dependency on source type */
	referenced.classId = TypeRelationId;
	referenced.objectId = sourcetypeid;
	referenced.objectSubId = 0;
	recordDependencyOn(&myself, &referenced, DEPENDENCY_NORMAL);

	/* dependency on target type */
	referenced.classId = TypeRelationId;
	referenced.objectId = targettypeid;
	referenced.objectSubId = 0;
	recordDependencyOn(&myself, &referenced, DEPENDENCY_NORMAL);

	/* dependency on function */
	if (OidIsValid(funcid))
	{
		referenced.classId = ProcedureRelationId;
		referenced.objectId = funcid;
		referenced.objectSubId = 0;
		recordDependencyOn(&myself, &referenced, DEPENDENCY_NORMAL);
	}

	/* dependency on extension */
	recordDependencyOnCurrentExtension(&myself, false);

	heap_freetuple(tuple);

	heap_close(relation, RowExclusiveLock);
	
	if (Gp_role == GP_ROLE_DISPATCH)
	{
		CdbDispatchUtilityStatement((Node *) stmt,
									DF_CANCEL_ON_ERROR|
									DF_WITH_SNAPSHOT|
									DF_NEED_TWO_PHASE,
									GetAssignedOidsForDispatch(),
									NULL);
	}
	
}



/*
 * DROP CAST
 */
void
DropCast(DropCastStmt *stmt)
{
	Oid			sourcetypeid;
	Oid			targettypeid;
	HeapTuple	tuple;
	ObjectAddress object;

	/* when dropping a cast, the types must exist even if you use IF EXISTS */
	sourcetypeid = typenameTypeId(NULL, stmt->sourcetype, NULL);
	targettypeid = typenameTypeId(NULL, stmt->targettype, NULL);

	tuple = SearchSysCache(CASTSOURCETARGET,
						   ObjectIdGetDatum(sourcetypeid),
						   ObjectIdGetDatum(targettypeid),
						   0, 0);
	if (!HeapTupleIsValid(tuple))
	{
		if (!stmt->missing_ok)
			ereport(ERROR,
					(errcode(ERRCODE_UNDEFINED_OBJECT),
					 errmsg("cast from type %s to type %s does not exist",
							format_type_be(sourcetypeid),
							format_type_be(targettypeid))));
		else
			ereport(NOTICE,
			 (errmsg("cast from type %s to type %s does not exist, skipping",
					 format_type_be(sourcetypeid),
					 format_type_be(targettypeid))));

		return;
	}

	/* Permission check */
	if (!pg_type_ownercheck(sourcetypeid, GetUserId())
		&& !pg_type_ownercheck(targettypeid, GetUserId()))
		ereport(ERROR,
				(errcode(ERRCODE_INSUFFICIENT_PRIVILEGE),
				 errmsg("must be owner of type %s or type %s",
						format_type_be(sourcetypeid),
						format_type_be(targettypeid))));

	/*
	 * Do the deletion
	 */
	object.classId = CastRelationId;
	object.objectId = HeapTupleGetOid(tuple);
	object.objectSubId = 0;

	ReleaseSysCache(tuple);

	performDeletion(&object, stmt->behavior);
	
	if (Gp_role == GP_ROLE_DISPATCH)
	{
		CdbDispatchUtilityStatement((Node *) stmt,
									DF_CANCEL_ON_ERROR|
									DF_WITH_SNAPSHOT|
									DF_NEED_TWO_PHASE,
									NIL,
									NULL);
	}
}

/*
 * get_cast_oid - given two type OIDs, look up a cast OID
 *
 * If missing_ok is false, throw an error if the cast is not found.  If
 * true, just return InvalidOid.
 */
Oid
get_cast_oid(Oid sourcetypeid, Oid targettypeid, bool missing_ok)
{
	Oid			oid;

	oid = GetSysCacheOid2(CASTSOURCETARGET,
						  ObjectIdGetDatum(sourcetypeid),
						  ObjectIdGetDatum(targettypeid));
	if (!OidIsValid(oid) && !missing_ok)
		ereport(ERROR,
				(errcode(ERRCODE_UNDEFINED_OBJECT),
				 errmsg("cast from type %s to type %s does not exist",
						format_type_be(sourcetypeid),
						format_type_be(targettypeid))));
	return oid;
}

void
DropCastById(Oid castOid)
{
	Relation	relation;
	ScanKeyData scankey;
	SysScanDesc scan;
	HeapTuple	tuple;

	relation = heap_open(CastRelationId, RowExclusiveLock);

	ScanKeyInit(&scankey,
				ObjectIdAttributeNumber,
				BTEqualStrategyNumber, F_OIDEQ,
				ObjectIdGetDatum(castOid));
	scan = systable_beginscan(relation, CastOidIndexId, true,
							  SnapshotNow, 1, &scankey);

	tuple = systable_getnext(scan);
	if (!HeapTupleIsValid(tuple))
		elog(ERROR, "could not find tuple for cast %u", castOid);
	simple_heap_delete(relation, &tuple->t_self);

	systable_endscan(scan);
	heap_close(relation, RowExclusiveLock);
}

/*
 * Execute ALTER FUNCTION/AGGREGATE SET SCHEMA
 *
 * These commands are identical except for the lookup procedure, so share code.
 */
void
AlterFunctionNamespace(List *name, List *argtypes, bool isagg,
					   const char *newschema)
{
	Oid 		procOid;
	Oid			nspOid;

	/* get function OID */
	if (isagg)
		procOid = LookupAggNameTypeNames(name, argtypes, false);
	else
		procOid = LookupFuncNameTypeNames(name, argtypes, false);

	/* get schema OID and check its permission */
	nspOid = LookupCreationNamespace(newschema);

	AlterFunctionNamespace_oid(procOid, nspOid);
}

Oid
AlterFunctionNamespace_oid(Oid procOid, Oid nspOid)
{
	Oid			oldNspOid;
	HeapTuple	tup;
	Relation	procRel;
	Form_pg_proc proc;

	procRel = heap_open(ProcedureRelationId, RowExclusiveLock);

	tup = SearchSysCacheCopy1(PROCOID, ObjectIdGetDatum(procOid));
	if (!HeapTupleIsValid(tup))
		elog(ERROR, "cache lookup failed for function %u", procOid);
	proc = (Form_pg_proc) GETSTRUCT(tup);

	/* check permissions on function */
	if (!pg_proc_ownercheck(procOid, GetUserId()))
		aclcheck_error(ACLCHECK_NOT_OWNER, ACL_KIND_PROC,
					   NameStr(proc->proname));

	oldNspOid = proc->pronamespace;

	/* common checks on switching namespaces */
	CheckSetNamespace(oldNspOid, nspOid, ProcedureRelationId, procOid);

	/* check for duplicate name (more friendly than unique-index failure) */
	if (SearchSysCacheExists3(PROCNAMEARGSNSP,
							  CStringGetDatum(NameStr(proc->proname)),
							  PointerGetDatum(&proc->proargtypes),
							  ObjectIdGetDatum(nspOid)))
		ereport(ERROR,
				(errcode(ERRCODE_DUPLICATE_FUNCTION),
						errmsg("function \"%s\" already exists in schema \"%s\"",
							   NameStr(proc->proname),
							   get_namespace_name(nspOid))));

	/* OK, modify the pg_proc row */

	/* tup is a copy, so we can scribble directly on it */
	proc->pronamespace = nspOid;

	simple_heap_update(procRel, &tup->t_self, tup);
	CatalogUpdateIndexes(procRel, tup);

	/* Update dependency on schema */
	if (changeDependencyFor(ProcedureRelationId, procOid,
							NamespaceRelationId, oldNspOid, nspOid) != 1)
		elog(ERROR, "failed to change schema dependency for function \"%s\"",
			 NameStr(proc->proname));

	heap_freetuple(tup);

	heap_close(procRel, RowExclusiveLock);
<<<<<<< HEAD

	return oldNspOid;
}

=======
}


>>>>>>> 78a09145
/*
 * ExecuteDoStmt
 *		Execute inline procedural-language code
 */
void
ExecuteDoStmt(DoStmt *stmt)
{
	InlineCodeBlock *codeblock = makeNode(InlineCodeBlock);
	ListCell   *arg;
	DefElem    *as_item = NULL;
	DefElem    *language_item = NULL;
	char	   *language;
	char	   *languageName;
	Oid			laninline;
	HeapTuple	languageTuple;
	Form_pg_language languageStruct;

	/* Process options we got from gram.y */
	foreach(arg, stmt->args)
	{
		DefElem    *defel = (DefElem *) lfirst(arg);

		if (strcmp(defel->defname, "as") == 0)
		{
			if (as_item)
				ereport(ERROR,
						(errcode(ERRCODE_SYNTAX_ERROR),
						 errmsg("conflicting or redundant options")));
			as_item = defel;
		}
		else if (strcmp(defel->defname, "language") == 0)
		{
			if (language_item)
				ereport(ERROR,
						(errcode(ERRCODE_SYNTAX_ERROR),
						 errmsg("conflicting or redundant options")));
			language_item = defel;
		}
		else
			elog(ERROR, "option \"%s\" not recognized",
				 defel->defname);
	}

	if (as_item)
		codeblock->source_text = strVal(as_item->arg);
	else
		ereport(ERROR,
				(errcode(ERRCODE_SYNTAX_ERROR),
				 errmsg("no inline code specified")));

<<<<<<< HEAD
	/* if LANGUAGE option wasn't specified, use the default */
	if (language_item)
		language = strVal(language_item->arg);
	else
		language = "plpgsql";
=======
	/* if LANGUAGE option wasn't specified, use the default language */
	if (language_item)
		language = strVal(language_item->arg);
	else
		language = default_do_language;
>>>>>>> 78a09145

	/* Convert language name to canonical case */
	languageName = case_translate_language_name(language);

	/* Look up the language and validate permissions */
<<<<<<< HEAD
	languageTuple = SearchSysCache1(LANGNAME, PointerGetDatum(languageName));
=======
	languageTuple = SearchSysCache(LANGNAME,
								   PointerGetDatum(languageName),
								   0, 0, 0);
>>>>>>> 78a09145
	if (!HeapTupleIsValid(languageTuple))
		ereport(ERROR,
				(errcode(ERRCODE_UNDEFINED_OBJECT),
				 errmsg("language \"%s\" does not exist", languageName),
				 (PLTemplateExists(languageName) ?
				  errhint("Use CREATE LANGUAGE to load the language into the database.") : 0)));

	codeblock->langOid = HeapTupleGetOid(languageTuple);
	languageStruct = (Form_pg_language) GETSTRUCT(languageTuple);
	codeblock->langIsTrusted = languageStruct->lanpltrusted;

	if (languageStruct->lanpltrusted)
	{
		/* if trusted language, need USAGE privilege */
		AclResult	aclresult;

		aclresult = pg_language_aclcheck(codeblock->langOid, GetUserId(),
										 ACL_USAGE);
		if (aclresult != ACLCHECK_OK)
			aclcheck_error(aclresult, ACL_KIND_LANGUAGE,
						   NameStr(languageStruct->lanname));
	}
	else
	{
		/* if untrusted language, must be superuser */
		if (!superuser())
			aclcheck_error(ACLCHECK_NO_PRIV, ACL_KIND_LANGUAGE,
						   NameStr(languageStruct->lanname));
	}

	/* get the handler function's OID */
	laninline = languageStruct->laninline;
	if (!OidIsValid(laninline))
		ereport(ERROR,
				(errcode(ERRCODE_FEATURE_NOT_SUPPORTED),
<<<<<<< HEAD
			 errmsg("language \"%s\" does not support inline code execution",
					NameStr(languageStruct->lanname))));
=======
				 errmsg("language \"%s\" does not support inline code execution",
						NameStr(languageStruct->lanname))));
>>>>>>> 78a09145

	ReleaseSysCache(languageTuple);

	/* execute the inline handler */
	OidFunctionCall1(laninline, PointerGetDatum(codeblock));
<<<<<<< HEAD
}

static void
CheckForModifySystemFunc(Oid funcOid, List *funcName)
{
	if (!allowSystemTableModsDDL && funcOid < FirstBootstrapObjectId)
		ereport(ERROR,
				(errcode(ERRCODE_INSUFFICIENT_PRIVILEGE),
				 errmsg("permission defined: \"%s\" is a system function",
						NameListToString(funcName))));
=======
>>>>>>> 78a09145
}<|MERGE_RESOLUTION|>--- conflicted
+++ resolved
@@ -1039,6 +1039,7 @@
 	/* Lookup the function in the catalog */
 	fdResult = func_get_detail(describeQualName,
 							   NIL,   /* argument expressions */
+							   NIL,	  /* argument names */
 							   nargs, 
 							   inputTypeOids,
 							   false,	/* expand_variadic */
@@ -1057,21 +1058,21 @@
 		ereport(ERROR,
 				(errcode(ERRCODE_UNDEFINED_FUNCTION),
 				 errmsg("function %s does not exist",
-						func_signature_string(describeQualName, nargs, inputTypeOids))));
+						func_signature_string(describeQualName, nargs, NIL, inputTypeOids))));
 	}
 	if (describeReturnTypeOid != INTERNALOID)
 	{
 		ereport(ERROR,
 				(errcode(ERRCODE_INVALID_FUNCTION_DEFINITION),
 				 errmsg("return type of function %s is not \"internal\"",
-						func_signature_string(describeQualName, nargs, inputTypeOids))));
+						func_signature_string(describeQualName, nargs, NIL, inputTypeOids))));
 	}
 	if (describeReturnsSet)
 	{
 		ereport(ERROR,
 				(errcode(ERRCODE_INVALID_FUNCTION_DEFINITION),
 				 errmsg("function %s returns a set",
-						func_signature_string(describeQualName, nargs, inputTypeOids))));
+						func_signature_string(describeQualName, nargs, NIL, inputTypeOids))));
 	}
 
 	if (OidIsValid(vatype))
@@ -2444,16 +2445,10 @@
 	heap_freetuple(tup);
 
 	heap_close(procRel, RowExclusiveLock);
-<<<<<<< HEAD
 
 	return oldNspOid;
 }
 
-=======
-}
-
-
->>>>>>> 78a09145
 /*
  * ExecuteDoStmt
  *		Execute inline procedural-language code
@@ -2504,31 +2499,17 @@
 				(errcode(ERRCODE_SYNTAX_ERROR),
 				 errmsg("no inline code specified")));
 
-<<<<<<< HEAD
 	/* if LANGUAGE option wasn't specified, use the default */
 	if (language_item)
 		language = strVal(language_item->arg);
 	else
 		language = "plpgsql";
-=======
-	/* if LANGUAGE option wasn't specified, use the default language */
-	if (language_item)
-		language = strVal(language_item->arg);
-	else
-		language = default_do_language;
->>>>>>> 78a09145
 
 	/* Convert language name to canonical case */
 	languageName = case_translate_language_name(language);
 
 	/* Look up the language and validate permissions */
-<<<<<<< HEAD
 	languageTuple = SearchSysCache1(LANGNAME, PointerGetDatum(languageName));
-=======
-	languageTuple = SearchSysCache(LANGNAME,
-								   PointerGetDatum(languageName),
-								   0, 0, 0);
->>>>>>> 78a09145
 	if (!HeapTupleIsValid(languageTuple))
 		ereport(ERROR,
 				(errcode(ERRCODE_UNDEFINED_OBJECT),
@@ -2564,19 +2545,13 @@
 	if (!OidIsValid(laninline))
 		ereport(ERROR,
 				(errcode(ERRCODE_FEATURE_NOT_SUPPORTED),
-<<<<<<< HEAD
 			 errmsg("language \"%s\" does not support inline code execution",
 					NameStr(languageStruct->lanname))));
-=======
-				 errmsg("language \"%s\" does not support inline code execution",
-						NameStr(languageStruct->lanname))));
->>>>>>> 78a09145
 
 	ReleaseSysCache(languageTuple);
 
 	/* execute the inline handler */
 	OidFunctionCall1(laninline, PointerGetDatum(codeblock));
-<<<<<<< HEAD
 }
 
 static void
@@ -2587,6 +2562,4 @@
 				(errcode(ERRCODE_INSUFFICIENT_PRIVILEGE),
 				 errmsg("permission defined: \"%s\" is a system function",
 						NameListToString(funcName))));
-=======
->>>>>>> 78a09145
 }