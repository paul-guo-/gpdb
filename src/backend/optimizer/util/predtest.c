/*-------------------------------------------------------------------------
 *
 * predtest.c
 *	  Routines to attempt to prove logical implications between predicate
 *	  expressions.
 *
 * Portions Copyright (c) 1996-2019, PostgreSQL Global Development Group
 * Portions Copyright (c) 1994, Regents of the University of California
 *
 *
 * IDENTIFICATION
 *	  src/backend/optimizer/util/predtest.c
 *
 *-------------------------------------------------------------------------
 */
#include "postgres.h"

#include "catalog/pg_proc.h"
#include "catalog/pg_operator.h"
#include "catalog/pg_type.h"
#include "executor/executor.h"
#include "miscadmin.h"
#include "nodes/makefuncs.h"
#include "nodes/nodeFuncs.h"
#include "nodes/pathnodes.h"
#include "optimizer/optimizer.h"
#include "utils/array.h"
#include "utils/inval.h"
#include "utils/lsyscache.h"
#include "utils/syscache.h"
#include "nodes/makefuncs.h"

#include "catalog/pg_operator.h"
#include "optimizer/paths.h"

static const bool kUseFnEvaluationForPredicates = true;

/*
 * Proof attempts involving large arrays in ScalarArrayOpExpr nodes are
 * likely to require O(N^2) time, and more often than not fail anyway.
 * So we set an arbitrary limit on the number of array elements that
 * we will allow to be treated as an AND or OR clause.
 * XXX is it worth exposing this as a GUC knob?
 */
#define MAX_SAOP_ARRAY_SIZE		100

/*
 * To avoid redundant coding in predicate_implied_by_recurse and
 * predicate_refuted_by_recurse, we need to abstract out the notion of
 * iterating over the components of an expression that is logically an AND
 * or OR structure.  There are multiple sorts of expression nodes that can
 * be treated as ANDs or ORs, and we don't want to code each one separately.
 * Hence, these types and support routines.
 */
typedef enum
{
	CLASS_ATOM,					/* expression that's not AND or OR */
	CLASS_AND,					/* expression with AND semantics */
	CLASS_OR					/* expression with OR semantics */
} PredClass;

typedef struct PredIterInfoData *PredIterInfo;

typedef struct PredIterInfoData
{
	/* node-type-specific iteration state */
	void	   *state;
	/* initialize to do the iteration */
	void		(*startup_fn) (Node *clause, PredIterInfo info);
	/* next-component iteration function */
	Node	   *(*next_fn) (PredIterInfo info);
	/* release resources when done with iteration */
	void		(*cleanup_fn) (PredIterInfo info);
} PredIterInfoData;

#define iterate_begin(item, clause, info)	\
	do { \
		Node   *item; \
		(info).startup_fn((clause), &(info)); \
		while ((item = (info).next_fn(&(info))) != NULL)

#define iterate_end(info)	\
		(info).cleanup_fn(&(info)); \
	} while (0)


static bool predicate_implied_by_recurse(Node *clause, Node *predicate,
										 bool weak);
static bool predicate_refuted_by_recurse(Node *clause, Node *predicate,
										 bool weak);
static PredClass predicate_classify(Node *clause, PredIterInfo info);
static void list_startup_fn(Node *clause, PredIterInfo info);
static Node *list_next_fn(PredIterInfo info);
static void list_cleanup_fn(PredIterInfo info);
static void boolexpr_startup_fn(Node *clause, PredIterInfo info);
static void arrayconst_startup_fn(Node *clause, PredIterInfo info);
static Node *arrayconst_next_fn(PredIterInfo info);
static void arrayconst_cleanup_fn(PredIterInfo info);
static void arrayexpr_startup_fn(Node *clause, PredIterInfo info);
static Node *arrayexpr_next_fn(PredIterInfo info);
static void arrayexpr_cleanup_fn(PredIterInfo info);
static bool predicate_implied_by_simple_clause(Expr *predicate, Node *clause,
											   bool weak);
static bool predicate_refuted_by_simple_clause(Expr *predicate, Node *clause,
											   bool weak);
static Node *extract_not_arg(Node *clause);
static Node *extract_strong_not_arg(Node *clause);
static bool clause_is_strict_for(Node *clause, Node *subexpr, bool allow_false);
static bool operator_predicate_proof(Expr *predicate, Node *clause,
									 bool refute_it, bool weak);
static bool operator_same_subexprs_proof(Oid pred_op, Oid clause_op,
										 bool refute_it);
static bool operator_same_subexprs_lookup(Oid pred_op, Oid clause_op,
										  bool refute_it);
static Oid	get_btree_test_op(Oid pred_op, Oid clause_op, bool refute_it);
static void InvalidateOprProofCacheCallBack(Datum arg, int cacheid, uint32 hashvalue);


static bool simple_equality_predicate_refuted(Node *clause, Node *predicate);

/*
 * predicate_implied_by
 *	  Recursively checks whether the clauses in clause_list imply that the
 *	  given predicate is true.
 *
 * We support two definitions of implication:
 *
 * "Strong" implication: A implies B means that truth of A implies truth of B.
 * We use this to prove that a row satisfying one WHERE clause or index
 * predicate must satisfy another one.
 *
 * "Weak" implication: A implies B means that non-falsity of A implies
 * non-falsity of B ("non-false" means "either true or NULL").  We use this to
 * prove that a row satisfying one CHECK constraint must satisfy another one.
 *
 * Strong implication can also be used to prove that a WHERE clause implies a
 * CHECK constraint, although it will fail to prove a few cases where we could
 * safely conclude that the implication holds.  There's no support for proving
 * the converse case, since only a few kinds of CHECK constraint would allow
 * deducing anything.
 *
 * The top-level List structure of each list corresponds to an AND list.
 * We assume that eval_const_expressions() has been applied and so there
 * are no un-flattened ANDs or ORs (e.g., no AND immediately within an AND,
 * including AND just below the top-level List structure).
 * If this is not true we might fail to prove an implication that is
 * valid, but no worse consequences will ensue.
 *
 * We assume the predicate has already been checked to contain only
 * immutable functions and operators.  (In many current uses this is known
 * true because the predicate is part of an index predicate that has passed
 * CheckPredicate(); otherwise, the caller must check it.)  We dare not make
 * deductions based on non-immutable functions, because they might change
 * answers between the time we make the plan and the time we execute the plan.
 * Immutability of functions in the clause_list is checked here, if necessary.
 */
bool
predicate_implied_by(List *predicate_list, List *clause_list,
					 bool weak)
{
	Node	   *p,
			   *c;

	if (predicate_list == NIL)
		return true;			/* no predicate: implication is vacuous */
	if (clause_list == NIL)
		return false;			/* no restriction: implication must fail */

	/*
	 * If either input is a single-element list, replace it with its lone
	 * member; this avoids one useless level of AND-recursion.  We only need
	 * to worry about this at top level, since eval_const_expressions should
	 * have gotten rid of any trivial ANDs or ORs below that.
	 */
	if (list_length(predicate_list) == 1)
		p = (Node *) linitial(predicate_list);
	else
		p = (Node *) predicate_list;
	if (list_length(clause_list) == 1)
		c = (Node *) linitial(clause_list);
	else
		c = (Node *) clause_list;

	/* And away we go ... */
	return predicate_implied_by_recurse(c, p, weak);
}

/*
 * predicate_refuted_by
 *	  Recursively checks whether the clauses in clause_list refute the given
 *	  predicate (that is, prove it false).
 *
 * This is NOT the same as !(predicate_implied_by), though it is similar
 * in the technique and structure of the code.
 *
 * We support two definitions of refutation:
 *
 * "Strong" refutation: A refutes B means truth of A implies falsity of B.
 * We use this to disprove a CHECK constraint given a WHERE clause, i.e.,
 * prove that any row satisfying the WHERE clause would violate the CHECK
 * constraint.  (Observe we must prove B yields false, not just not-true.)
 *
 * "Weak" refutation: A refutes B means truth of A implies non-truth of B
 * (i.e., B must yield false or NULL).  We use this to detect mutually
 * contradictory WHERE clauses.
 *
 * Weak refutation can be proven in some cases where strong refutation doesn't
 * hold, so it's useful to use it when possible.  We don't currently have
 * support for disproving one CHECK constraint based on another one, nor for
 * disproving WHERE based on CHECK.  (As with implication, the last case
 * doesn't seem very practical.  CHECK-vs-CHECK might be useful, but isn't
 * currently needed anywhere.)
 *
 * The top-level List structure of each list corresponds to an AND list.
 * We assume that eval_const_expressions() has been applied and so there
 * are no un-flattened ANDs or ORs (e.g., no AND immediately within an AND,
 * including AND just below the top-level List structure).
 * If this is not true we might fail to prove an implication that is
 * valid, but no worse consequences will ensue.
 *
 * We assume the predicate has already been checked to contain only
 * immutable functions and operators.  We dare not make deductions based on
 * non-immutable functions, because they might change answers between the
 * time we make the plan and the time we execute the plan.
 * Immutability of functions in the clause_list is checked here, if necessary.
 */
bool
predicate_refuted_by(List *predicate_list, List *clause_list,
					 bool weak)
{
	Node	   *p,
			   *c;

	if (predicate_list == NIL)
		return false;			/* no predicate: no refutation is possible */
	if (clause_list == NIL)
		return false;			/* no restriction: refutation must fail */

	/*
	 * If either input is a single-element list, replace it with its lone
	 * member; this avoids one useless level of AND-recursion.  We only need
	 * to worry about this at top level, since eval_const_expressions should
	 * have gotten rid of any trivial ANDs or ORs below that.
	 */
	if (list_length(predicate_list) == 1)
		p = (Node *) linitial(predicate_list);
	else
		p = (Node *) predicate_list;
	if (list_length(clause_list) == 1)
		c = (Node *) linitial(clause_list);
	else
		c = (Node *) clause_list;

	/* And away we go ... */
<<<<<<< HEAD
	if ( predicate_refuted_by_recurse(r, p))
        return true;

    if ( ! kUseFnEvaluationForPredicates )
        return false;
    return simple_equality_predicate_refuted((Node*)restrictinfo_list, (Node*)predicate_list);
=======
	return predicate_refuted_by_recurse(c, p, weak);
>>>>>>> 9e1c9f95
}

/*----------
 * predicate_implied_by_recurse
 *	  Does the predicate implication test for non-NULL restriction and
 *	  predicate clauses.
 *
 * The logic followed here is ("=>" means "implies"):
 *	atom A => atom B iff:			predicate_implied_by_simple_clause says so
 *	atom A => AND-expr B iff:		A => each of B's components
 *	atom A => OR-expr B iff:		A => any of B's components
 *	AND-expr A => atom B iff:		any of A's components => B
 *	AND-expr A => AND-expr B iff:	A => each of B's components
 *	AND-expr A => OR-expr B iff:	A => any of B's components,
 *									*or* any of A's components => B
 *	OR-expr A => atom B iff:		each of A's components => B
 *	OR-expr A => AND-expr B iff:	A => each of B's components
 *	OR-expr A => OR-expr B iff:		each of A's components => any of B's
 *
 * An "atom" is anything other than an AND or OR node.  Notice that we don't
 * have any special logic to handle NOT nodes; these should have been pushed
 * down or eliminated where feasible during eval_const_expressions().
 *
 * All of these rules apply equally to strong or weak implication.
 *
 * We can't recursively expand either side first, but have to interleave
 * the expansions per the above rules, to be sure we handle all of these
 * examples:
 *		(x OR y) => (x OR y OR z)
 *		(x AND y AND z) => (x AND y)
 *		(x AND y) => ((x AND y) OR z)
 *		((x OR y) AND z) => (x OR y)
 * This is still not an exhaustive test, but it handles most normal cases
 * under the assumption that both inputs have been AND/OR flattened.
 *
 * We have to be prepared to handle RestrictInfo nodes in the restrictinfo
 * tree, though not in the predicate tree.
 *----------
 */
static bool
predicate_implied_by_recurse(Node *clause, Node *predicate,
							 bool weak)
{
	PredIterInfoData clause_info;
	PredIterInfoData pred_info;
	PredClass	pclass;
	bool		result;

	/* skip through RestrictInfo */
	Assert(clause != NULL);
	if (IsA(clause, RestrictInfo))
		clause = (Node *) ((RestrictInfo *) clause)->clause;

	pclass = predicate_classify(predicate, &pred_info);

	switch (predicate_classify(clause, &clause_info))
	{
		case CLASS_AND:
			switch (pclass)
			{
				case CLASS_AND:

					/*
					 * AND-clause => AND-clause if A implies each of B's items
					 */
					result = true;
					iterate_begin(pitem, predicate, pred_info)
					{
						if (!predicate_implied_by_recurse(clause, pitem,
														  weak))
						{
							result = false;
							break;
						}
					}
					iterate_end(pred_info);
					return result;

				case CLASS_OR:

					/*
					 * AND-clause => OR-clause if A implies any of B's items
					 *
					 * Needed to handle (x AND y) => ((x AND y) OR z)
					 */
					result = false;
					iterate_begin(pitem, predicate, pred_info)
					{
						if (predicate_implied_by_recurse(clause, pitem,
														 weak))
						{
							result = true;
							break;
						}
					}
					iterate_end(pred_info);
					if (result)
						return result;

					/*
					 * Also check if any of A's items implies B
					 *
					 * Needed to handle ((x OR y) AND z) => (x OR y)
					 */
					iterate_begin(citem, clause, clause_info)
					{
						if (predicate_implied_by_recurse(citem, predicate,
														 weak))
						{
							result = true;
							break;
						}
					}
					iterate_end(clause_info);
					return result;

				case CLASS_ATOM:

					/*
					 * AND-clause => atom if any of A's items implies B
					 */
					result = false;
					iterate_begin(citem, clause, clause_info)
					{
						if (predicate_implied_by_recurse(citem, predicate,
														 weak))
						{
							result = true;
							break;
						}
					}
					iterate_end(clause_info);
					return result;
			}
			break;

		case CLASS_OR:
			switch (pclass)
			{
				case CLASS_OR:

					/*
					 * OR-clause => OR-clause if each of A's items implies any
					 * of B's items.  Messy but can't do it any more simply.
					 */
					result = true;
					iterate_begin(citem, clause, clause_info)
					{
						bool		presult = false;

						iterate_begin(pitem, predicate, pred_info)
						{
							if (predicate_implied_by_recurse(citem, pitem,
															 weak))
							{
								presult = true;
								break;
							}
						}
						iterate_end(pred_info);
						if (!presult)
						{
							result = false; /* doesn't imply any of B's */
							break;
						}
					}
					iterate_end(clause_info);
					return result;

				case CLASS_AND:
				case CLASS_ATOM:

					/*
					 * OR-clause => AND-clause if each of A's items implies B
					 *
					 * OR-clause => atom if each of A's items implies B
					 */
					result = true;
					iterate_begin(citem, clause, clause_info)
					{
						if (!predicate_implied_by_recurse(citem, predicate,
														  weak))
						{
							result = false;
							break;
						}
					}
					iterate_end(clause_info);
					return result;
			}
			break;

		case CLASS_ATOM:
			switch (pclass)
			{
				case CLASS_AND:

					/*
					 * atom => AND-clause if A implies each of B's items
					 */
					result = true;
					iterate_begin(pitem, predicate, pred_info)
					{
						if (!predicate_implied_by_recurse(clause, pitem,
														  weak))
						{
							result = false;
							break;
						}
					}
					iterate_end(pred_info);
					return result;

				case CLASS_OR:

					/*
					 * atom => OR-clause if A implies any of B's items
					 */
					result = false;
					iterate_begin(pitem, predicate, pred_info)
					{
						if (predicate_implied_by_recurse(clause, pitem,
														 weak))
						{
							result = true;
							break;
						}
					}
					iterate_end(pred_info);
					return result;

				case CLASS_ATOM:

					/*
					 * atom => atom is the base case
					 */
					return
						predicate_implied_by_simple_clause((Expr *) predicate,
														   clause,
														   weak);
			}
			break;
	}

	/* can't get here */
	elog(ERROR, "predicate_classify returned a bogus value");
	return false;
}

/*----------
 * predicate_refuted_by_recurse
 *	  Does the predicate refutation test for non-NULL restriction and
 *	  predicate clauses.
 *
 * The logic followed here is ("R=>" means "refutes"):
 *	atom A R=> atom B iff:			predicate_refuted_by_simple_clause says so
 *	atom A R=> AND-expr B iff:		A R=> any of B's components
 *	atom A R=> OR-expr B iff:		A R=> each of B's components
 *	AND-expr A R=> atom B iff:		any of A's components R=> B
 *	AND-expr A R=> AND-expr B iff:	A R=> any of B's components,
 *									*or* any of A's components R=> B
 *	AND-expr A R=> OR-expr B iff:	A R=> each of B's components
 *	OR-expr A R=> atom B iff:		each of A's components R=> B
 *	OR-expr A R=> AND-expr B iff:	each of A's components R=> any of B's
 *	OR-expr A R=> OR-expr B iff:	A R=> each of B's components
 *
 * All of the above rules apply equally to strong or weak refutation.
 *
 * In addition, if the predicate is a NOT-clause then we can use
 *	A R=> NOT B if:					A => B
 * This works for several different SQL constructs that assert the non-truth
 * of their argument, ie NOT, IS FALSE, IS NOT TRUE, IS UNKNOWN, although some
 * of them require that we prove strong implication.  Likewise, we can use
 *	NOT A R=> B if:					B => A
 * but here we must be careful about strong vs. weak refutation and make
 * the appropriate type of implication proof (weak or strong respectively).
 *
 * Other comments are as for predicate_implied_by_recurse().
 *----------
 */
static bool
predicate_refuted_by_recurse(Node *clause, Node *predicate,
							 bool weak)
{
	PredIterInfoData clause_info;
	PredIterInfoData pred_info;
	PredClass	pclass;
	Node	   *not_arg;
	bool		result;

	CHECK_FOR_INTERRUPTS();

	/* skip through RestrictInfo */
	Assert(clause != NULL);
	if (IsA(clause, RestrictInfo))
		clause = (Node *) ((RestrictInfo *) clause)->clause;

	pclass = predicate_classify(predicate, &pred_info);

	switch (predicate_classify(clause, &clause_info))
	{
		case CLASS_AND:
			switch (pclass)
			{
				case CLASS_AND:

					/*
					 * AND-clause R=> AND-clause if A refutes any of B's items
					 *
					 * Needed to handle (x AND y) R=> ((!x OR !y) AND z)
					 */
					result = false;
					iterate_begin(pitem, predicate, pred_info)
					{
						if (predicate_refuted_by_recurse(clause, pitem,
														 weak))
						{
							result = true;
							break;
						}
					}
					iterate_end(pred_info);
					if (result)
						return result;

					/*
					 * Also check if any of A's items refutes B
					 *
					 * Needed to handle ((x OR y) AND z) R=> (!x AND !y)
					 */
					iterate_begin(citem, clause, clause_info)
					{
						if (predicate_refuted_by_recurse(citem, predicate,
														 weak))
						{
							result = true;
							break;
						}
					}
					iterate_end(clause_info);
					return result;

				case CLASS_OR:

					/*
					 * AND-clause R=> OR-clause if A refutes each of B's items
					 */
					result = true;
					iterate_begin(pitem, predicate, pred_info)
					{
						if (!predicate_refuted_by_recurse(clause, pitem,
														  weak))
						{
							result = false;
							break;
						}
					}
					iterate_end(pred_info);
					return result;

				case CLASS_ATOM:

					/*
					 * If B is a NOT-type clause, A R=> B if A => B's arg
					 *
					 * Since, for either type of refutation, we are starting
					 * with the premise that A is true, we can use a strong
					 * implication test in all cases.  That proves B's arg is
					 * true, which is more than we need for weak refutation if
					 * B is a simple NOT, but it allows not worrying about
					 * exactly which kind of negation clause we have.
					 */
					not_arg = extract_not_arg(predicate);
					if (not_arg &&
						predicate_implied_by_recurse(clause, not_arg,
													 false))
						return true;

					/*
					 * AND-clause R=> atom if any of A's items refutes B
					 */
					result = false;
					iterate_begin(citem, clause, clause_info)
					{
						if (predicate_refuted_by_recurse(citem, predicate,
														 weak))
						{
							result = true;
							break;
						}
					}
					iterate_end(clause_info);
					return result;
			}
			break;

		case CLASS_OR:
			switch (pclass)
			{
				case CLASS_OR:

					/*
					 * OR-clause R=> OR-clause if A refutes each of B's items
					 */
					result = true;
					iterate_begin(pitem, predicate, pred_info)
					{
						if (!predicate_refuted_by_recurse(clause, pitem,
														  weak))
						{
							result = false;
							break;
						}
					}
					iterate_end(pred_info);
					return result;

				case CLASS_AND:

					/*
					 * OR-clause R=> AND-clause if each of A's items refutes
					 * any of B's items.
					 */
					result = true;
					iterate_begin(citem, clause, clause_info)
					{
						bool		presult = false;

						iterate_begin(pitem, predicate, pred_info)
						{
							if (predicate_refuted_by_recurse(citem, pitem,
															 weak))
							{
								presult = true;
								break;
							}
						}
						iterate_end(pred_info);
						if (!presult)
						{
							result = false; /* citem refutes nothing */
							break;
						}
					}
					iterate_end(clause_info);
					return result;

				case CLASS_ATOM:

					/*
					 * If B is a NOT-type clause, A R=> B if A => B's arg
					 *
					 * Same logic as for the AND-clause case above.
					 */
					not_arg = extract_not_arg(predicate);
					if (not_arg &&
						predicate_implied_by_recurse(clause, not_arg,
													 false))
						return true;

					/*
					 * OR-clause R=> atom if each of A's items refutes B
					 */
					result = true;
					iterate_begin(citem, clause, clause_info)
					{
						if (!predicate_refuted_by_recurse(citem, predicate,
														  weak))
						{
							result = false;
							break;
						}
					}
					iterate_end(clause_info);
					return result;
			}
			break;

		case CLASS_ATOM:

			/*
			 * If A is a strong NOT-clause, A R=> B if B => A's arg
			 *
			 * Since A is strong, we may assume A's arg is false (not just
			 * not-true).  If B weakly implies A's arg, then B can be neither
			 * true nor null, so that strong refutation is proven.  If B
			 * strongly implies A's arg, then B cannot be true, so that weak
			 * refutation is proven.
			 */
			not_arg = extract_strong_not_arg(clause);
			if (not_arg &&
				predicate_implied_by_recurse(predicate, not_arg,
											 !weak))
				return true;

			switch (pclass)
			{
				case CLASS_AND:

					/*
					 * atom R=> AND-clause if A refutes any of B's items
					 */
					result = false;
					iterate_begin(pitem, predicate, pred_info)
					{
						if (predicate_refuted_by_recurse(clause, pitem,
														 weak))
						{
							result = true;
							break;
						}
					}
					iterate_end(pred_info);
					return result;

				case CLASS_OR:

					/*
					 * atom R=> OR-clause if A refutes each of B's items
					 */
					result = true;
					iterate_begin(pitem, predicate, pred_info)
					{
						if (!predicate_refuted_by_recurse(clause, pitem,
														  weak))
						{
							result = false;
							break;
						}
					}
					iterate_end(pred_info);
					return result;

				case CLASS_ATOM:

					/*
					 * If B is a NOT-type clause, A R=> B if A => B's arg
					 *
					 * Same logic as for the AND-clause case above.
					 */
					not_arg = extract_not_arg(predicate);
					if (not_arg &&
						predicate_implied_by_recurse(clause, not_arg,
													 false))
						return true;

					/*
					 * atom R=> atom is the base case
					 */
					return
						predicate_refuted_by_simple_clause((Expr *) predicate,
														   clause,
														   weak);
			}
			break;
	}

	/* can't get here */
	elog(ERROR, "predicate_classify returned a bogus value");
	return false;
}


/*
 * predicate_classify
 *	  Classify an expression node as AND-type, OR-type, or neither (an atom).
 *
 * If the expression is classified as AND- or OR-type, then *info is filled
 * in with the functions needed to iterate over its components.
 *
 * This function also implements enforcement of MAX_SAOP_ARRAY_SIZE: if a
 * ScalarArrayOpExpr's array has too many elements, we just classify it as an
 * atom.  (This will result in its being passed as-is to the simple_clause
 * functions, many of which will fail to prove anything about it.) Note that we
 * cannot just stop after considering MAX_SAOP_ARRAY_SIZE elements; in general
 * that would result in wrong proofs, rather than failing to prove anything.
 */
static PredClass
predicate_classify(Node *clause, PredIterInfo info)
{
	/* Caller should not pass us NULL, nor a RestrictInfo clause */
	Assert(clause != NULL);
	Assert(!IsA(clause, RestrictInfo));

	/*
	 * If we see a List, assume it's an implicit-AND list; this is the correct
	 * semantics for lists of RestrictInfo nodes.
	 */
	if (IsA(clause, List))
	{
		info->startup_fn = list_startup_fn;
		info->next_fn = list_next_fn;
		info->cleanup_fn = list_cleanup_fn;
		return CLASS_AND;
	}

	/* Handle normal AND and OR boolean clauses */
	if (is_andclause(clause))
	{
		info->startup_fn = boolexpr_startup_fn;
		info->next_fn = list_next_fn;
		info->cleanup_fn = list_cleanup_fn;
		return CLASS_AND;
	}
	if (is_orclause(clause))
	{
		info->startup_fn = boolexpr_startup_fn;
		info->next_fn = list_next_fn;
		info->cleanup_fn = list_cleanup_fn;
		return CLASS_OR;
	}

	/* Handle ScalarArrayOpExpr */
	if (IsA(clause, ScalarArrayOpExpr))
	{
		ScalarArrayOpExpr *saop = (ScalarArrayOpExpr *) clause;
		Node	   *arraynode = (Node *) lsecond(saop->args);

		/*
		 * We can break this down into an AND or OR structure, but only if we
		 * know how to iterate through expressions for the array's elements.
		 * We can do that if the array operand is a non-null constant or a
		 * simple ArrayExpr.
		 */
		if (arraynode && IsA(arraynode, Const) &&
			!((Const *) arraynode)->constisnull)
		{
			ArrayType  *arrayval;
			int			nelems;

			arrayval = DatumGetArrayTypeP(((Const *) arraynode)->constvalue);
			nelems = ArrayGetNItems(ARR_NDIM(arrayval), ARR_DIMS(arrayval));
			if (nelems <= MAX_SAOP_ARRAY_SIZE)
			{
				info->startup_fn = arrayconst_startup_fn;
				info->next_fn = arrayconst_next_fn;
				info->cleanup_fn = arrayconst_cleanup_fn;
				return saop->useOr ? CLASS_OR : CLASS_AND;
			}
		}
		else if (arraynode && IsA(arraynode, ArrayExpr) &&
				 !((ArrayExpr *) arraynode)->multidims &&
				 list_length(((ArrayExpr *) arraynode)->elements) <= MAX_SAOP_ARRAY_SIZE)
		{
			info->startup_fn = arrayexpr_startup_fn;
			info->next_fn = arrayexpr_next_fn;
			info->cleanup_fn = arrayexpr_cleanup_fn;
			return saop->useOr ? CLASS_OR : CLASS_AND;
		}
	}

	/* None of the above, so it's an atom */
	return CLASS_ATOM;
}

/*
 * PredIterInfo routines for iterating over regular Lists.  The iteration
 * state variable is the next ListCell to visit.
 */
static void
list_startup_fn(Node *clause, PredIterInfo info)
{
	info->state = (void *) list_head((List *) clause);
}

static Node *
list_next_fn(PredIterInfo info)
{
	ListCell   *l = (ListCell *) info->state;
	Node	   *n;

	if (l == NULL)
		return NULL;
	n = lfirst(l);
	info->state = (void *) lnext(l);
	return n;
}

static void
list_cleanup_fn(PredIterInfo info)
{
	/* Nothing to clean up */
}

/*
 * BoolExpr needs its own startup function, but can use list_next_fn and
 * list_cleanup_fn.
 */
static void
boolexpr_startup_fn(Node *clause, PredIterInfo info)
{
	info->state = (void *) list_head(((BoolExpr *) clause)->args);
}

/*
 * PredIterInfo routines for iterating over a ScalarArrayOpExpr with a
 * constant array operand.
 */
typedef struct
{
	OpExpr		opexpr;
	Const		constexpr;
	int			next_elem;
	int			num_elems;
	Datum	   *elem_values;
	bool	   *elem_nulls;
} ArrayConstIterState;

static void
arrayconst_startup_fn(Node *clause, PredIterInfo info)
{
	ScalarArrayOpExpr *saop = (ScalarArrayOpExpr *) clause;
	ArrayConstIterState *state;
	Const	   *arrayconst;
	ArrayType  *arrayval;
	int16		elmlen;
	bool		elmbyval;
	char		elmalign;

	/* Create working state struct */
	state = (ArrayConstIterState *) palloc(sizeof(ArrayConstIterState));
	info->state = (void *) state;

	/* Deconstruct the array literal */
	arrayconst = (Const *) lsecond(saop->args);
	arrayval = DatumGetArrayTypeP(arrayconst->constvalue);
	get_typlenbyvalalign(ARR_ELEMTYPE(arrayval),
						 &elmlen, &elmbyval, &elmalign);
	deconstruct_array(arrayval,
					  ARR_ELEMTYPE(arrayval),
					  elmlen, elmbyval, elmalign,
					  &state->elem_values, &state->elem_nulls,
					  &state->num_elems);

	/* Set up a dummy OpExpr to return as the per-item node */
	state->opexpr.xpr.type = T_OpExpr;
	state->opexpr.opno = saop->opno;
	state->opexpr.opfuncid = saop->opfuncid;
	state->opexpr.opresulttype = BOOLOID;
	state->opexpr.opretset = false;
	state->opexpr.opcollid = InvalidOid;
	state->opexpr.inputcollid = saop->inputcollid;
	state->opexpr.args = list_copy(saop->args);

	/* Set up a dummy Const node to hold the per-element values */
	state->constexpr.xpr.type = T_Const;
	state->constexpr.consttype = ARR_ELEMTYPE(arrayval);
	state->constexpr.consttypmod = -1;
	state->constexpr.constcollid = arrayconst->constcollid;
	state->constexpr.constlen = elmlen;
	state->constexpr.constbyval = elmbyval;
	lsecond(state->opexpr.args) = &state->constexpr;

	/* Initialize iteration state */
	state->next_elem = 0;
}

static Node *
arrayconst_next_fn(PredIterInfo info)
{
	ArrayConstIterState *state = (ArrayConstIterState *) info->state;

	if (state->next_elem >= state->num_elems)
		return NULL;
	state->constexpr.constvalue = state->elem_values[state->next_elem];
	state->constexpr.constisnull = state->elem_nulls[state->next_elem];
	state->next_elem++;
	return (Node *) &(state->opexpr);
}

static void
arrayconst_cleanup_fn(PredIterInfo info)
{
	ArrayConstIterState *state = (ArrayConstIterState *) info->state;

	pfree(state->elem_values);
	pfree(state->elem_nulls);
	list_free(state->opexpr.args);
	pfree(state);
}

/*
 * PredIterInfo routines for iterating over a ScalarArrayOpExpr with a
 * one-dimensional ArrayExpr array operand.
 */
typedef struct
{
	OpExpr		opexpr;
	ListCell   *next;
} ArrayExprIterState;

static void
arrayexpr_startup_fn(Node *clause, PredIterInfo info)
{
	ScalarArrayOpExpr *saop = (ScalarArrayOpExpr *) clause;
	ArrayExprIterState *state;
	ArrayExpr  *arrayexpr;

	/* Create working state struct */
	state = (ArrayExprIterState *) palloc(sizeof(ArrayExprIterState));
	info->state = (void *) state;

	/* Set up a dummy OpExpr to return as the per-item node */
	state->opexpr.xpr.type = T_OpExpr;
	state->opexpr.opno = saop->opno;
	state->opexpr.opfuncid = saop->opfuncid;
	state->opexpr.opresulttype = BOOLOID;
	state->opexpr.opretset = false;
	state->opexpr.opcollid = InvalidOid;
	state->opexpr.inputcollid = saop->inputcollid;
	state->opexpr.args = list_copy(saop->args);

	/* Initialize iteration variable to first member of ArrayExpr */
	arrayexpr = (ArrayExpr *) lsecond(saop->args);
	state->next = list_head(arrayexpr->elements);
}

static Node *
arrayexpr_next_fn(PredIterInfo info)
{
	ArrayExprIterState *state = (ArrayExprIterState *) info->state;

	if (state->next == NULL)
		return NULL;
	lsecond(state->opexpr.args) = lfirst(state->next);
	state->next = lnext(state->next);
	return (Node *) &(state->opexpr);
}

static void
arrayexpr_cleanup_fn(PredIterInfo info)
{
	ArrayExprIterState *state = (ArrayExprIterState *) info->state;

	list_free(state->opexpr.args);
	pfree(state);
}


/*----------
 * predicate_implied_by_simple_clause
 *	  Does the predicate implication test for a "simple clause" predicate
 *	  and a "simple clause" restriction.
 *
 * We return true if able to prove the implication, false if not.
 *
 * We have three strategies for determining whether one simple clause
 * implies another:
 *
 * A simple and general way is to see if they are equal(); this works for any
 * kind of expression, and for either implication definition.  (Actually,
 * there is an implied assumption that the functions in the expression are
 * immutable --- but this was checked for the predicate by the caller.)
 *
 * If the predicate is of the form "foo IS NOT NULL", and we are considering
 * strong implication, we can conclude that the predicate is implied if the
 * clause is strict for "foo", i.e., it must yield false or NULL when "foo"
 * is NULL.  In that case truth of the clause ensures that "foo" isn't NULL.
 * (Again, this is a safe conclusion because "foo" must be immutable.)
 * This doesn't work for weak implication, though.
 *
 * Finally, if both clauses are binary operator expressions, we may be able
 * to prove something using the system's knowledge about operators; those
 * proof rules are encapsulated in operator_predicate_proof().
 *----------
 */
static bool
predicate_implied_by_simple_clause(Expr *predicate, Node *clause,
								   bool weak)
{
	/* Allow interrupting long proof attempts */
	CHECK_FOR_INTERRUPTS();

	/* First try the equal() test */
	if (equal((Node *) predicate, clause))
		return true;

	/* Next try the IS NOT NULL case */
	if (!weak &&
		predicate && IsA(predicate, NullTest))
	{
		NullTest   *ntest = (NullTest *) predicate;

		/* row IS NOT NULL does not act in the simple way we have in mind */
		if (ntest->nulltesttype == IS_NOT_NULL &&
			!ntest->argisrow)
		{
			/* strictness of clause for foo implies foo IS NOT NULL */
			if (clause_is_strict_for(clause, (Node *) ntest->arg, true))
				return true;
		}
		return false;			/* we can't succeed below... */
	}

	/* Else try operator-related knowledge */
	return operator_predicate_proof(predicate, clause, false, weak);
}

/*----------
 * predicate_refuted_by_simple_clause
 *	  Does the predicate refutation test for a "simple clause" predicate
 *	  and a "simple clause" restriction.
 *
 * We return true if able to prove the refutation, false if not.
 *
 * Unlike the implication case, checking for equal() clauses isn't helpful.
 * But relation_excluded_by_constraints() checks for self-contradictions in a
 * list of clauses, so that we may get here with predicate and clause being
 * actually pointer-equal, and that is worth eliminating quickly.
 *
 * When the predicate is of the form "foo IS NULL", we can conclude that
 * the predicate is refuted if the clause is strict for "foo" (see notes for
 * implication case), or is "foo IS NOT NULL".  That works for either strong
 * or weak refutation.
 *
 * A clause "foo IS NULL" refutes a predicate "foo IS NOT NULL" in all cases.
 * If we are considering weak refutation, it also refutes a predicate that
 * is strict for "foo", since then the predicate must yield false or NULL
 * (and since "foo" appears in the predicate, it's known immutable).
 *
 * (The main motivation for covering these IS [NOT] NULL cases is to support
 * using IS NULL/IS NOT NULL as partition-defining constraints.)
 *
 * Finally, if both clauses are binary operator expressions, we may be able
 * to prove something using the system's knowledge about operators; those
 * proof rules are encapsulated in operator_predicate_proof().
 *----------
 */
static bool
predicate_refuted_by_simple_clause(Expr *predicate, Node *clause,
								   bool weak)
{
	/* Allow interrupting long proof attempts */
	CHECK_FOR_INTERRUPTS();

	/* A simple clause can't refute itself */
	/* Worth checking because of relation_excluded_by_constraints() */
	if ((Node *) predicate == clause)
		return false;

	/* Try the predicate-IS-NULL case */
	if (predicate && IsA(predicate, NullTest) &&
		((NullTest *) predicate)->nulltesttype == IS_NULL)
	{
		Expr	   *isnullarg = ((NullTest *) predicate)->arg;

		/* row IS NULL does not act in the simple way we have in mind */
		if (((NullTest *) predicate)->argisrow)
			return false;

		/* strictness of clause for foo refutes foo IS NULL */
		if (clause_is_strict_for(clause, (Node *) isnullarg, true))
			return true;

		/* foo IS NOT NULL refutes foo IS NULL */
		if (clause && IsA(clause, NullTest) &&
			((NullTest *) clause)->nulltesttype == IS_NOT_NULL &&
			!((NullTest *) clause)->argisrow &&
			equal(((NullTest *) clause)->arg, isnullarg))
			return true;

		return false;			/* we can't succeed below... */
	}

	/* Try the clause-IS-NULL case */
	if (clause && IsA(clause, NullTest) &&
		((NullTest *) clause)->nulltesttype == IS_NULL)
	{
		Expr	   *isnullarg = ((NullTest *) clause)->arg;

		/* row IS NULL does not act in the simple way we have in mind */
		if (((NullTest *) clause)->argisrow)
			return false;

		/* foo IS NULL refutes foo IS NOT NULL */
		if (predicate && IsA(predicate, NullTest) &&
			((NullTest *) predicate)->nulltesttype == IS_NOT_NULL &&
			!((NullTest *) predicate)->argisrow &&
			equal(((NullTest *) predicate)->arg, isnullarg))
			return true;

		/* foo IS NULL weakly refutes any predicate that is strict for foo */
		if (weak &&
			clause_is_strict_for((Node *) predicate, (Node *) isnullarg, true))
			return true;

		return false;			/* we can't succeed below... */
	}

	/* Else try operator-related knowledge */
	return operator_predicate_proof(predicate, clause, true, weak);
}

/**
 * If n is a List, then return an AND tree of the nodes of the list
 * Otherwise return n.
 */
static Node *
convertToExplicitAndsShallowly( Node *n)
{
    if ( IsA(n, List))
    {
        ListCell *cell;
        List *list = (List*)n;
        Node *result = NULL;

        Assert(list_length(list) != 0 );

        foreach( cell, list )
        {
            Node *value = (Node*) lfirst(cell);
            if ( result == NULL)
            {
                result = value;
            }
            else
            {
                result = (Node *) makeBoolExpr(AND_EXPR, list_make2(result, value), -1 /* parse location */);
            }
        }
        return result;
    }
    else return n;
}

/**
 * Check to see if the predicate is expr=constant or constant=expr. In that case, try to evaluate the clause
 *   by replacing every occurrence of expr with the constant.  If the clause can then be reduced to FALSE, we
 *   conclude that the expression is refuted
 *
 * Returns true only if evaluation is possible AND expression is refuted based on evaluation results
 *
 * MPP-18979:
 * This mechanism cannot be used to prove implication. One example expression is
 * "F(x)=1 and x=2", where F(x) is an immutable function that returns 1 for any input x.
 * In this case, replacing x with 2 produces F(2)=1 and 2=2. Although evaluating the resulting
 * expression gives TRUE, we cannot conclude that (x=2) is implied by the whole expression.
 *
 */
static bool
simple_equality_predicate_refuted(Node *clause, Node *predicate)
{
	OpExpr *predicateExpr;
	Node *leftPredicateOp, *rightPredicateOp;
    Node *constExprInPredicate, *varExprInPredicate;
	List *list;

    /* BEGIN inspecting the predicate: this only works for a simple equality predicate */
    if ( nodeTag(predicate) != T_List )
        return false;

    if ( clause == predicate )
        return false; /* don't both doing for self-refutation ... let normal behavior handle that */

    list = (List *) predicate;
    if ( list_length(list) != 1 )
        return false;

    predicate = linitial(list);
	if ( ! is_opclause(predicate))
		return false;

	predicateExpr = (OpExpr*) predicate;
	leftPredicateOp = get_leftop((Expr*)predicate);
	rightPredicateOp = get_rightop((Expr*)predicate);
	if (!leftPredicateOp || !rightPredicateOp)
		return false;

	/* check if it's equality operation */
	if ( ! is_builtin_true_equality_between_same_type(predicateExpr->opno))
		return false;

	/* check if one operand is a constant */
	if ( IsA(rightPredicateOp, Const))
	{
		varExprInPredicate = leftPredicateOp;
		constExprInPredicate = rightPredicateOp;
	}
	else if ( IsA(leftPredicateOp, Const))
	{
		constExprInPredicate = leftPredicateOp;
		varExprInPredicate = rightPredicateOp;
	}
	else
	{
	    return false;
	}

    if ( IsA(varExprInPredicate, RelabelType))
    {
        RelabelType *rt = (RelabelType*) varExprInPredicate;
        varExprInPredicate = (Node*) rt->arg;
    }

    if ( ! IsA(varExprInPredicate, Var))
    {
        /* for now, this code is targeting predicates used in value partitions ...
         *   so don't apply it for other expressions.  This check can probably
         *   simply be removed and some test cases built. */
        return false;
    }

    /* DONE inspecting the predicate */

	/* clause may have non-immutable functions...don't eval if that's the case:
	 *
	 * Note that since we are replacing elements of the clause that match
	 *   varExprInPredicate, there is no need to also check varExprInPredicate
	 *   for mutable functions (note that this is only relevant when the
	 *   earlier check for varExprInPredicate being a Var is removed.
	 */
	if ( contain_mutable_functions(clause))
		return false;

	/* now do the evaluation */
	{
		Node *newClause, *reducedExpression;
		ReplaceExpressionMutatorReplacement replacement;
		bool				result = false;
		MemoryContext 		old_context;
		MemoryContext		tmp_context;

		replacement.replaceThis = varExprInPredicate;
		replacement.withThis = constExprInPredicate;
        replacement.numReplacementsDone = 0;

		tmp_context = AllocSetContextCreate(CurrentMemoryContext,
											"Predtest",
											ALLOCSET_DEFAULT_MINSIZE,
											ALLOCSET_DEFAULT_INITSIZE,
											ALLOCSET_DEFAULT_MAXSIZE);

		old_context = MemoryContextSwitchTo(tmp_context);

		newClause = replace_expression_mutator(clause, &replacement);

        if ( replacement.numReplacementsDone > 0)
        {
            newClause = convertToExplicitAndsShallowly(newClause);
            reducedExpression = eval_const_expressions(NULL, newClause);

            if ( IsA(reducedExpression, Const ))
            {
                Const *c = (Const *) reducedExpression;
                if ( c->consttype == BOOLOID &&
                     ! c->constisnull )
                {
                	result = (DatumGetBool(c->constvalue) == false);
                }
            }
        }

		MemoryContextSwitchTo(old_context);
		MemoryContextDelete(tmp_context);
        return result;
	}
}

/*
 * If clause asserts the non-truth of a subclause, return that subclause;
 * otherwise return NULL.
 */
static Node *
extract_not_arg(Node *clause)
{
	if (clause == NULL)
		return NULL;
	if (IsA(clause, BoolExpr))
	{
		BoolExpr   *bexpr = (BoolExpr *) clause;

		if (bexpr->boolop == NOT_EXPR)
			return (Node *) linitial(bexpr->args);
	}
	else if (IsA(clause, BooleanTest))
	{
		BooleanTest *btest = (BooleanTest *) clause;

		if (btest->booltesttype == IS_NOT_TRUE ||
			btest->booltesttype == IS_FALSE ||
			btest->booltesttype == IS_UNKNOWN)
			return (Node *) btest->arg;
	}
	return NULL;
}

/*
 * If clause asserts the falsity of a subclause, return that subclause;
 * otherwise return NULL.
 */
static Node *
extract_strong_not_arg(Node *clause)
{
	if (clause == NULL)
		return NULL;
	if (IsA(clause, BoolExpr))
	{
		BoolExpr   *bexpr = (BoolExpr *) clause;

		if (bexpr->boolop == NOT_EXPR)
			return (Node *) linitial(bexpr->args);
	}
	else if (IsA(clause, BooleanTest))
	{
		BooleanTest *btest = (BooleanTest *) clause;

		if (btest->booltesttype == IS_FALSE)
			return (Node *) btest->arg;
	}
	return NULL;
}


/*
 * Can we prove that "clause" returns NULL (or FALSE) if "subexpr" is
 * assumed to yield NULL?
 *
 * In most places in the planner, "strictness" refers to a guarantee that
 * an expression yields NULL output for a NULL input, and that's mostly what
 * we're looking for here.  However, at top level where the clause is known
 * to yield boolean, it may be sufficient to prove that it cannot return TRUE
 * when "subexpr" is NULL.  The caller should pass allow_false = true when
 * this weaker property is acceptable.  (When this function recurses
 * internally, we pass down allow_false = false since we need to prove actual
 * nullness of the subexpression.)
 *
 * We assume that the caller checked that least one of the input expressions
 * is immutable.  All of the proof rules here involve matching "subexpr" to
 * some portion of "clause", so that this allows assuming that "subexpr" is
 * immutable without a separate check.
 *
 * The base case is that clause and subexpr are equal().
 *
 * We can also report success if the subexpr appears as a subexpression
 * of "clause" in a place where it'd force nullness of the overall result.
 */
static bool
clause_is_strict_for(Node *clause, Node *subexpr, bool allow_false)
{
	ListCell   *lc;

	/* safety checks */
	if (clause == NULL || subexpr == NULL)
		return false;

	/*
	 * Look through any RelabelType nodes, so that we can match, say,
	 * varcharcol with lower(varcharcol::text).  (In general we could recurse
	 * through any nullness-preserving, immutable operation.)  We should not
	 * see stacked RelabelTypes here.
	 */
	if (IsA(clause, RelabelType))
		clause = (Node *) ((RelabelType *) clause)->arg;
	if (IsA(subexpr, RelabelType))
		subexpr = (Node *) ((RelabelType *) subexpr)->arg;

	/* Base case */
	if (equal(clause, subexpr))
		return true;

	/*
	 * If we have a strict operator or function, a NULL result is guaranteed
	 * if any input is forced NULL by subexpr.  This is OK even if the op or
	 * func isn't immutable, since it won't even be called on NULL input.
	 */
	if (is_opclause(clause) &&
		op_strict(((OpExpr *) clause)->opno))
	{
		foreach(lc, ((OpExpr *) clause)->args)
		{
			if (clause_is_strict_for((Node *) lfirst(lc), subexpr, false))
				return true;
		}
		return false;
	}
	if (is_funcclause(clause) &&
		func_strict(((FuncExpr *) clause)->funcid))
	{
		foreach(lc, ((FuncExpr *) clause)->args)
		{
			if (clause_is_strict_for((Node *) lfirst(lc), subexpr, false))
				return true;
		}
		return false;
	}

	/*
	 * CoerceViaIO is strict (whether or not the I/O functions it calls are).
	 * Likewise, ArrayCoerceExpr is strict for its array argument (regardless
	 * of what the per-element expression is), ConvertRowtypeExpr is strict at
	 * the row level, and CoerceToDomain is strict too.  These are worth
	 * checking mainly because it saves us having to explain to users why some
	 * type coercions are known strict and others aren't.
	 */
	if (IsA(clause, CoerceViaIO))
		return clause_is_strict_for((Node *) ((CoerceViaIO *) clause)->arg,
									subexpr, false);
	if (IsA(clause, ArrayCoerceExpr))
		return clause_is_strict_for((Node *) ((ArrayCoerceExpr *) clause)->arg,
									subexpr, false);
	if (IsA(clause, ConvertRowtypeExpr))
		return clause_is_strict_for((Node *) ((ConvertRowtypeExpr *) clause)->arg,
									subexpr, false);
	if (IsA(clause, CoerceToDomain))
		return clause_is_strict_for((Node *) ((CoerceToDomain *) clause)->arg,
									subexpr, false);

	/*
	 * ScalarArrayOpExpr is a special case.  Note that we'd only reach here
	 * with a ScalarArrayOpExpr clause if we failed to deconstruct it into an
	 * AND or OR tree, as for example if it has too many array elements.
	 */
	if (IsA(clause, ScalarArrayOpExpr))
	{
		ScalarArrayOpExpr *saop = (ScalarArrayOpExpr *) clause;
		Node	   *scalarnode = (Node *) linitial(saop->args);
		Node	   *arraynode = (Node *) lsecond(saop->args);

		/*
		 * If we can prove the scalar input to be null, and the operator is
		 * strict, then the SAOP result has to be null --- unless the array is
		 * empty.  For an empty array, we'd get either false (for ANY) or true
		 * (for ALL).  So if allow_false = true then the proof succeeds anyway
		 * for the ANY case; otherwise we can only make the proof if we can
		 * prove the array non-empty.
		 */
		if (clause_is_strict_for(scalarnode, subexpr, false) &&
			op_strict(saop->opno))
		{
			int			nelems = 0;

			if (allow_false && saop->useOr)
				return true;	/* can succeed even if array is empty */

			if (arraynode && IsA(arraynode, Const))
			{
				Const	   *arrayconst = (Const *) arraynode;
				ArrayType  *arrval;

				/*
				 * If array is constant NULL then we can succeed, as in the
				 * case below.
				 */
				if (arrayconst->constisnull)
					return true;

				/* Otherwise, we can compute the number of elements. */
				arrval = DatumGetArrayTypeP(arrayconst->constvalue);
				nelems = ArrayGetNItems(ARR_NDIM(arrval), ARR_DIMS(arrval));
			}
			else if (arraynode && IsA(arraynode, ArrayExpr) &&
					 !((ArrayExpr *) arraynode)->multidims)
			{
				/*
				 * We can also reliably count the number of array elements if
				 * the input is a non-multidim ARRAY[] expression.
				 */
				nelems = list_length(((ArrayExpr *) arraynode)->elements);
			}

			/* Proof succeeds if array is definitely non-empty */
			if (nelems > 0)
				return true;
		}

		/*
		 * If we can prove the array input to be null, the proof succeeds in
		 * all cases, since ScalarArrayOpExpr will always return NULL for a
		 * NULL array.  Otherwise, we're done here.
		 */
		return clause_is_strict_for(arraynode, subexpr, false);
	}

	/*
	 * When recursing into an expression, we might find a NULL constant.
	 * That's certainly NULL, whether it matches subexpr or not.
	 */
	if (IsA(clause, Const))
		return ((Const *) clause)->constisnull;

	return false;
}


/*
 * Define "operator implication tables" for btree operators ("strategies"),
 * and similar tables for refutation.
 *
 * The strategy numbers defined by btree indexes (see access/stratnum.h) are:
 *		1 <		2 <=	3 =		4 >=	5 >
 * and in addition we use 6 to represent <>.  <> is not a btree-indexable
 * operator, but we assume here that if an equality operator of a btree
 * opfamily has a negator operator, the negator behaves as <> for the opfamily.
 * (This convention is also known to get_op_btree_interpretation().)
 *
 * BT_implies_table[] and BT_refutes_table[] are used for cases where we have
 * two identical subexpressions and we want to know whether one operator
 * expression implies or refutes the other.  That is, if the "clause" is
 * EXPR1 clause_op EXPR2 and the "predicate" is EXPR1 pred_op EXPR2 for the
 * same two (immutable) subexpressions:
 *		BT_implies_table[clause_op-1][pred_op-1]
 *			is true if the clause implies the predicate
 *		BT_refutes_table[clause_op-1][pred_op-1]
 *			is true if the clause refutes the predicate
 * where clause_op and pred_op are strategy numbers (from 1 to 6) in the
 * same btree opfamily.  For example, "x < y" implies "x <= y" and refutes
 * "x > y".
 *
 * BT_implic_table[] and BT_refute_table[] are used where we have two
 * constants that we need to compare.  The interpretation of:
 *
 *		test_op = BT_implic_table[clause_op-1][pred_op-1]
 *
 * where test_op, clause_op and pred_op are strategy numbers (from 1 to 6)
 * of btree operators, is as follows:
 *
 *	 If you know, for some EXPR, that "EXPR clause_op CONST1" is true, and you
 *	 want to determine whether "EXPR pred_op CONST2" must also be true, then
 *	 you can use "CONST2 test_op CONST1" as a test.  If this test returns true,
 *	 then the predicate expression must be true; if the test returns false,
 *	 then the predicate expression may be false.
 *
 * For example, if clause is "Quantity > 10" and pred is "Quantity > 5"
 * then we test "5 <= 10" which evals to true, so clause implies pred.
 *
 * Similarly, the interpretation of a BT_refute_table entry is:
 *
 *	 If you know, for some EXPR, that "EXPR clause_op CONST1" is true, and you
 *	 want to determine whether "EXPR pred_op CONST2" must be false, then
 *	 you can use "CONST2 test_op CONST1" as a test.  If this test returns true,
 *	 then the predicate expression must be false; if the test returns false,
 *	 then the predicate expression may be true.
 *
 * For example, if clause is "Quantity > 10" and pred is "Quantity < 5"
 * then we test "5 <= 10" which evals to true, so clause refutes pred.
 *
 * An entry where test_op == 0 means the implication cannot be determined.
 */

#define BTLT BTLessStrategyNumber
#define BTLE BTLessEqualStrategyNumber
#define BTEQ BTEqualStrategyNumber
#define BTGE BTGreaterEqualStrategyNumber
#define BTGT BTGreaterStrategyNumber
#define BTNE ROWCOMPARE_NE

/* We use "none" for 0/false to make the tables align nicely */
#define none 0

static const bool BT_implies_table[6][6] = {
/*
 *			The predicate operator:
 *	 LT    LE	 EQ    GE	 GT    NE
 */
	{true, true, none, none, none, true},	/* LT */
	{none, true, none, none, none, none},	/* LE */
	{none, true, true, true, none, none},	/* EQ */
	{none, none, none, true, none, none},	/* GE */
	{none, none, none, true, true, true},	/* GT */
	{none, none, none, none, none, true}	/* NE */
};

static const bool BT_refutes_table[6][6] = {
/*
 *			The predicate operator:
 *	 LT    LE	 EQ    GE	 GT    NE
 */
	{none, none, true, true, true, none},	/* LT */
	{none, none, none, none, true, none},	/* LE */
	{true, none, none, none, true, true},	/* EQ */
	{true, none, none, none, none, none},	/* GE */
	{true, true, true, none, none, none},	/* GT */
	{none, none, true, none, none, none}	/* NE */
};

static const StrategyNumber BT_implic_table[6][6] = {
/*
 *			The predicate operator:
 *	 LT    LE	 EQ    GE	 GT    NE
 */
	{BTGE, BTGE, none, none, none, BTGE},	/* LT */
	{BTGT, BTGE, none, none, none, BTGT},	/* LE */
	{BTGT, BTGE, BTEQ, BTLE, BTLT, BTNE},	/* EQ */
	{none, none, none, BTLE, BTLT, BTLT},	/* GE */
	{none, none, none, BTLE, BTLE, BTLE},	/* GT */
	{none, none, none, none, none, BTEQ}	/* NE */
};

static const StrategyNumber BT_refute_table[6][6] = {
/*
 *			The predicate operator:
 *	 LT    LE	 EQ    GE	 GT    NE
 */
	{none, none, BTGE, BTGE, BTGE, none},	/* LT */
	{none, none, BTGT, BTGT, BTGE, none},	/* LE */
	{BTLE, BTLT, BTNE, BTGT, BTGE, BTEQ},	/* EQ */
	{BTLE, BTLT, BTLT, none, none, none},	/* GE */
	{BTLE, BTLE, BTLE, none, none, none},	/* GT */
	{none, none, BTEQ, none, none, none}	/* NE */
};


/*
 * operator_predicate_proof
 *	  Does the predicate implication or refutation test for a "simple clause"
 *	  predicate and a "simple clause" restriction, when both are operator
 *	  clauses using related operators and identical input expressions.
 *
 * When refute_it == false, we want to prove the predicate true;
 * when refute_it == true, we want to prove the predicate false.
 * (There is enough common code to justify handling these two cases
 * in one routine.)  We return true if able to make the proof, false
 * if not able to prove it.
 *
 * We mostly need not distinguish strong vs. weak implication/refutation here.
 * This depends on the assumption that a pair of related operators (i.e.,
 * commutators, negators, or btree opfamily siblings) will not return one NULL
 * and one non-NULL result for the same inputs.  Then, for the proof types
 * where we start with an assumption of truth of the clause, the predicate
 * operator could not return NULL either, so it doesn't matter whether we are
 * trying to make a strong or weak proof.  For weak implication, it could be
 * that the clause operator returned NULL, but then the predicate operator
 * would as well, so that the weak implication still holds.  This argument
 * doesn't apply in the case where we are considering two different constant
 * values, since then the operators aren't being given identical inputs.  But
 * we only support that for btree operators, for which we can assume that all
 * non-null inputs result in non-null outputs, so that it doesn't matter which
 * two non-null constants we consider.  If either constant is NULL, we have
 * to think harder, but sometimes the proof still works, as explained below.
 *
 * We can make proofs involving several expression forms (here "foo" and "bar"
 * represent subexpressions that are identical according to equal()):
 *	"foo op1 bar" refutes "foo op2 bar" if op1 is op2's negator
 *	"foo op1 bar" implies "bar op2 foo" if op1 is op2's commutator
 *	"foo op1 bar" refutes "bar op2 foo" if op1 is negator of op2's commutator
 *	"foo op1 bar" can imply/refute "foo op2 bar" based on btree semantics
 *	"foo op1 bar" can imply/refute "bar op2 foo" based on btree semantics
 *	"foo op1 const1" can imply/refute "foo op2 const2" based on btree semantics
 *
 * For the last three cases, op1 and op2 have to be members of the same btree
 * operator family.  When both subexpressions are identical, the idea is that,
 * for instance, x < y implies x <= y, independently of exactly what x and y
 * are.  If we have two different constants compared to the same expression
 * foo, we have to execute a comparison between the two constant values
 * in order to determine the result; for instance, foo < c1 implies foo < c2
 * if c1 <= c2.  We assume it's safe to compare the constants at plan time
 * if the comparison operator is immutable.
 *
 * Note: all the operators and subexpressions have to be immutable for the
 * proof to be safe.  We assume the predicate expression is entirely immutable,
 * so no explicit check on the subexpressions is needed here, but in some
 * cases we need an extra check of operator immutability.  In particular,
 * btree opfamilies can contain cross-type operators that are merely stable,
 * and we dare not make deductions with those.
 */
static bool
operator_predicate_proof(Expr *predicate, Node *clause,
						 bool refute_it, bool weak)
{
	OpExpr	   *pred_opexpr,
			   *clause_opexpr;
	Oid			pred_collation,
				clause_collation;
	Oid			pred_op,
				clause_op,
				test_op;
	Node	   *pred_leftop,
			   *pred_rightop,
			   *clause_leftop,
			   *clause_rightop;
	Const	   *pred_const,
			   *clause_const;
	Expr	   *test_expr;
	ExprState  *test_exprstate;
	Datum		test_result;
	bool		isNull;
	EState	   *estate;
	MemoryContext oldcontext;

	/*
	 * Both expressions must be binary opclauses, else we can't do anything.
	 *
	 * Note: in future we might extend this logic to other operator-based
	 * constructs such as DistinctExpr.  But the planner isn't very smart
	 * about DistinctExpr in general, and this probably isn't the first place
	 * to fix if you want to improve that.
	 */
	if (!is_opclause(predicate))
		return false;
	pred_opexpr = (OpExpr *) predicate;
	if (list_length(pred_opexpr->args) != 2)
		return false;
	if (!is_opclause(clause))
		return false;
	clause_opexpr = (OpExpr *) clause;
	if (list_length(clause_opexpr->args) != 2)
		return false;

	/*
	 * If they're marked with different collations then we can't do anything.
	 * This is a cheap test so let's get it out of the way early.
	 */
	pred_collation = pred_opexpr->inputcollid;
	clause_collation = clause_opexpr->inputcollid;
	if (pred_collation != clause_collation)
		return false;

	/* Grab the operator OIDs now too.  We may commute these below. */
	pred_op = pred_opexpr->opno;
	clause_op = clause_opexpr->opno;

	/*
	 * We have to match up at least one pair of input expressions.
	 */
	pred_leftop = (Node *) linitial(pred_opexpr->args);
	pred_rightop = (Node *) lsecond(pred_opexpr->args);
	clause_leftop = (Node *) linitial(clause_opexpr->args);
	clause_rightop = (Node *) lsecond(clause_opexpr->args);

	if (equal(pred_leftop, clause_leftop))
	{
		if (equal(pred_rightop, clause_rightop))
		{
			/* We have x op1 y and x op2 y */
			return operator_same_subexprs_proof(pred_op, clause_op, refute_it);
		}
		else
		{
			/* Fail unless rightops are both Consts */
			if (pred_rightop == NULL || !IsA(pred_rightop, Const))
				return false;
			pred_const = (Const *) pred_rightop;
			if (clause_rightop == NULL || !IsA(clause_rightop, Const))
				return false;
			clause_const = (Const *) clause_rightop;
		}
	}
	else if (equal(pred_rightop, clause_rightop))
	{
		/* Fail unless leftops are both Consts */
		if (pred_leftop == NULL || !IsA(pred_leftop, Const))
			return false;
		pred_const = (Const *) pred_leftop;
		if (clause_leftop == NULL || !IsA(clause_leftop, Const))
			return false;
		clause_const = (Const *) clause_leftop;
		/* Commute both operators so we can assume Consts are on the right */
		pred_op = get_commutator(pred_op);
		if (!OidIsValid(pred_op))
			return false;
		clause_op = get_commutator(clause_op);
		if (!OidIsValid(clause_op))
			return false;
	}
	else if (equal(pred_leftop, clause_rightop))
	{
		if (equal(pred_rightop, clause_leftop))
		{
			/* We have x op1 y and y op2 x */
			/* Commute pred_op that we can treat this like a straight match */
			pred_op = get_commutator(pred_op);
			if (!OidIsValid(pred_op))
				return false;
			return operator_same_subexprs_proof(pred_op, clause_op, refute_it);
		}
		else
		{
			/* Fail unless pred_rightop/clause_leftop are both Consts */
			if (pred_rightop == NULL || !IsA(pred_rightop, Const))
				return false;
			pred_const = (Const *) pred_rightop;
			if (clause_leftop == NULL || !IsA(clause_leftop, Const))
				return false;
			clause_const = (Const *) clause_leftop;
			/* Commute clause_op so we can assume Consts are on the right */
			clause_op = get_commutator(clause_op);
			if (!OidIsValid(clause_op))
				return false;
		}
	}
	else if (equal(pred_rightop, clause_leftop))
	{
		/* Fail unless pred_leftop/clause_rightop are both Consts */
		if (pred_leftop == NULL || !IsA(pred_leftop, Const))
			return false;
		pred_const = (Const *) pred_leftop;
		if (clause_rightop == NULL || !IsA(clause_rightop, Const))
			return false;
		clause_const = (Const *) clause_rightop;
		/* Commute pred_op so we can assume Consts are on the right */
		pred_op = get_commutator(pred_op);
		if (!OidIsValid(pred_op))
			return false;
	}
	else
	{
		/* Failed to match up any of the subexpressions, so we lose */
		return false;
	}

	/*
	 * We have two identical subexpressions, and two other subexpressions that
	 * are not identical but are both Consts; and we have commuted the
	 * operators if necessary so that the Consts are on the right.  We'll need
	 * to compare the Consts' values.  If either is NULL, we can't do that, so
	 * usually the proof fails ... but in some cases we can claim success.
	 */
	if (clause_const->constisnull)
	{
		/* If clause_op isn't strict, we can't prove anything */
		if (!op_strict(clause_op))
			return false;

		/*
		 * At this point we know that the clause returns NULL.  For proof
		 * types that assume truth of the clause, this means the proof is
		 * vacuously true (a/k/a "false implies anything").  That's all proof
		 * types except weak implication.
		 */
		if (!(weak && !refute_it))
			return true;

		/*
		 * For weak implication, it's still possible for the proof to succeed,
		 * if the predicate can also be proven NULL.  In that case we've got
		 * NULL => NULL which is valid for this proof type.
		 */
		if (pred_const->constisnull && op_strict(pred_op))
			return true;
		/* Else the proof fails */
		return false;
	}
	if (pred_const->constisnull)
	{
		/*
		 * If the pred_op is strict, we know the predicate yields NULL, which
		 * means the proof succeeds for either weak implication or weak
		 * refutation.
		 */
		if (weak && op_strict(pred_op))
			return true;
		/* Else the proof fails */
		return false;
	}

	/*
	 * Lookup the constant-comparison operator using the system catalogs and
	 * the operator implication tables.
	 */
	test_op = get_btree_test_op(pred_op, clause_op, refute_it);

	if (!OidIsValid(test_op))
	{
		/* couldn't find a suitable comparison operator */
		return false;
	}

	/*
	 * Evaluate the test.  For this we need an EState.
	 */
	estate = CreateExecutorState();

	/* We can use the estate's working context to avoid memory leaks. */
	oldcontext = MemoryContextSwitchTo(estate->es_query_cxt);

	/* Build expression tree */
	test_expr = make_opclause(test_op,
							  BOOLOID,
							  false,
							  (Expr *) pred_const,
							  (Expr *) clause_const,
							  InvalidOid,
							  pred_collation);

	/* Fill in opfuncids */
	fix_opfuncids((Node *) test_expr);

	/* Prepare it for execution */
	test_exprstate = ExecInitExpr(test_expr, NULL);

	/* And execute it. */
	test_result = ExecEvalExprSwitchContext(test_exprstate,
											GetPerTupleExprContext(estate),
											&isNull);

	/* Get back to outer memory context */
	MemoryContextSwitchTo(oldcontext);

	/* Release all the junk we just created */
	FreeExecutorState(estate);

	if (isNull)
	{
		/* Treat a null result as non-proof ... but it's a tad fishy ... */
		elog(DEBUG2, "null predicate test result");
		return false;
	}
	return DatumGetBool(test_result);
}


/*
 * operator_same_subexprs_proof
 *	  Assuming that EXPR1 clause_op EXPR2 is true, try to prove or refute
 *	  EXPR1 pred_op EXPR2.
 *
 * Return true if able to make the proof, false if not able to prove it.
 */
static bool
operator_same_subexprs_proof(Oid pred_op, Oid clause_op, bool refute_it)
{
	/*
	 * A simple and general rule is that the predicate is proven if clause_op
	 * and pred_op are the same, or refuted if they are each other's negators.
	 * We need not check immutability since the pred_op is already known
	 * immutable.  (Actually, by this point we may have the commutator of a
	 * known-immutable pred_op, but that should certainly be immutable too.
	 * Likewise we don't worry whether the pred_op's negator is immutable.)
	 *
	 * Note: the "same" case won't get here if we actually had EXPR1 clause_op
	 * EXPR2 and EXPR1 pred_op EXPR2, because the overall-expression-equality
	 * test in predicate_implied_by_simple_clause would have caught it.  But
	 * we can see the same operator after having commuted the pred_op.
	 */
	if (refute_it)
	{
		if (get_negator(pred_op) == clause_op)
			return true;
	}
	else
	{
		if (pred_op == clause_op)
			return true;
	}

	/*
	 * Otherwise, see if we can determine the implication by finding the
	 * operators' relationship via some btree opfamily.
	 */
	return operator_same_subexprs_lookup(pred_op, clause_op, refute_it);
}


/*
 * We use a lookaside table to cache the result of btree proof operator
 * lookups, since the actual lookup is pretty expensive and doesn't change
 * for any given pair of operators (at least as long as pg_amop doesn't
 * change).  A single hash entry stores both implication and refutation
 * results for a given pair of operators; but note we may have determined
 * only one of those sets of results as yet.
 */
typedef struct OprProofCacheKey
{
	Oid			pred_op;		/* predicate operator */
	Oid			clause_op;		/* clause operator */
} OprProofCacheKey;

typedef struct OprProofCacheEntry
{
	/* the hash lookup key MUST BE FIRST */
	OprProofCacheKey key;

	bool		have_implic;	/* do we know the implication result? */
	bool		have_refute;	/* do we know the refutation result? */
	bool		same_subexprs_implies;	/* X clause_op Y implies X pred_op Y? */
	bool		same_subexprs_refutes;	/* X clause_op Y refutes X pred_op Y? */
	Oid			implic_test_op; /* OID of the test operator, or 0 if none */
	Oid			refute_test_op; /* OID of the test operator, or 0 if none */
} OprProofCacheEntry;

static HTAB *OprProofCacheHash = NULL;


/*
 * lookup_proof_cache
 *	  Get, and fill in if necessary, the appropriate cache entry.
 */
static OprProofCacheEntry *
lookup_proof_cache(Oid pred_op, Oid clause_op, bool refute_it)
{
	OprProofCacheKey key;
	OprProofCacheEntry *cache_entry;
	bool		cfound;
	bool		same_subexprs = false;
	Oid			test_op = InvalidOid;
	bool		found = false;
	List	   *pred_op_infos,
			   *clause_op_infos;
	ListCell   *lcp,
			   *lcc;

	/*
	 * Find or make a cache entry for this pair of operators.
	 */
	if (OprProofCacheHash == NULL)
	{
		/* First time through: initialize the hash table */
		HASHCTL		ctl;

		MemSet(&ctl, 0, sizeof(ctl));
		ctl.keysize = sizeof(OprProofCacheKey);
		ctl.entrysize = sizeof(OprProofCacheEntry);
		OprProofCacheHash = hash_create("Btree proof lookup cache", 256,
										&ctl, HASH_ELEM | HASH_BLOBS);

		/* Arrange to flush cache on pg_amop changes */
		CacheRegisterSyscacheCallback(AMOPOPID,
									  InvalidateOprProofCacheCallBack,
									  (Datum) 0);
	}

	key.pred_op = pred_op;
	key.clause_op = clause_op;
	cache_entry = (OprProofCacheEntry *) hash_search(OprProofCacheHash,
													 (void *) &key,
													 HASH_ENTER, &cfound);
	if (!cfound)
	{
		/* new cache entry, set it invalid */
		cache_entry->have_implic = false;
		cache_entry->have_refute = false;
	}
	else
	{
		/* pre-existing cache entry, see if we know the answer yet */
		if (refute_it ? cache_entry->have_refute : cache_entry->have_implic)
			return cache_entry;
	}

	/*
	 * Try to find a btree opfamily containing the given operators.
	 *
	 * We must find a btree opfamily that contains both operators, else the
	 * implication can't be determined.  Also, the opfamily must contain a
	 * suitable test operator taking the operators' righthand datatypes.
	 *
	 * If there are multiple matching opfamilies, assume we can use any one to
	 * determine the logical relationship of the two operators and the correct
	 * corresponding test operator.  This should work for any logically
	 * consistent opfamilies.
	 *
	 * Note that we can determine the operators' relationship for
	 * same-subexprs cases even from an opfamily that lacks a usable test
	 * operator.  This can happen in cases with incomplete sets of cross-type
	 * comparison operators.
	 */
	clause_op_infos = get_op_btree_interpretation(clause_op);
	if (clause_op_infos)
		pred_op_infos = get_op_btree_interpretation(pred_op);
	else						/* no point in looking */
		pred_op_infos = NIL;

	foreach(lcp, pred_op_infos)
	{
		OpBtreeInterpretation *pred_op_info = lfirst(lcp);
		Oid			opfamily_id = pred_op_info->opfamily_id;

		foreach(lcc, clause_op_infos)
		{
			OpBtreeInterpretation *clause_op_info = lfirst(lcc);
			StrategyNumber pred_strategy,
						clause_strategy,
						test_strategy;

			/* Must find them in same opfamily */
			if (opfamily_id != clause_op_info->opfamily_id)
				continue;
			/* Lefttypes should match */
			Assert(clause_op_info->oplefttype == pred_op_info->oplefttype);

			pred_strategy = pred_op_info->strategy;
			clause_strategy = clause_op_info->strategy;

			/*
			 * Check to see if we can make a proof for same-subexpressions
			 * cases based on the operators' relationship in this opfamily.
			 */
			if (refute_it)
				same_subexprs |= BT_refutes_table[clause_strategy - 1][pred_strategy - 1];
			else
				same_subexprs |= BT_implies_table[clause_strategy - 1][pred_strategy - 1];

			/*
			 * Look up the "test" strategy number in the implication table
			 */
			if (refute_it)
				test_strategy = BT_refute_table[clause_strategy - 1][pred_strategy - 1];
			else
				test_strategy = BT_implic_table[clause_strategy - 1][pred_strategy - 1];

			if (test_strategy == 0)
			{
				/* Can't determine implication using this interpretation */
				continue;
			}

			/*
			 * See if opfamily has an operator for the test strategy and the
			 * datatypes.
			 */
			if (test_strategy == BTNE)
			{
				test_op = get_opfamily_member(opfamily_id,
											  pred_op_info->oprighttype,
											  clause_op_info->oprighttype,
											  BTEqualStrategyNumber);
				if (OidIsValid(test_op))
					test_op = get_negator(test_op);
			}
			else
			{
				test_op = get_opfamily_member(opfamily_id,
											  pred_op_info->oprighttype,
											  clause_op_info->oprighttype,
											  test_strategy);
			}

			if (!OidIsValid(test_op))
				continue;

			/*
			 * Last check: test_op must be immutable.
			 *
			 * Note that we require only the test_op to be immutable, not the
			 * original clause_op.  (pred_op is assumed to have been checked
			 * immutable by the caller.)  Essentially we are assuming that the
			 * opfamily is consistent even if it contains operators that are
			 * merely stable.
			 */
			if (op_volatile(test_op) == PROVOLATILE_IMMUTABLE)
			{
				found = true;
				break;
			}
		}

		if (found)
			break;
	}

	list_free_deep(pred_op_infos);
	list_free_deep(clause_op_infos);

	if (!found)
	{
		/* couldn't find a suitable comparison operator */
		test_op = InvalidOid;
	}

	/*
	 * If we think we were able to prove something about same-subexpressions
	 * cases, check to make sure the clause_op is immutable before believing
	 * it completely.  (Usually, the clause_op would be immutable if the
	 * pred_op is, but it's not entirely clear that this must be true in all
	 * cases, so let's check.)
	 */
	if (same_subexprs &&
		op_volatile(clause_op) != PROVOLATILE_IMMUTABLE)
		same_subexprs = false;

	/* Cache the results, whether positive or negative */
	if (refute_it)
	{
		cache_entry->refute_test_op = test_op;
		cache_entry->same_subexprs_refutes = same_subexprs;
		cache_entry->have_refute = true;
	}
	else
	{
		cache_entry->implic_test_op = test_op;
		cache_entry->same_subexprs_implies = same_subexprs;
		cache_entry->have_implic = true;
	}

	return cache_entry;
}

/*
 * operator_same_subexprs_lookup
 *	  Convenience subroutine to look up the cached answer for
 *	  same-subexpressions cases.
 */
static bool
operator_same_subexprs_lookup(Oid pred_op, Oid clause_op, bool refute_it)
{
	OprProofCacheEntry *cache_entry;

	cache_entry = lookup_proof_cache(pred_op, clause_op, refute_it);
	if (refute_it)
		return cache_entry->same_subexprs_refutes;
	else
		return cache_entry->same_subexprs_implies;
}

/*
 * get_btree_test_op
 *	  Identify the comparison operator needed for a btree-operator
 *	  proof or refutation involving comparison of constants.
 *
 * Given the truth of a clause "var clause_op const1", we are attempting to
 * prove or refute a predicate "var pred_op const2".  The identities of the
 * two operators are sufficient to determine the operator (if any) to compare
 * const2 to const1 with.
 *
 * Returns the OID of the operator to use, or InvalidOid if no proof is
 * possible.
 */
static Oid
get_btree_test_op(Oid pred_op, Oid clause_op, bool refute_it)
{
	OprProofCacheEntry *cache_entry;

	cache_entry = lookup_proof_cache(pred_op, clause_op, refute_it);
	if (refute_it)
		return cache_entry->refute_test_op;
	else
		return cache_entry->implic_test_op;
}


/*
 * Callback for pg_amop inval events
 */
static void
InvalidateOprProofCacheCallBack(Datum arg, int cacheid, uint32 hashvalue)
{
	HASH_SEQ_STATUS status;
	OprProofCacheEntry *hentry;

	Assert(OprProofCacheHash != NULL);

	/* Currently we just reset all entries; hard to be smarter ... */
	hash_seq_init(&status, OprProofCacheHash);

	while ((hentry = (OprProofCacheEntry *) hash_seq_search(&status)) != NULL)
	{
		hentry->have_implic = false;
		hentry->have_refute = false;
	}
}

/**
 * Process an AND clause -- this can do a INTERSECTION between sets learned from child clauses
 */
static PossibleValueSet
ProcessAndClauseForPossibleValues( PredIterInfoData *clauseInfo, Node *clause, Node *variable)
{
	PossibleValueSet result;

	InitPossibleValueSetData(&result);

	iterate_begin(child, clause, *clauseInfo)
	{
		PossibleValueSet childPossible = DeterminePossibleValueSet( child, variable );
		if ( childPossible.isAnyValuePossible)
		{
			/* any value possible, this AND member does not add any information */
			DeletePossibleValueSetData( &childPossible);
		}
		else
		{
			/* a particular set so this AND member can refine our estimate */
			if ( result.isAnyValuePossible )
			{
				/* current result was not informative so just take the child */
				result = childPossible;
			}
			else
			{
				/* result.set AND childPossible.set: do intersection inside result */
				RemoveUnmatchingValues( &result, &childPossible );
				DeletePossibleValueSetData( &childPossible);
			}
		}
	}
	iterate_end(*clauseInfo);

	return result;
}

/**
 * Process an OR clause -- this can do a UNION between sets learned from child clauses
 */
static PossibleValueSet
ProcessOrClauseForPossibleValues( PredIterInfoData *clauseInfo, Node *clause, Node *variable)
{
	PossibleValueSet result;
	InitPossibleValueSetData(&result);

	iterate_begin(child, clause, *clauseInfo)
	{
		PossibleValueSet childPossible = DeterminePossibleValueSet( child, variable );
		if ( childPossible.isAnyValuePossible)
		{
			/* any value is possible for the entire AND */
			DeletePossibleValueSetData( &childPossible );
			DeletePossibleValueSetData( &result );

			/* it can't improve once a part of the OR accepts all, so just quit */
			result.isAnyValuePossible = true;
			break;
		}

		if ( result.isAnyValuePossible )
		{
			/* first one in loop so just take it */
			result = childPossible;
		}
		else
		{
			/* result.set OR childPossible.set --> do union into result */
			AddUnmatchingValues( &result, &childPossible );
			DeletePossibleValueSetData( &childPossible);
		}
	}
	iterate_end(*clauseInfo);

	return result;
}


/**
 *
 * Get the possible values of variable, as determined by the given qualification clause
 *
 * Note that only variables whose type is greenplumDbHashtable will return an actual finite set of values.  All others
 *    will go to the default behavior -- return that any value is possible
 *
 * Note that if there are two variables to check, you must call this twice.  This then means that
 *    if the two variables are dependent you won't learn of that -- you only know that the set of
 *    possible values is within the cross-product of the two variables' sets
 */
PossibleValueSet
DeterminePossibleValueSet(Node *clause, Node *variable)
{
	PredIterInfoData clauseInfo;
	PossibleValueSet result;

	if ( clause == NULL )
	{
		InitPossibleValueSetData(&result);
		return result;
	}

	switch (predicate_classify(clause, &clauseInfo))
	{
		case CLASS_AND:
			return ProcessAndClauseForPossibleValues(&clauseInfo, clause, variable);
		case CLASS_OR:
			return ProcessOrClauseForPossibleValues(&clauseInfo, clause, variable);
		case CLASS_ATOM:
			if (TryProcessExprForPossibleValues(clause, variable, &result))
			{
				return result;
			}
			/* can't infer anything, so return that any value is possible */
			InitPossibleValueSetData(&result);
			return result;
	}


	/* can't get here */
	elog(ERROR, "predicate_classify returned a bad value");
	return result;
}<|MERGE_RESOLUTION|>--- conflicted
+++ resolved
@@ -31,7 +31,9 @@
 #include "nodes/makefuncs.h"
 
 #include "catalog/pg_operator.h"
+#include "optimizer/clauses.h"
 #include "optimizer/paths.h"
+#include "optimizer/predtest_valueset.h"
 
 static const bool kUseFnEvaluationForPredicates = true;
 
@@ -252,16 +254,12 @@
 		c = (Node *) clause_list;
 
 	/* And away we go ... */
-<<<<<<< HEAD
-	if ( predicate_refuted_by_recurse(r, p))
+	if ( predicate_refuted_by_recurse(c, p, weak))
         return true;
 
     if ( ! kUseFnEvaluationForPredicates )
         return false;
-    return simple_equality_predicate_refuted((Node*)restrictinfo_list, (Node*)predicate_list);
-=======
-	return predicate_refuted_by_recurse(c, p, weak);
->>>>>>> 9e1c9f95
+    return simple_equality_predicate_refuted((Node*)clause_list, (Node*)predicate_list);
 }
 
 /*----------
