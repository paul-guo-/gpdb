--- conflicted
+++ resolved
@@ -4,13 +4,9 @@
  *	   routines for accessing the system catalogs
  *
  *
-<<<<<<< HEAD
  * Portions Copyright (c) 2005-2008, Greenplum inc.
  * Portions Copyright (c) 2012-Present Pivotal Software, Inc.
- * Portions Copyright (c) 1996-2011, PostgreSQL Global Development Group
-=======
  * Portions Copyright (c) 1996-2012, PostgreSQL Global Development Group
->>>>>>> 80edfd76
  * Portions Copyright (c) 1994, Regents of the University of California
  *
  *
@@ -142,20 +138,15 @@
 	 * calculation.
 	 */
 	if (!inhparent)
-<<<<<<< HEAD
 	{
 		cdb_estimate_rel_size(
 			rel,
 			relation,
-			relation,
 			rel->attr_widths - rel->min_attr,
 			&rel->pages,
-			&rel->tuples);
-	}
-=======
-		estimate_rel_size(relation, rel->attr_widths - rel->min_attr,
-						  &rel->pages, &rel->tuples, &rel->allvisfrac);
->>>>>>> 80edfd76
+			&rel->tuples,
+			&rel->allvisfrac);
+	}
 
 	/*
 	 * Make list of indexes.  Ignore indexes on system catalogs if told to.
@@ -374,29 +365,18 @@
 			 * a table, except we can be sure that the index is not larger
 			 * than the table.
 			 */
+			double		allvisfrac; /* dummy */
+
 			cdb_estimate_rel_size(rel,
-                                  relation,
                                   indexRelation,
                                   NULL,
                                   &info->pages,
-                                  &info->tuples);
+                                  &info->tuples,
+                                  &allvisfrac);
 
 			if (!info->indpred ||
 				info->tuples > rel->tuples)
 				info->tuples = rel->tuples;
-<<<<<<< HEAD
-=======
-			}
-			else
-			{
-				double		allvisfrac; /* dummy */
-
-				estimate_rel_size(indexRelation, NULL,
-								  &info->pages, &info->tuples, &allvisfrac);
-				if (info->tuples > rel->tuples)
-					info->tuples = rel->tuples;
-			}
->>>>>>> 80edfd76
 
 			index_close(indexRelation, needs_longlock ? NoLock : lmode);
 
@@ -446,14 +426,15 @@
  */
 void
 cdb_estimate_rel_size(RelOptInfo   *relOptInfo,
-                      Relation      baserel,
                       Relation      rel,
                       int32        *attr_widths,
 				      BlockNumber  *pages,
-                      double       *tuples)
+                      double       *tuples,
+                      double       *allvisfrac)
 {
 	BlockNumber relpages;
 	double		reltuples;
+	BlockNumber relallvisible;
 	double		density;
     BlockNumber curpages = 0;
 
@@ -461,13 +442,14 @@
     if (!relOptInfo->cdbpolicy ||
         relOptInfo->cdbpolicy->ptype == POLICYTYPE_ENTRY)
     {
-        estimate_rel_size(rel, attr_widths, pages, tuples);
+        estimate_rel_size(rel, attr_widths, pages, tuples, allvisfrac);
         return;
     }
 
 	/* coerce values in pg_class to more desirable types */
 	relpages = (BlockNumber) rel->rd_rel->relpages;
 	reltuples = (double) rel->rd_rel->reltuples;
+	relallvisible = (BlockNumber) rel->rd_rel->relallvisible;
 
 	/*
 	 * Asking the QE for the size of the relation is a bit expensive.  Do we
@@ -538,10 +520,23 @@
 		/* note: integer division is intentional here */
 		density = (BLCKSZ - SizeOfPageHeaderData) / tuple_width;
 	}
-	*tuples = ceil(density * curpages);
-
-	elog(DEBUG2, "cdb_estimate_rel_size estimated %g tuples and %d pages",
-		 *tuples, (int) *pages);
+	*tuples = rint(density * (double) curpages);
+
+	/*
+	 * We use relallvisible as-is, rather than scaling it up like we
+	 * do for the pages and tuples counts, on the theory that any
+	 * pages added since the last VACUUM are most likely not marked
+	 * all-visible.  But costsize.c wants it converted to a fraction.
+	 */
+	if (relallvisible == 0 || curpages <= 0)
+		*allvisfrac = 0;
+	else if ((double) relallvisible >= curpages)
+		*allvisfrac = 1;
+	else
+		*allvisfrac = (double) relallvisible / curpages;
+
+	elog(DEBUG2, "cdb_estimate_rel_size estimated %g tuples, %d pages, and"
+		" %f allvisfrac", *tuples, (int) *pages, *allvisfrac);
 }
 
 
@@ -689,9 +684,6 @@
 				/* note: integer division is intentional here */
 				density = (BLCKSZ - SizeOfPageHeaderData) / tuple_width;
 			}
-<<<<<<< HEAD
-			*tuples = ceil(density * curpages);
-=======
 			*tuples = rint(density * (double) curpages);
 
 			/*
@@ -706,7 +698,7 @@
 				*allvisfrac = 1;
 			else
 				*allvisfrac = (double) relallvisible / curpages;
->>>>>>> 80edfd76
+
 			break;
 		case RELKIND_SEQUENCE:
 			/* Sequences always have a known size */
