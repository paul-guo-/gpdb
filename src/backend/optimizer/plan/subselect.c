/*-------------------------------------------------------------------------
 *
 * subselect.c
 *	  Planning routines for subselects.
 *
 * This module deals with SubLinks and CTEs, but not subquery RTEs (i.e.,
 * not sub-SELECT-in-FROM cases).
 *
 * Portions Copyright (c) 2005-2008, Greenplum inc
 * Portions Copyright (c) 2012-Present VMware, Inc. or its affiliates.
 * Portions Copyright (c) 1996-2019, PostgreSQL Global Development Group
 * Portions Copyright (c) 1994, Regents of the University of California
 *
 * IDENTIFICATION
 *	  src/backend/optimizer/plan/subselect.c
 *
 *-------------------------------------------------------------------------
 */
#include "postgres.h"

#include "access/htup_details.h"
#include "catalog/catalog.h"
#include "catalog/pg_operator.h"
#include "catalog/pg_type.h"
#include "catalog/gp_distribution_policy.h"
#include "executor/executor.h"
#include "miscadmin.h"
#include "nodes/makefuncs.h"
#include "nodes/nodeFuncs.h"
#include "optimizer/clauses.h"
#include "optimizer/cost.h"
#include "optimizer/optimizer.h"
#include "optimizer/paramassign.h"
#include "optimizer/pathnode.h"
#include "optimizer/planmain.h"
#include "optimizer/planner.h"
#include "optimizer/prep.h"
#include "optimizer/subselect.h"
#include "parser/parse_relation.h"
#include "parser/parsetree.h"
#include "parser/parse_oper.h"
#include "rewrite/rewriteManip.h"
#include "utils/builtins.h"
#include "utils/lsyscache.h"
#include "utils/syscache.h"

#include "cdb/cdbllize.h"
#include "cdb/cdbmutate.h"
#include "cdb/cdbpathtoplan.h"
#include "cdb/cdbsubselect.h"
#include "cdb/cdbvars.h"
#include "cdb/cdbutil.h"

/* source-code-compatibility hacks for pull_varnos() API change */
#define pull_varnos(a,b) pull_varnos_new(a,b)

typedef struct convert_testexpr_context
{
	PlannerInfo *root;
	List	   *subst_nodes;	/* Nodes to substitute for Params */
} convert_testexpr_context;

typedef struct process_sublinks_context
{
	PlannerInfo *root;
	bool		isTopQual;
} process_sublinks_context;

typedef struct finalize_primnode_context
{
	PlannerInfo *root;
	Bitmapset  *paramids;		/* Non-local PARAM_EXEC paramids found */
} finalize_primnode_context;

typedef struct inline_cte_walker_context
{
	const char *ctename;		/* name and relative level of target CTE */
	int			levelsup;
	Query	   *ctequery;		/* query to substitute */
} inline_cte_walker_context;


static Node *build_subplan(PlannerInfo *root, Plan *plan, PlannerInfo *subroot,
						   List *plan_params,
						   SubLinkType subLinkType, int subLinkId,
						   Node *testexpr, List *testexpr_paramids,
						   bool unknownEqFalse);
static List *generate_subquery_params(PlannerInfo *root, List *tlist,
									  List **paramIds);
static Node *convert_testexpr_mutator(Node *node,
									  convert_testexpr_context *context);
<<<<<<< HEAD
static bool subplan_is_hashable(PlannerInfo *root, Plan *plan);
static bool testexpr_is_hashable(Node *testexpr);
=======
static bool subplan_is_hashable(Plan *plan);
static bool testexpr_is_hashable(Node *testexpr, List *param_ids);
static bool test_opexpr_is_hashable(OpExpr *testexpr, List *param_ids);
>>>>>>> 7cd0d523
static bool hash_ok_operator(OpExpr *expr);
#if 0
/*
 * The following several functions are used by SS_process_ctes.
 * But SS_process_ctes is commentted of because gpdb does not
 * use it.
 */
static bool contain_dml(Node *node);
static bool contain_dml_walker(Node *node, void *context);
static bool contain_outer_selfref(Node *node);
static bool contain_outer_selfref_walker(Node *node, Index *depth);
static void inline_cte(PlannerInfo *root, CommonTableExpr *cte);
static bool inline_cte_walker(Node *node, inline_cte_walker_context *context);
#endif
static bool simplify_EXISTS_query(PlannerInfo *root, Query *query);
static Query *convert_EXISTS_to_ANY(PlannerInfo *root, Query *subselect,
									Node **testexpr, List **paramIds);
static Node *replace_correlation_vars_mutator(Node *node, PlannerInfo *root);
static Node *process_sublinks_mutator(Node *node,
									  process_sublinks_context *context);
static Bitmapset *finalize_plan(PlannerInfo *root,
								Plan *plan,
								int gather_param,
								Bitmapset *valid_params,
								Bitmapset *scan_params);
static bool finalize_primnode(Node *node, finalize_primnode_context *context);
static bool finalize_agg_primnode(Node *node, finalize_primnode_context *context);

extern	double global_work_mem(PlannerInfo *root);
static bool contain_outer_selfref_walker(Node *node, Index *depth);

/*
 * Get the datatype/typmod/collation of the first column of the plan's output.
 *
 * This information is stored for ARRAY_SUBLINK execution and for
 * exprType()/exprTypmod()/exprCollation(), which have no way to get at the
 * plan associated with a SubPlan node.  We really only need the info for
 * EXPR_SUBLINK and ARRAY_SUBLINK subplans, but for consistency we save it
 * always.
 */
static void
get_first_col_type(Plan *plan, Oid *coltype, int32 *coltypmod,
				   Oid *colcollation)
{
	/* In cases such as EXISTS, tlist might be empty; arbitrarily use VOID */
	if (plan->targetlist)
	{
		TargetEntry *tent = linitial_node(TargetEntry, plan->targetlist);

		if (!tent->resjunk)
		{
			*coltype = exprType((Node *) tent->expr);
			*coltypmod = exprTypmod((Node *) tent->expr);
			*colcollation = exprCollation((Node *) tent->expr);
			return;
		}
	}
	*coltype = VOIDOID;
	*coltypmod = -1;
	*colcollation = InvalidOid;
}

/**
 * Returns true if query refers to a distributed table.
 */
bool QueryHasDistributedRelation(Query *q, bool recursive)
{
	ListCell   *rt = NULL;

	foreach(rt, q->rtable)
	{
		RangeTblEntry *rte = (RangeTblEntry *) lfirst(rt);

		if (rte->rtekind == RTE_SUBQUERY
				&& recursive
				&& QueryHasDistributedRelation(rte->subquery, true))
			return true;

		if (rte->relid != InvalidOid
				&& rte->rtekind == RTE_RELATION)
		{
			GpPolicy *policy = GpPolicyFetch(rte->relid);
			if (GpPolicyIsPartitioned(policy))
			{
				pfree(policy);
				return true;
			}
			pfree(policy);
		}
	}
	return false;
}

typedef struct CorrelatedVarWalkerContext
{
	int maxLevelsUp;
} CorrelatedVarWalkerContext;

/**
 *  Walker finds the deepest correlation nesting i.e. maximum levelsup among all
 *  vars in subquery.
 */
static bool
CorrelatedVarWalker(Node *node, CorrelatedVarWalkerContext *ctx)
{
	Assert(ctx);

	if (node == NULL)
	{
		return false;
	}
	else if (IsA(node, Var))
	{
		Var * v = (Var *) node;
		if (v->varlevelsup > ctx->maxLevelsUp)
		{
			ctx->maxLevelsUp = v->varlevelsup;
		}
		return false;
	}
	else if (IsA(node, Query))
	{
		return query_tree_walker((Query *) node, CorrelatedVarWalker, ctx, 0 /* flags */);
	}

	return expression_tree_walker(node, CorrelatedVarWalker, ctx);
}

/**
 * Returns true if subquery is correlated
 */
bool
IsSubqueryCorrelated(Query *sq)
{
	Assert(sq);
	CorrelatedVarWalkerContext ctx;
	ctx.maxLevelsUp = 0;
	CorrelatedVarWalker((Node *) sq, &ctx);
	return (ctx.maxLevelsUp > 0);
}

/*
 * Check multi-level correlated subquery in Postgres legacy planner
 *
 * We could support one-level correlated subquery by adding
 * broadcast + result(param filter). For multi-level scenario
 * we should prevent planner from adding another motion above
 * result node which is from one-level correlated subquery.
 *
 * In this function, firstly we find the top root which refer
 * to Param, then check table distribution below current root
 * Not support if any distributed table exist.
 */
void
check_multi_subquery_correlated(PlannerInfo *root, Var *var)
{
	int levelsup;

	if (Gp_role != GP_ROLE_DISPATCH)
		return;
	if (var->varlevelsup <= 1)
		return;

	for (levelsup = var->varlevelsup; levelsup > 0; levelsup--)
	{
		PlannerInfo *parent_root = root->parent_root;

		if (parent_root == NULL)
			elog(ERROR, "not found parent root when checking skip-level correlations");

		/*
		 * Only check sublink not include subquery
		 */
		if(parent_root->parse->hasSubLinks &&
			QueryHasDistributedRelation(root->parse, parent_root->is_correlated_subplan))
		{
			ereport(ERROR,
					errcode(ERRCODE_FEATURE_NOT_SUPPORTED),
			 		errmsg("correlated subquery with skip-level correlations is not supported"));
		}

		root = root->parent_root;
	}

	return;
}

/*
 * Convert a SubLink (as created by the parser) into a SubPlan.
 *
 * We are given the SubLink's contained query, type, ID, and testexpr.  We are
 * also told if this expression appears at top level of a WHERE/HAVING qual.
 *
 * Note: we assume that the testexpr has been AND/OR flattened (actually,
 * it's been through eval_const_expressions), but not converted to
 * implicit-AND form; and any SubLinks in it should already have been
 * converted to SubPlans.  The subquery is as yet untouched, however.
 *
 * The result is whatever we need to substitute in place of the SubLink node
 * in the executable expression.  If we're going to do the subplan as a
 * regular subplan, this will be the constructed SubPlan node.  If we're going
 * to do the subplan as an InitPlan, the SubPlan node instead goes into
 * root->init_plans, and what we return here is an expression tree
 * representing the InitPlan's result: usually just a Param node representing
 * a single scalar result, but possibly a row comparison tree containing
 * multiple Param nodes, or for a MULTIEXPR subquery a simple NULL constant
 * (since the real output Params are elsewhere in the tree, and the MULTIEXPR
 * subquery itself is in a resjunk tlist entry whose value is uninteresting).
 */
static Node *
make_subplan(PlannerInfo *root, Query *orig_subquery,
			 SubLinkType subLinkType, int subLinkId,
			 Node *testexpr, bool isTopQual)
{
	Query	   *subquery;
	bool		simple_exists = false;
	double		tuple_fraction = 1.0;
	PlannerInfo *subroot;
	RelOptInfo *final_rel;
	Path	   *best_path;
	Plan	   *plan;
	List	   *plan_params;
	Node	   *result;

	/*
	 * Copy the source Query node.  This is a quick and dirty kluge to resolve
	 * the fact that the parser can generate trees with multiple links to the
	 * same sub-Query node, but the planner wants to scribble on the Query.
	 * Try to clean this up when we do querytree redesign...
	 */
	subquery = copyObject(orig_subquery);

	/*
	 * If it's an EXISTS subplan, we might be able to simplify it.
	 */
	if (subLinkType == EXISTS_SUBLINK)
		simple_exists = simplify_EXISTS_query(root, subquery);

	/*
	 * For an EXISTS subplan, tell lower-level planner to expect that only the
	 * first tuple will be retrieved.  For ALL and ANY subplans, we will be
	 * able to stop evaluating if the test condition fails or matches, so very
	 * often not all the tuples will be retrieved; for lack of a better idea,
	 * specify 50% retrieval.  For EXPR, MULTIEXPR, and ROWCOMPARE subplans,
	 * use default behavior (we're only expecting one row out, anyway).
	 *
	 * NOTE: if you change these numbers, also change cost_subplan() in
	 * path/costsize.c.
	 *
	 * XXX If an ANY subplan is uncorrelated, build_subplan may decide to hash
	 * its output.  In that case it would've been better to specify full
	 * retrieval.  At present, however, we can only check hashability after
	 * we've made the subplan :-(.  (Determining whether it'll fit in work_mem
	 * is the really hard part.)  Therefore, we don't want to be too
	 * optimistic about the percentage of tuples retrieved, for fear of
	 * selecting a plan that's bad for the materialization case.
	 */
	if (subLinkType == EXISTS_SUBLINK)
		tuple_fraction = 1.0;	/* just like a LIMIT 1 */
	else if (subLinkType == ALL_SUBLINK ||
			 subLinkType == ANY_SUBLINK)
		tuple_fraction = 0.5;	/* 50% */
	else
		tuple_fraction = 0.0;	/* default behavior */

	/* plan_params should not be in use in current query level */
	Assert(root->plan_params == NIL);

	PlannerConfig *config = CopyPlannerConfig(root->config);

	if (Gp_role == GP_ROLE_DISPATCH)
		config->is_under_subplan = true;

	if (Gp_role == GP_ROLE_DISPATCH)
	{
		config->gp_cte_sharing = IsSubqueryCorrelated(subquery) ||
				!(subLinkType == ROWCOMPARE_SUBLINK ||
				 subLinkType == ARRAY_SUBLINK ||
				 subLinkType == EXPR_SUBLINK ||
				 subLinkType == EXISTS_SUBLINK);
	}
	/*
	 * Strictly speaking, the order of rows in a subquery doesn't matter.
	 * Consider e.g. "WHERE IN (SELECT ...)". But in case of
	 * "ARRAY(SELECT foo ORDER BY bar)", we'd like to honor the ORDER BY,
	 * and construct the array in that order.
	 */
	if (subLinkType == ARRAY_SUBLINK)
		config->honor_order_by = true;
	else
		config->honor_order_by = false;

	/*
	 * Greenplum specific behavior:
	 * config->may_rescan is used to guide if
	 * we should add materialize path over motion
	 * in the left tree of a join.
	 */
	config->may_rescan = true;

	/* Generate Paths for the subquery */
	subroot = subquery_planner(root->glob, subquery,
							   root,
							   false,
							   tuple_fraction,
							   config);

	/* Isolate the params needed by this specific subplan */
	plan_params = root->plan_params;
	root->plan_params = NIL;

	/*
	 * Select best Path and turn it into a Plan.  At least for now, there
	 * seems no reason to postpone doing that.
	 */
	final_rel = fetch_upper_rel(subroot, UPPERREL_FINAL, NULL);
	best_path = get_cheapest_fractional_path(final_rel, tuple_fraction);

	/*
	 * Greenplum specific behavior:
	 * Here we only need to handle general locus path,
	 * segmentgeneral is correct because of later processing.
	 * If we find that it is a general locus path that
	 * contains volatile target list or havingQual, we should
	 * turn it into singleQE.
	 */
	if (CdbPathLocus_IsGeneral(best_path->locus) &&
		(contain_volatile_functions((Node *) subroot->parse->havingQual) ||
		 contain_volatile_functions((Node *) best_path->pathtarget->exprs)))
		CdbPathLocus_MakeSingleQE(&(best_path->locus), getgpsegmentCount());

	best_path = cdbllize_adjust_init_plan_path(root, best_path);

	subroot->curSlice = palloc0(sizeof(PlanSlice));
	subroot->curSlice->gangType = GANGTYPE_UNALLOCATED;

	plan = create_plan(subroot, best_path, subroot->curSlice);
	/* Decorate the top node of the plan with a Flow node. */
	plan->flow = cdbpathtoplan_create_flow(subroot, best_path->locus);

	/* And convert to SubPlan or InitPlan format. */
	result = build_subplan(root, plan, subroot, plan_params,
						   subLinkType, subLinkId,
						   testexpr, NIL, isTopQual);

	/*
	 * If it's a correlated EXISTS with an unimportant targetlist, we might be
	 * able to transform it to the equivalent of an IN and then implement it
	 * by hashing.  We don't have enough information yet to tell which way is
	 * likely to be better (it depends on the expected number of executions of
	 * the EXISTS qual, and we are much too early in planning the outer query
	 * to be able to guess that).  So we generate both plans, if possible, and
	 * leave it to the executor to decide which to use.
	 */
	if (simple_exists && IsA(result, SubPlan))
	{
		Node	   *newtestexpr;
		List	   *paramIds;

		/* Make a second copy of the original subquery */
		subquery = copyObject(orig_subquery);
		/* and re-simplify */
		simple_exists = simplify_EXISTS_query(root, subquery);
		Assert(simple_exists);
		/* See if it can be converted to an ANY query */
		subquery = convert_EXISTS_to_ANY(root, subquery,
										 &newtestexpr, &paramIds);
		if (subquery)
		{
			/* Generate Paths for the ANY subquery; we'll need all rows */
			subroot = subquery_planner(root->glob, subquery,
									   root,
									   false, 0.0, config);

			/* Isolate the params needed by this specific subplan */
			plan_params = root->plan_params;
			root->plan_params = NIL;

			/* Select best Path and turn it into a Plan */
			final_rel = fetch_upper_rel(subroot, UPPERREL_FINAL, NULL);
			best_path = final_rel->cheapest_total_path;

			subroot->curSlice = palloc0(sizeof(PlanSlice));
			subroot->curSlice->gangType = GANGTYPE_UNALLOCATED;

			plan = create_plan(subroot, best_path, subroot->curSlice);
			/* Decorate the top node of the plan with a Flow node. */
			plan->flow = cdbpathtoplan_create_flow(subroot, best_path->locus);

			/* Now we can check if it'll fit in work_mem */
			/* XXX can we check this at the Path stage? */
			if (subplan_is_hashable(root, plan))
			{
				SubPlan    *hashplan;
				AlternativeSubPlan *asplan;

				/* OK, convert to SubPlan format. */
				hashplan = castNode(SubPlan,
									build_subplan(root, plan, subroot,
												  plan_params,
												  ANY_SUBLINK, 0,
												  newtestexpr,
												  paramIds,
												  true));
				/* Check we got what we expected */
				Assert(hashplan->parParam == NIL);
				Assert(hashplan->useHashTable);

				/* Leave it to the executor to decide which plan to use */
				asplan = makeNode(AlternativeSubPlan);
				asplan->subplans = list_make2(result, hashplan);
				result = (Node *) asplan;
			}
		}
	}

	return result;
}

/*
 * Build a SubPlan node given the raw inputs --- subroutine for make_subplan
 *
 * Returns either the SubPlan, or a replacement expression if we decide to
 * make it an InitPlan, as explained in the comments for make_subplan.
 */
static Node *
build_subplan(PlannerInfo *root, Plan *plan, PlannerInfo *subroot,
			  List *plan_params,
			  SubLinkType subLinkType, int subLinkId,
			  Node *testexpr, List *testexpr_paramids,
			  bool unknownEqFalse)
{
	Node	   *result;
	SubPlan    *splan;
	ListCell   *lc;
	Bitmapset  *tmpset;
	Bitmapset  *plan_param_set;
	int         paramid;

	/*
	 * Initialize the SubPlan node.  Note plan_id, plan_name, and cost fields
	 * are set further down.
	 */
	splan = makeNode(SubPlan);
	splan->subLinkType = subLinkType;
	splan->testexpr = NULL;
	splan->paramIds = NIL;
	get_first_col_type(plan, &splan->firstColType, &splan->firstColTypmod,
					   &splan->firstColCollation);
	splan->useHashTable = false;
	splan->unknownEqFalse = unknownEqFalse;
	splan->parallel_safe = plan->parallel_safe;
	splan->is_initplan = false;
	splan->is_multirow = false;
	splan->setParam = NIL;
	splan->parParam = NIL;
	splan->args = NIL;
	splan->extParam = NIL;

	plan_param_set  = NULL;
	/*
	 * Make parParam and args lists of param IDs and expressions that current
	 * query level will pass to this child plan.
	 */
	foreach(lc, plan_params)
	{
		PlannerParamItem *pitem = (PlannerParamItem *) lfirst(lc);
		Node	   *arg = pitem->item;

		/*
		 * The Var, PlaceHolderVar, Aggref or GroupingFunc has already been
		 * adjusted to have the correct varlevelsup, phlevelsup, or
		 * agglevelsup.
		 *
		 * If it's a PlaceHolderVar, Aggref or GroupingFunc, its arguments
		 * might contain SubLinks, which have not yet been processed (see the
		 * comments for SS_replace_correlation_vars).  Do that now.
		 */
		if (IsA(arg, PlaceHolderVar) ||
			IsA(arg, Aggref) ||
			IsA(arg, GroupingFunc))
			arg = SS_process_sublinks(root, arg, false);

		splan->parParam = lappend_int(splan->parParam, pitem->paramId);
		splan->args = lappend(splan->args, arg);
		plan_param_set = bms_add_member(plan_param_set, pitem->paramId);
	}

	/*
	 * For gpdb, we need extParam to evaluate if we can process initplan
	 * in ExecutorStart.
	 */
	if (plan->extParam)
	{
		tmpset = bms_difference(plan->extParam, plan_param_set);

		while ((paramid = bms_first_member(tmpset)) >= 0)
			splan->extParam = lappend_int(splan->extParam, paramid);

		pfree(tmpset);
	}

	/*
	 * Un-correlated or undirect correlated plans of EXISTS, EXPR, ARRAY,
	 * ROWCOMPARE, or MULTIEXPR types can be used as initPlans.  For EXISTS,
	 * EXPR, or ARRAY, we return a Param referring to the result of evaluating
	 * the initPlan.  For ROWCOMPARE, we must modify the testexpr tree to
	 * contain PARAM_EXEC Params instead of the PARAM_SUBLINK Params emitted
	 * by the parser, and then return that tree.  For MULTIEXPR, we return a
	 * null constant: the resjunk targetlist item containing the SubLink does
	 * not need to return anything useful, since the referencing Params are
	 * elsewhere.
	 */
	if (splan->parParam == NIL && subLinkType == EXISTS_SUBLINK)
	{
		Param	   *prm;

		Assert(testexpr == NULL);
		prm = generate_new_exec_param(root, BOOLOID, -1, InvalidOid);
		splan->setParam = list_make1_int(prm->paramid);
		splan->is_initplan = true;
		result = (Node *) prm;
	}
	else if (splan->parParam == NIL && subLinkType == EXPR_SUBLINK)
	{
		TargetEntry *te = linitial(plan->targetlist);
		Param	   *prm;

		Assert(!te->resjunk);
		Assert(testexpr == NULL);
		prm = generate_new_exec_param(root,
									  exprType((Node *) te->expr),
									  exprTypmod((Node *) te->expr),
									  exprCollation((Node *) te->expr));
		splan->setParam = list_make1_int(prm->paramid);
		splan->is_initplan = true;
		result = (Node *) prm;
	}
	else if (splan->parParam == NIL && subLinkType == ARRAY_SUBLINK)
	{
		TargetEntry *te = linitial(plan->targetlist);
		Oid			arraytype;
		Param	   *prm;

		Assert(!te->resjunk);
		Assert(testexpr == NULL);
		arraytype = get_promoted_array_type(exprType((Node *) te->expr));
		if (!OidIsValid(arraytype))
			elog(ERROR, "could not find array type for datatype %s",
				 format_type_be(exprType((Node *) te->expr)));
		prm = generate_new_exec_param(root,
									  arraytype,
									  exprTypmod((Node *) te->expr),
									  exprCollation((Node *) te->expr));
		splan->setParam = list_make1_int(prm->paramid);
		splan->is_initplan = true;
		result = (Node *) prm;
	}
	else if (splan->parParam == NIL && subLinkType == ROWCOMPARE_SUBLINK)
	{
		/* Adjust the Params */
		List	   *params;

		Assert(testexpr != NULL);
		params = generate_subquery_params(root,
										  plan->targetlist,
										  &splan->paramIds);
		result = convert_testexpr(root,
								  testexpr,
								  params);
		splan->setParam = list_copy(splan->paramIds);
		splan->is_initplan = true;

		/*
		 * The executable expression is returned to become part of the outer
		 * plan's expression tree; it is not kept in the initplan node.
		 */
	}
	else if (subLinkType == MULTIEXPR_SUBLINK)
	{
		/*
		 * Whether it's an initplan or not, it needs to set a PARAM_EXEC Param
		 * for each output column.
		 */
		List	   *params;

		Assert(testexpr == NULL);
		params = generate_subquery_params(root,
										  plan->targetlist,
										  &splan->setParam);

		/*
		 * Save the list of replacement Params in the n'th cell of
		 * root->multiexpr_params; setrefs.c will use it to replace
		 * PARAM_MULTIEXPR Params.
		 */
		while (list_length(root->multiexpr_params) < subLinkId)
			root->multiexpr_params = lappend(root->multiexpr_params, NIL);
		lc = list_nth_cell(root->multiexpr_params, subLinkId - 1);
		Assert(lfirst(lc) == NIL);
		lfirst(lc) = params;

		/* It can be an initplan if there are no parParams. */
		if (splan->parParam == NIL)
		{
			splan->is_initplan = true;
			result = (Node *) makeNullConst(RECORDOID, -1, InvalidOid);
		}
		else
		{
			splan->is_initplan = false;
			result = (Node *) splan;
		}
	}
	else
	{
		/*
		 * Adjust the Params in the testexpr, unless caller already took care
		 * of it (as indicated by passing a list of Param IDs).
		 */
		if (testexpr && testexpr_paramids == NIL)
		{
			List	   *params;

			params = generate_subquery_params(root,
											  plan->targetlist,
											  &splan->paramIds);
			splan->testexpr = convert_testexpr(root,
											   testexpr,
											   params);
		}
		else
		{
			splan->testexpr = testexpr;
			splan->paramIds = testexpr_paramids;
		}

		splan->is_multirow = true; /* CDB: take note. */

		/*
		 * We can't convert subplans of ALL_SUBLINK or ANY_SUBLINK types to
		 * initPlans, even when they are uncorrelated or undirect correlated,
		 * because we need to scan the output of the subplan for each outer
		 * tuple.  But if it's a not-direct-correlated IN (= ANY) test, we
		 * might be able to use a hashtable to avoid comparing all the tuples.
		 *
		 * TODO siva - I believe we should've pulled these up to be NL joins.
		 * We may want to assert that this is never exercised.
		 */
		if (subLinkType == ANY_SUBLINK &&
			splan->parParam == NIL &&
<<<<<<< HEAD
			subplan_is_hashable(root, plan) &&
			testexpr_is_hashable(splan->testexpr))
=======
			subplan_is_hashable(plan) &&
			testexpr_is_hashable(splan->testexpr, splan->paramIds))
>>>>>>> 7cd0d523
			splan->useHashTable = true;

		/*
		 * Otherwise, we have the option to tack a Material node onto the top
		 * of the subplan, to reduce the cost of reading it repeatedly.  This
		 * is pointless for a direct-correlated subplan, since we'd have to
		 * recompute its results each time anyway.  For uncorrelated/undirect
		 * correlated subplans, we add Material unless the subplan's top plan
		 * node would materialize its output anyway.  Also, if enable_material
		 * is false, then the user does not want us to materialize anything
		 * unnecessarily, so we don't.
		 */
		else if (splan->parParam == NIL && enable_material &&
				 !ExecMaterializesOutput(nodeTag(plan)))
			plan = materialize_finished_plan(root, plan);

		result = (Node *) splan;
	}

	AssertEquivalent(splan->is_initplan, !splan->is_multirow && splan->parParam == NIL);

	/*
	 * Add the subplan and its PlannerInfo to the global lists.
	 */
	root->glob->subplans = lappend(root->glob->subplans, plan);
	root->glob->subroots = lappend(root->glob->subroots, subroot);
	splan->plan_id = list_length(root->glob->subplans);

	if (splan->is_initplan)
		root->init_plans = lappend(root->init_plans, splan);

	/*
	 * A parameterless subplan (not initplan) should be prepared to handle
	 * REWIND efficiently.  If it has direct parameters then there's no point
	 * since it'll be reset on each scan anyway; and if it's an initplan then
	 * there's no point since it won't get re-run without parameter changes
	 * anyway.  The input of a hashed subplan doesn't need REWIND either.
	 */
	if (splan->parParam == NIL && !splan->is_initplan && !splan->useHashTable)
		root->glob->rewindPlanIDs = bms_add_member(root->glob->rewindPlanIDs,
												   splan->plan_id);

	/* Label the subplan for EXPLAIN purposes */
	splan->plan_name = palloc(32 + 12 * list_length(splan->setParam));
	sprintf(splan->plan_name, "%s %d",
			splan->is_initplan ? "InitPlan" : "SubPlan",
			splan->plan_id);
	if (splan->setParam)
	{
		char	   *ptr = splan->plan_name + strlen(splan->plan_name);

		ptr += sprintf(ptr, " (returns ");
		foreach(lc, splan->setParam)
		{
			ptr += sprintf(ptr, "$%d%s",
						   lfirst_int(lc),
						   lnext(lc) ? "," : ")");
		}
	}

	/* Lastly, fill in the cost estimates for use later */
	cost_subplan(root, splan, plan);

	return result;
}

/*
 * generate_subquery_params: build a list of Params representing the output
 * columns of a sublink's sub-select, given the sub-select's targetlist.
 *
 * We also return an integer list of the paramids of the Params.
 */
static List *
generate_subquery_params(PlannerInfo *root, List *tlist, List **paramIds)
{
	List	   *result;
	List	   *ids;
	ListCell   *lc;

	result = ids = NIL;
	foreach(lc, tlist)
	{
		TargetEntry *tent = (TargetEntry *) lfirst(lc);
		Param	   *param;

		if (tent->resjunk)
			continue;

		param = generate_new_exec_param(root,
										exprType((Node *) tent->expr),
										exprTypmod((Node *) tent->expr),
										exprCollation((Node *) tent->expr));
		result = lappend(result, param);
		ids = lappend_int(ids, param->paramid);
	}

	*paramIds = ids;
	return result;
}

/*
 * generate_subquery_vars: build a list of Vars representing the output
 * columns of a sublink's sub-select, given the sub-select's targetlist.
 * The Vars have the specified varno (RTE index).
 */
List *
generate_subquery_vars(PlannerInfo *root, List *tlist, Index varno)
{
	List	   *result;
	ListCell   *lc;

	result = NIL;
	foreach(lc, tlist)
	{
		TargetEntry *tent = (TargetEntry *) lfirst(lc);
		Var		   *var;

		if (tent->resjunk)
			continue;

		var = makeVarFromTargetEntry(varno, tent);
		result = lappend(result, var);
	}

	return result;
}

/*
 * convert_testexpr: convert the testexpr given by the parser into
 * actually executable form.  This entails replacing PARAM_SUBLINK Params
 * with Params or Vars representing the results of the sub-select.  The
 * nodes to be substituted are passed in as the List result from
 * generate_subquery_params or generate_subquery_vars.
 */
Node *
convert_testexpr(PlannerInfo *root,
				 Node *testexpr,
				 List *subst_nodes)
{
	convert_testexpr_context context;

	context.root = root;
	context.subst_nodes = subst_nodes;
	return convert_testexpr_mutator(testexpr, &context);
}

static Node *
convert_testexpr_mutator(Node *node,
						 convert_testexpr_context *context)
{
	if (node == NULL)
		return NULL;
	if (IsA(node, Param))
	{
		Param	   *param = (Param *) node;

		if (param->paramkind == PARAM_SUBLINK)
		{
			if (param->paramid <= 0 ||
				param->paramid > list_length(context->subst_nodes))
				elog(ERROR, "unexpected PARAM_SUBLINK ID: %d", param->paramid);

			/*
			 * We copy the list item to avoid having doubly-linked
			 * substructure in the modified parse tree.  This is probably
			 * unnecessary when it's a Param, but be safe.
			 */
			return (Node *) copyObject(list_nth(context->subst_nodes,
												param->paramid - 1));
		}
	}
	if (IsA(node, SubLink))
	{
		/*
		 * If we come across a nested SubLink, it is neither necessary nor
		 * correct to recurse into it: any PARAM_SUBLINKs we might find inside
		 * belong to the inner SubLink not the outer. So just return it as-is.
		 *
		 * This reasoning depends on the assumption that nothing will pull
		 * subexpressions into or out of the testexpr field of a SubLink, at
		 * least not without replacing PARAM_SUBLINKs first.  If we did want
		 * to do that we'd need to rethink the parser-output representation
		 * altogether, since currently PARAM_SUBLINKs are only unique per
		 * SubLink not globally across the query.  The whole point of
		 * replacing them with Vars or PARAM_EXEC nodes is to make them
		 * globally unique before they escape from the SubLink's testexpr.
		 *
		 * Note: this can't happen when called during SS_process_sublinks,
		 * because that recursively processes inner SubLinks first.  It can
		 * happen when called from convert_ANY_sublink_to_join, though.
		 */
		return node;
	}
	return expression_tree_mutator(node,
								   convert_testexpr_mutator,
								   (void *) context);
}

/*
 * subplan_is_hashable: can we implement an ANY subplan by hashing?
 */
static bool
subplan_is_hashable(PlannerInfo *root, Plan *plan)
{
	double		subquery_size;

	/*
	 * The estimated size of the subquery result must fit in work_mem. (Note:
	 * we use heap tuple overhead here even though the tuples will actually be
	 * stored as MinimalTuples; this provides some fudge factor for hashtable
	 * overhead.)
	 */
	subquery_size = plan->plan_rows *
		(MAXALIGN(plan->plan_width) + MAXALIGN(SizeofHeapTupleHeader));
	if (subquery_size > global_work_mem(root))
		return false;

	return true;
}

/*
 * testexpr_is_hashable: is an ANY SubLink's test expression hashable?
 *
 * To identify LHS vs RHS of the hash expression, we must be given the
 * list of output Param IDs of the SubLink's subquery.
 */
static bool
testexpr_is_hashable(Node *testexpr, List *param_ids)
{
	/*
	 * The testexpr must be a single OpExpr, or an AND-clause containing only
	 * OpExprs, each of which satisfy test_opexpr_is_hashable().
	 */
	if (testexpr && IsA(testexpr, OpExpr))
	{
		if (test_opexpr_is_hashable((OpExpr *) testexpr, param_ids))
			return true;
	}
	else if (is_andclause(testexpr))
	{
		ListCell   *l;

		foreach(l, ((BoolExpr *) testexpr)->args)
		{
			Node	   *andarg = (Node *) lfirst(l);

			if (!IsA(andarg, OpExpr))
				return false;
			if (!test_opexpr_is_hashable((OpExpr *) andarg, param_ids))
				return false;
		}
		return true;
	}

	return false;
}

static bool
test_opexpr_is_hashable(OpExpr *testexpr, List *param_ids)
{
	/*
	 * The combining operator must be hashable and strict.  The need for
	 * hashability is obvious, since we want to use hashing.  Without
	 * strictness, behavior in the presence of nulls is too unpredictable.  We
	 * actually must assume even more than plain strictness: it can't yield
	 * NULL for non-null inputs, either (see nodeSubplan.c).  However, hash
	 * indexes and hash joins assume that too.
	 */
	if (!hash_ok_operator(testexpr))
		return false;

	/*
	 * The left and right inputs must belong to the outer and inner queries
	 * respectively; hence Params that will be supplied by the subquery must
	 * not appear in the LHS, and Vars of the outer query must not appear in
	 * the RHS.  (Ordinarily, this must be true because of the way that the
	 * parser builds an ANY SubLink's testexpr ... but inlining of functions
	 * could have changed the expression's structure, so we have to check.
	 * Such cases do not occur often enough to be worth trying to optimize, so
	 * we don't worry about trying to commute the clause or anything like
	 * that; we just need to be sure not to build an invalid plan.)
	 */
	if (list_length(testexpr->args) != 2)
		return false;
	if (contain_exec_param((Node *) linitial(testexpr->args), param_ids))
		return false;
	if (contain_var_clause((Node *) lsecond(testexpr->args)))
		return false;
	return true;
}

/*
 * Check expression is hashable + strict
 *
 * We could use op_hashjoinable() and op_strict(), but do it like this to
 * avoid a redundant cache lookup.
 */
static bool
hash_ok_operator(OpExpr *expr)
{
	Oid			opid = expr->opno;

	/* quick out if not a binary operator */
	if (list_length(expr->args) != 2)
		return false;
	if (opid == ARRAY_EQ_OP)
	{
		/* array_eq is strict, but must check input type to ensure hashable */
		/* XXX record_eq will need same treatment when it becomes hashable */
		Node	   *leftarg = linitial(expr->args);

		return op_hashjoinable(opid, exprType(leftarg));
	}
	else
	{
		/* else must look up the operator properties */
		HeapTuple	tup;
		Form_pg_operator optup;

		tup = SearchSysCache1(OPEROID, ObjectIdGetDatum(opid));
		if (!HeapTupleIsValid(tup))
			elog(ERROR, "cache lookup failed for operator %u", opid);
		optup = (Form_pg_operator) GETSTRUCT(tup);
		if (!optup->oprcanhash || !func_strict(optup->oprcode))
		{
			ReleaseSysCache(tup);
			return false;
		}
		ReleaseSysCache(tup);
		return true;
	}
}


#if 0
/*
 * GPDB doesn't use initplan + CteScan, so running SS_process_ctes will only
 * generate unused initplans. Keep commented out to avoid merge conflicts with
 * upstream.
 */

/*
 * SS_process_ctes: process a query's WITH list
 *
 * Consider each CTE in the WITH list and either ignore it (if it's an
 * unreferenced SELECT), "inline" it to create a regular sub-SELECT-in-FROM,
 * or convert it to an initplan.
 *
 * A side effect is to fill in root->cte_plan_ids with a list that
 * parallels root->parse->cteList and provides the subplan ID for
 * each CTE's initplan, or a dummy ID (-1) if we didn't make an initplan.
 */
void
SS_process_ctes(PlannerInfo *root)
{
	ListCell   *lc;

	Assert(root->cte_plan_ids == NIL);

	foreach(lc, root->parse->cteList)
	{
		CommonTableExpr *cte = (CommonTableExpr *) lfirst(lc);
		CmdType		cmdType = ((Query *) cte->ctequery)->commandType;
		Query	   *subquery;
		PlannerInfo *subroot;
		RelOptInfo *final_rel;
		Path	   *best_path;
		Plan	   *plan;
		SubPlan    *splan;
		int			paramid;

		/*
		 * Ignore SELECT CTEs that are not actually referenced anywhere.
		 */
		if (cte->cterefcount == 0 && cmdType == CMD_SELECT)
		{
			/* Make a dummy entry in cte_plan_ids */
			root->cte_plan_ids = lappend_int(root->cte_plan_ids, -1);
			continue;
		}

		/*
		 * Consider inlining the CTE (creating RTE_SUBQUERY RTE(s)) instead of
		 * implementing it as a separately-planned CTE.
		 *
		 * We cannot inline if any of these conditions hold:
		 *
		 * 1. The user said not to (the CTEMaterializeAlways option).
		 *
		 * 2. The CTE is recursive.
		 *
		 * 3. The CTE has side-effects; this includes either not being a plain
		 * SELECT, or containing volatile functions.  Inlining might change
		 * the side-effects, which would be bad.
		 *
		 * 4. The CTE is multiply-referenced and contains a self-reference to
		 * a recursive CTE outside itself.  Inlining would result in multiple
		 * recursive self-references, which we don't support.
		 *
		 * Otherwise, we have an option whether to inline or not.  That should
		 * always be a win if there's just a single reference, but if the CTE
		 * is multiply-referenced then it's unclear: inlining adds duplicate
		 * computations, but the ability to absorb restrictions from the outer
		 * query level could outweigh that.  We do not have nearly enough
		 * information at this point to tell whether that's true, so we let
		 * the user express a preference.  Our default behavior is to inline
		 * only singly-referenced CTEs, but a CTE marked CTEMaterializeNever
		 * will be inlined even if multiply referenced.
		 *
		 * Note: we check for volatile functions last, because that's more
		 * expensive than the other tests needed.
		 */
		if ((cte->ctematerialized == CTEMaterializeNever ||
			 (cte->ctematerialized == CTEMaterializeDefault &&
			  cte->cterefcount == 1)) &&
			!cte->cterecursive &&
			cmdType == CMD_SELECT &&
			!contain_dml(cte->ctequery) &&
			(cte->cterefcount <= 1 ||
			 !contain_outer_selfref(cte->ctequery)) &&
			!contain_volatile_functions(cte->ctequery))
		{
			inline_cte(root, cte);
			/* Make a dummy entry in cte_plan_ids */
			root->cte_plan_ids = lappend_int(root->cte_plan_ids, -1);
			continue;
		}

		/*
		 * Copy the source Query node.  Probably not necessary, but let's keep
		 * this similar to make_subplan.
		 */
		subquery = (Query *) copyObject(cte->ctequery);

		/* plan_params should not be in use in current query level */
		Assert(root->plan_params == NIL);

		/*
		 * Generate Paths for the CTE query.  Always plan for full retrieval
		 * --- we don't have enough info to predict otherwise.
		 */
		subroot = subquery_planner(root->glob, subquery,
								   root,
								   cte->cterecursive, 0.0,
								   root->config);

		/*
		 * Since the current query level doesn't yet contain any RTEs, it
		 * should not be possible for the CTE to have requested parameters of
		 * this level.
		 */
		if (root->plan_params)
			elog(ERROR, "unexpected outer reference in CTE query");

		/*
		 * Select best Path and turn it into a Plan.  At least for now, there
		 * seems no reason to postpone doing that.
		 */
		final_rel = fetch_upper_rel(subroot, UPPERREL_FINAL, NULL);
		best_path = final_rel->cheapest_total_path;

		plan = create_plan(subroot, best_path);

		/*
		 * Make a SubPlan node for it.  This is just enough unlike
		 * build_subplan that we can't share code.
		 *
		 * Note plan_id, plan_name, and cost fields are set further down.
		 */
		splan = makeNode(SubPlan);
		splan->subLinkType = CTE_SUBLINK;
		splan->testexpr = NULL;
		splan->paramIds = NIL;
		get_first_col_type(plan, &splan->firstColType, &splan->firstColTypmod,
						   &splan->firstColCollation);
		splan->useHashTable = false;
		splan->unknownEqFalse = false;

		/*
		 * CTE scans are not considered for parallelism (cf
		 * set_rel_consider_parallel), and even if they were, initPlans aren't
		 * parallel-safe.
		 */
		splan->parallel_safe = false;
		splan->setParam = NIL;
		splan->parParam = NIL;
		splan->args = NIL;

		/*
		 * The node can't have any inputs (since it's an initplan), so the
		 * parParam and args lists remain empty.  (It could contain references
		 * to earlier CTEs' output param IDs, but CTE outputs are not
		 * propagated via the args list.)
		 */

		/*
		 * Assign a param ID to represent the CTE's output.  No ordinary
		 * "evaluation" of this param slot ever happens, but we use the param
		 * ID for setParam/chgParam signaling just as if the CTE plan were
		 * returning a simple scalar output.  (Also, the executor abuses the
		 * ParamExecData slot for this param ID for communication among
		 * multiple CteScan nodes that might be scanning this CTE.)
		 */
		paramid = assign_special_exec_param(root);
		splan->setParam = list_make1_int(paramid);

		/*
		 * Add the subplan and its PlannerInfo to the global lists.
		 */
		root->glob->subplans = lappend(root->glob->subplans, plan);
		root->glob->subroots = lappend(root->glob->subroots, subroot);
		splan->plan_id = list_length(root->glob->subplans);

		root->init_plans = lappend(root->init_plans, splan);

		root->cte_plan_ids = lappend_int(root->cte_plan_ids, splan->plan_id);

		/* Label the subplan for EXPLAIN purposes */
		splan->plan_name = psprintf("CTE %s", cte->ctename);

		/* Lastly, fill in the cost estimates for use later */
		cost_subplan(root, splan, plan);
	}
}

/*
 * contain_dml: is any subquery not a plain SELECT?
 *
 * We reject SELECT FOR UPDATE/SHARE as well as INSERT etc.
 */
static bool
contain_dml(Node *node)
{
	return contain_dml_walker(node, NULL);
}

static bool
contain_dml_walker(Node *node, void *context)
{
	if (node == NULL)
		return false;
	if (IsA(node, Query))
	{
		Query	   *query = (Query *) node;

		if (query->commandType != CMD_SELECT ||
			query->rowMarks != NIL)
			return true;

		return query_tree_walker(query, contain_dml_walker, context, 0);
	}
	return expression_tree_walker(node, contain_dml_walker, context);
}
#endif
/*
 * contain_outer_selfref: is there an external recursive self-reference?
 */
bool
contain_outer_selfref(Node *node)
{
	Index		depth = 0;

	/*
	 * We should be starting with a Query, so that depth will be 1 while
	 * examining its immediate contents.
	 */
	Assert(IsA(node, Query));

	return contain_outer_selfref_walker(node, &depth);
}

static bool
contain_outer_selfref_walker(Node *node, Index *depth)
{
	if (node == NULL)
		return false;
	if (IsA(node, RangeTblEntry))
	{
		RangeTblEntry *rte = (RangeTblEntry *) node;

		/*
		 * Check for a self-reference to a CTE that's above the Query that our
		 * search started at.
		 */
		if (rte->rtekind == RTE_CTE &&
			rte->self_reference &&
			rte->ctelevelsup >= *depth)
			return true;
		return false;			/* allow range_table_walker to continue */
	}
	if (IsA(node, Query))
	{
		/* Recurse into subquery, tracking nesting depth properly */
		Query	   *query = (Query *) node;
		bool		result;

		(*depth)++;

		result = query_tree_walker(query, contain_outer_selfref_walker,
								   (void *) depth, QTW_EXAMINE_RTES_BEFORE);

		(*depth)--;

		return result;
	}
	return expression_tree_walker(node, contain_outer_selfref_walker,
								  (void *) depth);
}
#if 0
/*
 * inline_cte: convert RTE_CTE references to given CTE into RTE_SUBQUERYs
 */
static void
inline_cte(PlannerInfo *root, CommonTableExpr *cte)
{
	struct inline_cte_walker_context context;

	context.ctename = cte->ctename;
	/* Start at levelsup = -1 because we'll immediately increment it */
	context.levelsup = -1;
	context.ctequery = castNode(Query, cte->ctequery);

	(void) inline_cte_walker((Node *) root->parse, &context);
}

static bool
inline_cte_walker(Node *node, inline_cte_walker_context *context)
{
	if (node == NULL)
		return false;
	if (IsA(node, Query))
	{
		Query	   *query = (Query *) node;

		context->levelsup++;

		/*
		 * Visit the query's RTE nodes after their contents; otherwise
		 * query_tree_walker would descend into the newly inlined CTE query,
		 * which we don't want.
		 */
		(void) query_tree_walker(query, inline_cte_walker, context,
								 QTW_EXAMINE_RTES_AFTER);

		context->levelsup--;

		return false;
	}
	else if (IsA(node, RangeTblEntry))
	{
		RangeTblEntry *rte = (RangeTblEntry *) node;

		if (rte->rtekind == RTE_CTE &&
			strcmp(rte->ctename, context->ctename) == 0 &&
			rte->ctelevelsup == context->levelsup)
		{
			/*
			 * Found a reference to replace.  Generate a copy of the CTE query
			 * with appropriate level adjustment for outer references (e.g.,
			 * to other CTEs).
			 */
			Query	   *newquery = copyObject(context->ctequery);

			if (context->levelsup > 0)
				IncrementVarSublevelsUp((Node *) newquery, context->levelsup, 1);

			/*
			 * Convert the RTE_CTE RTE into a RTE_SUBQUERY.
			 *
			 * Historically, a FOR UPDATE clause has been treated as extending
			 * into views and subqueries, but not into CTEs.  We preserve this
			 * distinction by not trying to push rowmarks into the new
			 * subquery.
			 */
			rte->rtekind = RTE_SUBQUERY;
			rte->subquery = newquery;
			rte->security_barrier = false;

			/* Zero out CTE-specific fields */
			rte->ctename = NULL;
			rte->ctelevelsup = 0;
			rte->self_reference = false;
			rte->coltypes = NIL;
			rte->coltypmods = NIL;
			rte->colcollations = NIL;
		}

		return false;
	}

	return expression_tree_walker(node, inline_cte_walker, context);
}
#endif

/*
 * convert_ANY_sublink_to_join: try to convert an ANY SubLink to a join
 *
 * The caller has found an ANY SubLink at the top level of one of the query's
 * qual clauses, but has not checked the properties of the SubLink further.
 * Decide whether it is appropriate to process this SubLink in join style.
 * If so, form a JoinExpr and return it.  Return NULL if the SubLink cannot
 * be converted to a join.
 *
 * The only non-obvious input parameter is available_rels: this is the set
 * of query rels that can safely be referenced in the sublink expression.
 * (We must restrict this to avoid changing the semantics when a sublink
 * is present in an outer join's ON qual.)  The conversion must fail if
 * the converted qual would reference any but these parent-query relids.
 *
 * On success, the returned JoinExpr has larg = NULL and rarg = the jointree
 * item representing the pulled-up subquery.  The caller must set larg to
 * represent the relation(s) on the lefthand side of the new join, and insert
 * the JoinExpr into the upper query's jointree at an appropriate place
 * (typically, where the lefthand relation(s) had been).  Note that the
 * passed-in SubLink must also be removed from its original position in the
 * query quals, since the quals of the returned JoinExpr replace it.
 * (Notionally, we replace the SubLink with a constant TRUE, then elide the
 * redundant constant from the qual.)
 *
 * On success, the caller is also responsible for recursively applying
 * pull_up_sublinks processing to the rarg and quals of the returned JoinExpr.
 * (On failure, there is no need to do anything, since pull_up_sublinks will
 * be applied when we recursively plan the sub-select.)
 *
 * Side effects of a successful conversion include adding the SubLink's
 * subselect to the query's rangetable, so that it can be referenced in
 * the JoinExpr's rarg.
 */
JoinExpr *
convert_ANY_sublink_to_join(PlannerInfo *root, SubLink *sublink,
							Relids available_rels)
{
	JoinExpr   *result;
	Query	   *parse = root->parse;
	Query	   *subselect = (Query *) sublink->subselect;
	Relids		upper_varnos;
	int			rtindex;
	RangeTblEntry *rte;
	RangeTblRef *rtr;
	List	   *subquery_vars;
	Node	   *quals;
	bool		correlated;
	ParseState *pstate;

	Assert(sublink->subLinkType == ANY_SUBLINK);
	Assert(IsA(subselect, Query));

	/* Delete ORDER BY and DISTINCT.
	 *
	 * There is no need to do the group-by or order-by inside the
	 * subquery, if we have decided to pull up the sublink. For the
	 * group-by case, after the sublink pull-up, there will be a semi-join
	 * plan node generated in top level, which will weed out duplicate
	 * tuples naturally. For the order-by case, after the sublink pull-up,
	 * the subquery will become a jointree, inside which the tuples' order
	 * doesn't matter. In a summary, it's safe to elimate the group-by or
	 * order-by causes here.
	*/
	cdbsubselect_drop_orderby(subselect);
	cdbsubselect_drop_distinct(subselect);

	/*
	 * If uncorrelated, and no Var nodes on lhs, the subquery will be executed
	 * only once.  It should become an InitPlan, but make_subplan() doesn't
	 * handle that case, so just flatten it for now.
	 * CDB TODO: Let it become an InitPlan, so its QEs can be recycled.
	 */
	correlated = contain_vars_of_level_or_above(sublink->subselect, 1);

	if (correlated)
	{
		/*
		 * Under certain conditions, we cannot pull up the subquery as a join.
		 */
		if (!is_simple_subquery(root, subselect, NULL, NULL))
			return NULL;

		/*
		 * Do not pull subqueries with correlation in a func expr in the from
		 * clause of the subselect
		 */
		if (has_correlation_in_funcexpr_rte(subselect->rtable))
			return NULL;

		if (contain_subplans(subselect->jointree->quals))
			return NULL;
	}

	/*
	 * The test expression must contain some Vars of the parent query,
	 * else it's not gonna be a join.  (Note that it won't have Vars
	 * referring to the subquery, rather Params.)
	 */
	upper_varnos = pull_varnos(root, sublink->testexpr);
	if (bms_is_empty(upper_varnos))
		return NULL;

	/*
	 * However, it can't refer to anything outside available_rels.
	 */
	if (!bms_is_subset(upper_varnos, available_rels))
		return NULL;

	/*
	 * The combining operators and left-hand expressions mustn't be volatile.
	 */
	if (contain_volatile_functions(sublink->testexpr))
		return NULL;

	/* Create a dummy ParseState for addRangeTableEntryForSubquery */
	pstate = make_parsestate(NULL);

	/*
	 * Okay, pull up the sub-select into upper range table.
	 *
	 * We rely here on the assumption that the outer query has no references
	 * to the inner (necessarily true, other than the Vars that we build
	 * below). Therefore this is a lot easier than what pull_up_subqueries has
	 * to go through.
	 *
	 * If the subquery is correlated, i.e. it refers to any Vars of the
	 * parent query, mark it as lateral.
	 */
	rte = addRangeTableEntryForSubquery(pstate,
										subselect,
										makeAlias("ANY_subquery", NIL),
										correlated,	/* lateral */
										false);
	parse->rtable = lappend(parse->rtable, rte);
	rtindex = list_length(parse->rtable);

	/*
	 * Form a RangeTblRef for the pulled-up sub-select.
	 */
	rtr = makeNode(RangeTblRef);
	rtr->rtindex = rtindex;

	/*
	 * Build a list of Vars representing the subselect outputs.
	 */
	subquery_vars = generate_subquery_vars(root,
										   subselect->targetList,
										   rtindex);

	/*
	 * Build the new join's qual expression, replacing Params with these Vars.
	 */
	quals = convert_testexpr(root, sublink->testexpr, subquery_vars);

	result = makeNode(JoinExpr);
	result->jointype = JOIN_SEMI;
	result->isNatural = false;
	result->larg = NULL;		/* caller must fill this in */
	result->rarg = (Node *) rtr;
	result->usingClause = NIL;
	result->quals = quals;
	result->alias = NULL;
	result->rtindex = 0;

	return result;
}

/*
 * convert_EXISTS_sublink_to_join: try to convert an EXISTS SubLink to a join
 *
 * The API of this function is identical to convert_ANY_sublink_to_join's,
 * except that we also support the case where the caller has found NOT EXISTS,
 * so we need an additional input parameter "under_not".
 */
JoinExpr *
convert_EXISTS_sublink_to_join(PlannerInfo *root, SubLink *sublink,
							   bool under_not, Relids available_rels)
{
	JoinExpr   *result;
	Query	   *parse = root->parse;
	Query	   *subselect = (Query *) sublink->subselect;
	Node	   *whereClause;
	int			rtoffset;
	int			varno;
	Relids		clause_varnos;
	Relids		upper_varnos;

	Assert(sublink->subLinkType == EXISTS_SUBLINK);

	/*
	 * Can't flatten if it contains WITH.  (We could arrange to pull up the
	 * WITH into the parent query's cteList, but that risks changing the
	 * semantics, since a WITH ought to be executed once per associated query
	 * call.)  Note that convert_ANY_sublink_to_join doesn't have to reject
	 * this case, since it just produces a subquery RTE that doesn't have to
	 * get flattened into the parent query.
	 */
	if (subselect->cteList)
		return NULL;

	/*
	 * Copy the subquery so we can modify it safely (see comments in
	 * make_subplan).
	 */
	subselect = copyObject(subselect);

	/*
	 * See if the subquery can be simplified based on the knowledge that it's
	 * being used in EXISTS().  If we aren't able to get rid of its
	 * targetlist, we have to fail, because the pullup operation leaves us
	 * with noplace to evaluate the targetlist.
	 */
	if (!simplify_EXISTS_query(root, subselect))
		return NULL;

	/*
	 * Separate out the WHERE clause.  (We could theoretically also remove
	 * top-level plain JOIN/ON clauses, but it's probably not worth the
	 * trouble.)
	 */
	whereClause = subselect->jointree->quals;
	subselect->jointree->quals = NULL;

	/*
	 * The rest of the sub-select must not refer to any Vars of the parent
	 * query.  (Vars of higher levels should be okay, though.)
	 */
	if (contain_vars_of_level((Node *) subselect, 1))
		return NULL;

	/*
	 * On the other hand, the WHERE clause must contain some Vars of the
	 * parent query, else it's not gonna be a join.
	 */
	if (!contain_vars_of_level(whereClause, 1))
		return NULL;

	/*
	 * We don't risk optimizing if the WHERE clause is volatile, either.
	 */
	if (contain_volatile_functions(whereClause))
		return NULL;

	/*
	 * The subquery must have a nonempty jointree, but we can make it so.
	 */
	replace_empty_jointree(subselect);

	/*
	 * Prepare to pull up the sub-select into top range table.
	 *
	 * We rely here on the assumption that the outer query has no references
	 * to the inner (necessarily true). Therefore this is a lot easier than
	 * what pull_up_subqueries has to go through.
	 *
	 * In fact, it's even easier than what convert_ANY_sublink_to_join has to
	 * do.  The machinations of simplify_EXISTS_query ensured that there is
	 * nothing interesting in the subquery except an rtable and jointree, and
	 * even the jointree FromExpr no longer has quals.  So we can just append
	 * the rtable to our own and use the FromExpr in our jointree. But first,
	 * adjust all level-zero varnos in the subquery to account for the rtable
	 * merger.
	 */
	rtoffset = list_length(parse->rtable);
	OffsetVarNodes((Node *) subselect, rtoffset, 0);
	OffsetVarNodes(whereClause, rtoffset, 0);

	/*
	 * Upper-level vars in subquery will now be one level closer to their
	 * parent than before; in particular, anything that had been level 1
	 * becomes level zero.
	 */
	IncrementVarSublevelsUp((Node *) subselect, -1, 1);
	IncrementVarSublevelsUp(whereClause, -1, 1);

	/*
	 * Now that the WHERE clause is adjusted to match the parent query
	 * environment, we can easily identify all the level-zero rels it uses.
	 * The ones <= rtoffset belong to the upper query; the ones > rtoffset do
	 * not.
	 */
	clause_varnos = pull_varnos(root, whereClause);
	upper_varnos = NULL;
	while ((varno = bms_first_member(clause_varnos)) >= 0)
	{
		if (varno <= rtoffset)
			upper_varnos = bms_add_member(upper_varnos, varno);
	}
	bms_free(clause_varnos);
	Assert(!bms_is_empty(upper_varnos));

	/*
	 * Now that we've got the set of upper-level varnos, we can make the last
	 * check: only available_rels can be referenced.
	 */
	if (!bms_is_subset(upper_varnos, available_rels))
		return NULL;

	/* Now we can attach the modified subquery rtable to the parent */
	parse->rtable = list_concat(parse->rtable, subselect->rtable);

	/*
	 * And finally, build the JoinExpr node.
	 */
	result = makeNode(JoinExpr);
	result->jointype = under_not ? JOIN_ANTI : JOIN_SEMI;
	result->isNatural = false;
	result->larg = NULL;		/* caller must fill this in */
	/* flatten out the FromExpr node if it's useless */
	if (list_length(subselect->jointree->fromlist) == 1)
		result->rarg = (Node *) linitial(subselect->jointree->fromlist);
	else
		result->rarg = (Node *) subselect->jointree;
	result->usingClause = NIL;
	result->quals = whereClause;
	result->alias = NULL;
	result->rtindex = 0;		/* we don't need an RTE for it */

	return result;
}

/*
 * simplify_EXISTS_query: remove any useless stuff in an EXISTS's subquery
 *
 * The only thing that matters about an EXISTS query is whether it returns
 * zero or more than zero rows.  Therefore, we can remove certain SQL features
 * that won't affect that.  The only part that is really likely to matter in
 * typical usage is simplifying the targetlist: it's a common habit to write
 * "SELECT * FROM" even though there is no need to evaluate any columns.
 *
 * Note: by suppressing the targetlist we could cause an observable behavioral
 * change, namely that any errors that might occur in evaluating the tlist
 * won't occur, nor will other side-effects of volatile functions.  This seems
 * unlikely to bother anyone in practice.
 *
 * Returns true if was able to discard the targetlist, else false.
 */
static bool
simplify_EXISTS_query(PlannerInfo *root, Query *query)
{
	/*
	 * PostgreSQL:
	 *
	 * We don't try to simplify at all if the query uses set operations,
	 * aggregates, grouping sets, SRFs, modifying CTEs, HAVING, OFFSET, or FOR
	 * UPDATE/SHARE; none of these seem likely in normal usage and their
	 * possible effects are complex.  (Note: we could ignore an "OFFSET 0"
	 * clause, but that traditionally is used as an optimization fence, so we
	 * don't.)
	 *
	 * In GPDB, we try a bit harder: Try to demote HAVING to WHERE, in case
	 * there are no aggregates or volatile functions. If that fails, only
	 * then give up. Also, just discard any window functions; they
	 * shouldn't affect the number of rows returned.
	 */
	if (query->commandType != CMD_SELECT ||
		query->setOperations ||
#if 0
		query->hasAggs ||
#endif
		query->groupingSets ||
#if 0
		query->hasWindowFuncs ||
		query->havingQual ||
#endif
		query->hasTargetSRFs ||
		query->hasModifyingCTE ||
		query->limitOffset ||
		query->rowMarks)
		return false;

	/*
	 * If the whereClause contains some Vars of the parent query or the rest of
	 * the sub-select refers to any Vars of the parent, this EXISTS sublink is
	 * a correlated sublink.
	 */
	bool is_correlated = contain_vars_of_level(query->jointree->quals, 1) ||
						 contain_vars_of_level((Node *) query, 1);

	/*
	 * LIMIT with a constant positive (or NULL) value doesn't affect the
	 * semantics of EXISTS, so let's ignore such clauses.  This is worth doing
	 * because people accustomed to certain other DBMSes may be in the habit
	 * of writing EXISTS(SELECT ... LIMIT 1) as an optimization.  If there's a
	 * LIMIT with anything else as argument, though, we can't simplify.
	 */
	if (query->limitCount)
	{
		/*
		 * The LIMIT clause has not yet been through eval_const_expressions,
		 * so we have to apply that here.  It might seem like this is a waste
		 * of cycles, since the only case plausibly worth worrying about is
		 * "LIMIT 1" ... but what we'll actually see is "LIMIT int8(1::int4)",
		 * so we have to fold constants or we're not going to recognize it.
		 */
		Node	   *node = eval_const_expressions(root, query->limitCount);
		Const	   *limit;

		/* Might as well update the query if we simplified the clause. */
		query->limitCount = node;

		if (!IsA(node, Const))
			return false;

		limit = (Const *) node;
		Assert(limit->consttype == INT8OID);
		if (!limit->constisnull && DatumGetInt64(limit->constvalue) <= 0)
			return false;

		/* Whether or not the targetlist is safe, we can drop the LIMIT. */
		query->limitCount = NULL;
	}

	if (query->havingQual)
	{
		/*
		 * If HAVING has no aggregates and volatile functions, demote
		 * it to WHERE.
		 * Note: In addition to these rules, subquery_planner() also
		 * checks if HAVING has subplans, which is not relevant here as
		 * there are not going to be any subplans at this stage.
		 */
		if (!contain_aggs_of_level(query->havingQual, 0) &&
		    !contain_volatile_functions(query->havingQual))
		{
			query->jointree->quals = make_and_qual(query->jointree->quals,
												   query->havingQual);
			query->havingQual = NULL;
			query->hasAggs = false;
		}
		else
			return false;
	}

	/*
	 * Otherwise, we can throw away the targetlist, as well as any GROUP,
	 * WINDOW, DISTINCT, and ORDER BY clauses; none of those clauses will
	 * change a nonzero-rows result to zero rows or vice versa.  (Furthermore,
	 * since our parsetree representation of these clauses depends on the
	 * targetlist, we'd better throw them away if we drop the targetlist.)
	 *
	 * We only throw targetlist in correlated sublinks. For uncorrelated
	 * sublinks, we'll do nothing to it's targetlist, since it will be
	 * optimized to a InitPlan Node, which need targetlist.
	 */
	if (is_correlated)
		query->targetList = NIL;

	/*
	 * Delete GROUP BY if no aggregates.
	 *
	 * Note: It's important that we don't clear hasAggs, even though we
	 * removed any possible aggregates from the targetList! If you have a
	 * subquery like "SELECT SUM(foo) ...", we don't need to compute the sum,
	 * but we must still aggregate all the rows, and return a single row,
	 * regardless of how many input rows there are. (In particular, even
	 * if there are no input rows).
	 */
	if (!query->hasAggs)
		query->groupClause = NIL;

	/*
	 * Those clauses could be throwed in correlated and uncorrelated sublinks,
	 * it will not change the correctness of the results, except windowClause.
	 *
	 * Because Greenplum will try to simplify the EXISTS sublink that has Window
	 * Function Node, if we just drop windowClause but not drop WindowFunc node
	 * for a window agg, it'll cause inconsistent and error will happend.
	 */
	if (is_correlated)
		query->windowClause = NIL;
	query->distinctClause = NIL;
	query->sortClause = NIL;
	query->hasDistinctOn = false;

	return true;
}

/*
 * remove_useless_EXISTS_sublink
 * 		Check if the EXISTS sublink doesn't actually need to be executed at all,
 * 		and return TRUE/FALSE directly for it in that case. Otherwise return
 * 		NULL.
 */
Node *
remove_useless_EXISTS_sublink(PlannerInfo *root, Query *subselect, bool under_not)
{
    /*
     * Can't flatten if it contains WITH.  (We could arrange to pull up the
     * WITH into the parent query's cteList, but that risks changing the
     * semantics, since a WITH ought to be executed once per associated query
     * call.)  Note that convert_ANY_sublink_to_join doesn't have to reject
     * this case, since it just produces a subquery RTE that doesn't have to
     * get flattened into the parent query.
     */
    if (subselect->cteList)
        return NULL;

    /*
     * Copy the subquery so we can modify it safely (see comments in
     * make_subplan).
     */
    subselect = copyObject(subselect);

	/*
	 * 'LIMIT n' makes EXISTS false when n <= 0, and doesn't affect the
	 * outcome when n > 0.
	 */
	if (subselect->limitCount)
	{
		Node	*node = eval_const_expressions(root, subselect->limitCount);
		Const	*limit;

		subselect->limitCount = node;

		if (!IsA(node, Const))
			return NULL;

		limit = (Const *) node;
		Assert(limit->consttype == INT8OID);
		if (!limit->constisnull && DatumGetInt64(limit->constvalue) <= 0)
			return makeBoolConst(under_not, false);

		subselect->limitCount = NULL;
	}

	/*
	 * If subquery has aggregates without GROUP BY or HAVING, its result is
	 * exactly one row (assuming no errors), unless that row is discarded by
	 * LIMIT/OFFSET.
	 */
	if (subselect->hasAggs &&
		subselect->groupClause == NIL &&
		subselect->havingQual == NULL)
	{
		/*
		 * 'OFFSET m' falsifies EXISTS for m >= 1, and doesn't affect the
		 * outcome for m < 1, given that the subquery yields at most one row.
		 */
		if (subselect->limitOffset)
		{
			Node	*node = eval_const_expressions(root, subselect->limitOffset);
			Const	*limit;

			subselect->limitOffset = node;

			if (!IsA(node, Const))
				return NULL;

			limit = (Const *) node;
			Assert(limit->consttype == INT8OID);
			if (!limit->constisnull && DatumGetInt64(limit->constvalue) > 0)
				return makeBoolConst(under_not, false);
		}

		return makeBoolConst(!under_not, false);
	}

	return NULL;
}

/*
 * convert_EXISTS_to_ANY: try to convert EXISTS to a hashable ANY sublink
 *
 * The subselect is expected to be a fresh copy that we can munge up,
 * and to have been successfully passed through simplify_EXISTS_query.
 *
 * On success, the modified subselect is returned, and we store a suitable
 * upper-level test expression at *testexpr, plus a list of the subselect's
 * output Params at *paramIds.  (The test expression is already Param-ified
 * and hence need not go through convert_testexpr, which is why we have to
 * deal with the Param IDs specially.)
 *
 * On failure, returns NULL.
 */
static Query *
convert_EXISTS_to_ANY(PlannerInfo *root, Query *subselect,
					  Node **testexpr, List **paramIds)
{
	Node	   *whereClause;
	List	   *leftargs,
			   *rightargs,
			   *opids,
			   *opcollations,
			   *newWhere,
			   *tlist,
			   *testlist,
			   *paramids;
	ListCell   *lc,
			   *rc,
			   *oc,
			   *cc;
	AttrNumber	resno;

	/*
	 * Query must not require a targetlist, since we have to insert a new one.
	 * Caller should have dealt with the case already.
	 */
	Assert(subselect->targetList == NIL);

	/*
	 * Separate out the WHERE clause.  (We could theoretically also remove
	 * top-level plain JOIN/ON clauses, but it's probably not worth the
	 * trouble.)
	 */
	whereClause = subselect->jointree->quals;
	subselect->jointree->quals = NULL;

	/*
	 * The rest of the sub-select must not refer to any Vars of the parent
	 * query.  (Vars of higher levels should be okay, though.)
	 *
	 * Note: we need not check for Aggs separately because we know the
	 * sub-select is as yet unoptimized; any uplevel Agg must therefore
	 * contain an uplevel Var reference.  This is not the case below ...
	 */
	if (contain_vars_of_level((Node *) subselect, 1))
		return NULL;

	/*
	 * We don't risk optimizing if the WHERE clause is volatile, either.
	 */
	if (contain_volatile_functions(whereClause))
		return NULL;

	/*
	 * Clean up the WHERE clause by doing const-simplification etc on it.
	 * Aside from simplifying the processing we're about to do, this is
	 * important for being able to pull chunks of the WHERE clause up into the
	 * parent query.  Since we are invoked partway through the parent's
	 * preprocess_expression() work, earlier steps of preprocess_expression()
	 * wouldn't get applied to the pulled-up stuff unless we do them here. For
	 * the parts of the WHERE clause that get put back into the child query,
	 * this work is partially duplicative, but it shouldn't hurt.
	 *
	 * Note: we do not run flatten_join_alias_vars.  This is OK because any
	 * parent aliases were flattened already, and we're not going to pull any
	 * child Vars (of any description) into the parent.
	 *
	 * Note: passing the parent's root to eval_const_expressions is
	 * technically wrong, but we can get away with it since only the
	 * boundParams (if any) are used, and those would be the same in a
	 * subroot.
	 */
	whereClause = eval_const_expressions(root, whereClause);
	whereClause = (Node *) canonicalize_qual((Expr *) whereClause, false);
	whereClause = (Node *) make_ands_implicit((Expr *) whereClause);

	/*
	 * We now have a flattened implicit-AND list of clauses, which we try to
	 * break apart into "outervar = innervar" hash clauses. Anything that
	 * can't be broken apart just goes back into the newWhere list.  Note that
	 * we aren't trying hard yet to ensure that we have only outer or only
	 * inner on each side; we'll check that if we get to the end.
	 */
	leftargs = rightargs = opids = opcollations = newWhere = NIL;
	foreach(lc, (List *) whereClause)
	{
		OpExpr	   *expr = (OpExpr *) lfirst(lc);

		if (IsA(expr, OpExpr) &&
			hash_ok_operator(expr))
		{
			Node	   *leftarg = (Node *) linitial(expr->args);
			Node	   *rightarg = (Node *) lsecond(expr->args);

			if (contain_vars_of_level(leftarg, 1))
			{
				leftargs = lappend(leftargs, leftarg);
				rightargs = lappend(rightargs, rightarg);
				opids = lappend_oid(opids, expr->opno);
				opcollations = lappend_oid(opcollations, expr->inputcollid);
				continue;
			}
			if (contain_vars_of_level(rightarg, 1))
			{
				/*
				 * We must commute the clause to put the outer var on the
				 * left, because the hashing code in nodeSubplan.c expects
				 * that.  This probably shouldn't ever fail, since hashable
				 * operators ought to have commutators, but be paranoid.
				 */
				expr->opno = get_commutator(expr->opno);
				if (OidIsValid(expr->opno) && hash_ok_operator(expr))
				{
					leftargs = lappend(leftargs, rightarg);
					rightargs = lappend(rightargs, leftarg);
					opids = lappend_oid(opids, expr->opno);
					opcollations = lappend_oid(opcollations, expr->inputcollid);
					continue;
				}
				/* If no commutator, no chance to optimize the WHERE clause */
				return NULL;
			}
		}
		/* Couldn't handle it as a hash clause */
		newWhere = lappend(newWhere, expr);
	}

	/*
	 * If we didn't find anything we could convert, fail.
	 */
	if (leftargs == NIL)
		return NULL;

	/*
	 * There mustn't be any parent Vars or Aggs in the stuff that we intend to
	 * put back into the child query.  Note: you might think we don't need to
	 * check for Aggs separately, because an uplevel Agg must contain an
	 * uplevel Var in its argument.  But it is possible that the uplevel Var
	 * got optimized away by eval_const_expressions.  Consider
	 *
	 * SUM(CASE WHEN false THEN uplevelvar ELSE 0 END)
	 */
	if (contain_vars_of_level((Node *) newWhere, 1) ||
		contain_vars_of_level((Node *) rightargs, 1))
		return NULL;
	if (root->parse->hasAggs &&
		(contain_aggs_of_level((Node *) newWhere, 1) ||
		 contain_aggs_of_level((Node *) rightargs, 1)))
		return NULL;

	/*
	 * And there can't be any child Vars in the stuff we intend to pull up.
	 * (Note: we'd need to check for child Aggs too, except we know the child
	 * has no aggs at all because of simplify_EXISTS_query's check. The same
	 * goes for window functions.)
	 */
	if (contain_vars_of_level((Node *) leftargs, 0))
		return NULL;

	/*
	 * Also reject sublinks in the stuff we intend to pull up.  (It might be
	 * possible to support this, but doesn't seem worth the complication.)
	 */
	if (contain_subplans((Node *) leftargs))
		return NULL;

	/*
	 * Okay, adjust the sublevelsup in the stuff we're pulling up.
	 */
	IncrementVarSublevelsUp((Node *) leftargs, -1, 1);

	/*
	 * Put back any child-level-only WHERE clauses.
	 */
	if (newWhere)
		subselect->jointree->quals = (Node *) make_ands_explicit(newWhere);

	/*
	 * Build a new targetlist for the child that emits the expressions we
	 * need.  Concurrently, build a testexpr for the parent using Params to
	 * reference the child outputs.  (Since we generate Params directly here,
	 * there will be no need to convert the testexpr in build_subplan.)
	 */
	tlist = testlist = paramids = NIL;
	resno = 1;
	forfour(lc, leftargs, rc, rightargs, oc, opids, cc, opcollations)
	{
		Node	   *leftarg = (Node *) lfirst(lc);
		Node	   *rightarg = (Node *) lfirst(rc);
		Oid			opid = lfirst_oid(oc);
		Oid			opcollation = lfirst_oid(cc);
		Param	   *param;

		param = generate_new_exec_param(root,
										exprType(rightarg),
										exprTypmod(rightarg),
										exprCollation(rightarg));
		tlist = lappend(tlist,
						makeTargetEntry((Expr *) rightarg,
										resno++,
										NULL,
										false));
		testlist = lappend(testlist,
						   make_opclause(opid, BOOLOID, false,
										 (Expr *) leftarg, (Expr *) param,
										 InvalidOid, opcollation));
		paramids = lappend_int(paramids, param->paramid);
	}

	/* Put everything where it should go, and we're done */
	subselect->targetList = tlist;
	*testexpr = (Node *) make_ands_explicit(testlist);
	*paramIds = paramids;

	return subselect;
}


/*
 * Replace correlation vars (uplevel vars) with Params.
 *
 * Uplevel PlaceHolderVars and aggregates are replaced, too.
 *
 * Note: it is critical that this runs immediately after SS_process_sublinks.
 * Since we do not recurse into the arguments of uplevel PHVs and aggregates,
 * they will get copied to the appropriate subplan args list in the parent
 * query with uplevel vars not replaced by Params, but only adjusted in level
 * (see replace_outer_placeholdervar and replace_outer_agg).  That's exactly
 * what we want for the vars of the parent level --- but if a PHV's or
 * aggregate's argument contains any further-up variables, they have to be
 * replaced with Params in their turn. That will happen when the parent level
 * runs SS_replace_correlation_vars.  Therefore it must do so after expanding
 * its sublinks to subplans.  And we don't want any steps in between, else
 * those steps would never get applied to the argument expressions, either in
 * the parent or the child level.
 *
 * Another fairly tricky thing going on here is the handling of SubLinks in
 * the arguments of uplevel PHVs/aggregates.  Those are not touched inside the
 * intermediate query level, either.  Instead, SS_process_sublinks recurses on
 * them after copying the PHV or Aggref expression into the parent plan level
 * (this is actually taken care of in build_subplan).
 */
Node *
SS_replace_correlation_vars(PlannerInfo *root, Node *expr)
{
	/* No setup needed for tree walk, so away we go */
	return replace_correlation_vars_mutator(expr, root);
}

static Node *
replace_correlation_vars_mutator(Node *node, PlannerInfo *root)
{
	if (node == NULL)
		return NULL;
	if (IsA(node, Var))
	{
		if (((Var *) node)->varlevelsup > 0)
			return (Node *) replace_outer_var(root, (Var *) node);
	}
	if (IsA(node, PlaceHolderVar))
	{
		if (((PlaceHolderVar *) node)->phlevelsup > 0)
			return (Node *) replace_outer_placeholdervar(root,
														 (PlaceHolderVar *) node);
	}
	if (IsA(node, Aggref))
	{
		if (((Aggref *) node)->agglevelsup > 0)
			return (Node *) replace_outer_agg(root, (Aggref *) node);
	}
	if (IsA(node, GroupingFunc))
	{
		if (((GroupingFunc *) node)->agglevelsup > 0)
			return (Node *) replace_outer_grouping(root, (GroupingFunc *) node);
	}
	if (IsA(node, GroupId))
	{
		if (((GroupId *) node)->agglevelsup > 0)
			return (Node *) replace_outer_group_id(root, (GroupId *) node);
	}
	return expression_tree_mutator(node,
								   replace_correlation_vars_mutator,
								   (void *) root);
}

/*
 * Expand SubLinks to SubPlans in the given expression.
 *
 * The isQual argument tells whether or not this expression is a WHERE/HAVING
 * qualifier expression.  If it is, any sublinks appearing at top level need
 * not distinguish FALSE from UNKNOWN return values.
 */
Node *
SS_process_sublinks(PlannerInfo *root, Node *expr, bool isQual)
{
	process_sublinks_context context;

	context.root = root;
	context.isTopQual = isQual;
	return process_sublinks_mutator(expr, &context);
}

static Node *
process_sublinks_mutator(Node *node, process_sublinks_context *context)
{
	process_sublinks_context locContext;

	locContext.root = context->root;

	if (node == NULL)
		return NULL;
	if (IsA(node, SubLink))
	{
		SubLink    *sublink = (SubLink *) node;
		Node	   *testexpr;

		/*
		 * First, recursively process the lefthand-side expressions, if any.
		 * They're not top-level anymore.
		 */
		locContext.isTopQual = false;
		testexpr = process_sublinks_mutator(sublink->testexpr, &locContext);

		/*
		 * Now build the SubPlan node and make the expr to return.
		 */
		return make_subplan(context->root,
							(Query *) sublink->subselect,
							sublink->subLinkType,
							sublink->subLinkId,
							testexpr,
							context->isTopQual);
	}

	/*
	 * Don't recurse into the arguments of an outer PHV, Aggref or
	 * GroupingFunc here.  Any SubLinks in the arguments have to be dealt with
	 * at the outer query level; they'll be handled when build_subplan
	 * collects the PHV, Aggref or GroupingFunc into the arguments to be
	 * passed down to the current subplan.
	 */
	if (IsA(node, PlaceHolderVar))
	{
		if (((PlaceHolderVar *) node)->phlevelsup > 0)
			return node;
	}
	else if (IsA(node, Aggref))
	{
		if (((Aggref *) node)->agglevelsup > 0)
			return node;
	}
	else if (IsA(node, GroupingFunc))
	{
		if (((GroupingFunc *) node)->agglevelsup > 0)
			return node;
	}

	/*
	 * We should never see a SubPlan expression in the input (since this is
	 * the very routine that creates 'em to begin with).  We shouldn't find
	 * ourselves invoked directly on a Query, either.
	 */
	Assert(!IsA(node, SubPlan));
	Assert(!IsA(node, AlternativeSubPlan));
	Assert(!IsA(node, Query));

	/*
	 * Because make_subplan() could return an AND or OR clause, we have to
	 * take steps to preserve AND/OR flatness of a qual.  We assume the input
	 * has been AND/OR flattened and so we need no recursion here.
	 *
	 * (Due to the coding here, we will not get called on the List subnodes of
	 * an AND; and the input is *not* yet in implicit-AND format.  So no check
	 * is needed for a bare List.)
	 *
	 * Anywhere within the top-level AND/OR clause structure, we can tell
	 * make_subplan() that NULL and FALSE are interchangeable.  So isTopQual
	 * propagates down in both cases.  (Note that this is unlike the meaning
	 * of "top level qual" used in most other places in Postgres.)
	 */
	if (is_andclause(node))
	{
		List	   *newargs = NIL;
		ListCell   *l;

		/* Still at qual top-level */
		locContext.isTopQual = context->isTopQual;

		foreach(l, ((BoolExpr *) node)->args)
		{
			Node	   *newarg;

			newarg = process_sublinks_mutator(lfirst(l), &locContext);
			if (is_andclause(newarg))
				newargs = list_concat(newargs, ((BoolExpr *) newarg)->args);
			else
				newargs = lappend(newargs, newarg);
		}
		return (Node *) make_andclause(newargs);
	}

	if (is_orclause(node))
	{
		List	   *newargs = NIL;
		ListCell   *l;

		/* Still at qual top-level */
		locContext.isTopQual = context->isTopQual;

		foreach(l, ((BoolExpr *) node)->args)
		{
			Node	   *newarg;

			newarg = process_sublinks_mutator(lfirst(l), &locContext);
			if (is_orclause(newarg))
				newargs = list_concat(newargs, ((BoolExpr *) newarg)->args);
			else
				newargs = lappend(newargs, newarg);
		}
		return (Node *) make_orclause(newargs);
	}

	/*
	 * If we recurse down through anything other than an AND or OR node, we
	 * are definitely not at top qual level anymore.
	 */
	locContext.isTopQual = false;

	return expression_tree_mutator(node,
								   process_sublinks_mutator,
								   (void *) &locContext);
}

/*
 * SS_identify_outer_params - identify the Params available from outer levels
 *
 * This must be run after SS_replace_correlation_vars and SS_process_sublinks
 * processing is complete in a given query level as well as all of its
 * descendant levels (which means it's most practical to do it at the end of
 * processing the query level).  We compute the set of paramIds that outer
 * levels will make available to this level+descendants, and record it in
 * root->outer_params for use while computing extParam/allParam sets in final
 * plan cleanup.  (We can't just compute it then, because the upper levels'
 * plan_params lists are transient and will be gone by then.)
 *
 * Input:
 * 	root - PlannerInfo structure that is necessary for walking the tree
 * Output:
 * 	plan->extParam and plan->allParam - attach params to top of the plan
 */
void
SS_identify_outer_params(PlannerInfo *root)
{
	Bitmapset  *outer_params;
	PlannerInfo *proot;
	ListCell   *l;

	/*
	 * If no parameters have been assigned anywhere in the tree, we certainly
	 * don't need to do anything here.
	 */
	if (root->glob->paramExecTypes == NIL)
		return;

	/*
	 * Scan all query levels above this one to see which parameters are due to
	 * be available from them, either because lower query levels have
	 * requested them (via plan_params) or because they will be available from
	 * initPlans of those levels.
	 */
	outer_params = NULL;
	for (proot = root->parent_root; proot != NULL; proot = proot->parent_root)
	{
		/* Include ordinary Var/PHV/Aggref/GroupingFunc params */
		foreach(l, proot->plan_params)
		{
			PlannerParamItem *pitem = (PlannerParamItem *) lfirst(l);

			outer_params = bms_add_member(outer_params, pitem->paramId);
		}
		/* Include any outputs of outer-level initPlans */
		foreach(l, proot->init_plans)
		{
			SubPlan    *initsubplan = (SubPlan *) lfirst(l);
			ListCell   *l2;

			foreach(l2, initsubplan->setParam)
			{
				outer_params = bms_add_member(outer_params, lfirst_int(l2));
			}
		}
		/* Include worktable ID, if a recursive query is being planned */
		if (proot->wt_param_id >= 0)
			outer_params = bms_add_member(outer_params, proot->wt_param_id);
	}
	root->outer_params = outer_params;
}

/*
 * SS_charge_for_initplans - account for initplans in Path costs & parallelism
 *
 * If any initPlans have been created in the current query level, they will
 * get attached to the Plan tree created from whichever Path we select from
 * the given rel.  Increment all that rel's Paths' costs to account for them,
 * and make sure the paths get marked as parallel-unsafe, since we can't
 * currently transmit initPlans to parallel workers.
 *
 * This is separate from SS_attach_initplans because we might conditionally
 * create more initPlans during create_plan(), depending on which Path we
 * select.  However, Paths that would generate such initPlans are expected
 * to have included their cost already.
 */
void
SS_charge_for_initplans(PlannerInfo *root, RelOptInfo *final_rel)
{
	Cost		initplan_cost;
	ListCell   *lc;

	/* Nothing to do if no initPlans */
	if (root->init_plans == NIL)
		return;

	/*
	 * Compute the cost increment just once, since it will be the same for all
	 * Paths.  We assume each initPlan gets run once during top plan startup.
	 * This is a conservative overestimate, since in fact an initPlan might be
	 * executed later than plan startup, or even not at all.
	 */
	initplan_cost = 0;
	foreach(lc, root->init_plans)
	{
		SubPlan    *initsubplan = (SubPlan *) lfirst(lc);

		initplan_cost += initsubplan->startup_cost + initsubplan->per_call_cost;
	}

	/*
	 * Now adjust the costs and parallel_safe flags.
	 */
	foreach(lc, final_rel->pathlist)
	{
		Path	   *path = (Path *) lfirst(lc);

		path->startup_cost += initplan_cost;
		path->total_cost += initplan_cost;
		path->parallel_safe = false;
	}

	/*
	 * Forget about any partial paths and clear consider_parallel, too;
	 * they're not usable if we attached an initPlan.
	 */
	final_rel->partial_pathlist = NIL;
	final_rel->consider_parallel = false;

	/* We needn't do set_cheapest() here, caller will do it */
}

/*
 * SS_attach_initplans - attach initplans to topmost plan node
 *
 * Attach any initplans created in the current query level to the specified
 * plan node, which should normally be the topmost node for the query level.
 * (In principle the initPlans could go in any node at or above where they're
 * referenced; but there seems no reason to put them any lower than the
 * topmost node, so we don't bother to track exactly where they came from.)
 * We do not touch the plan node's cost; the initplans should have been
 * accounted for in path costing.
 */
void
SS_attach_initplans(PlannerInfo *root, Plan *plan)
{
	/*
	 * GPDB: make a copy of the list, because it gets free'd from the plan
	 * later, in the remove_unused_initplans() step.
	 */
	plan->initPlan = list_copy(root->init_plans);
}

/*
 * SS_finalize_plan - do final parameter processing for a completed Plan.
 *
 * This recursively computes the extParam and allParam sets for every Plan
 * node in the given plan tree.  (Oh, and RangeTblFunction.funcparams too.)
 *
 * We assume that SS_finalize_plan has already been run on any initplans or
 * subplans the plan tree could reference.
 */
void
SS_finalize_plan(PlannerInfo *root, Plan *plan)
{
	/* No setup needed, just recurse through plan tree. */
	(void) finalize_plan(root, plan, -1, root->outer_params, NULL);
}

/*
 * Recursive processing of all nodes in the plan tree
 *
 * gather_param is the rescan_param of an ancestral Gather/GatherMerge,
 * or -1 if there is none.
 *
 * valid_params is the set of param IDs supplied by outer plan levels
 * that are valid to reference in this plan node or its children.
 *
 * scan_params is a set of param IDs to force scan plan nodes to reference.
 * This is for EvalPlanQual support, and is always NULL at the top of the
 * recursion.
 *
 * The return value is the computed allParam set for the given Plan node.
 * This is just an internal notational convenience: we can add a child
 * plan's allParams to the set of param IDs of interest to this level
 * in the same statement that recurses to that child.
 *
 * Do not scribble on caller's values of valid_params or scan_params!
 *
 * Note: although we attempt to deal with initPlans anywhere in the tree, the
 * logic is not really right.  The problem is that a plan node might return an
 * output Param of its initPlan as a targetlist item, in which case it's valid
 * for the parent plan level to reference that same Param; the parent's usage
 * will be converted into a Var referencing the child plan node by setrefs.c.
 * But this function would see the parent's reference as out of scope and
 * complain about it.  For now, this does not matter because the planner only
 * attaches initPlans to the topmost plan node in a query level, so the case
 * doesn't arise.  If we ever merge this processing into setrefs.c, maybe it
 * can be handled more cleanly.
 */
static Bitmapset *
finalize_plan(PlannerInfo *root, Plan *plan,
			  int gather_param,
			  Bitmapset *valid_params,
			  Bitmapset *scan_params)
{
	finalize_primnode_context context;
	int			locally_added_param;
	Bitmapset  *nestloop_params;
	Bitmapset  *initExtParam;
	Bitmapset  *initSetParam;
	Bitmapset  *child_params;
	ListCell   *l;

	if (plan == NULL)
		return NULL;

	context.root = root;
	context.paramids = NULL;	/* initialize set to empty */
	locally_added_param = -1;	/* there isn't one */
	nestloop_params = NULL;		/* there aren't any */

	/*
	 * Examine any initPlans to determine the set of external params they
	 * reference and the set of output params they supply.  (We assume
	 * SS_finalize_plan was run on them already.)
	 */
	initExtParam = initSetParam = NULL;

	/*
	 * In gpdb, we traverse init_plans in PlannerInfo to fetch initSetParam fetch.
	 * In upstream should be `foreach(l, plan->initPlan)`
	 *
	 * The different is introduced since sometimes we create a Materized node upon
	 * subplan, so initPlan info is hidden under Materized Node lefttree.
	 */
	foreach(l, root->init_plans)
	{
		SubPlan    *initsubplan = (SubPlan *) lfirst(l);
		Plan	   *initplan = planner_subplan_get_plan(root, initsubplan);
		ListCell   *l2;

		initExtParam = bms_add_members(initExtParam, initplan->extParam);
		foreach(l2, initsubplan->setParam)
		{
			initSetParam = bms_add_member(initSetParam, lfirst_int(l2));
		}
	}

	/* Any setParams are validly referenceable in this node and children */
	if (initSetParam)
		valid_params = bms_union(valid_params, initSetParam);

	/*
	 * When we call finalize_primnode, context.paramids sets are automatically
	 * merged together.  But when recursing to self, we have to do it the hard
	 * way.  We want the paramids set to include params in subplans as well as
	 * at this level.
	 */

	/* Find params in targetlist and qual */
	finalize_primnode((Node *) plan->targetlist, &context);
	finalize_primnode((Node *) plan->qual, &context);

	/*
	 * If it's a parallel-aware scan node, mark it as dependent on the parent
	 * Gather/GatherMerge's rescan Param.
	 */
	if (plan->parallel_aware)
	{
		if (gather_param < 0)
			elog(ERROR, "parallel-aware plan node is not below a Gather");
		context.paramids =
			bms_add_member(context.paramids, gather_param);
	}

	/* Check additional node-type-specific fields */
	switch (nodeTag(plan))
	{
		case T_Result:
			finalize_primnode(((Result *) plan)->resconstantqual,
							  &context);
			break;

		case T_SeqScan:
			context.paramids = bms_add_members(context.paramids, scan_params);
			break;

		case T_SampleScan:
			finalize_primnode((Node *) ((SampleScan *) plan)->tablesample,
							  &context);
			context.paramids = bms_add_members(context.paramids, scan_params);
			break;

		case T_IndexScan:
			finalize_primnode((Node *) ((IndexScan *) plan)->indexqual,
							  &context);
			finalize_primnode((Node *) ((IndexScan *) plan)->indexorderby,
							  &context);

			/*
			 * we need not look at indexqualorig, since it will have the same
			 * param references as indexqual.  Likewise, we can ignore
			 * indexorderbyorig.
			 */
			context.paramids = bms_add_members(context.paramids, scan_params);
			break;

		case T_IndexOnlyScan:
			finalize_primnode((Node *) ((IndexOnlyScan *) plan)->indexqual,
							  &context);
			finalize_primnode((Node *) ((IndexOnlyScan *) plan)->recheckqual,
							  &context);
			finalize_primnode((Node *) ((IndexOnlyScan *) plan)->indexorderby,
							  &context);

			/*
			 * we need not look at indextlist, since it cannot contain Params.
			 */
			context.paramids = bms_add_members(context.paramids, scan_params);
			break;

		case T_BitmapIndexScan:
			finalize_primnode((Node *) ((BitmapIndexScan *) plan)->indexqual,
							  &context);

			/*
			 * we need not look at indexqualorig, since it will have the same
			 * param references as indexqual.
			 */
			break;

		case T_BitmapHeapScan:
			finalize_primnode((Node *) ((BitmapHeapScan *) plan)->bitmapqualorig,
							  &context);
			context.paramids = bms_add_members(context.paramids, scan_params);
			break;

		case T_TidScan:
			finalize_primnode((Node *) ((TidScan *) plan)->tidquals,
							  &context);
			context.paramids = bms_add_members(context.paramids, scan_params);
			break;

		case T_SubqueryScan:
			{
				SubqueryScan *sscan = (SubqueryScan *) plan;
				RelOptInfo *rel;
				Bitmapset  *subquery_params;

				/* We must run finalize_plan on the subquery */
				rel = find_base_rel(root, sscan->scan.scanrelid);
				subquery_params = rel->subroot->outer_params;
				if (gather_param >= 0)
					subquery_params = bms_add_member(bms_copy(subquery_params),
													 gather_param);
				finalize_plan(rel->subroot, sscan->subplan, gather_param,
							  subquery_params, NULL);

				/* Now we can add its extParams to the parent's params */
				context.paramids = bms_add_members(context.paramids,
												   sscan->subplan->extParam);
				/* We need scan_params too, though */
				context.paramids = bms_add_members(context.paramids,
												   scan_params);
			}
			break;

		case T_TableFunctionScan:
			{
				RangeTblEntry *rte;
				RangeTblFunction *rtfunc;

				rte = rt_fetch(((TableFunctionScan *) plan)->scan.scanrelid,
							   root->parse->rtable);
				Assert(rte->rtekind == RTE_TABLEFUNCTION);
				Assert(list_length(rte->functions) == 1);
				rtfunc = (RangeTblFunction *) linitial(rte->functions);
				finalize_primnode(rtfunc->funcexpr, &context);

				/*
				 * GPDB_94_MERGE_FIXME: should we do something about params in
				 * the function expressions, like for FunctionScan nodes below?
				 */
			}
			/* TableFunctionScan's lefttree is like SubqueryScan's subplan. */
			context.paramids = bms_add_members(context.paramids,
								 plan->lefttree->extParam);
			break;

		case T_FunctionScan:
			{
				FunctionScan *fscan = (FunctionScan *) plan;
				ListCell   *lc;

				/*
				 * Call finalize_primnode independently on each function
				 * expression, so that we can record which params are
				 * referenced in each, in order to decide which need
				 * re-evaluating during rescan.
				 */
				foreach(lc, fscan->functions)
				{
					RangeTblFunction *rtfunc = (RangeTblFunction *) lfirst(lc);
					finalize_primnode_context funccontext;

					funccontext = context;
					funccontext.paramids = NULL;

					finalize_primnode(rtfunc->funcexpr, &funccontext);

					/* remember results for execution */
					rtfunc->funcparams = funccontext.paramids;

					/* add the function's params to the overall set */
					context.paramids = bms_add_members(context.paramids,
													   funccontext.paramids);
				}

				context.paramids = bms_add_members(context.paramids,
												   scan_params);
			}
			break;

		case T_TableFuncScan:
			finalize_primnode((Node *) ((TableFuncScan *) plan)->tablefunc,
							  &context);
			context.paramids = bms_add_members(context.paramids, scan_params);
			break;

		case T_ValuesScan:
			finalize_primnode((Node *) ((ValuesScan *) plan)->values_lists,
							  &context);
			context.paramids = bms_add_members(context.paramids, scan_params);
			break;

		case T_CteScan:
			{
				/*
				 * You might think we should add the node's cteParam to
				 * paramids, but we shouldn't because that param is just a
				 * linkage mechanism for multiple CteScan nodes for the same
				 * CTE; it is never used for changed-param signaling.  What we
				 * have to do instead is to find the referenced CTE plan and
				 * incorporate its external paramids, so that the correct
				 * things will happen if the CTE references outer-level
				 * variables.  See test cases for bug #4902.  (We assume
				 * SS_finalize_plan was run on the CTE plan already.)
				 */
				int			plan_id = ((CteScan *) plan)->ctePlanId;
				Plan	   *cteplan;

				/* so, do this ... */
				if (plan_id < 1 || plan_id > list_length(root->glob->subplans))
					elog(ERROR, "could not find plan for CteScan referencing plan ID %d",
						 plan_id);
				cteplan = (Plan *) list_nth(root->glob->subplans, plan_id - 1);
				context.paramids =
					bms_add_members(context.paramids, cteplan->extParam);

#ifdef NOT_USED
				/* ... but not this */
				context.paramids =
					bms_add_member(context.paramids,
								   ((CteScan *) plan)->cteParam);
#endif

				context.paramids = bms_add_members(context.paramids,
												   scan_params);
			}
			break;

		case T_WorkTableScan:
			context.paramids =
				bms_add_member(context.paramids,
							   ((WorkTableScan *) plan)->wtParam);
			context.paramids = bms_add_members(context.paramids, scan_params);
			break;

		case T_NamedTuplestoreScan:
			context.paramids = bms_add_members(context.paramids, scan_params);
			break;

		case T_ForeignScan:
			{
				ForeignScan *fscan = (ForeignScan *) plan;

				finalize_primnode((Node *) fscan->fdw_exprs,
								  &context);
				finalize_primnode((Node *) fscan->fdw_recheck_quals,
								  &context);

				/* We assume fdw_scan_tlist cannot contain Params */
				context.paramids = bms_add_members(context.paramids,
												   scan_params);
			}
			break;

		case T_CustomScan:
			{
				CustomScan *cscan = (CustomScan *) plan;
				ListCell   *lc;

				finalize_primnode((Node *) cscan->custom_exprs,
								  &context);
				/* We assume custom_scan_tlist cannot contain Params */
				context.paramids =
					bms_add_members(context.paramids, scan_params);

				/* child nodes if any */
				foreach(lc, cscan->custom_plans)
				{
					context.paramids =
						bms_add_members(context.paramids,
										finalize_plan(root,
													  (Plan *) lfirst(lc),
													  gather_param,
													  valid_params,
													  scan_params));
				}
			}
			break;

		case T_ModifyTable:
			{
				ModifyTable *mtplan = (ModifyTable *) plan;
				ListCell   *l;

				/* Force descendant scan nodes to reference epqParam */
				locally_added_param = mtplan->epqParam;
				valid_params = bms_add_member(bms_copy(valid_params),
											  locally_added_param);
				scan_params = bms_add_member(bms_copy(scan_params),
											 locally_added_param);
				finalize_primnode((Node *) mtplan->returningLists,
								  &context);
				finalize_primnode((Node *) mtplan->onConflictSet,
								  &context);
				finalize_primnode((Node *) mtplan->onConflictWhere,
								  &context);
				/* exclRelTlist contains only Vars, doesn't need examination */
				foreach(l, mtplan->plans)
				{
					context.paramids =
						bms_add_members(context.paramids,
										finalize_plan(root,
													  (Plan *) lfirst(l),
													  gather_param,
													  valid_params,
													  scan_params));
				}
			}
			break;

		case T_Append:
			{
				ListCell   *l;

				foreach(l, ((Append *) plan)->appendplans)
				{
					context.paramids =
						bms_add_members(context.paramids,
										finalize_plan(root,
													  (Plan *) lfirst(l),
													  gather_param,
													  valid_params,
													  scan_params));
				}
			}
			break;

		case T_MergeAppend:
			{
				ListCell   *l;

				foreach(l, ((MergeAppend *) plan)->mergeplans)
				{
					context.paramids =
						bms_add_members(context.paramids,
										finalize_plan(root,
													  (Plan *) lfirst(l),
													  gather_param,
													  valid_params,
													  scan_params));
				}
			}
			break;

		case T_BitmapAnd:
			{
				ListCell   *l;

				foreach(l, ((BitmapAnd *) plan)->bitmapplans)
				{
					context.paramids =
						bms_add_members(context.paramids,
										finalize_plan(root,
													  (Plan *) lfirst(l),
													  gather_param,
													  valid_params,
													  scan_params));
				}
			}
			break;

		case T_BitmapOr:
			{
				ListCell   *l;

				foreach(l, ((BitmapOr *) plan)->bitmapplans)
				{
					context.paramids =
						bms_add_members(context.paramids,
										finalize_plan(root,
													  (Plan *) lfirst(l),
													  gather_param,
													  valid_params,
													  scan_params));
				}
			}
			break;

		case T_NestLoop:
			{
				ListCell   *l;

				finalize_primnode((Node *) ((Join *) plan)->joinqual,
								  &context);
				/* collect set of params that will be passed to right child */
				foreach(l, ((NestLoop *) plan)->nestParams)
				{
					NestLoopParam *nlp = (NestLoopParam *) lfirst(l);

					nestloop_params = bms_add_member(nestloop_params,
													 nlp->paramno);
				}
			}
			break;

		case T_MergeJoin:
			finalize_primnode((Node *) ((Join *) plan)->joinqual,
							  &context);
			finalize_primnode((Node *) ((MergeJoin *) plan)->mergeclauses,
							  &context);
			break;

		case T_HashJoin:
			finalize_primnode((Node *) ((Join *) plan)->joinqual,
							  &context);
			finalize_primnode((Node *) ((HashJoin *) plan)->hashclauses,
							  &context);
			finalize_primnode((Node *) ((HashJoin *) plan)->hashqualclauses,
							  &context);
			break;

		case T_Motion:

			finalize_primnode((Node *) ((Motion *) plan)->hashExprs,
							  &context);
			break;

		case T_Limit:
			finalize_primnode(((Limit *) plan)->limitOffset,
							  &context);
			finalize_primnode(((Limit *) plan)->limitCount,
							  &context);
			break;

		case T_PartitionSelector:
			/* the paramid in PartitionSelector struct is a special executor param
			 * which is used to do partition pruning in an Append node on the other
			 * side of the join. It can also contain normal executor params in
			 * part_prune_info field.
			 * But all of the params above are only used to compute which partitions
			 * on other side of a join can contain rows that match the join quals.
			 * The tuple from the child plan will pass to the outerplan node directly
			 * after the computation. So the params above won't affect the output of
			 * this plan node.
			 * The params in part_prune_info field still can affect the result of the
			 * outer join, but the params in part_prune_info are also in join qual or
			 * join filter of outer join node, so that these params will be added to
			 * outer join plan's extParam and allParam whatever.
			 * And PartitionSelector node don't support rescan for now, as the above,
			 * don't add the paramids here won't affect the execute result.
			 */

			break;
			
		case T_RecursiveUnion:
			/* child nodes are allowed to reference wtParam */
			locally_added_param = ((RecursiveUnion *) plan)->wtParam;
			valid_params = bms_add_member(bms_copy(valid_params),
										  locally_added_param);
			/* wtParam does *not* get added to scan_params */
			break;

		case T_LockRows:
			/* Force descendant scan nodes to reference epqParam */
			locally_added_param = ((LockRows *) plan)->epqParam;
			valid_params = bms_add_member(bms_copy(valid_params),
										  locally_added_param);
			scan_params = bms_add_member(bms_copy(scan_params),
										 locally_added_param);
			break;

		case T_Agg:
			{
				Agg		   *agg = (Agg *) plan;

				/*
				 * AGG_HASHED plans need to know which Params are referenced
				 * in aggregate calls.  Do a separate scan to identify them.
				 */
				if (agg->aggstrategy == AGG_HASHED)
				{
					finalize_primnode_context aggcontext;

					aggcontext.root = root;
					aggcontext.paramids = NULL;
					finalize_agg_primnode((Node *) agg->plan.targetlist,
										  &aggcontext);
					finalize_agg_primnode((Node *) agg->plan.qual,
										  &aggcontext);
					agg->aggParams = aggcontext.paramids;
				}
			}
			break;

		case T_WindowAgg:
			finalize_primnode(((WindowAgg *) plan)->startOffset,
							  &context);
			finalize_primnode(((WindowAgg *) plan)->endOffset,
							  &context);
			break;

		case T_Gather:
			/* child nodes are allowed to reference rescan_param, if any */
			locally_added_param = ((Gather *) plan)->rescan_param;
			if (locally_added_param >= 0)
			{
				valid_params = bms_add_member(bms_copy(valid_params),
											  locally_added_param);

				/*
				 * We currently don't support nested Gathers.  The issue so
				 * far as this function is concerned would be how to identify
				 * which child nodes depend on which Gather.
				 */
				Assert(gather_param < 0);
				/* Pass down rescan_param to child parallel-aware nodes */
				gather_param = locally_added_param;
			}
			/* rescan_param does *not* get added to scan_params */
			break;

		case T_GatherMerge:
			/* child nodes are allowed to reference rescan_param, if any */
			locally_added_param = ((GatherMerge *) plan)->rescan_param;
			if (locally_added_param >= 0)
			{
				valid_params = bms_add_member(bms_copy(valid_params),
											  locally_added_param);

				/*
				 * We currently don't support nested Gathers.  The issue so
				 * far as this function is concerned would be how to identify
				 * which child nodes depend on which Gather.
				 */
				Assert(gather_param < 0);
				/* Pass down rescan_param to child parallel-aware nodes */
				gather_param = locally_added_param;
			}
			/* rescan_param does *not* get added to scan_params */
			break;

		case T_ProjectSet:
		case T_Hash:
		case T_Material:
		case T_Sort:
		case T_ShareInputScan:
		case T_Unique:
		case T_SetOp:
		case T_SplitUpdate:
		case T_TupleSplit:
			/* no node-type-specific fields need fixing */
			break;

		default:
			elog(ERROR, "unrecognized node type: %d",
				 (int) nodeTag(plan));
	}

	/* Process left and right child plans, if any */
	/*
	 * In a TableFunctionScan, the 'lefttree' is more like a SubQueryScan's
	 * subplan, and contains a plan that's already been finalized by the
	 * inner invocation of subquery_planner(). So skip that.
	 */
	if (!IsA(plan, TableFunctionScan))
	{
		child_params = finalize_plan(root,
									 plan->lefttree,
									 gather_param,
									 valid_params,
									 scan_params);
		context.paramids = bms_add_members(context.paramids, child_params);
	}

	if (nestloop_params)
	{
		/* right child can reference nestloop_params as well as valid_params */
		child_params = finalize_plan(root,
									 plan->righttree,
									 gather_param,
									 bms_union(nestloop_params, valid_params),
									 scan_params);
		/* ... and they don't count as parameters used at my level */
		child_params = bms_difference(child_params, nestloop_params);
		bms_free(nestloop_params);
	}
	else
	{
		/* easy case */
		child_params = finalize_plan(root,
									 plan->righttree,
									 gather_param,
									 valid_params,
									 scan_params);
	}
	context.paramids = bms_add_members(context.paramids, child_params);

	/*
	 * Any locally generated parameter doesn't count towards its generating
	 * plan node's external dependencies.  (Note: if we changed valid_params
	 * and/or scan_params, we leak those bitmapsets; not worth the notational
	 * trouble to clean them up.)
	 */
	if (locally_added_param >= 0)
	{
		context.paramids = bms_del_member(context.paramids,
										  locally_added_param);
	}

	/* Now we have all the paramids referenced in this node and children */

	if (!bms_is_subset(context.paramids, valid_params))
		elog(ERROR, "plan should not reference subplan's variable");

	/*
	 * The plan node's allParam and extParam fields should include all its
	 * referenced paramids, plus contributions from any child initPlans.
	 * However, any setParams of the initPlans should not be present in the
	 * parent node's extParams, only in its allParams.  (It's possible that
	 * some initPlans have extParams that are setParams of other initPlans.)
	 */

	/* allParam must include initplans' extParams and setParams */
	plan->allParam = bms_union(context.paramids, initExtParam);
	plan->allParam = bms_add_members(plan->allParam, initSetParam);
	/* extParam must include any initplan extParams */
	plan->extParam = bms_union(context.paramids, initExtParam);
	/* but not any initplan setParams */
	plan->extParam = bms_del_members(plan->extParam, initSetParam);

	/*
	 * Currently GPDB doesn't fully support shareinputscan referencing outer
	 * rels.
	 */
	if (IsA(plan, ShareInputScan) && !bms_is_empty(plan->extParam))
		ereport(ERROR,
				(errcode(ERRCODE_FEATURE_NOT_SUPPORTED),
				 errmsg("shareinputscan with outer refs is not supported by GPDB")));

	/*
	 * For speed at execution time, make sure extParam/allParam are actually
	 * NULL if they are empty sets.
	 */
	if (bms_is_empty(plan->extParam))
		plan->extParam = NULL;
	if (bms_is_empty(plan->allParam))
		plan->allParam = NULL;

	return plan->allParam;
}

/*
 * finalize_primnode: add IDs of all PARAM_EXEC params appearing in the given
 * expression tree to the result set.
 */
static bool
finalize_primnode(Node *node, finalize_primnode_context *context)
{
	if (node == NULL)
		return false;
	if (IsA(node, Param))
	{
		if (((Param *) node)->paramkind == PARAM_EXEC)
		{
			int			paramid = ((Param *) node)->paramid;

			context->paramids = bms_add_member(context->paramids, paramid);
		}
		return false;			/* no more to do here */
	}
	if (IsA(node, SubPlan))
	{
		SubPlan    *subplan = (SubPlan *) node;
		Plan	   *plan = planner_subplan_get_plan(context->root, subplan);
		ListCell   *lc;
		Bitmapset  *subparamids;

		/* Recurse into the testexpr, but not into the Plan */
		finalize_primnode(subplan->testexpr, context);

		/*
		 * Remove any param IDs of output parameters of the subplan that were
		 * referenced in the testexpr.  These are not interesting for
		 * parameter change signaling since we always re-evaluate the subplan.
		 * Note that this wouldn't work too well if there might be uses of the
		 * same param IDs elsewhere in the plan, but that can't happen because
		 * generate_new_exec_param never tries to merge params.
		 */
		foreach(lc, subplan->paramIds)
		{
			context->paramids = bms_del_member(context->paramids,
											   lfirst_int(lc));
		}

		/* Also examine args list */
		finalize_primnode((Node *) subplan->args, context);

		/*
		 * Add params needed by the subplan to paramids, but excluding those
		 * we will pass down to it.  (We assume SS_finalize_plan was run on
		 * the subplan already.)
		 */
		subparamids = bms_copy(plan->extParam);
		foreach(lc, subplan->parParam)
		{
			subparamids = bms_del_member(subparamids, lfirst_int(lc));
		}
		context->paramids = bms_join(context->paramids, subparamids);

		return false;			/* no more to do here */
	}
	return expression_tree_walker(node, finalize_primnode,
								  (void *) context);
}

/*
 * finalize_agg_primnode: find all Aggref nodes in the given expression tree,
 * and add IDs of all PARAM_EXEC params appearing within their aggregated
 * arguments to the result set.
 */
static bool
finalize_agg_primnode(Node *node, finalize_primnode_context *context)
{
	if (node == NULL)
		return false;
	if (IsA(node, Aggref))
	{
		Aggref	   *agg = (Aggref *) node;

		/* we should not consider the direct arguments, if any */
		finalize_primnode((Node *) agg->args, context);
		finalize_primnode((Node *) agg->aggfilter, context);
		return false;			/* there can't be any Aggrefs below here */
	}
	return expression_tree_walker(node, finalize_agg_primnode,
								  (void *) context);
}

/*
 * SS_make_initplan_output_param - make a Param for an initPlan's output
 *
 * The plan is expected to return a scalar value of the given type/collation.
 *
 * Note that in some cases the initplan may not ever appear in the finished
 * plan tree.  If that happens, we'll have wasted a PARAM_EXEC slot, which
 * is no big deal.
 */
Param *
SS_make_initplan_output_param(PlannerInfo *root,
							  Oid resulttype, int32 resulttypmod,
							  Oid resultcollation)
{
	return generate_new_exec_param(root, resulttype,
								   resulttypmod, resultcollation);
}

/*
 * SS_make_initplan_from_plan - given a plan tree, make it an InitPlan
 *
 * We build an EXPR_SUBLINK SubPlan node and put it into the initplan
 * list for the outer query level.  A Param that represents the initplan's
 * output has already been assigned using SS_make_initplan_output_param.
 *
 * We treat root->init_plans like the old PlannerInitPlan global here.
 */
void
SS_make_initplan_from_plan(PlannerInfo *root,
						   PlannerInfo *subroot, Plan *plan,
						   PlanSlice *subslice,
						   Param *prm, bool is_initplan_func_sublink)
{
	SubPlan    *node;

	/*
	 * Add the subplan and its PlannerInfo to the global lists.
	 */
	root->glob->subplans = lappend(root->glob->subplans, plan);
	root->glob->subroots = lappend(root->glob->subroots, subroot);

	/*
	 * Create a SubPlan node and add it to the outer list of InitPlans. Note
	 * it has to appear after any other InitPlans it might depend on (see
	 * comments in ExecReScan).
	 */
	node = makeNode(SubPlan);
	if (is_initplan_func_sublink)
		node->subLinkType = INITPLAN_FUNC_SUBLINK;
	else
		node->subLinkType = EXPR_SUBLINK;
	node->plan_id = list_length(root->glob->subplans);
	node->plan_name = psprintf("InitPlan %d (returns $%d)",
							   node->plan_id, prm->paramid);
	get_first_col_type(plan, &node->firstColType, &node->firstColTypmod,
					   &node->firstColCollation);
	node->is_initplan = true;
	node->setParam = list_make1_int(prm->paramid);

	root->init_plans = lappend(root->init_plans, node);

	/*
	 * The node can't have any inputs (since it's an initplan), so the
	 * parParam and args lists remain empty.
	 */

	/* NB PostgreSQL calculates subplan cost here, but GPDB does it elsewhere. */
}<|MERGE_RESOLUTION|>--- conflicted
+++ resolved
@@ -89,14 +89,9 @@
 									  List **paramIds);
 static Node *convert_testexpr_mutator(Node *node,
 									  convert_testexpr_context *context);
-<<<<<<< HEAD
 static bool subplan_is_hashable(PlannerInfo *root, Plan *plan);
-static bool testexpr_is_hashable(Node *testexpr);
-=======
-static bool subplan_is_hashable(Plan *plan);
 static bool testexpr_is_hashable(Node *testexpr, List *param_ids);
 static bool test_opexpr_is_hashable(OpExpr *testexpr, List *param_ids);
->>>>>>> 7cd0d523
 static bool hash_ok_operator(OpExpr *expr);
 #if 0
 /*
@@ -748,13 +743,8 @@
 		 */
 		if (subLinkType == ANY_SUBLINK &&
 			splan->parParam == NIL &&
-<<<<<<< HEAD
 			subplan_is_hashable(root, plan) &&
-			testexpr_is_hashable(splan->testexpr))
-=======
-			subplan_is_hashable(plan) &&
 			testexpr_is_hashable(splan->testexpr, splan->paramIds))
->>>>>>> 7cd0d523
 			splan->useHashTable = true;
 
 		/*
