--- conflicted
+++ resolved
@@ -3,13 +3,9 @@
  * initsplan.c
  *	  Target list, qualification, joininfo initialization routines
  *
-<<<<<<< HEAD
  * Portions Copyright (c) 2006-2008, Greenplum inc
  * Portions Copyright (c) 2012-Present Pivotal Software, Inc.
- * Portions Copyright (c) 1996-2013, PostgreSQL Global Development Group
-=======
  * Portions Copyright (c) 1996-2014, PostgreSQL Global Development Group
->>>>>>> ab76208e
  * Portions Copyright (c) 1994, Regents of the University of California
  *
  *
@@ -36,19 +32,15 @@
 #include "rewrite/rewriteManip.h"
 #include "utils/lsyscache.h"
 
+#include "access/heapam.h"
+#include "nodes/makefuncs.h"
+#include "parser/parsetree.h"
+
 
 /* These parameters are set by GUC */
 int			from_collapse_limit;
 int			join_collapse_limit;
 
-/* a structure to be used in deconstruct_recurse(), records the qual clauses
- * which cannot be distributed to specific relations immediately at that recurse
- * level */
-typedef struct PostponedQual
-{
-	Node	*qual;		/* a qual clause waiting to be processed */
-	Relids	relids;		/* the set of baserels it references */
-} PostponedQual;
 
 /* Elements of the postponed_qual_list used during deconstruct_recurse */
 typedef struct PostponedQual
@@ -166,6 +158,46 @@
 		add_vars_to_targetlist(root, tlist_vars, bms_make_singleton(0), true);
 		list_free(tlist_vars);
 	}
+
+
+	/*
+	 * Also add any Vars to final tlist that might be needed for split-updates
+	 */
+	if (root->parse->resultRelation && false)
+	{
+		int			result_relation = root->parse->resultRelation;
+		RangeTblEntry *rte;
+		Relation	relation;
+		int			numattrs;
+		int			attrno;
+		List	   *vars = NIL;
+
+		rte = planner_rt_fetch(result_relation, root);
+
+		/* Assume we already have adequate lock */
+		relation = heap_open(rte->relid, NoLock);
+
+		numattrs = RelationGetNumberOfAttributes(relation);
+		for (attrno = 1; attrno <= numattrs; attrno++)
+		{
+			Form_pg_attribute att_tup = relation->rd_att->attrs[attrno - 1];
+			Var		   *var;
+
+			if (att_tup->attisdropped)
+				continue;
+
+			var = makeVar(result_relation,
+						  attrno,
+						  att_tup->atttypid,
+						  att_tup->atttypmod,
+						  att_tup->attcollation,
+						  0);
+			vars = lappend(vars, var);
+		}
+		heap_close(relation, NoLock);
+
+		add_vars_to_targetlist(root, vars, bms_make_singleton(0), true);
+	}
 }
 
 /*
@@ -200,7 +232,6 @@
 			RelOptInfo *rel = find_base_rel(root, var->varno);
 			int			attno = var->varattno;
 
-<<<<<<< HEAD
 			/* Pseudo column? */
 			if (attno <= FirstLowInvalidHeapAttributeNumber)
 			{
@@ -220,10 +251,8 @@
 			}
 
 			/* System-defined attribute, whole row, or user-defined attribute */
-=======
 			if (bms_is_subset(where_needed, rel->relids))
 				continue;
->>>>>>> ab76208e
 			Assert(attno >= rel->min_attr && attno <= rel->max_attr);
 			attno -= rel->min_attr;
 			if (rel->attr_needed[attno] == NULL)
@@ -674,31 +703,15 @@
 List *
 deconstruct_jointree(PlannerInfo *root)
 {
-<<<<<<< HEAD
-	List		*result = NIL;
-	Relids		qualscope;
-	Relids		inner_join_rels;
-	List		*postponed_qual_list = NIL;
-=======
 	List	   *result;
 	Relids		qualscope;
 	Relids		inner_join_rels;
 	List	   *postponed_qual_list = NIL;
->>>>>>> ab76208e
 
 	/* Start recursion at top of jointree */
 	Assert(root->parse->jointree != NULL &&
 		   IsA(root->parse->jointree, FromExpr));
 
-<<<<<<< HEAD
-	result = deconstruct_recurse(root, (Node *) root->parse->jointree, false,
-					&qualscope, &inner_join_rels, &postponed_qual_list);
-
-	if (postponed_qual_list != NIL)
-	{
-		elog(ERROR, "JOIN qualification may not refer to other relations.");
-	}
-=======
 	/* this is filled as we scan the jointree */
 	root->nullable_baserels = NULL;
 
@@ -707,8 +720,8 @@
 								 &postponed_qual_list);
 
 	/* Shouldn't be any leftover quals */
-	Assert(postponed_qual_list == NIL);
->>>>>>> ab76208e
+	if (postponed_qual_list != NIL)
+		elog(ERROR, "JOIN qualification may not refer to other relations.");
 
 	return result;
 }
@@ -763,7 +776,6 @@
 		List	   *child_postponed_quals = NIL;
 		int			remaining;
 		ListCell   *l;
-		List	   *child_postponed_quals = NIL;
 
 		/*
 		 * First, recurse to handle child joins.  We collapse subproblems into
@@ -806,30 +818,6 @@
 		if (list_length(f->fromlist) > 1)
 			*inner_join_rels = *qualscope;
 
-		/* Try to process any quals postponed by children. If they need further
-		 * postponement, add them to my output postponed_qual_list */
-		foreach(l, child_postponed_quals)
-		{
-			PostponedQual *pq = (PostponedQual *) lfirst(l);
-
-			if (bms_is_subset(pq->relids, *qualscope))
-			{
-				distribute_qual_to_rels(root, pq->qual,
-										false, below_outer_join, JOIN_INNER,
-										*qualscope, NULL, NULL, NULL,
-										NULL);
-				pfree(pq);
-			}
-			else
-			{
-				*postponed_qual_list = lappend(*postponed_qual_list, pq);
-			}
-		}
-		if (child_postponed_quals != NIL)
-		{
-			pfree(child_postponed_quals);
-		}
-
 		/*
 		 * Try to process any quals postponed by children.  If they need
 		 * further postponement, add them to my output postponed_qual_list.
@@ -863,29 +851,19 @@
 	else if (IsA(jtnode, JoinExpr))
 	{
 		JoinExpr   *j = (JoinExpr *) jtnode;
-<<<<<<< HEAD
+		List	   *child_postponed_quals = NIL;
 		Relids		leftids = NULL;
 		Relids		rightids = NULL;
 		Relids		left_inners = NULL;
 		Relids		right_inners = NULL;
 		Relids		nonnullable_rels;
+		Relids		nullable_rels;
 		Relids		ojscope;
-=======
-		List	   *child_postponed_quals = NIL;
-		Relids		leftids,
-					rightids,
-					left_inners,
-					right_inners,
-					nonnullable_rels,
-					nullable_rels,
-					ojscope;
->>>>>>> ab76208e
 		List	   *leftjoinlist,
 				   *rightjoinlist;
 		List	   *my_quals;
 		SpecialJoinInfo *sjinfo;
 		ListCell   *l;
-		List *child_postponed_quals = NIL;
 
 		/*
 		 * Order of operations here is subtle and critical.  First we recurse
@@ -947,9 +925,6 @@
 				*inner_join_rels = bms_add_members(*inner_join_rels, rightids);
 				/* Semi join adds no restrictions for quals */
 				nonnullable_rels = NULL;
-<<<<<<< HEAD
- 				break;
-=======
 
 				/*
 				 * Theoretically, a semijoin would null the RHS; but since the
@@ -958,16 +933,11 @@
 				 */
 				nullable_rels = NULL;
 				break;
->>>>>>> ab76208e
 			case JOIN_FULL:
 				leftjoinlist = deconstruct_recurse(root, j->larg,
 												   true,
 												   &leftids, &left_inners,
-<<<<<<< HEAD
-													&child_postponed_quals);
-=======
 												   &child_postponed_quals);
->>>>>>> ab76208e
 				rightjoinlist = deconstruct_recurse(root, j->rarg,
 													true,
 													&rightids, &right_inners,
@@ -1011,7 +981,15 @@
 				 * We should not be postponing any quals past an outer join.
 				 * If this Assert fires, pull_up_subqueries() messed up.
 				 */
-				Assert(j->jointype == JOIN_INNER);
+				/*
+				 * GPDB_94_MERGE_FIXME: In GPDB, SEMI JOIN may come here, since
+				 * GPDB pulls up correlated ANY_SUBLINK. Consider the query
+				 * below:
+				 *
+				 * select * from A where exists (select * from B where A.i in
+				 * (select C.i from C where C.i = B.i));
+				 */
+				Assert(j->jointype == JOIN_INNER || j->jointype == JOIN_SEMI);
 				*postponed_qual_list = lappend(*postponed_qual_list, pq);
 			}
 		}
@@ -1046,37 +1024,8 @@
 			ojscope = NULL;
 		}
 
-<<<<<<< HEAD
-		/* Try to process any quals postponed by children. If they need
-		 * further postponement, add them to my output postponed_qual_list */
-		foreach(l, child_postponed_quals)
-		{
-			PostponedQual *pq = (PostponedQual *) lfirst(l);
-
-			if (bms_is_subset(pq->relids, *qualscope))
-			{
-				distribute_qual_to_rels(root, pq->qual,
-										false, below_outer_join, JOIN_INNER,
-										*qualscope, ojscope, nonnullable_rels, NULL,
-										NULL);
-				pfree(pq);
-			}
-			else
-			{
-				*postponed_qual_list = lappend(*postponed_qual_list, pq);
-			}
-		}
-		if (child_postponed_quals != NIL)
-		{
-			pfree(child_postponed_quals);
-		}
-
-		/* Process the qual clauses */
-		foreach(l, (List *) j->quals)
-=======
 		/* Process the JOIN's qual clauses */
 		foreach(l, my_quals)
->>>>>>> ab76208e
 		{
 			Node	   *qual = (Node *) lfirst(l);
 
