/*-------------------------------------------------------------------------
 *
 * setrefs.c
 *	  Post-processing of a completed plan tree: fix references to subplan
 *	  vars, compute regproc values for operators, etc
 *
 * Portions Copyright (c) 2005-2008, Greenplum inc
 * Portions Copyright (c) 2012-Present Pivotal Software, Inc.
 * Portions Copyright (c) 1996-2009, PostgreSQL Global Development Group
 * Portions Copyright (c) 1994, Regents of the University of California
 *
 *
 * IDENTIFICATION
 *	  $PostgreSQL: pgsql/src/backend/optimizer/plan/setrefs.c,v 1.150 2009/06/11 14:48:59 momjian Exp $
 *
 *-------------------------------------------------------------------------
 */
#include "postgres.h"

#include "access/transam.h"
#include "catalog/pg_type.h"
#include "nodes/makefuncs.h"
#include "nodes/nodeFuncs.h"
#include "optimizer/clauses.h"
#include "optimizer/pathnode.h"
#include "optimizer/planmain.h"
#include "optimizer/tlist.h"
#include "parser/parse_relation.h"
#include "parser/parsetree.h"
#include "utils/lsyscache.h"
#include "utils/syscache.h"
#include "cdb/cdbhash.h"


typedef struct
{
	Index		varno;			/* RT index of Var */
	AttrNumber	varattno;		/* attr number of Var */
	AttrNumber	resno;			/* TLE position of Var */
} tlist_vinfo;

typedef struct
{
	List	   *tlist;			/* underlying target list */
	int			num_vars;		/* number of plain Var tlist entries */
	bool		has_ph_vars;	/* are there PlaceHolderVar entries? */
	bool		has_non_vars;	/* are there other entries? */
	/* array of num_vars entries: */
	tlist_vinfo vars[1];		/* VARIABLE LENGTH ARRAY */
} indexed_tlist;				/* VARIABLE LENGTH STRUCT */

typedef struct
{
	PlannerGlobal *glob;
	int			rtoffset;
} fix_scan_expr_context;

typedef struct
{
	PlannerGlobal *glob;
	indexed_tlist *outer_itlist;
	indexed_tlist *inner_itlist;
	Index		acceptable_rel;
	int			rtoffset;
	bool        use_outer_tlist_for_matching_nonvars;
	bool        use_inner_tlist_for_matching_nonvars;
} fix_join_expr_context;

typedef struct
{
	PlannerGlobal *glob;
	indexed_tlist *subplan_itlist;
	int			rtoffset;
} fix_upper_expr_context;

typedef struct
{
	plan_tree_base_prefix base;

	PlannerGlobal *glob;

} cdb_extract_plan_dependencies_context;

/*
 * Check if a Const node is a regclass value.  We accept plain OID too,
 * since a regclass Const will get folded to that type if it's an argument
 * to oideq or similar operators.  (This might result in some extraneous
 * values in a plan's list of relation dependencies, but the worst result
 * would be occasional useless replans.)
 */
#define ISREGCLASSCONST(con) \
	(((con)->consttype == REGCLASSOID || (con)->consttype == OIDOID) && \
	 !(con)->constisnull)

#define fix_scan_list(glob, lst, rtoffset) \
	((List *) fix_scan_expr(glob, (Node *) (lst), rtoffset))

static Plan *set_plan_refs(PlannerGlobal *glob, Plan *plan, int rtoffset);
static Plan *set_subqueryscan_references(PlannerGlobal *glob,
							SubqueryScan *plan,
							int rtoffset);
static bool trivial_subqueryscan(SubqueryScan *plan);
static Node *fix_scan_expr(PlannerGlobal *glob, Node *node, int rtoffset);
static Node *fix_scan_expr_mutator(Node *node, fix_scan_expr_context *context);
static bool fix_scan_expr_walker(Node *node, fix_scan_expr_context *context);
static void set_join_references(PlannerGlobal *glob, Join *join, int rtoffset);
static void set_inner_join_references(PlannerGlobal *glob, Plan *inner_plan,
						  indexed_tlist *outer_itlist);
static void set_upper_references(PlannerGlobal *glob, Plan *plan, int rtoffset);
static void set_dummy_tlist_references(Plan *plan, int rtoffset);
static indexed_tlist *build_tlist_index(List *tlist);
static Var *search_indexed_tlist_for_var(Var *var,
							 indexed_tlist *itlist,
							 Index newvarno,
							 int rtoffset);
static Var *search_indexed_tlist_for_non_var(Node *node,
								 indexed_tlist *itlist,
								 Index newvarno);
static List *fix_join_expr(PlannerGlobal *glob,
			  List *clauses,
			  indexed_tlist *outer_itlist,
			  indexed_tlist *inner_itlist,
			  Index acceptable_rel, int rtoffset);
static Node *fix_join_expr_mutator(Node *node,
					  fix_join_expr_context *context);
static List *fix_hashclauses(PlannerGlobal *glob,
				List *clauses,
				indexed_tlist *outer_itlist,
				indexed_tlist *inner_itlist,
				Index acceptable_rel, int rtoffset);
static List *fix_child_hashclauses(PlannerGlobal *glob,
					  List *clauses,
					  indexed_tlist *outer_itlist,
					  indexed_tlist *inner_itlist,
					  Index acceptable_rel, int rtoffset,
					  Index child);
static Node *fix_upper_expr(PlannerGlobal *glob,
			   Node *node,
			   indexed_tlist *subplan_itlist,
			   int rtoffset);
static Node *fix_upper_expr_mutator(Node *node,
					   fix_upper_expr_context *context);
static bool fix_opfuncids_walker(Node *node, void *context);
static  bool cdb_expr_requires_full_eval(Node *node);
static Plan *cdb_insert_result_node(PlannerGlobal *glob, 
									Plan *plan, 
									int rtoffset);

static bool extract_query_dependencies_walker(Node *node,
								  PlannerGlobal *context);
<<<<<<< HEAD
static bool cdb_extract_plan_dependencies_walker(Node *node,
									 cdb_extract_plan_dependencies_context *context);

#ifdef USE_ASSERT_CHECKING
#include "cdb/cdbplan.h"

/**
 * This method establishes asserts on the inputs to set_plan_references.
 */
static void set_plan_references_input_asserts(PlannerGlobal *glob, Plan *plan, List *rtable)
{
	/* Note that rtable MAY be NULL */

	/* Ensure that plan refers to vars that have varlevelsup = 0 AND varno is in the rtable */
	List *allVars = extract_nodes(glob, (Node *) plan, T_Var);
	ListCell *lc = NULL;
	List *allParams;

	foreach (lc, allVars)
	{
		Var *var = (Var *) lfirst(lc);
		Assert(var->varlevelsup == 0 && "Plan contains vars that refer to outer plan.");
		/**
		 * Append plans set varno = OUTER very early on.
		 */
		/**
		 * If shared input node exists, a subquery scan may refer to varnos outside
		 * its current rtable.
		 */
		Assert((var->varno == OUTER
				|| (var->varno > 0 && var->varno <= list_length(rtable) + list_length(glob->finalrtable)))
				&& "Plan contains var that refer outside the rtable.");
		Assert(var->varno == var->varnoold && "Varno and varnoold do not agree!");

		/** If a pseudo column, there should be a corresponding entry in the relation */
		if (var->varattno <= FirstLowInvalidHeapAttributeNumber)
		{
			RangeTblEntry *rte = rt_fetch(var->varno, rtable);
			Assert(rte);
			Assert(rte->pseudocols);
			Assert(list_length(rte->pseudocols) > var->varattno - FirstLowInvalidHeapAttributeNumber);
		}

	}

	/* Ensure that all params that the plan refers to has a corresponding subplan */
	allParams = extract_nodes(glob, (Node *) plan, T_Param);

	foreach (lc, allParams)
	{
		Param *param = lfirst(lc);
		if (param->paramkind == PARAM_EXEC)
		{
			Assert(param->paramid < list_length(glob->paramlist) && "Parameter ID outside range of parameters known at the global level.");
			PlannerParamItem *paramItem = list_nth(glob->paramlist, param->paramid);
			Assert(paramItem);

			if (IsA(paramItem->item, Var))
			{
				Var *var = (Var *) paramItem->item;
				Assert(param->paramtype == var->vartype && "Parameter type and var type do not match!");
			}
			else if (IsA(paramItem->item, Aggref))
			{
				Aggref *aggRef = (Aggref *) paramItem->item;
				Assert(param->paramtype == aggRef->aggtype && "Param type and aggref type do not match!");
			}
			else
			{
				Assert("Global PlannerParamItem is not a var or an aggref node");
			}

		}
	}

}

/**
 * This method establishes asserts on the output of set_plan_references.
 */
static void set_plan_references_output_asserts(PlannerGlobal *glob, Plan *plan)
{
	/**
	 * Ensure that all OpExprs have regproc OIDs.
	 */
	List *allOpExprs = extract_nodes(glob, (Node *) plan, T_OpExpr);

	ListCell *lc = NULL;

	foreach (lc, allOpExprs)
	{
		OpExpr *opExpr = (OpExpr *) lfirst(lc);
		Assert(opExpr->opfuncid != InvalidOid && "No function associated with OpExpr!");
	}

	/**
	 * All vars should be INNER or OUTER or point to a relation in the glob->finalrtable.
	 */

	List *allVars = extract_nodes(glob, (Node *) plan, T_Var);

	foreach (lc, allVars)
	{
		Var *var = (Var *) lfirst(lc);
		Assert((var->varno == INNER
				|| var->varno == OUTER
				|| (var->varno > 0 && var->varno <= list_length(glob->finalrtable)))
				&& "Plan contains var that refer outside the rtable.");
		Assert(var->varattno > FirstLowInvalidHeapAttributeNumber && "Invalid attribute number in plan");

		if (var->varno > 0 && var->varno <= list_length(glob->finalrtable))
		{
			List *colNames = NULL;
			RangeTblEntry *rte = rt_fetch(var->varno, glob->finalrtable);
			Assert(rte && "Invalid RTE");
			Assert(rte->rtekind != RTE_VOID && "Var points to a void RTE!");

			/* Make sure attnum refers to a column in the relation */
			expandRTE(rte, var->varno, 0, -1, true, &colNames, NULL);

			AssertImply(var->varattno >= 0, var->varattno <= list_length(colNames) + list_length(rte->pseudocols)); /* Only asserting on non-system attributes */
		}
=======
>>>>>>> 4d53a2f9

	}

	/** All subquery scan nodes should have their scanrelids point to a subquery entry in the finalrtable */
	List *allSubQueryScans = extract_nodes(glob, (Node *) plan, T_SubqueryScan);

	foreach (lc, allSubQueryScans)
	{
		SubqueryScan *subQueryScan = (SubqueryScan *) lfirst(lc);
		Assert(subQueryScan->scan.scanrelid <= list_length(glob->finalrtable) && "Subquery scan's scanrelid out of range");
		RangeTblEntry *rte = rt_fetch(subQueryScan->scan.scanrelid, glob->finalrtable);
		Assert((rte->rtekind == RTE_SUBQUERY || rte->rtekind == RTE_CTE) && "Subquery scan should correspond to a subquery RTE or cte RTE!");
	}
}

/* End of debug code */
#endif

/*****************************************************************************
 *
 *		SUBPLAN REFERENCES
 *
 *****************************************************************************/

/*
 * set_plan_references
 *
 * This is the final processing pass of the planner/optimizer.	The plan
 * tree is complete; we just have to adjust some representational details
 * for the convenience of the executor:
 *
 * 1. We flatten the various subquery rangetables into a single list, and
 * zero out RangeTblEntry fields that are not useful to the executor.
 *
 * 2. We adjust Vars in scan nodes to be consistent with the flat rangetable.
 *
 * 3. We adjust Vars in upper plan nodes to refer to the outputs of their
 * subplans.
 *
 * 4. We compute regproc OIDs for operators (ie, we look up the function
 * that implements each op).
 *
 * 5. We create lists of specific objects that the plan depends on.
 * This will be used by plancache.c to drive invalidation of cached plans.
 * Relation dependencies are represented by OIDs, and everything else by
 * PlanInvalItems (this distinction is motivated by the shared-inval APIs).
 * Currently, relations and user-defined functions are the only types of
 * objects that are explicitly tracked this way.
 *
 * We also perform one final optimization step, which is to delete
 * SubqueryScan plan nodes that aren't doing anything useful (ie, have
 * no qual and a no-op targetlist).  The reason for doing this last is that
 * it can't readily be done before set_plan_references, because it would
 * break set_upper_references: the Vars in the subquery's top tlist
 * wouldn't match up with the Vars in the outer plan tree.  The SubqueryScan
 * serves a necessary function as a buffer between outer query and subquery
 * variable numbering ... but after we've flattened the rangetable this is
 * no longer a problem, since then there's only one rtindex namespace.
 *
 * set_plan_references recursively traverses the whole plan tree.
 *
 * Inputs:
 *	glob: global data for planner run
 *	plan: the topmost node of the plan
 *	rtable: the rangetable for the current subquery
 *
 * The return value is normally the same Plan node passed in, but can be
 * different when the passed-in Plan is a SubqueryScan we decide isn't needed.
 *
 * The flattened rangetable entries are appended to glob->finalrtable, and
 * plan dependencies are appended to glob->relationOids (for relations)
 * and glob->invalItems (for everything else).
 *
 * Notice that we modify Plan nodes in-place, but use expression_tree_mutator
 * to process targetlist and qual expressions.	We can assume that the Plan
 * nodes were just built by the planner and are not multiply referenced, but
 * it's not so safe to assume that for expression tree nodes.
 */
Plan *
set_plan_references(PlannerGlobal *glob, Plan *plan, List *rtable)
{
	int			rtoffset = list_length(glob->finalrtable);
	ListCell   *lc;

#ifdef USE_ASSERT_CHECKING
	/* 
	 * This method formalizes our assumptions about the input to set_plan_references.
	 * This will hopefully, help us debug any problems.
	 */
	set_plan_references_input_asserts(glob, plan, rtable);
#endif

	/*
	 * In the flat rangetable, we zero out substructure pointers that are not
	 * needed by the executor; this reduces the storage space and copying cost
	 * for cached plans.  We keep only the alias and eref Alias fields, which
	 * are needed by EXPLAIN, and the selectedCols and modifiedCols bitmaps,
	 * which are needed for executor-startup permissions checking.
	 */
	foreach(lc, rtable)
	{
		RangeTblEntry *rte = (RangeTblEntry *) lfirst(lc);
		RangeTblEntry *newrte;

		/* flat copy to duplicate all the scalar fields */
		newrte = copyObject(rte);

		/** Need to fix up some of the references in the newly created newrte */
		fix_scan_expr(glob, (Node *) newrte->funcexpr, rtoffset);
		fix_scan_expr(glob, (Node *) newrte->joinaliasvars, rtoffset);
		fix_scan_expr(glob, (Node *) newrte->values_lists, rtoffset);

		glob->finalrtable = lappend(glob->finalrtable, newrte);

		/*
		 * If it's a plain relation RTE, add the table to relationOids.
		 *
		 * We do this even though the RTE might be unreferenced in the plan
		 * tree; this would correspond to cases such as views that were
		 * expanded, child tables that were eliminated by constraint
		 * exclusion, etc.	Schema invalidation on such a rel must still force
		 * rebuilding of the plan.
		 *
		 * Note we don't bother to avoid duplicate list entries.  We could,
		 * but it would probably cost more cycles than it would save.
		 */
		if (newrte->rtekind == RTE_RELATION)
			glob->relationOids = lappend_oid(glob->relationOids,
											 newrte->relid);
	}

	/* Now fix the Plan tree */
	Plan *retPlan = set_plan_refs(glob, plan, rtoffset);

#ifdef USE_ASSERT_CHECKING
	/**
	 * Ensuring that the output of setrefs behaves as expected.
	 */
	set_plan_references_output_asserts(glob, retPlan);
#endif

	return retPlan;
}

/*
 * set_plan_refs: recurse through the Plan nodes of a single subquery level
 */
static Plan *
set_plan_refs(PlannerGlobal *glob, Plan *plan, int rtoffset)
{
	ListCell   *l;

	if (plan == NULL)
		return NULL;

    /*
     * CDB: If plan has a Flow node, fix up its hashExpr to refer to the
     * plan's own targetlist.
     */
	if (plan->flow && plan->flow->hashExpr)
    {
        indexed_tlist  *plan_itlist = build_tlist_index(plan->targetlist);

        plan->flow->hashExpr =
		(List *)fix_upper_expr(glob,
							   (Node *)plan->flow->hashExpr,
							   plan_itlist,
							   rtoffset);
        pfree(plan_itlist);
    }

	/*
	 * Plan-type-specific fixes
	 */
	switch (nodeTag(plan))
	{
		case T_SeqScan: /* Rely on structure equivalence */
		case T_AppendOnlyScan: /* Rely on structure equivalence */
		case T_AOCSScan: /* Rely on structure equivalence */
		case T_ExternalScan: /* Rely on structure equivalence */
			{
				Scan    *splan = (Scan *) plan;

				if (cdb_expr_requires_full_eval((Node *)plan->targetlist))
					return cdb_insert_result_node(glob, plan, rtoffset);

				splan->scanrelid += rtoffset;

				/* If the scan appears below a shareinput, we hit this assert. */
#ifdef USE_ASSERT_CHECKING
				Assert(splan->scanrelid <= list_length(glob->finalrtable) && "Scan node's relid is outside the finalrtable!");
				RangeTblEntry *rte = rt_fetch(splan->scanrelid, glob->finalrtable);
				Assert((rte->rtekind == RTE_RELATION || rte->rtekind == RTE_CTE) && "Scan plan should refer to a scan relation");
#endif

				splan->plan.targetlist =
					fix_scan_list(glob, splan->plan.targetlist, rtoffset);
				splan->plan.qual =
					fix_scan_list(glob, splan->plan.qual, rtoffset);
			}
			break;
		case T_IndexScan:
			{
				IndexScan  *splan = (IndexScan *) plan;

				if (cdb_expr_requires_full_eval((Node *)plan->targetlist))
					return cdb_insert_result_node(glob, plan, rtoffset);

				splan->scan.scanrelid += rtoffset;

#ifdef USE_ASSERT_CHECKING
				RangeTblEntry *rte = rt_fetch(splan->scan.scanrelid, glob->finalrtable);
				char relstorage = get_rel_relstorage(rte->relid);
				Assert(relstorage != RELSTORAGE_AOROWS &&
					   relstorage != RELSTORAGE_AOCOLS);
#endif

				splan->scan.plan.targetlist =
					fix_scan_list(glob, splan->scan.plan.targetlist, rtoffset);
				splan->scan.plan.qual =
					fix_scan_list(glob, splan->scan.plan.qual, rtoffset);
				splan->indexqual =
					fix_scan_list(glob, splan->indexqual, rtoffset);
				splan->indexqualorig =
					fix_scan_list(glob, splan->indexqualorig, rtoffset);
			}
			break;
		case T_BitmapIndexScan:
			{
				BitmapIndexScan *splan = (BitmapIndexScan *) plan;

				splan->scan.scanrelid += rtoffset;
				/* no need to fix targetlist and qual */
				Assert(splan->scan.plan.targetlist == NIL);
				Assert(splan->scan.plan.qual == NIL);
				splan->indexqual =
					fix_scan_list(glob, splan->indexqual, rtoffset);
				splan->indexqualorig =
					fix_scan_list(glob, splan->indexqualorig, rtoffset);
			}
			break;
		case T_BitmapHeapScan:
			{
				BitmapHeapScan *splan = (BitmapHeapScan *) plan;

				if (cdb_expr_requires_full_eval((Node *)plan->targetlist))
					return cdb_insert_result_node(glob, plan, rtoffset);

				splan->scan.scanrelid += rtoffset;

#ifdef USE_ASSERT_CHECKING
				RangeTblEntry *rte = rt_fetch(splan->scan.scanrelid, glob->finalrtable);
				char relstorage = get_rel_relstorage(rte->relid);
				Assert(relstorage != RELSTORAGE_AOROWS &&
					   relstorage != RELSTORAGE_AOCOLS);
#endif
				splan->scan.plan.targetlist =
					fix_scan_list(glob, splan->scan.plan.targetlist, rtoffset);
				splan->scan.plan.qual =
					fix_scan_list(glob, splan->scan.plan.qual, rtoffset);
				splan->bitmapqualorig =
					fix_scan_list(glob, splan->bitmapqualorig, rtoffset);
			}
			break;
		case T_BitmapAppendOnlyScan:
			{
				BitmapAppendOnlyScan *splan = (BitmapAppendOnlyScan *) plan;

				if (cdb_expr_requires_full_eval((Node *)plan->targetlist))
					return cdb_insert_result_node(glob, plan, rtoffset);

				splan->scan.scanrelid += rtoffset;

#ifdef USE_ASSERT_CHECKING
				RangeTblEntry *rte = rt_fetch(splan->scan.scanrelid, glob->finalrtable);
				char relstorage = get_rel_relstorage(rte->relid);
				Assert(relstorage == RELSTORAGE_AOROWS ||
					   relstorage == RELSTORAGE_AOCOLS);
#endif

				splan->scan.plan.targetlist =
					fix_scan_list(glob, splan->scan.plan.targetlist, rtoffset);
				splan->scan.plan.qual =
					fix_scan_list(glob, splan->scan.plan.qual, rtoffset);
				splan->bitmapqualorig =
					fix_scan_list(glob, splan->bitmapqualorig, rtoffset);
			}
			break;
		case T_BitmapTableScan:
			{
				BitmapTableScan *splan = (BitmapTableScan *) plan;

				if (cdb_expr_requires_full_eval((Node *)plan->targetlist))
					return cdb_insert_result_node(glob, plan, rtoffset);

				splan->scan.scanrelid += rtoffset;

				splan->scan.plan.targetlist =
					fix_scan_list(glob, splan->scan.plan.targetlist, rtoffset);
				splan->scan.plan.qual =
					fix_scan_list(glob, splan->scan.plan.qual, rtoffset);
				splan->bitmapqualorig =
					fix_scan_list(glob, splan->bitmapqualorig, rtoffset);
			}
			break;
		case T_TidScan:
			{
				TidScan    *splan = (TidScan *) plan;

				if (cdb_expr_requires_full_eval((Node *)plan->targetlist))
					return cdb_insert_result_node(glob, plan, rtoffset);

				splan->scan.scanrelid += rtoffset;

#ifdef USE_ASSERT_CHECKING
				/* We only support TidScans on heap tables currently */
				RangeTblEntry *rte = rt_fetch(splan->scan.scanrelid, glob->finalrtable);
				char relstorage = get_rel_relstorage(rte->relid);
				Assert(relstorage == RELSTORAGE_HEAP);
#endif

				splan->scan.plan.targetlist =
					fix_scan_list(glob, splan->scan.plan.targetlist, rtoffset);
				splan->scan.plan.qual =
					fix_scan_list(glob, splan->scan.plan.qual, rtoffset);
				splan->tidquals =
					fix_scan_list(glob, splan->tidquals, rtoffset);
			}
			break;
		case T_SubqueryScan:

			if (cdb_expr_requires_full_eval((Node *)plan->targetlist))
				return cdb_insert_result_node(glob, plan, rtoffset);

			/* Needs special treatment, see comments below */
			return set_subqueryscan_references(glob,
											   (SubqueryScan *) plan,
											   rtoffset);
		case T_TableFunctionScan:
			{
				TableFunctionScan	*tplan	   = (TableFunctionScan *) plan;
				Plan				*subplan   = tplan->scan.plan.lefttree;
				List				*subrtable = tplan->subrtable;

				if (cdb_expr_requires_full_eval((Node *)plan->targetlist))
					return cdb_insert_result_node(glob, plan, rtoffset);

				/* recursively process the subplan */
				plan->lefttree = set_plan_references(glob, subplan, subrtable);

				/* subrtable is no longer needed in the plan tree */
				tplan->subrtable = NIL;

				/* adjust for the new range table offset */
				tplan->scan.scanrelid += rtoffset;
				tplan->scan.plan.targetlist =
					fix_scan_list(glob, tplan->scan.plan.targetlist, rtoffset);
				tplan->scan.plan.qual =
					fix_scan_list(glob, tplan->scan.plan.qual, rtoffset);

				return plan;
			}
		case T_FunctionScan:
			{
				FunctionScan *splan = (FunctionScan *) plan;

				if (cdb_expr_requires_full_eval((Node *)plan->targetlist))
					return cdb_insert_result_node(glob, plan, rtoffset);

				splan->scan.scanrelid += rtoffset;
				splan->scan.plan.targetlist =
					fix_scan_list(glob, splan->scan.plan.targetlist, rtoffset);
				splan->scan.plan.qual =
					fix_scan_list(glob, splan->scan.plan.qual, rtoffset);
				splan->funcexpr =
					fix_scan_expr(glob, splan->funcexpr, rtoffset);
			}
			break;
		case T_ValuesScan:
			{
				ValuesScan *splan = (ValuesScan *) plan;

				if (cdb_expr_requires_full_eval((Node *)plan->targetlist))
					return cdb_insert_result_node(glob, plan, rtoffset);

				splan->scan.scanrelid += rtoffset;
				splan->scan.plan.targetlist =
					fix_scan_list(glob, splan->scan.plan.targetlist, rtoffset);
				splan->scan.plan.qual =
					fix_scan_list(glob, splan->scan.plan.qual, rtoffset);
				splan->values_lists =
					fix_scan_list(glob, splan->values_lists, rtoffset);
			}
			break;
		case T_CteScan:
			{
				CteScan    *splan = (CteScan *) plan;

				splan->scan.scanrelid += rtoffset;
				splan->scan.plan.targetlist =
					fix_scan_list(glob, splan->scan.plan.targetlist, rtoffset);
				splan->scan.plan.qual =
					fix_scan_list(glob, splan->scan.plan.qual, rtoffset);
			}
			break;
		case T_WorkTableScan:
			{
				WorkTableScan *splan = (WorkTableScan *) plan;

				splan->scan.scanrelid += rtoffset;
				splan->scan.plan.targetlist =
					fix_scan_list(glob, splan->scan.plan.targetlist, rtoffset);
				splan->scan.plan.qual =
					fix_scan_list(glob, splan->scan.plan.qual, rtoffset);
			}
			break;
		case T_NestLoop:
		case T_MergeJoin:
		case T_HashJoin:
			if (cdb_expr_requires_full_eval((Node *)plan->targetlist))
				return cdb_insert_result_node(glob, plan, rtoffset);
			set_join_references(glob, (Join *) plan, rtoffset);
			break;
		case T_Plan:
			/*
			 * Occurs only as a temporary fake outer subplan (created just
			 * above) for Adaptive NJ's HJ child.  This allows the HJ's outer
			 * subplan references to be fixed up normally while avoiding double
			 * fixup of the real outer subplan.  By the time we arrive here,
			 * this node has served its purpose and is no longer needed.
			 * Vanish, returning a null ptr to replace the temporary fake ptr.
			 *
			 * XXX is this still needed.  It it right??? bch 2010-02-07
			 */
			Assert(!plan->lefttree && !plan->righttree && !plan->initPlan);
			break;

		case T_Sort:
		case T_Hash:
		case T_Material:
		case T_Unique:
		case T_SetOp:

			/*
			 * These plan types don't actually bother to evaluate their
			 * targetlists, because they just return their unmodified input
			 * tuples.	Even though the targetlist won't be used by the
			 * executor, we fix it up for possible use by EXPLAIN (not to
			 * mention ease of debugging --- wrong varnos are very confusing).
			 */
			set_dummy_tlist_references(plan, rtoffset);

			/*
			 * Since these plan types don't check quals either, we should not
			 * find any qual expression attached to them.
			 */
			Assert(plan->qual == NIL);
			break;

		case T_ShareInputScan:
			{
				ShareInputScan *sisc = (ShareInputScan *) plan;
				Plan *childPlan = plan->lefttree;

				if (childPlan == NULL)
				{
					ShareInputScan *producer;

					Assert(sisc->share_type != SHARE_NOTSHARED);
					Assert(sisc->share_id >= 0 && sisc->share_id < glob->share.producer_count);
					producer = glob->share.producers[sisc->share_id];
					childPlan = producer->scan.plan.lefttree;
				}

#ifdef DEBUG
				Assert(childPlan && IsA(childPlan,Material) || IsA(childPlan, Sort));
				if (IsA(childPlan, Material))
				{
					Material *shared = (Material *) childPlan;
					Assert(shared->share_type != SHARE_NOTSHARED
						   && shared->share_id == sisc->share_id);
				}
				else
				{
					Sort *shared = (Sort *) childPlan;
					Assert(shared->share_type != SHARE_NOTSHARED
						   && shared->share_id == sisc->share_id);
				}
#endif
				set_dummy_tlist_references(plan, rtoffset);
			}
			break;

		case T_PartitionSelector:
			{
				PartitionSelector *ps = (PartitionSelector *) plan;
				indexed_tlist *childplan_itlist =
					build_tlist_index(plan->lefttree->targetlist);

				set_upper_references(glob, plan, rtoffset);

				//set_dummy_tlist_references(plan, rtoffset);
				Assert(ps->plan.qual == NIL);

				ps->levelEqExpressions = (List *)
					fix_upper_expr(glob, (Node *) ps->levelEqExpressions, childplan_itlist, rtoffset);
				ps->levelExpressions = (List *)
					fix_upper_expr(glob, (Node *) ps->levelExpressions, childplan_itlist, rtoffset);
				ps->residualPredicate =
					fix_upper_expr(glob, ps->residualPredicate, childplan_itlist, rtoffset);
				ps->propagationExpression =
					fix_upper_expr(glob, ps->propagationExpression, childplan_itlist, rtoffset);
				ps->printablePredicate =
					fix_upper_expr(glob, ps->printablePredicate, childplan_itlist, rtoffset);
				ps->partTabTargetlist = (List *)
					fix_upper_expr(glob, (Node *) ps->partTabTargetlist, childplan_itlist, rtoffset);
			}
			break;
			
		case T_Limit:
			{
				Limit	   *splan = (Limit *) plan;

				/*
				 * Like the plan types above, Limit doesn't evaluate its tlist
				 * or quals.  It does have live expressions for limit/offset,
				 * however; and those cannot contain subplan variable refs, so
				 * fix_scan_expr works for them.
				 */
				set_dummy_tlist_references(plan, rtoffset);
				Assert(splan->plan.qual == NIL);

				splan->limitOffset =
					fix_scan_expr(glob, splan->limitOffset, rtoffset);
				splan->limitCount =
					fix_scan_expr(glob, splan->limitCount, rtoffset);
			}
			break;
		case T_Agg:
			set_upper_references(glob, plan, rtoffset);
			break;
		case T_WindowAgg:
			{
				WindowAgg  *wplan = (WindowAgg *) plan;
				indexed_tlist  *subplan_itlist;

				set_upper_references(glob, plan, rtoffset);

				if ( plan->targetlist == NIL )
					set_dummy_tlist_references(plan, rtoffset);

				/*
				 * Fix frame edges. PostgreSQL uses fix_scan_expr here, but
				 * in GPDB, we allow the ROWS/RANGE expressions to contain
				 * references to the subplan, so we have to use fix_upper_expr.
				 */
				if (wplan->startOffset || wplan->endOffset)
				{
					subplan_itlist =
						build_tlist_index(plan->lefttree->targetlist);

					wplan->startOffset =
						fix_upper_expr(glob, wplan->startOffset,
									   subplan_itlist, rtoffset);
					wplan->endOffset =
						fix_upper_expr(glob, wplan->endOffset,
									   subplan_itlist, rtoffset);
					pfree(subplan_itlist);
				}
			}
			break;
		case T_Result:
			{
				Result	   *splan = (Result *) plan;

				/*
				 * Result may or may not have a subplan; if not, it's more
				 * like a scan node than an upper node.
				 */
				if (splan->plan.lefttree != NULL)
				{
					set_upper_references(glob, plan, rtoffset);
				}
				splan->plan.targetlist =
					fix_scan_list(glob, splan->plan.targetlist, rtoffset);
				splan->plan.qual =
					fix_scan_list(glob, splan->plan.qual, rtoffset);

				/* resconstantqual can't contain any subplan variable refs */
				splan->resconstantqual =
					fix_scan_expr(glob, splan->resconstantqual, rtoffset);
			}
			break;
		case T_Repeat:
			set_upper_references(glob, plan, rtoffset);
			break;
		case T_Append:
			{
				Append	   *splan = (Append *) plan;

				/*
				 * Append, like Sort et al, doesn't actually evaluate its
				 * targetlist or check quals.
				 */
				set_dummy_tlist_references(plan, rtoffset);
				Assert(splan->plan.qual == NIL);
				foreach(l, splan->appendplans)
				{
					lfirst(l) = set_plan_refs(glob,
											  (Plan *) lfirst(l),
											  rtoffset);
				}
			}
			break;
		case T_RecursiveUnion:
			/* This doesn't evaluate targetlist or check quals either */
			set_dummy_tlist_references(plan, rtoffset);
			Assert(plan->qual == NIL);
			break;
		case T_BitmapAnd:
			{
				BitmapAnd  *splan = (BitmapAnd *) plan;

				/* BitmapAnd works like Append, but has no tlist */
				Assert(splan->plan.targetlist == NIL);
				Assert(splan->plan.qual == NIL);
				foreach(l, splan->bitmapplans)
				{
					lfirst(l) = set_plan_refs(glob,
											  (Plan *) lfirst(l),
											  rtoffset);
				}
			}
			break;
		case T_BitmapOr:
			{
				BitmapOr   *splan = (BitmapOr *) plan;

				/* BitmapOr works like Append, but has no tlist */
				Assert(splan->plan.targetlist == NIL);
				Assert(splan->plan.qual == NIL);
				foreach(l, splan->bitmapplans)
				{
					lfirst(l) = set_plan_refs(glob,
											  (Plan *) lfirst(l),
											  rtoffset);
				}
			}
			break;
		case T_Motion:
			{
				Motion	   *motion = (Motion *) plan;
				/* test flag to prevent processing the node multi times */
				indexed_tlist *childplan_itlist =
					build_tlist_index(plan->lefttree->targetlist);

				motion->hashExpr = (List *)
					fix_upper_expr(glob, (Node*) motion->hashExpr, childplan_itlist, rtoffset);

#ifdef USE_ASSERT_CHECKING
				/* 1. Assert that the Motion node has same number of hash data types as that of hash expressions*/
				/* 2. Motion node must have atleast one hash expression */
				/* 3. If the Motion node is of type hash_motion: ensure that the expression that it is hashed on is a hashable datatype in gpdb*/

				Assert(list_length(motion->hashExpr) == list_length(motion->hashDataTypes)  && "Number of hash expression not equal to number of hash data types!");

				if (MOTIONTYPE_HASH == motion->motionType)
				{
					Assert(1 <= list_length(motion->hashExpr) && "Motion node must have atleast one hash expression!");

					ListCell *lcNode;
					foreach(lcNode, motion->hashExpr)
					{
						Assert(isGreenplumDbHashable(exprType((Node *) lfirst(lcNode)))  && "The expression is not GPDB hashable!");
					}
				}

#endif			/* USE_ASSERT_CHECKING */

				/* no need to fix targetlist and qual */
				Assert(plan->qual == NIL);
				set_dummy_tlist_references(plan, rtoffset);
				pfree(childplan_itlist);
			}
			break;
		default:
			elog(ERROR, "unrecognized node type: %d",
				 (int) nodeTag(plan));
			break;
	}

	/*
	 * Now recurse into child plans, if any
	 *
	 * NOTE: it is essential that we recurse into child plans AFTER we set
	 * subplan references in this plan's tlist and quals.  If we did the
	 * reference-adjustments bottom-up, then we would fail to match this
	 * plan's var nodes against the already-modified nodes of the children.
	 */
	plan->lefttree = set_plan_refs(glob, plan->lefttree, rtoffset);
	plan->righttree = set_plan_refs(glob, plan->righttree, rtoffset);

	return plan;
}

/*
 * set_subqueryscan_references
 *		Do set_plan_references processing on a SubqueryScan
 *
 * We try to strip out the SubqueryScan entirely; if we can't, we have
 * to do the normal processing on it.
 */
static Plan *
set_subqueryscan_references(PlannerGlobal *glob,
							SubqueryScan *plan,
							int rtoffset)
{
	Plan	   *result;

	/* First, recursively process the subplan */
	plan->subplan = set_plan_references(glob, plan->subplan, plan->subrtable);

	/* subrtable is no longer needed in the plan tree */
	plan->subrtable = NIL;

	if (trivial_subqueryscan(plan))
	{
		/*
		 * We can omit the SubqueryScan node and just pull up the subplan.
		 */
		ListCell   *lp,
				   *lc;

		result = plan->subplan;

		/* We have to be sure we don't lose any initplans */
		result->initPlan = list_concat(plan->scan.plan.initPlan,
									   result->initPlan);

		/*
		 * We also have to transfer the SubqueryScan's result-column names
		 * into the subplan, else columns sent to client will be improperly
		 * labeled if this is the topmost plan level.  Copy the "source
		 * column" information too.
		 */
		forboth(lp, plan->scan.plan.targetlist, lc, result->targetlist)
		{
			TargetEntry *ptle = (TargetEntry *) lfirst(lp);
			TargetEntry *ctle = (TargetEntry *) lfirst(lc);

			ctle->resname = ptle->resname;
			ctle->resorigtbl = ptle->resorigtbl;
			ctle->resorigcol = ptle->resorigcol;
		}
	}
	else
	{
		/*
		 * Keep the SubqueryScan node.	We have to do the processing that
		 * set_plan_references would otherwise have done on it.  Notice we do
		 * not do set_upper_references() here, because a SubqueryScan will
		 * always have been created with correct references to its subplan's
		 * outputs to begin with.
		 */
		plan->scan.scanrelid += rtoffset;

		//Assert(plan->scan.scanrelid <= list_length(glob->finalrtable) && "Scan node's relid is outside the finalrtable!");

		plan->scan.plan.targetlist =
			fix_scan_list(glob, plan->scan.plan.targetlist, rtoffset);
		plan->scan.plan.qual =
			fix_scan_list(glob, plan->scan.plan.qual, rtoffset);

		result = (Plan *) plan;
	}

	return result;
}

/*
 * trivial_subqueryscan
 *		Detect whether a SubqueryScan can be deleted from the plan tree.
 *
 * We can delete it if it has no qual to check and the targetlist just
 * regurgitates the output of the child plan.
 */
static bool
trivial_subqueryscan(SubqueryScan *plan)
{
	int			attrno;
	ListCell   *lp,
			   *lc;

	if (plan->scan.plan.qual != NIL)
		return false;

	if (list_length(plan->scan.plan.targetlist) !=
		list_length(plan->subplan->targetlist))
		return false;			/* tlists not same length */

	attrno = 1;
	forboth(lp, plan->scan.plan.targetlist, lc, plan->subplan->targetlist)
	{
		TargetEntry *ptle = (TargetEntry *) lfirst(lp);
		TargetEntry *ctle = (TargetEntry *) lfirst(lc);

		if (ptle->resjunk != ctle->resjunk)
			return false;		/* tlist doesn't match junk status */

		/*
		 * We accept either a Var referencing the corresponding element of the
		 * subplan tlist, or a Const equaling the subplan element. See
		 * generate_setop_tlist() for motivation.
		 */
		if (ptle->expr && IsA(ptle->expr, Var))
		{
			Var		   *var = (Var *) ptle->expr;

			Assert(var->varlevelsup == 0);
			if (var->varattno != attrno)
				return false;	/* out of order */
		}
		else if (ptle->expr && IsA(ptle->expr, Const))
		{
			if (!equal(ptle->expr, ctle->expr))
				return false;
		}
		else
			return false;

		attrno++;
	}

	return true;
}

/*
 * copyVar
 *		Copy a Var node.
 *
 * fix_scan_expr and friends do this enough times that it's worth having
 * a bespoke routine instead of using the generic copyObject() function.
 */
static inline Var *
copyVar(Var *var)
{
	Var		   *newvar = (Var *) palloc(sizeof(Var));

	*newvar = *var;
	return newvar;
}

/*
 * fix_expr_common
 *		Do generic set_plan_references processing on an expression node
 *
 * This is code that is common to all variants of expression-fixing.
 * We must look up operator opcode info for OpExpr and related nodes,
 * add OIDs from regclass Const nodes into glob->relationOids,
 * and add catalog TIDs for user-defined functions into glob->invalItems.
 *
 * We assume it's okay to update opcode info in-place.  So this could possibly
 * scribble on the planner's input data structures, but it's OK.
 */
static void
fix_expr_common(PlannerGlobal *glob, Node *node)
{
	/* We assume callers won't call us on a NULL pointer */
	if (IsA(node, Aggref))
	{
		record_plan_function_dependency(glob,
										((Aggref *) node)->aggfnoid);
	}
	else if (IsA(node, WindowFunc))
	{
		record_plan_function_dependency(glob,
										((WindowFunc *) node)->winfnoid);
	}
	else if (IsA(node, FuncExpr))
	{
		record_plan_function_dependency(glob,
										((FuncExpr *) node)->funcid);
	}
	else if (IsA(node, OpExpr))
	{
		set_opfuncid((OpExpr *) node);
		record_plan_function_dependency(glob,
										((OpExpr *) node)->opfuncid);
	}
	else if (IsA(node, DistinctExpr))
	{
		set_opfuncid((OpExpr *) node);	/* rely on struct equivalence */
		record_plan_function_dependency(glob,
										((DistinctExpr *) node)->opfuncid);
	}
	else if (IsA(node, NullIfExpr))
	{
		set_opfuncid((OpExpr *) node);	/* rely on struct equivalence */
		record_plan_function_dependency(glob,
										((NullIfExpr *) node)->opfuncid);
	}
	else if (IsA(node, ScalarArrayOpExpr))
	{
		set_sa_opfuncid((ScalarArrayOpExpr *) node);
		record_plan_function_dependency(glob,
									 ((ScalarArrayOpExpr *) node)->opfuncid);
	}
	else if (IsA(node, ArrayCoerceExpr))
	{
		if (OidIsValid(((ArrayCoerceExpr *) node)->elemfuncid))
			record_plan_function_dependency(glob,
									 ((ArrayCoerceExpr *) node)->elemfuncid);
	}
	else if (IsA(node, Const))
	{
		Const	   *con = (Const *) node;

		/* Check for regclass reference */
		if (ISREGCLASSCONST(con))
			glob->relationOids =
				lappend_oid(glob->relationOids,
							DatumGetObjectId(con->constvalue));
	}
    else if (IsA(node, Var))
    {
        Var    *var = (Var *)node;

        /*
         * CDB: If Var node refers to a pseudo column, note its varno.
         * By this point, no such Var nodes should be seen except for
         * local references in Scan or Append exprs.
         *
         * XXX callers must reinitialize this appropriately.  Ought
         *     to find a better way.
         */
        if (var->varattno <= FirstLowInvalidHeapAttributeNumber)
        {
            Assert(var->varlevelsup == 0 &&
                   var->varno > 0 &&
                   var->varno <= list_length(glob->finalrtable));
        }
    }
}

/*
 * fix_scan_expr
 *		Do set_plan_references processing on a scan-level expression
 *
 * This consists of incrementing all Vars' varnos by rtoffset,
 * looking up operator opcode info for OpExpr and related nodes,
 * and adding OIDs from regclass Const nodes into glob->relationOids.
 *
 * TODO: rename to reflect functionality more accurately.
 */
static Node *
fix_scan_expr(PlannerGlobal *glob, Node *node, int rtoffset)
{
	fix_scan_expr_context context;

	context.glob = glob;
	context.rtoffset = rtoffset;

<<<<<<< HEAD
	/*
	 * Postgres has an optimization to mutate the expression tree only if
	 * rtoffset is non-zero. However, this optimization does not work for
	 * GPDB planner. The planner in GPDB produces plans where rtoffset
	 * may be zero, but it uses gp_subplan_id as a pseudo column
	 * to deduplicate all the partition scans. This pseudo var needs
	 * to be unnested (i.e., the underlying expr needs to replace the Var)
	 * using mutation. Therefore, in GPDB we need to unconditionally mutate the tree.
	 */
	return fix_scan_expr_mutator(node, &context);
=======
	if (rtoffset != 0 || glob->lastPHId != 0)
	{
		return fix_scan_expr_mutator(node, &context);
	}
	else
	{
		/*
		 * If rtoffset == 0, we don't need to change any Vars, and if there
		 * are no placeholders anywhere we won't need to remove them.  Then
		 * it's OK to just scribble on the input node tree instead of copying
		 * (since the only change, filling in any unset opfuncid fields, is
		 * harmless).  This saves just enough cycles to be noticeable on
		 * trivial queries.
		 */
		(void) fix_scan_expr_walker(node, &context);
		return node;
	}
>>>>>>> 4d53a2f9
}

static Node *
fix_scan_expr_mutator(Node *node, fix_scan_expr_context *context)
{
	if (node == NULL)
		return NULL;
	if (IsA(node, Var))
	{
		Var		   *var = copyVar((Var *) node);

		Assert(var->varlevelsup == 0);

		/*
		 * We should not see any Vars marked INNER, but in a nestloop inner
		 * scan there could be OUTER Vars.	Leave them alone.
		 */
		Assert(var->varno != INNER);
		if (var->varno > 0 && var->varno != OUTER)
			var->varno += context->rtoffset;
		if (var->varnoold > 0)
			var->varnoold += context->rtoffset;

        /* Pseudo column reference? */
        if (var->varattno <= FirstLowInvalidHeapAttributeNumber)
        {
            RangeTblEntry          *rte = NULL;
            CdbRelColumnInfo       *rci = NULL;
            Node 				   *exprCopy = NULL;
            
            /* Look up the pseudo column definition. */
            rte = rt_fetch(var->varno, context->glob->finalrtable);
            rci = cdb_rte_find_pseudo_column(rte, var->varattno);
            Assert(rci && rci->defexpr && "No expression for pseudo column");

            exprCopy = copyObject((Node *) rci->defexpr);
            /* Fill in OpExpr operator ids. */
            fix_scan_expr_walker(exprCopy, context);

            /* Replace the Var node with a copy of the defining expr. */
			return (Node *) exprCopy;
		}
		else
		{
			return (Node *) var;
		}
	}
	if (IsA(node, PlaceHolderVar))
	{
		/* At scan level, we should always just evaluate the contained expr */
		PlaceHolderVar *phv = (PlaceHolderVar *) node;

		return fix_scan_expr_mutator((Node *) phv->phexpr, context);
	}
	fix_expr_common(context->glob, node);
	return expression_tree_mutator(node, fix_scan_expr_mutator,
								   (void *) context);
}

static bool
fix_scan_expr_walker(Node *node, fix_scan_expr_context *context)
{
	if (node == NULL)
		return false;
	Assert(!IsA(node, PlaceHolderVar));

	/*
	 * fix_expr_common will look up and set operator opcodes in the
	 * nodes. That's not needed, as ORCA has set those already, but
	 * shouldn't do any harm either.
	 */
	fix_expr_common(context->glob, node);
	return expression_tree_walker(node, fix_scan_expr_walker,
								  (void *) context);
}

/*
 * set_join_references
 *	  Modify the target list and quals of a join node to reference its
 *	  subplans, by setting the varnos to OUTER or INNER and setting attno
 *	  values to the result domain number of either the corresponding outer
 *	  or inner join tuple item.  Also perform opcode lookup for these
 *	  expressions. and add regclass OIDs to glob->relationOids.
 *
 * In the case of a nestloop with inner indexscan, we will also need to
 * apply the same transformation to any outer vars appearing in the
 * quals of the child indexscan.  set_inner_join_references does that.
 */
static void
set_join_references(PlannerGlobal *glob, Join *join, int rtoffset)
{
	Plan	   *outer_plan = join->plan.lefttree;
	Plan	   *inner_plan = join->plan.righttree;
	indexed_tlist *outer_itlist;
	indexed_tlist *inner_itlist;

	outer_itlist = build_tlist_index(outer_plan->targetlist);
	inner_itlist = build_tlist_index(inner_plan->targetlist);

	/* All join plans have tlist, qual, and joinqual */
	join->plan.targetlist = fix_join_expr(glob,
										  join->plan.targetlist,
										  outer_itlist,
										  inner_itlist,
										  (Index) 0,
										  rtoffset);
	join->plan.qual = fix_join_expr(glob,
									join->plan.qual,
									outer_itlist,
									inner_itlist,
									(Index) 0,
									rtoffset);
	join->joinqual = fix_join_expr(glob,
								   join->joinqual,
								   outer_itlist,
								   inner_itlist,
								   (Index) 0,
								   rtoffset);

	/* Now do join-type-specific stuff */
	if (IsA(join, NestLoop))
	{
		/* This processing is split out to handle possible recursion */
		set_inner_join_references(glob, inner_plan, outer_itlist);
	}
	else if (IsA(join, MergeJoin))
	{
		MergeJoin  *mj = (MergeJoin *) join;

		mj->mergeclauses = fix_join_expr(glob,
										 mj->mergeclauses,
										 outer_itlist,
										 inner_itlist,
										 (Index) 0,
										 rtoffset);
	}
	else if (IsA(join, HashJoin))
	{
		HashJoin   *hj = (HashJoin *) join;

		hj->hashclauses = fix_hashclauses(glob,
										hj->hashclauses,
										outer_itlist,
										inner_itlist,
										(Index) 0,
										rtoffset);

		hj->hashqualclauses = fix_join_expr(glob,
											hj->hashqualclauses,
											outer_itlist,
											inner_itlist,
											(Index) 0,
											rtoffset);
	}

	pfree(outer_itlist);
	pfree(inner_itlist);
}

/*
 * set_inner_join_references
 *		Handle join references appearing in an inner indexscan's quals
 *
 * To handle bitmap-scan plan trees, we have to be able to recurse down
 * to the bottom BitmapIndexScan nodes; likewise, appendrel indexscans
 * require recursing through Append nodes.	This is split out as a separate
 * function so that it can recurse.
 *
 * Note we do *not* apply any rtoffset for non-join Vars; this is because
 * the quals will be processed again by fix_scan_expr when the set_plan_refs
 * recursion reaches the inner indexscan, and so we'd have done it twice.
 */
static void
set_inner_join_references(PlannerGlobal *glob, Plan *inner_plan,
						  indexed_tlist *outer_itlist)
{
	if (IsA(inner_plan, IndexScan))
	{
		/*
		 * An index is being used to reduce the number of tuples scanned in
		 * the inner relation.	If there are join clauses being used with the
		 * index, we must update their outer-rel var nodes to refer to the
		 * outer side of the join.
		 */
		IndexScan  *innerscan = (IndexScan *) inner_plan;
		List	   *indexqualorig = innerscan->indexqualorig;

		/* No work needed if indexqual refers only to its own rel... */
		if (NumRelids((Node *) indexqualorig) > 1)
		{
			Index		innerrel = innerscan->scan.scanrelid;

			/* only refs to outer vars get changed in the inner qual */
			innerscan->indexqualorig = fix_join_expr(glob,
													 indexqualorig,
													 outer_itlist,
													 NULL,
													 innerrel,
													 0);
			innerscan->indexqual = fix_join_expr(glob,
												 innerscan->indexqual,
												 outer_itlist,
												 NULL,
												 innerrel,
												 0);

			/*
			 * We must fix the inner qpqual too, if it has join clauses (this
			 * could happen if special operators are involved: some indexquals
			 * may get rechecked as qpquals).
			 */
			if (NumRelids((Node *) inner_plan->qual) > 1)
				inner_plan->qual = fix_join_expr(glob,
												 inner_plan->qual,
												 outer_itlist,
												 NULL,
												 innerrel,
												 0);
		}
	}
	else if (IsA(inner_plan, BitmapIndexScan))
	{
		/*
		 * Same, but index is being used within a bitmap plan.
		 */
		BitmapIndexScan *innerscan = (BitmapIndexScan *) inner_plan;
		List	   *indexqualorig = innerscan->indexqualorig;

		/* No work needed if indexqual refers only to its own rel... */
		if (NumRelids((Node *) indexqualorig) > 1)
		{
			Index		innerrel = innerscan->scan.scanrelid;

			/* only refs to outer vars get changed in the inner qual */
			innerscan->indexqualorig = fix_join_expr(glob,
													 indexqualorig,
													 outer_itlist,
													 NULL,
													 innerrel,
													 0);
			innerscan->indexqual = fix_join_expr(glob,
												 innerscan->indexqual,
												 outer_itlist,
												 NULL,
												 innerrel,
												 0);
			/* no need to fix inner qpqual */
			Assert(inner_plan->qual == NIL);
		}
	}
	else if (IsA(inner_plan, BitmapHeapScan) ||
			 IsA(inner_plan, BitmapAppendOnlyScan))
	{
		/*
		 * The inner side is a bitmap scan plan.  Fix the top node, and
		 * recurse to get the lower nodes.
		 *
		 * Note: create_bitmap_scan_plan removes clauses from bitmapqualorig
		 * if they are duplicated in qpqual, so must test these independently.
		 */
		Index innerrel;
		List **bitmapqualorig_p;
		if (IsA(inner_plan, BitmapHeapScan))
		{
			BitmapHeapScan *innerscan = (BitmapHeapScan *) inner_plan;
			innerrel = innerscan->scan.scanrelid;
			bitmapqualorig_p = &(innerscan->bitmapqualorig);
		}
		else
		{
			Assert(IsA(inner_plan, BitmapAppendOnlyScan));

			BitmapAppendOnlyScan *innerscan = (BitmapAppendOnlyScan *) inner_plan;
			innerrel = innerscan->scan.scanrelid;
			bitmapqualorig_p = &(innerscan->bitmapqualorig);
		}

		/* only refs to outer vars get changed in the inner qual */
		if (NumRelids((Node *) (*bitmapqualorig_p)) > 1)
			*bitmapqualorig_p = fix_join_expr(glob,
											  *bitmapqualorig_p,
											  outer_itlist,
											  NULL,
											  innerrel,
											  0);

		/*
		 * We must fix the inner qpqual too, if it has join clauses (this
		 * could happen if special operators are involved: some indexquals may
		 * get rechecked as qpquals).
		 */
		if (NumRelids((Node *) inner_plan->qual) > 1)
			inner_plan->qual = fix_join_expr(glob,
											 inner_plan->qual,
											 outer_itlist,
											 NULL,
											 innerrel,
											 0);

		/* Now recurse */
		set_inner_join_references(glob, inner_plan->lefttree, outer_itlist);
	}
	else if (IsA(inner_plan, BitmapAnd))
	{
		/* All we need do here is recurse */
		BitmapAnd  *innerscan = (BitmapAnd *) inner_plan;
		ListCell   *l;

		foreach(l, innerscan->bitmapplans)
		{
			set_inner_join_references(glob, (Plan *) lfirst(l), outer_itlist);
		}
	}
	else if (IsA(inner_plan, BitmapOr))
	{
		/* All we need do here is recurse */
		BitmapOr   *innerscan = (BitmapOr *) inner_plan;
		ListCell   *l;

		foreach(l, innerscan->bitmapplans)
		{
			set_inner_join_references(glob, (Plan *) lfirst(l), outer_itlist);
		}
	}
	else if (IsA(inner_plan, TidScan))
	{
		TidScan    *innerscan = (TidScan *) inner_plan;
		Index		innerrel = innerscan->scan.scanrelid;

		innerscan->tidquals = fix_join_expr(glob,
											innerscan->tidquals,
											outer_itlist,
											NULL,
											innerrel,
											0);
	}
	else if (IsA(inner_plan, Append))
	{
		/*
		 * The inner side is an append plan.  Recurse to see if it contains
		 * indexscans that need to be fixed.
		 */
		Append	   *appendplan = (Append *) inner_plan;
		ListCell   *l;

		foreach(l, appendplan->appendplans)
		{
			set_inner_join_references(glob, (Plan *) lfirst(l), outer_itlist);
		}
	}
	else if (IsA(inner_plan, Result))
	{
		/* Recurse through a gating Result node (similar to Append case) */
		Result	   *result = (Result *) inner_plan;

		if (result->plan.lefttree)
			set_inner_join_references(glob, result->plan.lefttree, outer_itlist);
	}
}

/*
 * set_upper_references
 *	  Update the targetlist and quals of an upper-level plan node
 *	  to refer to the tuples returned by its lefttree subplan.
 *	  Also perform opcode lookup for these expressions, and
 *	  add regclass OIDs to glob->relationOids.
 *
 * This is used for single-input plan types like Agg, Group, Result.
 *
 * In most cases, we have to match up individual Vars in the tlist and
 * qual expressions with elements of the subplan's tlist (which was
 * generated by flatten_tlist() from these selfsame expressions, so it
 * should have all the required variables).  There is an important exception,
 * however: GROUP BY and ORDER BY expressions will have been pushed into the
 * subplan tlist unflattened.  If these values are also needed in the output
 * then we want to reference the subplan tlist element rather than recomputing
 * the expression.
 */
static void
set_upper_references(PlannerGlobal *glob, Plan *plan, int rtoffset)
{
	Plan	   *subplan = plan->lefttree;
	indexed_tlist *subplan_itlist;
	List	   *output_targetlist;
	ListCell   *l;

	subplan_itlist = build_tlist_index(subplan->targetlist);

	output_targetlist = NIL;
	foreach(l, plan->targetlist)
	{
		TargetEntry *tle = (TargetEntry *) lfirst(l);
		Node	   *newexpr;

		if (IsA(tle->expr, Grouping) ||
				IsA(tle->expr, GroupId))
			newexpr = copyObject(tle->expr);
		else
			newexpr = fix_upper_expr(glob,
					(Node *) tle->expr,
					subplan_itlist,
					rtoffset);
		tle = flatCopyTargetEntry(tle);
		tle->expr = (Expr *) newexpr;
		output_targetlist = lappend(output_targetlist, tle);
	}
	plan->targetlist = output_targetlist;

	plan->qual = (List *)
		fix_upper_expr(glob,
					   (Node *) plan->qual,
					   subplan_itlist,
					   rtoffset);

	pfree(subplan_itlist);
}

/*
 * set_dummy_tlist_references
 *	  Replace the targetlist of an upper-level plan node with a simple
 *	  list of OUTER references to its child.
 *
 * This is used for plan types like Sort and Append that don't evaluate
 * their targetlists.  Although the executor doesn't care at all what's in
 * the tlist, EXPLAIN needs it to be realistic.
 *
 * Note: we could almost use set_upper_references() here, but it fails for
 * Append for lack of a lefttree subplan.  Single-purpose code is faster
 * anyway.
 */
static void
set_dummy_tlist_references(Plan *plan, int rtoffset)
{
	List	   *output_targetlist;
	ListCell   *l;

	output_targetlist = NIL;
	foreach(l, plan->targetlist)
	{
		TargetEntry *tle = (TargetEntry *) lfirst(l);
		Var		   *oldvar = (Var *) tle->expr;
		Var		   *newvar;

		newvar = makeVar(OUTER,
						 tle->resno,
						 exprType((Node *) oldvar),
						 exprTypmod((Node *) oldvar),
						 0);
		if (IsA(oldvar, Var))
		{
			newvar->varnoold = oldvar->varno + rtoffset;
			newvar->varoattno = oldvar->varattno;
		}
		else
		{
			newvar->varnoold = 0;		/* wasn't ever a plain Var */
			newvar->varoattno = 0;
		}

		tle = flatCopyTargetEntry(tle);
		tle->expr = (Expr *) newvar;
		output_targetlist = lappend(output_targetlist, tle);
	}
	plan->targetlist = output_targetlist;

	/* We don't touch plan->qual here */
}


/*
 * build_tlist_index --- build an index data structure for a child tlist
 *
 * In most cases, subplan tlists will be "flat" tlists with only Vars,
 * so we try to optimize that case by extracting information about Vars
 * in advance.	Matching a parent tlist to a child is still an O(N^2)
 * operation, but at least with a much smaller constant factor than plain
 * tlist_member() searches.
 *
 * The result of this function is an indexed_tlist struct to pass to
 * search_indexed_tlist_for_var() or search_indexed_tlist_for_non_var().
 * When done, the indexed_tlist may be freed with a single pfree().
 */
static indexed_tlist *
build_tlist_index(List *tlist)
{
	indexed_tlist *itlist;
	tlist_vinfo *vinfo;
	ListCell   *l;

	/* Create data structure with enough slots for all tlist entries */
	itlist = (indexed_tlist *)
		palloc(offsetof(indexed_tlist, vars) +
			   list_length(tlist) * sizeof(tlist_vinfo));

	itlist->tlist = tlist;
	itlist->has_ph_vars = false;
	itlist->has_non_vars = false;

	/* Find the Vars and fill in the index array */
	vinfo = itlist->vars;
	foreach(l, tlist)
	{
		TargetEntry *tle = (TargetEntry *) lfirst(l);
		Expr	   *expr = tle->expr;

		Assert(expr);

		/*
		 * Allow a Var in parent node's expr to find matching Var in tlist
		 * ignoring any RelabelType nodes atop the tlist Var.  Also set
		 * has_non_vars so tlist expr can be matched as a whole.
		 */
		while (IsA(expr, RelabelType))
		{
			expr = ((RelabelType *)expr)->arg;
			itlist->has_non_vars = true;
		}

		if (expr && IsA(expr, Var))
		{
			Var		   *var = (Var *) expr;

			vinfo->varno = var->varno;
			vinfo->varattno = var->varattno;
			vinfo->resno = tle->resno;
			vinfo++;
		}
		else if (tle->expr && IsA(tle->expr, PlaceHolderVar))
			itlist->has_ph_vars = true;
		else
			itlist->has_non_vars = true;
	}

	itlist->num_vars = (vinfo - itlist->vars);

	return itlist;
}

/*
 * build_tlist_index_other_vars --- build a restricted tlist index
 *
 * This is like build_tlist_index, but we only index tlist entries that
 * are Vars belonging to some rel other than the one specified.  We will set
 * has_ph_vars (allowing PlaceHolderVars to be matched), but not has_non_vars
 * (so nothing other than Vars and PlaceHolderVars can be matched).
 */
static indexed_tlist *
build_tlist_index_other_vars(List *tlist, Index ignore_rel)
{
	indexed_tlist *itlist;
	tlist_vinfo *vinfo;
	ListCell   *l;

	/* Create data structure with enough slots for all tlist entries */
	itlist = (indexed_tlist *)
		palloc(offsetof(indexed_tlist, vars) +
			   list_length(tlist) * sizeof(tlist_vinfo));

	itlist->tlist = tlist;
	itlist->has_ph_vars = false;
	itlist->has_non_vars = false;

	/* Find the desired Vars and fill in the index array */
	vinfo = itlist->vars;
	foreach(l, tlist)
	{
		TargetEntry *tle = (TargetEntry *) lfirst(l);

		if (tle->expr && IsA(tle->expr, Var))
		{
			Var		   *var = (Var *) tle->expr;

			if (var->varno != ignore_rel)
			{
				vinfo->varno = var->varno;
				vinfo->varattno = var->varattno;
				vinfo->resno = tle->resno;
				vinfo++;
			}
		}
		else if (tle->expr && IsA(tle->expr, PlaceHolderVar))
			itlist->has_ph_vars = true;
	}

	itlist->num_vars = (vinfo - itlist->vars);

	return itlist;
}

/*
 * search_indexed_tlist_for_var --- find a Var in an indexed tlist
 *
 * If a match is found, return a copy of the given Var with suitably
 * modified varno/varattno (to wit, newvarno and the resno of the TLE entry).
 * Also ensure that varnoold is incremented by rtoffset.
 * If no match, return NULL.
 */
static Var *
search_indexed_tlist_for_var(Var *var, indexed_tlist *itlist,
							 Index newvarno, int rtoffset)
{
	Index		varno = var->varno;
	AttrNumber	varattno = var->varattno;
	tlist_vinfo *vinfo;
	int			i;

	vinfo = itlist->vars;
	i = itlist->num_vars;
	while (i-- > 0)
	{
		if (vinfo->varno == varno && vinfo->varattno == varattno)
		{
			/* Found a match */
			Var		   *newvar = copyVar(var);

			newvar->varno = newvarno;
			newvar->varattno = vinfo->resno;
			if (newvar->varnoold > 0)
				newvar->varnoold += rtoffset;
			return newvar;
		}
		vinfo++;
	}
	return NULL;				/* no match */
}

/*
 * search_indexed_tlist_for_non_var --- find a non-Var in an indexed tlist
 *
 * If a match is found, return a Var constructed to reference the tlist item.
 * If no match, return NULL.
 *
 * NOTE: it is a waste of time to call this unless itlist->has_ph_vars or
 * itlist->has_non_vars
 */
static Var *
search_indexed_tlist_for_non_var(Node *node,
								 indexed_tlist *itlist, Index newvarno)
{
	TargetEntry *tle;

	tle = tlist_member(node, itlist->tlist);
	if (tle)
	{
		/* Found a matching subplan output expression */
		Var		   *newvar;

		newvar = makeVar(newvarno,
						 tle->resno,
						 exprType((Node *) tle->expr),
						 exprTypmod((Node *) tle->expr),
						 0);
		newvar->varnoold = 0;	/* wasn't ever a plain Var */
		newvar->varoattno = 0;
		return newvar;
	}
	return NULL;				/* no match */
}

/*
 * fix_join_expr
 *	   Create a new set of targetlist entries or join qual clauses by
 *	   changing the varno/varattno values of variables in the clauses
 *	   to reference target list values from the outer and inner join
 *	   relation target lists.  Also perform opcode lookup and add
 *	   regclass OIDs to glob->relationOids.
 *
 * This is used in two different scenarios: a normal join clause, where
 * all the Vars in the clause *must* be replaced by OUTER or INNER references;
 * and an indexscan being used on the inner side of a nestloop join.
 * In the latter case we want to replace the outer-relation Vars by OUTER
 * references, while Vars of the inner relation should be returned without change
 * (those will later be adjusted in fix_scan_list).
 * (We also implement RETURNING clause fixup using this second scenario.)
 *
 * For a normal join, acceptable_rel should be zero so that any failure to
 * match a Var will be reported as an error.  For the indexscan case,
 * pass inner_itlist = NULL and acceptable_rel = the (not-offseted-yet) ID
 * of the inner relation.
 *
 * 'clauses' is the targetlist or list of join clauses
 * 'outer_itlist' is the indexed target list of the outer join relation
 * 'inner_itlist' is the indexed target list of the inner join relation,
 *		or NULL
 * 'acceptable_rel' is either zero or the rangetable index of a relation
 *		whose Vars may appear in the clause without provoking an error.
 * 'rtoffset' is what to add to varno for Vars of relations other than acceptable_rel.
 *
 * Returns the new expression tree.  The original clause structure is
 * not modified.
 */
static List *
fix_join_expr(PlannerGlobal *glob,
			  List *clauses,
			  indexed_tlist *outer_itlist,
			  indexed_tlist *inner_itlist,
			  Index acceptable_rel,
			  int rtoffset)
{
	fix_join_expr_context context;

	context.glob = glob;
	context.outer_itlist = outer_itlist;
	context.inner_itlist = inner_itlist;
	context.acceptable_rel = acceptable_rel;
	context.rtoffset = rtoffset;
	context.use_outer_tlist_for_matching_nonvars = true;
	context.use_inner_tlist_for_matching_nonvars = true;

	return (List *) fix_join_expr_mutator((Node *) clauses, &context);
}

/*
 * fix_hashclauses
 *
 *  make sure that inner argument of each hashclause does not refer to
 *  target entries found in the target list of join's outer child
 *
 */
static List *fix_hashclauses(PlannerGlobal *glob,
                           List *clauses,
                           indexed_tlist *outer_itlist,
                           indexed_tlist *inner_itlist,
                           Index acceptable_rel, int rtoffset)
{
    Assert(clauses);
    ListCell *lc = NULL;
    foreach(lc, clauses)
    {
        Node *node = (Node *) lfirst(lc);
        Assert(IsA(node, OpExpr));
        OpExpr     *opexpr = (OpExpr *) node;
        Assert(list_length(opexpr->args) == 2);
        /* extract clause arguments */
        List *outer_arg = linitial(opexpr->args);
        List *inner_arg = lsecond(opexpr->args);
        List *new_args = NIL;
        /*
         * for outer argument, we cannot refer to target entries
         * in join's inner child target list
         * we change walker's context to guarantee this
         */
        List *new_outer_arg = fix_child_hashclauses(glob,
                outer_arg,
                outer_itlist,
                inner_itlist,
                (Index) 0,
                rtoffset,
                OUTER);
        /*
         * for inner argument, we cannot refer to target entries
         * in join's outer child target list, otherwise hash table
         * creation could fail,
         * we change walker's context to guarantee this
         */
        List *new_inner_arg = fix_child_hashclauses(glob,
                inner_arg,
                outer_itlist,
                inner_itlist,
                (Index) 0,
                rtoffset,
                INNER);
        new_args = lappend(new_args, new_outer_arg);
        new_args = lappend(new_args, new_inner_arg);
        /* replace old arguments with the fixed arguments */
        list_free(opexpr->args);
        opexpr->args = new_args;
        /* fix opexpr */
        fix_expr_common(glob, node);
    }
    return clauses;
}
/*
 * fix_child_hashclauses
 *     A special case of fix_join_expr used to process hash join's child hashclauses.
 *     The main use case is MPP-18537 and MPP-21564, where we have a constant in the
 *     target list of hash join's child, and the constant is used when computing hash
 *     value of hash join's other child.
 *
 *     Example: select * from A, B where A.i = least(B.i,4) and A.j=4;
 *     Here, B's hash value is least(B.i,4), and constant 4 is defined by A's target list
 *
 *     Since during computing the hash value for a tuple on one side of hash join, we cannot access
 *     the target list of hash join's other child, this function skips using other target list
 *     when matching non-vars.
 *
 */
static List *
fix_child_hashclauses(PlannerGlobal *glob,
              List *clauses,
              indexed_tlist *outer_itlist,
              indexed_tlist *inner_itlist,
              Index acceptable_rel,
              int rtoffset,
              Index child)
{
    fix_join_expr_context context;
    context.glob = glob;
    context.outer_itlist = outer_itlist;
    context.inner_itlist = inner_itlist;
    context.acceptable_rel = acceptable_rel;
    context.rtoffset = rtoffset;
    if (INNER == child)
    {
    	/* skips using outer target list when matching non-vars */
    	context.use_outer_tlist_for_matching_nonvars = false;
    	context.use_inner_tlist_for_matching_nonvars = true;
	}
	else
	{
    	/* skips using inner target list when matching non-vars */
    	context.use_inner_tlist_for_matching_nonvars = false;
    	context.use_outer_tlist_for_matching_nonvars = true;
	}
    return (List *) fix_join_expr_mutator((Node *) clauses, &context);
}


static Node *
fix_join_expr_mutator(Node *node, fix_join_expr_context *context)
{
	Var		   *newvar;

	if (node == NULL)
		return NULL;
	if (IsA(node, Var))
	{
		Var		   *var = (Var *) node;

		/* First look for the var in the input tlists */
		newvar = search_indexed_tlist_for_var(var,
											  context->outer_itlist,
											  OUTER,
											  context->rtoffset);
		if (newvar)
			return (Node *) newvar;
		if (context->inner_itlist)
		{
			newvar = search_indexed_tlist_for_var(var,
												  context->inner_itlist,
												  INNER,
												  context->rtoffset);
			if (newvar)
				return (Node *) newvar;
		}

		/* If it's for an acceptable_rel (the inner relation in an index nested loop join), return it */
		if (var->varno == context->acceptable_rel)
		{
			var = copyVar(var);
			var->varno += context->rtoffset;
			var->varnoold += context->rtoffset;
			return (Node *) var;
		}

		/* No referent found for Var */
		elog(ERROR, "variable not found in subplan target lists");
	}
	if (IsA(node, PlaceHolderVar))
	{
		PlaceHolderVar *phv = (PlaceHolderVar *) node;

		/* See if the PlaceHolderVar has bubbled up from a lower plan node */
		if (context->outer_itlist->has_ph_vars)
		{
			newvar = search_indexed_tlist_for_non_var((Node *) phv,
													  context->outer_itlist,
													  OUTER);
			if (newvar)
				return (Node *) newvar;
		}
		if (context->inner_itlist && context->inner_itlist->has_ph_vars)
		{
			newvar = search_indexed_tlist_for_non_var((Node *) phv,
													  context->inner_itlist,
													  INNER);
			if (newvar)
				return (Node *) newvar;
		}

		/* If not supplied by input plans, evaluate the contained expr */
		return fix_join_expr_mutator((Node *) phv->phexpr, context);
	}

	/* Try matching more complex expressions too, if tlists have any */
	if (context->outer_itlist && context->outer_itlist->has_non_vars &&
	        context->use_outer_tlist_for_matching_nonvars)
	{
		newvar = search_indexed_tlist_for_non_var(node,
												  context->outer_itlist,
												  OUTER);
		if (newvar)
			return (Node *) newvar;
	}
	if (context->inner_itlist && context->inner_itlist->has_non_vars &&
	        context->use_inner_tlist_for_matching_nonvars)

	if (context->inner_itlist && context->inner_itlist->has_non_vars)
	{
		newvar = search_indexed_tlist_for_non_var(node,
												  context->inner_itlist,
												  INNER);
		if (newvar)
			return (Node *) newvar;
	}
	fix_expr_common(context->glob, node);
	return expression_tree_mutator(node,
								   fix_join_expr_mutator,
								   (void *) context);
}

/*
 * fix_upper_expr
 *		Modifies an expression tree so that all Var nodes reference outputs
 *		of a subplan.  Also performs opcode lookup, and adds regclass OIDs to
 *		glob->relationOids.
 *
 * This is used to fix up target and qual expressions of non-join upper-level
 * plan nodes.
 *
 * An error is raised if no matching var can be found in the subplan tlist
 * --- so this routine should only be applied to nodes whose subplans'
 * targetlists were generated via flatten_tlist() or some such method.
 *
 * If itlist->has_non_vars is true, then we try to match whole subexpressions
 * against elements of the subplan tlist, so that we can avoid recomputing
 * expressions that were already computed by the subplan.  (This is relatively
 * expensive, so we don't want to try it in the common case where the
 * subplan tlist is just a flattened list of Vars.)
 *
 * 'node': the tree to be fixed (a target item or qual)
 * 'subplan_itlist': indexed target list for subplan
 * 'rtoffset': how much to increment varnoold by
 *
 * The resulting tree is a copy of the original in which all Var nodes have
 * varno = OUTER, varattno = resno of corresponding subplan target.
 * The original tree is not modified.
 */
static Node *
fix_upper_expr(PlannerGlobal *glob,
			   Node *node,
			   indexed_tlist *subplan_itlist,
			   int rtoffset)
{
	fix_upper_expr_context context;

	context.glob = glob;
	context.subplan_itlist = subplan_itlist;
	context.rtoffset = rtoffset;
	return fix_upper_expr_mutator(node, &context);
}

static Node *
fix_upper_expr_mutator(Node *node, fix_upper_expr_context *context)
{
	Var		   *newvar;

	if (node == NULL)
		return NULL;
	if (IsA(node, Var))
	{
		Var		   *var = (Var *) node;

		newvar = search_indexed_tlist_for_var(var,
											  context->subplan_itlist,
											  OUTER,
											  context->rtoffset);
		if (!newvar)
			elog(ERROR, "variable not found in subplan target list");
		return (Node *) newvar;
	}
	if (IsA(node, PlaceHolderVar))
	{
		PlaceHolderVar *phv = (PlaceHolderVar *) node;

		/* See if the PlaceHolderVar has bubbled up from a lower plan node */
		if (context->subplan_itlist->has_ph_vars)
		{
			newvar = search_indexed_tlist_for_non_var((Node *) phv,
													  context->subplan_itlist,
													  OUTER);
			if (newvar)
				return (Node *) newvar;
		}
		/* If not supplied by input plan, evaluate the contained expr */
		return fix_upper_expr_mutator((Node *) phv->phexpr, context);
	}
	/* Try matching more complex expressions too, if tlist has any */
	if (context->subplan_itlist->has_non_vars && !IsA(node, GroupId))
	{
		newvar = search_indexed_tlist_for_non_var(node,
												  context->subplan_itlist,
												  OUTER);
		if (newvar)
			return (Node *) newvar;
	}
	fix_expr_common(context->glob, node);
	return expression_tree_mutator(node,
								   fix_upper_expr_mutator,
								   (void *) context);
}

/*
 * set_returning_clause_references
 *		Perform setrefs.c's work on a RETURNING targetlist
 *
 * If the query involves more than just the result table, we have to
 * adjust any Vars that refer to other tables to reference junk tlist
 * entries in the top plan's targetlist.  Vars referencing the result
 * table should be left alone, however (the executor will evaluate them
 * using the actual heap tuple, after firing triggers if any).	In the
 * adjusted RETURNING list, result-table Vars will still have their
 * original varno, but Vars for other rels will have varno OUTER.
 *
 * We also must perform opcode lookup and add regclass OIDs to
 * glob->relationOids.
 *
 * 'rlist': the RETURNING targetlist to be fixed
 * 'topplan': the top Plan node for the query (not yet passed through
 *		set_plan_references)
 * 'resultRelation': RT index of the associated result relation
 *
 * Note: we assume that result relations will have rtoffset zero, that is,
 * they are not coming from a subplan.
 */
List *
set_returning_clause_references(PlannerGlobal *glob,
								List *rlist,
								Plan *topplan,
								Index resultRelation)
{
	indexed_tlist *itlist;

	/*
	 * We can perform the desired Var fixup by abusing the fix_join_expr
	 * machinery that normally handles inner indexscan fixup.  We search the
	 * top plan's targetlist for Vars of non-result relations, and use
	 * fix_join_expr to convert RETURNING Vars into references to those tlist
	 * entries, while leaving result-rel Vars as-is.
	 *
	 * PlaceHolderVars will also be sought in the targetlist, but no
	 * more-complex expressions will be.  Note that it is not possible for a
	 * PlaceHolderVar to refer to the result relation, since the result is
	 * never below an outer join.  If that case could happen, we'd have to be
	 * prepared to pick apart the PlaceHolderVar and evaluate its contained
	 * expression instead.
	 */
	itlist = build_tlist_index_other_vars(topplan->targetlist, resultRelation);

	rlist = fix_join_expr(glob,
						  rlist,
						  itlist,
						  NULL,
						  resultRelation,
						  0);

	pfree(itlist);

	return rlist;
}

/*****************************************************************************
 *					OPERATOR REGPROC LOOKUP
 *****************************************************************************/

/*
 * fix_opfuncids
 *	  Calculate opfuncid field from opno for each OpExpr node in given tree.
 *	  The given tree can be anything expression_tree_walker handles.
 *
 * The argument is modified in-place.  (This is OK since we'd want the
 * same change for any node, even if it gets visited more than once due to
 * shared structure.)
 */
void
fix_opfuncids(Node *node)
{
	/* This tree walk requires no special setup, so away we go... */
	fix_opfuncids_walker(node, NULL);
}

static bool
fix_opfuncids_walker(Node *node, void *context)
{
	if (node == NULL)
		return false;
	if (IsA(node, Grouping))
		return false;
	if (IsA(node, GroupId))
		return false;
	if (IsA(node, OpExpr))
		set_opfuncid((OpExpr *) node);
	else if (IsA(node, DistinctExpr))
		set_opfuncid((OpExpr *) node);	/* rely on struct equivalence */
	else if (IsA(node, NullIfExpr))
		set_opfuncid((OpExpr *) node);	/* rely on struct equivalence */
	else if (IsA(node, ScalarArrayOpExpr))
		set_sa_opfuncid((ScalarArrayOpExpr *) node);
	return expression_tree_walker(node, fix_opfuncids_walker, context);
}

/*
 * set_opfuncid
 *		Set the opfuncid (procedure OID) in an OpExpr node,
 *		if it hasn't been set already.
 *
 * Because of struct equivalence, this can also be used for
 * DistinctExpr and NullIfExpr nodes.
 */
void
set_opfuncid(OpExpr *opexpr)
{
	if (opexpr->opfuncid == InvalidOid)
		opexpr->opfuncid = get_opcode(opexpr->opno);
}

/*
 * set_sa_opfuncid
 *		As above, for ScalarArrayOpExpr nodes.
 */
void
set_sa_opfuncid(ScalarArrayOpExpr *opexpr)
{
	if (opexpr->opfuncid == InvalidOid)
		opexpr->opfuncid = get_opcode(opexpr->opno);
}

/*****************************************************************************
 *					QUERY DEPENDENCY MANAGEMENT
 *****************************************************************************/

/*
 * record_plan_function_dependency
 *		Mark the current plan as depending on a particular function.
 *
 * This is exported so that the function-inlining code can record a
 * dependency on a function that it's removed from the plan tree.
 */
void
record_plan_function_dependency(PlannerGlobal *glob, Oid funcid)
{
	/*
	 * For performance reasons, we don't bother to track built-in functions;
	 * we just assume they'll never change (or at least not in ways that'd
	 * invalidate plans using them).  For this purpose we can consider a
	 * built-in function to be one with OID less than FirstBootstrapObjectId.
	 * Note that the OID generator guarantees never to generate such an OID
	 * after startup, even at OID wraparound.
	 */
	if (funcid >= (Oid) FirstBootstrapObjectId)
	{
		HeapTuple	func_tuple;
		PlanInvalItem *inval_item;

		func_tuple = SearchSysCache(PROCOID,
									ObjectIdGetDatum(funcid),
									0, 0, 0);
		if (!HeapTupleIsValid(func_tuple))
			elog(ERROR, "cache lookup failed for function %u", funcid);

		inval_item = makeNode(PlanInvalItem);

		/*
		 * It would work to use any syscache on pg_proc, but plancache.c
		 * expects us to use PROCOID.
		 */
		inval_item->cacheId = PROCOID;
		inval_item->tupleId = func_tuple->t_self;

		glob->invalItems = lappend(glob->invalItems, inval_item);

		ReleaseSysCache(func_tuple);
	}
}

/*
 * extract_query_dependencies
 *		Given a list of not-yet-planned queries (i.e. Query nodes),
 *		extract their dependencies just as set_plan_references would do.
 *
 * This is needed by plancache.c to handle invalidation of cached unplanned
 * queries.
 */
void
extract_query_dependencies(List *queries,
						   List **relationOids,
						   List **invalItems)
{
	PlannerGlobal glob;

	/* Make up a dummy PlannerGlobal so we can use this module's machinery */
	MemSet(&glob, 0, sizeof(glob));
	glob.type = T_PlannerGlobal;
	glob.relationOids = NIL;
	glob.invalItems = NIL;

	(void) extract_query_dependencies_walker((Node *) queries, &glob);

	*relationOids = glob.relationOids;
	*invalItems = glob.invalItems;
}

static bool
extract_query_dependencies_walker(Node *node, PlannerGlobal *context)
{
	if (node == NULL)
		return false;
	Assert(!IsA(node, PlaceHolderVar));
	/* Extract function dependencies and check for regclass Consts */
	fix_expr_common(context, node);
	if (IsA(node, Query))
	{
		Query	   *query = (Query *) node;
		ListCell   *lc;

		/* Collect relation OIDs in this Query's rtable */
		foreach(lc, query->rtable)
		{
			RangeTblEntry *rte = (RangeTblEntry *) lfirst(lc);

			if (rte->rtekind == RTE_RELATION)
				context->relationOids = lappend_oid(context->relationOids,
													rte->relid);
		}

		/* And recurse into the query's subexpressions */
		return query_tree_walker(query, extract_query_dependencies_walker,
								 (void *) context, 0);
	}
	return expression_tree_walker(node, extract_query_dependencies_walker,
								  (void *) context);
}

/*
 * cdb_extract_plan_dependencies()
 *		Given a fully built Plan tree, extract their dependencies just as
 *		set_plan_references_ would have done.
 *
 * This is used to extract dependencies from a plan that has been created
 * by ORCA (set_plan_references() does this usually, but ORCA doesn't use
 * it). This adds the new entries directly to PlannerGlobal.relationOids
 * and invalItems.
 *
 * Note: This recurses into SubPlans. You better still call this for
 * every subplan in a overall plan, to make sure you capture dependencies
 * from subplans that are not referenced from the main plan, because
 * changes to the relations in eliminated subplans might require
 * re-planning, too. (XXX: it would be better to not recurse into SubPlans
 * here, as that's a waste of time.)
 */
void
cdb_extract_plan_dependencies(PlannerGlobal *glob, Plan *plan)
{
	cdb_extract_plan_dependencies_context context;

	context.base.node = (Node *) glob;
	context.glob = glob;

	(void) cdb_extract_plan_dependencies_walker((Node *) plan, &context);
}

static bool
cdb_extract_plan_dependencies_walker(Node *node, cdb_extract_plan_dependencies_context *context)
{
	if (node == NULL)
		return false;
	/* Extract function dependencies and check for regclass Consts */
	fix_expr_common(context->glob, node);

	return plan_tree_walker(node, cdb_extract_plan_dependencies_walker,
								  (void *) context);
}

/*
 * cdb_expr_requires_full_eval
 *
 * Returns true if expr could call a set-returning function.
 */
bool
cdb_expr_requires_full_eval(Node *node)
{
    return expression_returns_set(node);
}                               /* cdb_expr_requires_full_eval */


/*
 * cdb_insert_result_node
 *
 * Adjusts the tree so that the target list of the given Plan node
 * will contain only Var nodes.  The old target list is moved onto
 * a new Result node which will be inserted above the given node.
 * Returns the new result node.
 *
 * This is needed, because we have gutted out the support for evaluating
 * set-returning-functions in targetlists in the executor, in all
 * nodes except the Result node. That gives a marginal performance
 * gain when there are no set-returning-functions in the target list,
 * which is the common case.
 */
Plan *
cdb_insert_result_node(PlannerGlobal *glob, Plan *plan, int rtoffset)
{
    Plan   *resultplan;
    Flow   *flow;

    Assert(!IsA(plan, Result) &&
           cdb_expr_requires_full_eval((Node *)plan->targetlist));

    /* Unhook the Flow node temporarily.  Caller has already fixed it up. */
    flow = plan->flow;
	plan->flow = NULL;

	/*
	 * Build a Result node to take over the targetlist from the given Plan.
	 *
	 * XXX: We don't have a PlannerInfo struct at hand here, so we pass NULL
	 * and hope that make_result doesn't really need it. It's really too late
	 * to insert Result nodes at this late stage in the planner, we should
	 * eliminate the need for this.
	 */
    resultplan = (Plan *) make_result(NULL, plan->targetlist, NULL, plan);

    /* Build a new targetlist for the given Plan, with Var nodes only. */
    plan->targetlist = flatten_tlist(plan->targetlist,
									 PVC_RECURSE_AGGREGATES,
									 PVC_INCLUDE_PLACEHOLDERS);

    /* Fix up the Result node and the Plan tree below it. */
    resultplan = set_plan_refs(glob, resultplan, rtoffset);

    /* Reattach the Flow node. */
    resultplan->flow = flow;
	plan->flow = flow;

    return resultplan;
}                               /* cdb_insert_result_node */<|MERGE_RESOLUTION|>--- conflicted
+++ resolved
@@ -148,7 +148,6 @@
 
 static bool extract_query_dependencies_walker(Node *node,
 								  PlannerGlobal *context);
-<<<<<<< HEAD
 static bool cdb_extract_plan_dependencies_walker(Node *node,
 									 cdb_extract_plan_dependencies_context *context);
 
@@ -271,8 +270,6 @@
 
 			AssertImply(var->varattno >= 0, var->varattno <= list_length(colNames) + list_length(rte->pseudocols)); /* Only asserting on non-system attributes */
 		}
-=======
->>>>>>> 4d53a2f9
 
 	}
 
@@ -1235,7 +1232,6 @@
 	context.glob = glob;
 	context.rtoffset = rtoffset;
 
-<<<<<<< HEAD
 	/*
 	 * Postgres has an optimization to mutate the expression tree only if
 	 * rtoffset is non-zero. However, this optimization does not work for
@@ -1246,25 +1242,6 @@
 	 * using mutation. Therefore, in GPDB we need to unconditionally mutate the tree.
 	 */
 	return fix_scan_expr_mutator(node, &context);
-=======
-	if (rtoffset != 0 || glob->lastPHId != 0)
-	{
-		return fix_scan_expr_mutator(node, &context);
-	}
-	else
-	{
-		/*
-		 * If rtoffset == 0, we don't need to change any Vars, and if there
-		 * are no placeholders anywhere we won't need to remove them.  Then
-		 * it's OK to just scribble on the input node tree instead of copying
-		 * (since the only change, filling in any unset opfuncid fields, is
-		 * harmless).  This saves just enough cycles to be noticeable on
-		 * trivial queries.
-		 */
-		(void) fix_scan_expr_walker(node, &context);
-		return node;
-	}
->>>>>>> 4d53a2f9
 }
 
 static Node *
