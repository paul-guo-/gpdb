/*-------------------------------------------------------------------------
 *
 * setrefs.c
 *	  Post-processing of a completed plan tree: fix references to subplan
 *	  vars, compute regproc values for operators, etc
 *
<<<<<<< HEAD
 * Portions Copyright (c) 2005-2008, Greenplum inc
 * Portions Copyright (c) 2012-Present Pivotal Software, Inc.
 * Portions Copyright (c) 1996-2015, PostgreSQL Global Development Group
=======
 * Portions Copyright (c) 1996-2016, PostgreSQL Global Development Group
>>>>>>> b5bce6c1
 * Portions Copyright (c) 1994, Regents of the University of California
 *
 *
 * IDENTIFICATION
 *	  src/backend/optimizer/plan/setrefs.c
 *
 *-------------------------------------------------------------------------
 */
#include "postgres.h"

#include "access/transam.h"
#include "catalog/pg_type.h"
#include "nodes/makefuncs.h"
#include "nodes/nodeFuncs.h"
#include "optimizer/pathnode.h"
#include "optimizer/planmain.h"
#include "optimizer/planner.h"
#include "optimizer/tlist.h"
#include "parser/parse_relation.h"
#include "parser/parsetree.h"
#include "optimizer/pathnode.h"
#include "optimizer/planmain.h"
#include "optimizer/tlist.h"
#include "tcop/utility.h"
#include "utils/lsyscache.h"
#include "utils/syscache.h"
#include "cdb/cdbhash.h"


typedef struct
{
	Index		varno;			/* RT index of Var */
	AttrNumber	varattno;		/* attr number of Var */
	AttrNumber	resno;			/* TLE position of Var */
} tlist_vinfo;

typedef struct
{
	List	   *tlist;			/* underlying target list */
	int			num_vars;		/* number of plain Var tlist entries */
	bool		has_ph_vars;	/* are there PlaceHolderVar entries? */
	bool		has_non_vars;	/* are there other entries? */
	tlist_vinfo vars[FLEXIBLE_ARRAY_MEMBER];	/* has num_vars entries */
} indexed_tlist;

typedef struct
{
	PlannerInfo *root;
	int			rtoffset;
} fix_scan_expr_context;

typedef struct
{
	PlannerInfo *root;
	indexed_tlist *outer_itlist;
	indexed_tlist *inner_itlist;
	Index		acceptable_rel;
	int			rtoffset;
	bool        use_outer_tlist_for_matching_nonvars;
	bool        use_inner_tlist_for_matching_nonvars;
} fix_join_expr_context;

typedef struct
{
	PlannerInfo *root;
	indexed_tlist *subplan_itlist;
	Index		newvarno;
	int			rtoffset;
} fix_upper_expr_context;

typedef struct
{
	PlannerInfo *root;
	plan_tree_base_prefix base;
} cdb_extract_plan_dependencies_context;

/*
 * Check if a Const node is a regclass value.  We accept plain OID too,
 * since a regclass Const will get folded to that type if it's an argument
 * to oideq or similar operators.  (This might result in some extraneous
 * values in a plan's list of relation dependencies, but the worst result
 * would be occasional useless replans.)
 */
#define ISREGCLASSCONST(con) \
	(((con)->consttype == REGCLASSOID || (con)->consttype == OIDOID) && \
	 !(con)->constisnull)

#define fix_scan_list(root, lst, rtoffset) \
	((List *) fix_scan_expr(root, (Node *) (lst), rtoffset))

static void add_rtes_to_flat_rtable(PlannerInfo *root, bool recursing);
static void flatten_unplanned_rtes(PlannerGlobal *glob, RangeTblEntry *rte);
static bool flatten_rtes_walker(Node *node, PlannerGlobal *glob);
static void add_rte_to_flat_rtable(PlannerGlobal *glob, RangeTblEntry *rte);
static Plan *set_plan_refs(PlannerInfo *root, Plan *plan, int rtoffset);
static Plan *set_indexonlyscan_references(PlannerInfo *root,
							 IndexOnlyScan *plan,
							 int rtoffset);
static Plan *set_subqueryscan_references(PlannerInfo *root,
							SubqueryScan *plan,
							int rtoffset);
static bool trivial_subqueryscan(SubqueryScan *plan);
static void set_foreignscan_references(PlannerInfo *root,
						   ForeignScan *fscan,
						   int rtoffset);
static void set_customscan_references(PlannerInfo *root,
						  CustomScan *cscan,
						  int rtoffset);
static Node *fix_scan_expr(PlannerInfo *root, Node *node, int rtoffset);
static Node *fix_scan_expr_mutator(Node *node, fix_scan_expr_context *context);
static bool fix_scan_expr_walker(Node *node, fix_scan_expr_context *context);
static void set_join_references(PlannerInfo *root, Join *join, int rtoffset);
static void set_upper_references(PlannerInfo *root, Plan *plan, int rtoffset);
static Node *convert_combining_aggrefs(Node *node, void *context);
static void set_dummy_tlist_references(Plan *plan, int rtoffset);
static void set_splitupdate_tlist_references(Plan *plan, int rtoffset);
static indexed_tlist *build_tlist_index(List *tlist);
static Var *search_indexed_tlist_for_var(Var *var,
							 indexed_tlist *itlist,
							 Index newvarno,
							 int rtoffset);
static Var *search_indexed_tlist_for_non_var(Node *node,
								 indexed_tlist *itlist,
								 Index newvarno);
static Var *search_indexed_tlist_for_sortgroupref(Node *node,
									  Index sortgroupref,
									  indexed_tlist *itlist,
									  Index newvarno);
static List *fix_join_expr(PlannerInfo *root,
			  List *clauses,
			  indexed_tlist *outer_itlist,
			  indexed_tlist *inner_itlist,
			  Index acceptable_rel, int rtoffset);
static Node *fix_join_expr_mutator(Node *node,
					  fix_join_expr_context *context);
static List *fix_hashclauses(PlannerInfo *root,
				List *clauses,
				indexed_tlist *outer_itlist,
				indexed_tlist *inner_itlist,
				Index acceptable_rel, int rtoffset);
static List *fix_child_hashclauses(PlannerInfo *root,
					  List *clauses,
					  indexed_tlist *outer_itlist,
					  indexed_tlist *inner_itlist,
					  Index acceptable_rel, int rtoffset,
					  Index child);
static Node *fix_upper_expr(PlannerInfo *root,
			   Node *node,
			   indexed_tlist *subplan_itlist,
			   Index newvarno,
			   int rtoffset);
static Node *fix_upper_expr_mutator(Node *node,
					   fix_upper_expr_context *context);
static List *set_returning_clause_references(PlannerInfo *root,
								List *rlist,
								Plan *topplan,
								Index resultRelation,
								int rtoffset);
<<<<<<< HEAD
static bool fix_opfuncids_walker(Node *node, void *context);
static  bool cdb_expr_requires_full_eval(Node *node);
static Plan *cdb_insert_result_node(PlannerInfo *root,
									Plan *plan, 
									int rtoffset);

=======
>>>>>>> b5bce6c1
static bool extract_query_dependencies_walker(Node *node,
								  PlannerInfo *context);
static bool cdb_extract_plan_dependencies_walker(Node *node,
									 cdb_extract_plan_dependencies_context *context);

#ifdef USE_ASSERT_CHECKING
#include "cdb/cdbplan.h"

/**
 * This method establishes asserts on the inputs to set_plan_references.
 */
static void set_plan_references_input_asserts(PlannerGlobal *glob, Plan *plan, List *rtable)
{
	/* Note that rtable MAY be NULL */

	/* Ensure that plan refers to vars that have varlevelsup = 0 AND varno is in the rtable */
	List *allVars = extract_nodes(glob, (Node *) plan, T_Var);
	ListCell *lc = NULL;

	foreach (lc, allVars)
	{
		Var *var = (Var *) lfirst(lc);
		Assert(var->varlevelsup == 0 && "Plan contains vars that refer to outer plan.");
		/**
		 * Append plans set varno = OUTER very early on.
		 */
		/**
		 * If shared input node exists, a subquery scan may refer to varnos outside
		 * its current rtable.
		 */

		/*
         * GPDB_92_MERGE_FIXME: In PG 9.2, there is a new varno 'INDEX_VAR'.
         * GPDB codes should revise to work with the new varno.
         */
		Assert((var->varno == OUTER_VAR || var->varno == INDEX_VAR
				|| (var->varno > 0 && var->varno <= list_length(rtable) + list_length(glob->finalrtable)))
				&& "Plan contains var that refer outside the rtable.");

#if 0
		/* ModifyTable plans have a funny target list, set up just for EXPLAIN. */
		if (!IsA(plan, ModifyTable) && var->varno != var->varnoold)
			Assert(false && "Varno and varnoold do not agree!");
#endif

		/** If a pseudo column, there should be a corresponding entry in the relation */
		if (var->varattno <= FirstLowInvalidHeapAttributeNumber)
		{
			RangeTblEntry *rte = rt_fetch(var->varno, rtable);
			Assert(rte);
			Assert(rte->pseudocols);
			Assert(list_length(rte->pseudocols) > var->varattno - FirstLowInvalidHeapAttributeNumber);
		}

	}
}

/**
 * This method establishes asserts on the output of set_plan_references.
 */
static void set_plan_references_output_asserts(PlannerGlobal *glob, Plan *plan)
{
	/**
	 * Ensure that all OpExprs have regproc OIDs.
	 */
	List *allOpExprs = extract_nodes(glob, (Node *) plan, T_OpExpr);

	ListCell *lc = NULL;

	foreach (lc, allOpExprs)
	{
		OpExpr *opExpr = (OpExpr *) lfirst(lc);
		Assert(opExpr->opfuncid != InvalidOid && "No function associated with OpExpr!");
	}

	/**
	 * All vars should be INNER or OUTER or point to a relation in the glob->finalrtable.
	 */

	List *allVars = extract_nodes(glob, (Node *) plan, T_Var);

	foreach (lc, allVars)
	{
		Var *var = (Var *) lfirst(lc);
		Assert((var->varno == INNER_VAR
				|| var->varno == OUTER_VAR
				|| var->varno == INDEX_VAR
				|| (var->varno > 0 && var->varno <= list_length(glob->finalrtable)))
				&& "Plan contains var that refer outside the rtable.");
		Assert(var->varattno > FirstLowInvalidHeapAttributeNumber && "Invalid attribute number in plan");
	}

	/** All subquery scan nodes should have their scanrelids point to a subquery entry in the finalrtable */
	List *allSubQueryScans = extract_nodes(glob, (Node *) plan, T_SubqueryScan);

	foreach (lc, allSubQueryScans)
	{
		SubqueryScan *subQueryScan = (SubqueryScan *) lfirst(lc);
		Assert(subQueryScan->scan.scanrelid <= list_length(glob->finalrtable) && "Subquery scan's scanrelid out of range");
		RangeTblEntry *rte = rt_fetch(subQueryScan->scan.scanrelid, glob->finalrtable);
		Assert((rte->rtekind == RTE_SUBQUERY || rte->rtekind == RTE_CTE) && "Subquery scan should correspond to a subquery RTE or cte RTE!");
	}
}

/* End of debug code */
#endif

/*****************************************************************************
 *
 *		SUBPLAN REFERENCES
 *
 *****************************************************************************/

/*
 * set_plan_references
 *
 * This is the final processing pass of the planner/optimizer.  The plan
 * tree is complete; we just have to adjust some representational details
 * for the convenience of the executor:
 *
 * 1. We flatten the various subquery rangetables into a single list, and
 * zero out RangeTblEntry fields that are not useful to the executor.
 *
 * 2. We adjust Vars in scan nodes to be consistent with the flat rangetable.
 *
 * 3. We adjust Vars in upper plan nodes to refer to the outputs of their
 * subplans.
 *
 * 4. Aggrefs in Agg plan nodes need to be adjusted in some cases involving
 * partial aggregation or minmax aggregate optimization.
 *
 * 5. PARAM_MULTIEXPR Params are replaced by regular PARAM_EXEC Params,
 * now that we have finished planning all MULTIEXPR subplans.
 *
 * 6. We compute regproc OIDs for operators (ie, we look up the function
 * that implements each op).
 *
 * 7. We create lists of specific objects that the plan depends on.
 * This will be used by plancache.c to drive invalidation of cached plans.
 * Relation dependencies are represented by OIDs, and everything else by
 * PlanInvalItems (this distinction is motivated by the shared-inval APIs).
 * Currently, relations and user-defined functions are the only types of
 * objects that are explicitly tracked this way.
 *
 * 8. We assign every plan node in the tree a unique ID.
 *
 * We also perform one final optimization step, which is to delete
 * SubqueryScan plan nodes that aren't doing anything useful (ie, have
 * no qual and a no-op targetlist).  The reason for doing this last is that
 * it can't readily be done before set_plan_references, because it would
 * break set_upper_references: the Vars in the subquery's top tlist
 * wouldn't match up with the Vars in the outer plan tree.  The SubqueryScan
 * serves a necessary function as a buffer between outer query and subquery
 * variable numbering ... but after we've flattened the rangetable this is
 * no longer a problem, since then there's only one rtindex namespace.
 *
 * set_plan_references recursively traverses the whole plan tree.
 *
 * The return value is normally the same Plan node passed in, but can be
 * different when the passed-in Plan is a SubqueryScan we decide isn't needed.
 *
 * The flattened rangetable entries are appended to root->glob->finalrtable.
 * Also, rowmarks entries are appended to root->glob->finalrowmarks, and the
 * RT indexes of ModifyTable result relations to root->glob->resultRelations.
 * Plan dependencies are appended to root->glob->relationOids (for relations)
 * and root->glob->invalItems (for everything else).
 *
 * Notice that we modify Plan nodes in-place, but use expression_tree_mutator
 * to process targetlist and qual expressions.  We can assume that the Plan
 * nodes were just built by the planner and are not multiply referenced, but
 * it's not so safe to assume that for expression tree nodes.
 */
Plan *
set_plan_references(PlannerInfo *root, Plan *plan)
{
	PlannerGlobal *glob = root->glob;
	int			rtoffset = list_length(glob->finalrtable);
	ListCell   *lc;

#ifdef USE_ASSERT_CHECKING
	/* 
	 * This method formalizes our assumptions about the input to set_plan_references.
	 * This will hopefully, help us debug any problems.
	 */
	set_plan_references_input_asserts(glob, plan, root->parse->rtable);
#endif

	/*
	 * Add all the query's RTEs to the flattened rangetable.  The live ones
	 * will have their rangetable indexes increased by rtoffset.  (Additional
	 * RTEs, not referenced by the Plan tree, might get added after those.)
	 */
	add_rtes_to_flat_rtable(root, false);

	/*
	 * Adjust RT indexes of PlanRowMarks and add to final rowmarks list
	 */
	foreach(lc, root->rowMarks)
	{
		PlanRowMark *rc = (PlanRowMark *) lfirst(lc);
		PlanRowMark *newrc;

		Assert(IsA(rc, PlanRowMark));

		/* flat copy is enough since all fields are scalars */
		newrc = (PlanRowMark *) palloc(sizeof(PlanRowMark));
		memcpy(newrc, rc, sizeof(PlanRowMark));

		/* adjust indexes ... but *not* the rowmarkId */
		newrc->rti += rtoffset;
		newrc->prti += rtoffset;

		glob->finalrowmarks = lappend(glob->finalrowmarks, newrc);
	}

	/* Now fix the Plan tree */
	Plan *retPlan = set_plan_refs(root, plan, rtoffset);

#ifdef USE_ASSERT_CHECKING
	/**
	 * Ensuring that the output of setrefs behaves as expected.
	 */
	set_plan_references_output_asserts(glob, retPlan);
#endif

	return retPlan;
}

/*
 * Extract RangeTblEntries from the plan's rangetable, and add to flat rtable
 *
 * This can recurse into subquery plans; "recursing" is true if so.
 */
static void
add_rtes_to_flat_rtable(PlannerInfo *root, bool recursing)
{
	PlannerGlobal *glob = root->glob;
	Index		rti;
	ListCell   *lc;

	/*
	 * Add the query's own RTEs to the flattened rangetable.
	 *
	 * At top level, we must add all RTEs so that their indexes in the
	 * flattened rangetable match up with their original indexes.  When
	 * recursing, we only care about extracting relation RTEs.
	 */
	foreach(lc, root->parse->rtable)
	{
		RangeTblEntry *rte = (RangeTblEntry *) lfirst(lc);

		if (!recursing || rte->rtekind == RTE_RELATION)
			add_rte_to_flat_rtable(glob, rte);
	}

	/*
	 * If there are any dead subqueries, they are not referenced in the Plan
	 * tree, so we must add RTEs contained in them to the flattened rtable
	 * separately.  (If we failed to do this, the executor would not perform
	 * expected permission checks for tables mentioned in such subqueries.)
	 *
	 * Note: this pass over the rangetable can't be combined with the previous
	 * one, because that would mess up the numbering of the live RTEs in the
	 * flattened rangetable.
	 */
	rti = 1;
	foreach(lc, root->parse->rtable)
	{
		RangeTblEntry *rte = (RangeTblEntry *) lfirst(lc);

		/*
		 * We should ignore inheritance-parent RTEs: their contents have been
		 * pulled up into our rangetable already.  Also ignore any subquery
		 * RTEs without matching RelOptInfos, as they likewise have been
		 * pulled up.
		 */
		if (rte->rtekind == RTE_SUBQUERY && !rte->inh &&
			rti < root->simple_rel_array_size)
		{
			RelOptInfo *rel = root->simple_rel_array[rti];

			if (rel != NULL)
			{
				Assert(rel->relid == rti);		/* sanity check on array */

				/*
				 * The subquery might never have been planned at all, if it
				 * was excluded on the basis of self-contradictory constraints
				 * in our query level.  In this case apply
				 * flatten_unplanned_rtes.
				 *
				 * If it was planned but the result rel is dummy, we assume
				 * that it has been omitted from our plan tree (see
				 * set_subquery_pathlist), and recurse to pull up its RTEs.
				 *
				 * Otherwise, it should be represented by a SubqueryScan node
				 * somewhere in our plan tree, and we'll pull up its RTEs when
				 * we process that plan node.
				 *
				 * However, if we're recursing, then we should pull up RTEs
				 * whether the subquery is dummy or not, because we've found
				 * that some upper query level is treating this one as dummy,
				 * and so we won't scan this level's plan tree at all.
				 */
				if (rel->subroot == NULL)
					flatten_unplanned_rtes(glob, rte);
				else if (recursing ||
						 IS_DUMMY_REL(fetch_upper_rel(rel->subroot,
													  UPPERREL_FINAL, NULL)))
					add_rtes_to_flat_rtable(rel->subroot, true);
			}
		}
		rti++;
	}
}

/*
 * Extract RangeTblEntries from a subquery that was never planned at all
 */
static void
flatten_unplanned_rtes(PlannerGlobal *glob, RangeTblEntry *rte)
{
	/* Use query_tree_walker to find all RTEs in the parse tree */
	(void) query_tree_walker(rte->subquery,
							 flatten_rtes_walker,
							 (void *) glob,
							 QTW_EXAMINE_RTES);
}

static bool
flatten_rtes_walker(Node *node, PlannerGlobal *glob)
{
	if (node == NULL)
		return false;
	if (IsA(node, RangeTblEntry))
	{
		RangeTblEntry *rte = (RangeTblEntry *) node;

		/* As above, we need only save relation RTEs */
		if (rte->rtekind == RTE_RELATION)
			add_rte_to_flat_rtable(glob, rte);
		return false;
	}
	if (IsA(node, Query))
	{
		/* Recurse into subselects */
		return query_tree_walker((Query *) node,
								 flatten_rtes_walker,
								 (void *) glob,
								 QTW_EXAMINE_RTES);
	}
	return expression_tree_walker(node, flatten_rtes_walker,
								  (void *) glob);
}

/*
 * Add (a copy of) the given RTE to the final rangetable
 *
 * In the flat rangetable, we zero out substructure pointers that are not
 * needed by the executor; this reduces the storage space and copying cost
 * for cached plans.  We keep only the ctename, alias and eref Alias fields,
 * which are needed by EXPLAIN, and the selectedCols, insertedCols and
 * updatedCols bitmaps, which are needed for executor-startup permissions
 * checking and for trigger event checking.
 */
static void
add_rte_to_flat_rtable(PlannerGlobal *glob, RangeTblEntry *rte)
{
	RangeTblEntry *newrte;

	/* flat copy to duplicate all the scalar fields */
	newrte = (RangeTblEntry *) palloc(sizeof(RangeTblEntry));
	memcpy(newrte, rte, sizeof(RangeTblEntry));

	/* zap unneeded sub-structure */
	newrte->tablesample = NULL;
	newrte->subquery = NULL;
	newrte->joinaliasvars = NIL;
	newrte->functions = NIL;
	newrte->values_lists = NIL;
	newrte->values_collations = NIL;
	newrte->ctecoltypes = NIL;
	newrte->ctecoltypmods = NIL;
	newrte->ctecolcollations = NIL;
	newrte->securityQuals = NIL;

	glob->finalrtable = lappend(glob->finalrtable, newrte);

	/*
	 * Check for RT index overflow; it's very unlikely, but if it did happen,
	 * the executor would get confused by varnos that match the special varno
	 * values.
	 */
	if (IS_SPECIAL_VARNO(list_length(glob->finalrtable)))
		ereport(ERROR,
				(errcode(ERRCODE_PROGRAM_LIMIT_EXCEEDED),
				 errmsg("too many range table entries")));

	/*
	 * If it's a plain relation RTE, add the table to relationOids.
	 *
	 * We do this even though the RTE might be unreferenced in the plan tree;
	 * this would correspond to cases such as views that were expanded, child
	 * tables that were eliminated by constraint exclusion, etc. Schema
	 * invalidation on such a rel must still force rebuilding of the plan.
	 *
	 * Note we don't bother to avoid making duplicate list entries.  We could,
	 * but it would probably cost more cycles than it would save.
	 */
	if (newrte->rtekind == RTE_RELATION)
		glob->relationOids = lappend_oid(glob->relationOids, newrte->relid);
}

/*
 * set_plan_refs: recurse through the Plan nodes of a single subquery level
 */
static Plan *
set_plan_refs(PlannerInfo *root, Plan *plan, int rtoffset)
{
	ListCell   *l;

	if (plan == NULL)
		return NULL;

	/* Assign this node a unique ID. */
	plan->plan_node_id = root->glob->lastPlanNodeId++;

	/*
	 * Plan-type-specific fixes
	 */
	switch (nodeTag(plan))
	{
		case T_SeqScan: /* Rely on structure equivalence */
		case T_ExternalScan: /* Rely on structure equivalence */
			{
				Scan    *splan = (Scan *) plan;

				if (cdb_expr_requires_full_eval((Node *)plan->targetlist))
					return cdb_insert_result_node(root, plan, rtoffset);

				splan->scanrelid += rtoffset;

				/* If the scan appears below a shareinput, we hit this assert. */
#ifdef USE_ASSERT_CHECKING
				Assert(splan->scanrelid <= list_length(root->glob->finalrtable) && "Scan node's relid is outside the finalrtable!");
				RangeTblEntry *rte = rt_fetch(splan->scanrelid, root->glob->finalrtable);
				Assert((rte->rtekind == RTE_RELATION || rte->rtekind == RTE_CTE) && "Scan plan should refer to a scan relation");
#endif

				splan->plan.targetlist =
					fix_scan_list(root, splan->plan.targetlist, rtoffset);
				splan->plan.qual =
					fix_scan_list(root, splan->plan.qual, rtoffset);
			}
			break;
		case T_SampleScan:
			{
				SampleScan *splan = (SampleScan *) plan;

				splan->scan.scanrelid += rtoffset;
				splan->scan.plan.targetlist =
					fix_scan_list(root, splan->scan.plan.targetlist, rtoffset);
				splan->scan.plan.qual =
					fix_scan_list(root, splan->scan.plan.qual, rtoffset);
				splan->tablesample = (TableSampleClause *)
					fix_scan_expr(root, (Node *) splan->tablesample, rtoffset);
			}
			break;
		case T_IndexScan:
			{
				IndexScan  *splan = (IndexScan *) plan;

				if (cdb_expr_requires_full_eval((Node *)plan->targetlist))
					return cdb_insert_result_node(root, plan, rtoffset);

				splan->scan.scanrelid += rtoffset;

#ifdef USE_ASSERT_CHECKING
				RangeTblEntry *rte = rt_fetch(splan->scan.scanrelid, root->glob->finalrtable);
				char relstorage = get_rel_relstorage(rte->relid);
				Assert(relstorage != RELSTORAGE_AOROWS &&
					   relstorage != RELSTORAGE_AOCOLS);
#endif

				splan->scan.plan.targetlist =
					fix_scan_list(root, splan->scan.plan.targetlist, rtoffset);
				splan->scan.plan.qual =
					fix_scan_list(root, splan->scan.plan.qual, rtoffset);
				splan->indexqual =
					fix_scan_list(root, splan->indexqual, rtoffset);
				splan->indexqualorig =
					fix_scan_list(root, splan->indexqualorig, rtoffset);
				splan->indexorderby =
					fix_scan_list(root, splan->indexorderby, rtoffset);
				splan->indexorderbyorig =
					fix_scan_list(root, splan->indexorderbyorig, rtoffset);
			}
			break;
		case T_IndexOnlyScan:
			{
				IndexOnlyScan *splan = (IndexOnlyScan *) plan;

				return set_indexonlyscan_references(root, splan, rtoffset);
			}
			break;
		case T_BitmapIndexScan:
			{
				BitmapIndexScan *splan = (BitmapIndexScan *) plan;

				splan->scan.scanrelid += rtoffset;
				/* no need to fix targetlist and qual */
				Assert(splan->scan.plan.targetlist == NIL);
				Assert(splan->scan.plan.qual == NIL);
				splan->indexqual =
					fix_scan_list(root, splan->indexqual, rtoffset);
				splan->indexqualorig =
					fix_scan_list(root, splan->indexqualorig, rtoffset);
			}
			break;
		case T_BitmapHeapScan:
			{
				BitmapHeapScan *splan = (BitmapHeapScan *) plan;

				if (cdb_expr_requires_full_eval((Node *)plan->targetlist))
					return cdb_insert_result_node(root, plan, rtoffset);

				splan->scan.scanrelid += rtoffset;

				splan->scan.plan.targetlist =
					fix_scan_list(root, splan->scan.plan.targetlist, rtoffset);
				splan->scan.plan.qual =
					fix_scan_list(root, splan->scan.plan.qual, rtoffset);
				splan->bitmapqualorig =
					fix_scan_list(root, splan->bitmapqualorig, rtoffset);
			}
			break;
		case T_TidScan:
			{
				TidScan    *splan = (TidScan *) plan;

				if (cdb_expr_requires_full_eval((Node *)plan->targetlist))
					return cdb_insert_result_node(root, plan, rtoffset);

				splan->scan.scanrelid += rtoffset;

#ifdef USE_ASSERT_CHECKING
				/* We only support TidScans on heap tables currently */
				RangeTblEntry *rte = rt_fetch(splan->scan.scanrelid, root->glob->finalrtable);
				char relstorage = get_rel_relstorage(rte->relid);
				Assert(relstorage == RELSTORAGE_HEAP);
#endif

				splan->scan.plan.targetlist =
					fix_scan_list(root, splan->scan.plan.targetlist, rtoffset);
				splan->scan.plan.qual =
					fix_scan_list(root, splan->scan.plan.qual, rtoffset);
				splan->tidquals =
					fix_scan_list(root, splan->tidquals, rtoffset);
			}
			break;
		case T_SubqueryScan:

			if (cdb_expr_requires_full_eval((Node *)plan->targetlist))
				return cdb_insert_result_node(root, plan, rtoffset);

			/* Needs special treatment, see comments below */
			return set_subqueryscan_references(root,
											   (SubqueryScan *) plan,
											   rtoffset);
		case T_TableFunctionScan:
			{
				TableFunctionScan *tplan	   = (TableFunctionScan *) plan;
				Plan	   *subplan   = tplan->scan.plan.lefttree;
				RelOptInfo *rel;


				if (cdb_expr_requires_full_eval((Node *)plan->targetlist))
					return cdb_insert_result_node(root, plan, rtoffset);

				/* Need to look up the subquery's RelOptInfo, since we need its subroot */
				rel = find_base_rel(root, tplan->scan.scanrelid);

				/* recursively process the subplan */
				plan->lefttree = set_plan_references(rel->subroot, subplan);

				/* adjust for the new range table offset */
				tplan->scan.scanrelid += rtoffset;
				tplan->scan.plan.targetlist =
					fix_scan_list(root, tplan->scan.plan.targetlist, rtoffset);
				tplan->scan.plan.qual =
					fix_scan_list(root, tplan->scan.plan.qual, rtoffset);
				tplan->function = (RangeTblFunction *)
					fix_scan_expr(root, (Node *) tplan->function, rtoffset);

				return plan;
			}
		case T_FunctionScan:
			{
				FunctionScan *splan = (FunctionScan *) plan;

				if (cdb_expr_requires_full_eval((Node *)plan->targetlist))
					return cdb_insert_result_node(root, plan, rtoffset);

				splan->scan.scanrelid += rtoffset;
				splan->scan.plan.targetlist =
					fix_scan_list(root, splan->scan.plan.targetlist, rtoffset);
				splan->scan.plan.qual =
					fix_scan_list(root, splan->scan.plan.qual, rtoffset);
				splan->functions =
					fix_scan_list(root, splan->functions, rtoffset);
			}
			break;
		case T_ValuesScan:
			{
				ValuesScan *splan = (ValuesScan *) plan;

				if (cdb_expr_requires_full_eval((Node *)plan->targetlist))
					return cdb_insert_result_node(root, plan, rtoffset);

				splan->scan.scanrelid += rtoffset;
				splan->scan.plan.targetlist =
					fix_scan_list(root, splan->scan.plan.targetlist, rtoffset);
				splan->scan.plan.qual =
					fix_scan_list(root, splan->scan.plan.qual, rtoffset);
				splan->values_lists =
					fix_scan_list(root, splan->values_lists, rtoffset);
			}
			break;
		case T_CteScan:
			{
				CteScan    *splan = (CteScan *) plan;

				splan->scan.scanrelid += rtoffset;
				splan->scan.plan.targetlist =
					fix_scan_list(root, splan->scan.plan.targetlist, rtoffset);
				splan->scan.plan.qual =
					fix_scan_list(root, splan->scan.plan.qual, rtoffset);
			}
			break;
		case T_WorkTableScan:
			{
				WorkTableScan *splan = (WorkTableScan *) plan;

				splan->scan.scanrelid += rtoffset;
				splan->scan.plan.targetlist =
					fix_scan_list(root, splan->scan.plan.targetlist, rtoffset);
				splan->scan.plan.qual =
					fix_scan_list(root, splan->scan.plan.qual, rtoffset);
			}
			break;
		case T_ForeignScan:
			set_foreignscan_references(root, (ForeignScan *) plan, rtoffset);
			break;
		case T_CustomScan:
			set_customscan_references(root, (CustomScan *) plan, rtoffset);
			break;

		case T_NestLoop:
		case T_MergeJoin:
		case T_HashJoin:
			if (cdb_expr_requires_full_eval((Node *)plan->targetlist))
				return cdb_insert_result_node(root, plan, rtoffset);
			set_join_references(root, (Join *) plan, rtoffset);
			break;
		case T_Plan:
			/*
			 * Occurs only as a temporary fake outer subplan (created just
			 * above) for Adaptive NJ's HJ child.  This allows the HJ's outer
			 * subplan references to be fixed up normally while avoiding double
			 * fixup of the real outer subplan.  By the time we arrive here,
			 * this node has served its purpose and is no longer needed.
			 * Vanish, returning a null ptr to replace the temporary fake ptr.
			 *
			 * XXX is this still needed.  It it right??? bch 2010-02-07
			 */
			Assert(!plan->lefttree && !plan->righttree && !plan->initPlan);
			break;

		case T_Gather:
			set_upper_references(root, plan, rtoffset);
			break;

		case T_Hash:
		case T_Material:
		case T_Sort:
		case T_Unique:
		case T_SetOp:

			/*
			 * These plan types don't actually bother to evaluate their
			 * targetlists, because they just return their unmodified input
			 * tuples.  Even though the targetlist won't be used by the
			 * executor, we fix it up for possible use by EXPLAIN (not to
			 * mention ease of debugging --- wrong varnos are very confusing).
			 */
			set_dummy_tlist_references(plan, rtoffset);

			/*
			 * Since these plan types don't check quals either, we should not
			 * find any qual expression attached to them.
			 */
			Assert(plan->qual == NIL);
			break;

		case T_ShareInputScan:
			{
				ShareInputScan *sisc = (ShareInputScan *) plan;
				Plan *childPlan = plan->lefttree;

				if (childPlan == NULL)
				{
					ShareInputScan *producer;

					Assert(sisc->share_type != SHARE_NOTSHARED);
					Assert(sisc->share_id >= 0 && sisc->share_id < root->glob->share.producer_count);
					producer = root->glob->share.producers[sisc->share_id];
					childPlan = producer->scan.plan.lefttree;
				}

#ifdef DEBUG
				Assert(childPlan && IsA(childPlan,Material) || IsA(childPlan, Sort));
				if (IsA(childPlan, Material))
				{
					Material *shared = (Material *) childPlan;
					Assert(shared->share_type != SHARE_NOTSHARED
						   && shared->share_id == sisc->share_id);
				}
				else
				{
					Sort *shared = (Sort *) childPlan;
					Assert(shared->share_type != SHARE_NOTSHARED
						   && shared->share_id == sisc->share_id);
				}
#endif
				set_dummy_tlist_references(plan, rtoffset);
			}
			break;

		case T_PartitionSelector:
			{
				PartitionSelector *ps = (PartitionSelector *) plan;
				indexed_tlist *childplan_itlist =
					build_tlist_index(plan->lefttree->targetlist);

				set_upper_references(root, plan, rtoffset);

				//set_dummy_tlist_references(plan, rtoffset);
				Assert(ps->plan.qual == NIL);

				ps->levelEqExpressions = (List *)
					fix_upper_expr(root, (Node *) ps->levelEqExpressions, childplan_itlist, OUTER_VAR,rtoffset);
				ps->levelExpressions = (List *)
					fix_upper_expr(root, (Node *) ps->levelExpressions, childplan_itlist, OUTER_VAR,rtoffset);
				ps->residualPredicate =
					fix_upper_expr(root, ps->residualPredicate, childplan_itlist, OUTER_VAR,rtoffset);
				ps->propagationExpression =
					fix_upper_expr(root, ps->propagationExpression, childplan_itlist, OUTER_VAR,rtoffset);
				ps->printablePredicate =
					fix_upper_expr(root, ps->printablePredicate, childplan_itlist, OUTER_VAR,rtoffset);
				ps->partTabTargetlist = (List *)
					fix_upper_expr(root, (Node *) ps->partTabTargetlist, childplan_itlist, OUTER_VAR,rtoffset);
			}
			break;
			
		case T_LockRows:
			{
				LockRows   *splan = (LockRows *) plan;

				/*
				 * Like the plan types above, LockRows doesn't evaluate its
				 * tlist or quals.  But we have to fix up the RT indexes in
				 * its rowmarks.
				 */
				set_dummy_tlist_references(plan, rtoffset);
				Assert(splan->plan.qual == NIL);

				foreach(l, splan->rowMarks)
				{
					PlanRowMark *rc = (PlanRowMark *) lfirst(l);

					rc->rti += rtoffset;
					rc->prti += rtoffset;
				}
			}
			break;
		case T_Limit:
			{
				Limit	   *splan = (Limit *) plan;

				/*
				 * Like the plan types above, Limit doesn't evaluate its tlist
				 * or quals.  It does have live expressions for limit/offset,
				 * however; and those cannot contain subplan variable refs, so
				 * fix_scan_expr works for them.
				 */
				set_dummy_tlist_references(plan, rtoffset);
				Assert(splan->plan.qual == NIL);

				splan->limitOffset =
					fix_scan_expr(root, splan->limitOffset, rtoffset);
				splan->limitCount =
					fix_scan_expr(root, splan->limitCount, rtoffset);
			}
			break;
		case T_Agg:
			{
				Agg		   *agg = (Agg *) plan;

				/*
				 * If this node is combining partial-aggregation results, we
				 * must convert its Aggrefs to contain references to the
				 * partial-aggregate subexpressions that will be available
				 * from the child plan node.
				 */
				if (DO_AGGSPLIT_COMBINE(agg->aggsplit))
				{
					plan->targetlist = (List *)
						convert_combining_aggrefs((Node *) plan->targetlist,
												  NULL);
					plan->qual = (List *)
						convert_combining_aggrefs((Node *) plan->qual,
												  NULL);
				}

				set_upper_references(root, plan, rtoffset);
			}
			break;
		case T_WindowAgg:
			{
				WindowAgg  *wplan = (WindowAgg *) plan;
				indexed_tlist  *subplan_itlist;

				set_upper_references(root, plan, rtoffset);

				if ( plan->targetlist == NIL )
					set_dummy_tlist_references(plan, rtoffset);

				/*
				 * Fix frame edges. PostgreSQL uses fix_scan_expr here, but
				 * in GPDB, we allow the ROWS/RANGE expressions to contain
				 * references to the subplan, so we have to use fix_upper_expr.
				 */
				if (wplan->startOffset || wplan->endOffset)
				{
					subplan_itlist =
						build_tlist_index(plan->lefttree->targetlist);

					wplan->startOffset =
						fix_upper_expr(root, wplan->startOffset,
									   subplan_itlist, OUTER_VAR, rtoffset);
					wplan->endOffset =
						fix_upper_expr(root, wplan->endOffset,
									   subplan_itlist, OUTER_VAR, rtoffset);
					pfree(subplan_itlist);
				}
			}
			break;
		case T_Result:
			{
				Result	   *splan = (Result *) plan;

				/*
				 * Result may or may not have a subplan; if not, it's more
				 * like a scan node than an upper node.
				 */
				if (splan->plan.lefttree != NULL)
					set_upper_references(root, plan, rtoffset);
				else
				{
					splan->plan.targetlist =
						fix_scan_list(root, splan->plan.targetlist, rtoffset);
					splan->plan.qual =
						fix_scan_list(root, splan->plan.qual, rtoffset);
				}
				/* resconstantqual can't contain any subplan variable refs */
				splan->resconstantqual =
					fix_scan_expr(root, splan->resconstantqual, rtoffset);
			}
			break;
		case T_Repeat:
			set_upper_references(root, plan, rtoffset);
			break;
		case T_ModifyTable:
			{
				ModifyTable *splan = (ModifyTable *) plan;

				Assert(splan->plan.targetlist == NIL);
				Assert(splan->plan.qual == NIL);

				splan->withCheckOptionLists =
					fix_scan_list(root, splan->withCheckOptionLists, rtoffset);

				if (splan->returningLists)
				{
					List	   *newRL = NIL;
					ListCell   *lcrl,
							   *lcrr,
							   *lcp;

					/*
					 * Pass each per-subplan returningList through
					 * set_returning_clause_references().
					 */
					Assert(list_length(splan->returningLists) == list_length(splan->resultRelations));
					Assert(list_length(splan->returningLists) == list_length(splan->plans));
					forthree(lcrl, splan->returningLists,
							 lcrr, splan->resultRelations,
							 lcp, splan->plans)
					{
						List	   *rlist = (List *) lfirst(lcrl);
						Index		resultrel = lfirst_int(lcrr);
						Plan	   *subplan = (Plan *) lfirst(lcp);

						rlist = set_returning_clause_references(root,
																rlist,
																subplan,
																resultrel,
																rtoffset);
						newRL = lappend(newRL, rlist);
					}
					splan->returningLists = newRL;

					/*
					 * Set up the visible plan targetlist as being the same as
					 * the first RETURNING list. This is for the use of
					 * EXPLAIN; the executor won't pay any attention to the
					 * targetlist.  We postpone this step until here so that
					 * we don't have to do set_returning_clause_references()
					 * twice on identical targetlists.
					 */
					splan->plan.targetlist = copyObject(linitial(newRL));
				}

				/*
				 * We treat ModifyTable with ON CONFLICT as a form of 'pseudo
				 * join', where the inner side is the EXCLUDED tuple.
				 * Therefore use fix_join_expr to setup the relevant variables
				 * to INNER_VAR. We explicitly don't create any OUTER_VARs as
				 * those are already used by RETURNING and it seems better to
				 * be non-conflicting.
				 */
				if (splan->onConflictSet)
				{
					indexed_tlist *itlist;

					itlist = build_tlist_index(splan->exclRelTlist);

					splan->onConflictSet =
						fix_join_expr(root, splan->onConflictSet,
									  NULL, itlist,
									  linitial_int(splan->resultRelations),
									  rtoffset);

					splan->onConflictWhere = (Node *)
						fix_join_expr(root, (List *) splan->onConflictWhere,
									  NULL, itlist,
									  linitial_int(splan->resultRelations),
									  rtoffset);

					pfree(itlist);

					splan->exclRelTlist =
						fix_scan_list(root, splan->exclRelTlist, rtoffset);
				}

				splan->nominalRelation += rtoffset;
				splan->exclRelRTI += rtoffset;

				foreach(l, splan->resultRelations)
				{
					lfirst_int(l) += rtoffset;
				}
				foreach(l, splan->rowMarks)
				{
					PlanRowMark *rc = (PlanRowMark *) lfirst(l);

					rc->rti += rtoffset;
					rc->prti += rtoffset;
				}
				foreach(l, splan->plans)
				{
					lfirst(l) = set_plan_refs(root,
											  (Plan *) lfirst(l),
											  rtoffset);
				}

				/*
				 * Append this ModifyTable node's final result relation RT
				 * index(es) to the global list for the plan, and set its
				 * resultRelIndex to reflect their starting position in the
				 * global list.
				 */
				splan->resultRelIndex = list_length(root->glob->resultRelations);
				root->glob->resultRelations =
					list_concat(root->glob->resultRelations,
								list_copy(splan->resultRelations));
			}
			break;
		case T_Append:
			{
				Append	   *splan = (Append *) plan;

				/*
				 * Append, like Sort et al, doesn't actually evaluate its
				 * targetlist or check quals.
				 */
				set_dummy_tlist_references(plan, rtoffset);
				Assert(splan->plan.qual == NIL);
				foreach(l, splan->appendplans)
				{
					lfirst(l) = set_plan_refs(root,
											  (Plan *) lfirst(l),
											  rtoffset);
				}
			}
			break;
		case T_MergeAppend:
			{
				MergeAppend *splan = (MergeAppend *) plan;

				/*
				 * MergeAppend, like Sort et al, doesn't actually evaluate its
				 * targetlist or check quals.
				 */
				set_dummy_tlist_references(plan, rtoffset);
				Assert(splan->plan.qual == NIL);
				foreach(l, splan->mergeplans)
				{
					lfirst(l) = set_plan_refs(root,
											  (Plan *) lfirst(l),
											  rtoffset);
				}
			}
			break;
		case T_RecursiveUnion:
			/* This doesn't evaluate targetlist or check quals either */
			set_dummy_tlist_references(plan, rtoffset);
			Assert(plan->qual == NIL);
			break;
		case T_BitmapAnd:
			{
				BitmapAnd  *splan = (BitmapAnd *) plan;

				/* BitmapAnd works like Append, but has no tlist */
				Assert(splan->plan.targetlist == NIL);
				Assert(splan->plan.qual == NIL);
				foreach(l, splan->bitmapplans)
				{
					lfirst(l) = set_plan_refs(root,
											  (Plan *) lfirst(l),
											  rtoffset);
				}
			}
			break;
		case T_BitmapOr:
			{
				BitmapOr   *splan = (BitmapOr *) plan;

				/* BitmapOr works like Append, but has no tlist */
				Assert(splan->plan.targetlist == NIL);
				Assert(splan->plan.qual == NIL);
				foreach(l, splan->bitmapplans)
				{
					lfirst(l) = set_plan_refs(root,
											  (Plan *) lfirst(l),
											  rtoffset);
				}
			}
			break;
		case T_Motion:
			{
				Motion	   *motion = (Motion *) plan;
				/* test flag to prevent processing the node multi times */
				indexed_tlist *childplan_itlist =
					build_tlist_index(plan->lefttree->targetlist);

				motion->hashExprs = (List *)
					fix_upper_expr(root, (Node*) motion->hashExprs, childplan_itlist,  OUTER_VAR, rtoffset);

				/* no need to fix targetlist and qual */
				Assert(plan->qual == NIL);
				set_dummy_tlist_references(plan, rtoffset);
				pfree(childplan_itlist);
			}
			break;
		case T_SplitUpdate:
			Assert(plan->qual == NIL);
			set_splitupdate_tlist_references(plan, rtoffset);
			break;
		default:
			elog(ERROR, "unrecognized node type: %d",
				 (int) nodeTag(plan));
			break;
	}

	/*
	 * Now recurse into child plans, if any
	 *
	 * NOTE: it is essential that we recurse into child plans AFTER we set
	 * subplan references in this plan's tlist and quals.  If we did the
	 * reference-adjustments bottom-up, then we would fail to match this
	 * plan's var nodes against the already-modified nodes of the children.
	 */
	plan->lefttree = set_plan_refs(root, plan->lefttree, rtoffset);
	plan->righttree = set_plan_refs(root, plan->righttree, rtoffset);

	return plan;
}

/*
 * set_indexonlyscan_references
 *		Do set_plan_references processing on an IndexOnlyScan
 *
 * This is unlike the handling of a plain IndexScan because we have to
 * convert Vars referencing the heap into Vars referencing the index.
 * We can use the fix_upper_expr machinery for that, by working from a
 * targetlist describing the index columns.
 */
static Plan *
set_indexonlyscan_references(PlannerInfo *root,
							 IndexOnlyScan *plan,
							 int rtoffset)
{
	indexed_tlist *index_itlist;

	index_itlist = build_tlist_index(plan->indextlist);

	plan->scan.scanrelid += rtoffset;
	plan->scan.plan.targetlist = (List *)
		fix_upper_expr(root,
					   (Node *) plan->scan.plan.targetlist,
					   index_itlist,
					   INDEX_VAR,
					   rtoffset);
	plan->scan.plan.qual = (List *)
		fix_upper_expr(root,
					   (Node *) plan->scan.plan.qual,
					   index_itlist,
					   INDEX_VAR,
					   rtoffset);
	/* indexqual is already transformed to reference index columns */
	plan->indexqual = fix_scan_list(root, plan->indexqual, rtoffset);
	/* indexqualorig is already transformed to reference index columns */
	plan->indexqualorig = fix_scan_list(root, plan->indexqualorig, rtoffset);
	/* indexorderby is already transformed to reference index columns */
	plan->indexorderby = fix_scan_list(root, plan->indexorderby, rtoffset);
	/* indextlist must NOT be transformed to reference index columns */
	plan->indextlist = fix_scan_list(root, plan->indextlist, rtoffset);

	pfree(index_itlist);

	return (Plan *) plan;
}

/*
 * set_subqueryscan_references
 *		Do set_plan_references processing on a SubqueryScan
 *
 * We try to strip out the SubqueryScan entirely; if we can't, we have
 * to do the normal processing on it.
 */
static Plan *
set_subqueryscan_references(PlannerInfo *root,
							SubqueryScan *plan,
							int rtoffset)
{
	RelOptInfo *rel;
	Plan	   *result;

	/* Need to look up the subquery's RelOptInfo, since we need its subroot */
	rel = find_base_rel(root, plan->scan.scanrelid);
<<<<<<< HEAD
	/*
	 * The Assert() on RelOptInfo's subplan being same as the
	 * subqueryscan's subplan, is valid in Upstream but not for GPDB,
	 * since we create a new copy of the subplan if two SubPlans refer to
	 * the same initplan inside adjust_appendrel_attrs_mutator().
	 */
=======
>>>>>>> b5bce6c1

	/* Recursively process the subplan */
	plan->subplan = set_plan_references(rel->subroot, plan->subplan);

	if (trivial_subqueryscan(plan))
	{
		/*
		 * We can omit the SubqueryScan node and just pull up the subplan.
		 */
		ListCell   *lp,
				   *lc;

		result = plan->subplan;

		/* We have to be sure we don't lose any initplans */
		result->initPlan = list_concat(plan->scan.plan.initPlan,
									   result->initPlan);

		/*
		 * We also have to transfer the SubqueryScan's result-column names
		 * into the subplan, else columns sent to client will be improperly
		 * labeled if this is the topmost plan level.  Copy the "source
		 * column" information too.
		 */
		forboth(lp, plan->scan.plan.targetlist, lc, result->targetlist)
		{
			TargetEntry *ptle = (TargetEntry *) lfirst(lp);
			TargetEntry *ctle = (TargetEntry *) lfirst(lc);

			ctle->resname = ptle->resname;
			ctle->resorigtbl = ptle->resorigtbl;
			ctle->resorigcol = ptle->resorigcol;
		}

		/* Honor the flow of the SubqueryScan, by copying it to the subplan. */
		result->flow = plan->scan.plan.flow;
		result->dispatch = plan->scan.plan.dispatch;
	}
	else
	{
		/*
		 * Keep the SubqueryScan node.  We have to do the processing that
		 * set_plan_references would otherwise have done on it.  Notice we do
		 * not do set_upper_references() here, because a SubqueryScan will
		 * always have been created with correct references to its subplan's
		 * outputs to begin with.
		 */
		plan->scan.scanrelid += rtoffset;

		//Assert(plan->scan.scanrelid <= list_length(glob->finalrtable) && "Scan node's relid is outside the finalrtable!");

		plan->scan.plan.targetlist =
			fix_scan_list(root, plan->scan.plan.targetlist, rtoffset);
		plan->scan.plan.qual =
			fix_scan_list(root, plan->scan.plan.qual, rtoffset);

		result = (Plan *) plan;
	}

	return result;
}

/*
 * trivial_subqueryscan
 *		Detect whether a SubqueryScan can be deleted from the plan tree.
 *
 * We can delete it if it has no qual to check and the targetlist just
 * regurgitates the output of the child plan.
 */
static bool
trivial_subqueryscan(SubqueryScan *plan)
{
	int			attrno;
	ListCell   *lp,
			   *lc;

	if (plan->scan.plan.qual != NIL)
		return false;

	if (list_length(plan->scan.plan.targetlist) !=
		list_length(plan->subplan->targetlist))
		return false;			/* tlists not same length */

	attrno = 1;
	forboth(lp, plan->scan.plan.targetlist, lc, plan->subplan->targetlist)
	{
		TargetEntry *ptle = (TargetEntry *) lfirst(lp);
		TargetEntry *ctle = (TargetEntry *) lfirst(lc);

		if (ptle->resjunk != ctle->resjunk)
			return false;		/* tlist doesn't match junk status */

		/*
		 * We accept either a Var referencing the corresponding element of the
		 * subplan tlist, or a Const equaling the subplan element. See
		 * generate_setop_tlist() for motivation.
		 */
		if (ptle->expr && IsA(ptle->expr, Var))
		{
			Var		   *var = (Var *) ptle->expr;

			Assert(var->varlevelsup == 0);
			if (var->varattno != attrno)
				return false;	/* out of order */
		}
		else if (ptle->expr && IsA(ptle->expr, Const))
		{
			if (!equal(ptle->expr, ctle->expr))
				return false;
		}
		else
			return false;

		attrno++;
	}

	return true;
}

/*
 * set_foreignscan_references
 *	   Do set_plan_references processing on a ForeignScan
 */
static void
set_foreignscan_references(PlannerInfo *root,
						   ForeignScan *fscan,
						   int rtoffset)
{
	/* Adjust scanrelid if it's valid */
	if (fscan->scan.scanrelid > 0)
		fscan->scan.scanrelid += rtoffset;

	if (fscan->fdw_scan_tlist != NIL || fscan->scan.scanrelid == 0)
	{
		/*
		 * Adjust tlist, qual, fdw_exprs, fdw_recheck_quals to reference
		 * foreign scan tuple
		 */
		indexed_tlist *itlist = build_tlist_index(fscan->fdw_scan_tlist);

		fscan->scan.plan.targetlist = (List *)
			fix_upper_expr(root,
						   (Node *) fscan->scan.plan.targetlist,
						   itlist,
						   INDEX_VAR,
						   rtoffset);
		fscan->scan.plan.qual = (List *)
			fix_upper_expr(root,
						   (Node *) fscan->scan.plan.qual,
						   itlist,
						   INDEX_VAR,
						   rtoffset);
		fscan->fdw_exprs = (List *)
			fix_upper_expr(root,
						   (Node *) fscan->fdw_exprs,
						   itlist,
						   INDEX_VAR,
						   rtoffset);
		fscan->fdw_recheck_quals = (List *)
			fix_upper_expr(root,
						   (Node *) fscan->fdw_recheck_quals,
						   itlist,
						   INDEX_VAR,
						   rtoffset);
		pfree(itlist);
		/* fdw_scan_tlist itself just needs fix_scan_list() adjustments */
		fscan->fdw_scan_tlist =
			fix_scan_list(root, fscan->fdw_scan_tlist, rtoffset);
	}
	else
	{
		/*
		 * Adjust tlist, qual, fdw_exprs, fdw_recheck_quals in the standard
		 * way
		 */
		fscan->scan.plan.targetlist =
			fix_scan_list(root, fscan->scan.plan.targetlist, rtoffset);
		fscan->scan.plan.qual =
			fix_scan_list(root, fscan->scan.plan.qual, rtoffset);
		fscan->fdw_exprs =
			fix_scan_list(root, fscan->fdw_exprs, rtoffset);
		fscan->fdw_recheck_quals =
			fix_scan_list(root, fscan->fdw_recheck_quals, rtoffset);
	}

	/* Adjust fs_relids if needed */
	if (rtoffset > 0)
	{
		Bitmapset  *tempset = NULL;
		int			x = -1;

		while ((x = bms_next_member(fscan->fs_relids, x)) >= 0)
			tempset = bms_add_member(tempset, x + rtoffset);
		fscan->fs_relids = tempset;
	}
}

/*
 * set_customscan_references
 *	   Do set_plan_references processing on a CustomScan
 */
static void
set_customscan_references(PlannerInfo *root,
						  CustomScan *cscan,
						  int rtoffset)
{
	ListCell   *lc;

	/* Adjust scanrelid if it's valid */
	if (cscan->scan.scanrelid > 0)
		cscan->scan.scanrelid += rtoffset;

	if (cscan->custom_scan_tlist != NIL || cscan->scan.scanrelid == 0)
	{
		/* Adjust tlist, qual, custom_exprs to reference custom scan tuple */
		indexed_tlist *itlist = build_tlist_index(cscan->custom_scan_tlist);

		cscan->scan.plan.targetlist = (List *)
			fix_upper_expr(root,
						   (Node *) cscan->scan.plan.targetlist,
						   itlist,
						   INDEX_VAR,
						   rtoffset);
		cscan->scan.plan.qual = (List *)
			fix_upper_expr(root,
						   (Node *) cscan->scan.plan.qual,
						   itlist,
						   INDEX_VAR,
						   rtoffset);
		cscan->custom_exprs = (List *)
			fix_upper_expr(root,
						   (Node *) cscan->custom_exprs,
						   itlist,
						   INDEX_VAR,
						   rtoffset);
		pfree(itlist);
		/* custom_scan_tlist itself just needs fix_scan_list() adjustments */
		cscan->custom_scan_tlist =
			fix_scan_list(root, cscan->custom_scan_tlist, rtoffset);
	}
	else
	{
		/* Adjust tlist, qual, custom_exprs in the standard way */
		cscan->scan.plan.targetlist =
			fix_scan_list(root, cscan->scan.plan.targetlist, rtoffset);
		cscan->scan.plan.qual =
			fix_scan_list(root, cscan->scan.plan.qual, rtoffset);
		cscan->custom_exprs =
			fix_scan_list(root, cscan->custom_exprs, rtoffset);
	}

	/* Adjust child plan-nodes recursively, if needed */
	foreach(lc, cscan->custom_plans)
	{
		lfirst(lc) = set_plan_refs(root, (Plan *) lfirst(lc), rtoffset);
	}

	/* Adjust custom_relids if needed */
	if (rtoffset > 0)
	{
		Bitmapset  *tempset = NULL;
		int			x = -1;

		while ((x = bms_next_member(cscan->custom_relids, x)) >= 0)
			tempset = bms_add_member(tempset, x + rtoffset);
		cscan->custom_relids = tempset;
	}
}

/*
 * copyVar
 *		Copy a Var node.
 *
 * fix_scan_expr and friends do this enough times that it's worth having
 * a bespoke routine instead of using the generic copyObject() function.
 */
static inline Var *
copyVar(Var *var)
{
	Var		   *newvar = (Var *) palloc(sizeof(Var));

	*newvar = *var;
	return newvar;
}

/*
 * fix_expr_common
 *		Do generic set_plan_references processing on an expression node
 *
 * This is code that is common to all variants of expression-fixing.
 * We must look up operator opcode info for OpExpr and related nodes,
 * add OIDs from regclass Const nodes into root->glob->relationOids, and
 * add PlanInvalItems for user-defined functions into root->glob->invalItems.
 * We also fill in column index lists for GROUPING() expressions.
 *
 * We assume it's okay to update opcode info in-place.  So this could possibly
 * scribble on the planner's input data structures, but it's OK.
 */
static void
fix_expr_common(PlannerInfo *root, Node *node)
{
	/* We assume callers won't call us on a NULL pointer */
	if (IsA(node, Aggref))
	{
		record_plan_function_dependency(root,
										((Aggref *) node)->aggfnoid);
	}
	else if (IsA(node, WindowFunc))
	{
		record_plan_function_dependency(root,
										((WindowFunc *) node)->winfnoid);
	}
	else if (IsA(node, FuncExpr))
	{
		record_plan_function_dependency(root,
										((FuncExpr *) node)->funcid);
	}
	else if (IsA(node, OpExpr))
	{
		set_opfuncid((OpExpr *) node);
		record_plan_function_dependency(root,
										((OpExpr *) node)->opfuncid);
	}
	else if (IsA(node, DistinctExpr))
	{
		set_opfuncid((OpExpr *) node);	/* rely on struct equivalence */
		record_plan_function_dependency(root,
										((DistinctExpr *) node)->opfuncid);
	}
	else if (IsA(node, NullIfExpr))
	{
		set_opfuncid((OpExpr *) node);	/* rely on struct equivalence */
		record_plan_function_dependency(root,
										((NullIfExpr *) node)->opfuncid);
	}
	else if (IsA(node, ScalarArrayOpExpr))
	{
		set_sa_opfuncid((ScalarArrayOpExpr *) node);
		record_plan_function_dependency(root,
									 ((ScalarArrayOpExpr *) node)->opfuncid);
	}
	else if (IsA(node, ArrayCoerceExpr))
	{
		if (OidIsValid(((ArrayCoerceExpr *) node)->elemfuncid))
			record_plan_function_dependency(root,
									 ((ArrayCoerceExpr *) node)->elemfuncid);
	}
	else if (IsA(node, Const))
	{
		Const	   *con = (Const *) node;

		/* Check for regclass reference */
		if (ISREGCLASSCONST(con))
			root->glob->relationOids =
				lappend_oid(root->glob->relationOids,
							DatumGetObjectId(con->constvalue));
	}
    else if (IsA(node, Var))
    {
        Var    *var = (Var *)node;

        /*
         * CDB: If Var node refers to a pseudo column, note its varno.
         * By this point, no such Var nodes should be seen except for
         * local references in Scan or Append exprs.
         *
         * XXX callers must reinitialize this appropriately.  Ought
         *     to find a better way.
         */
        if (var->varattno <= FirstLowInvalidHeapAttributeNumber)
        {
            Assert(var->varlevelsup == 0 &&
                   var->varno > 0 &&
                   var->varno <= list_length(root->glob->finalrtable));
        }
    }
	else if (IsA(node, GroupingFunc))
	{
		GroupingFunc *g = (GroupingFunc *) node;
		AttrNumber *grouping_map = root->grouping_map;

		/* If there are no grouping sets, we don't need this. */

		Assert(grouping_map || g->cols == NIL);

		if (grouping_map)
		{
			ListCell   *lc;
			List	   *cols = NIL;

			foreach(lc, g->refs)
			{
				int			x = lfirst_int(lc);

				if (x >= root->grouping_map_size || x < 0)
					elog(ERROR, "invalid refno %d, max %d", x, root->grouping_map_size);
				cols = lappend_int(cols, grouping_map[lfirst_int(lc)]);
			}

			Assert(!g->cols || equal(cols, g->cols));

			if (!g->cols)
				g->cols = cols;
		}
	}
}

/*
 * fix_param_node
 *		Do set_plan_references processing on a Param
 *
 * If it's a PARAM_MULTIEXPR, replace it with the appropriate Param from
 * root->multiexpr_params; otherwise no change is needed.
 * Just for paranoia's sake, we make a copy of the node in either case.
 */
static Node *
fix_param_node(PlannerInfo *root, Param *p)
{
	if (p->paramkind == PARAM_MULTIEXPR)
	{
		int			subqueryid = p->paramid >> 16;
		int			colno = p->paramid & 0xFFFF;
		List	   *params;

		if (subqueryid <= 0 ||
			subqueryid > list_length(root->multiexpr_params))
			elog(ERROR, "unexpected PARAM_MULTIEXPR ID: %d", p->paramid);
		params = (List *) list_nth(root->multiexpr_params, subqueryid - 1);
		if (colno <= 0 || colno > list_length(params))
			elog(ERROR, "unexpected PARAM_MULTIEXPR ID: %d", p->paramid);
		return copyObject(list_nth(params, colno - 1));
	}
	return copyObject(p);
}

/*
 * fix_scan_expr
 *		Do set_plan_references processing on a scan-level expression
 *
 * This consists of incrementing all Vars' varnos by rtoffset,
 * replacing PARAM_MULTIEXPR Params, expanding PlaceHolderVars,
 * replacing Aggref nodes that should be replaced by initplan output Params,
 * looking up operator opcode info for OpExpr and related nodes,
 * and adding OIDs from regclass Const nodes into root->glob->relationOids.
 */
static Node *
fix_scan_expr(PlannerInfo *root, Node *node, int rtoffset)
{
	fix_scan_expr_context context;

	context.root = root;
	context.rtoffset = rtoffset;

<<<<<<< HEAD
	/*
	 * Postgres has an optimization to mutate the expression tree only if
	 * rtoffset is non-zero. However, this optimization does not work for
	 * GPDB planner. The planner in GPDB produces plans where rtoffset
	 * may be zero, but it uses gp_subplan_id as a pseudo column
	 * to deduplicate all the partition scans. This pseudo var needs
	 * to be unnested (i.e., the underlying expr needs to replace the Var)
	 * using mutation. Therefore, in GPDB we need to unconditionally mutate the tree.
	 */
	return fix_scan_expr_mutator(node, &context);
=======
	if (rtoffset != 0 ||
		root->multiexpr_params != NIL ||
		root->glob->lastPHId != 0 ||
		root->minmax_aggs != NIL)
	{
		return fix_scan_expr_mutator(node, &context);
	}
	else
	{
		/*
		 * If rtoffset == 0, we don't need to change any Vars, and if there
		 * are no MULTIEXPR subqueries then we don't need to replace
		 * PARAM_MULTIEXPR Params, and if there are no placeholders anywhere
		 * we won't need to remove them, and if there are no minmax Aggrefs we
		 * won't need to replace them.  Then it's OK to just scribble on the
		 * input node tree instead of copying (since the only change, filling
		 * in any unset opfuncid fields, is harmless).  This saves just enough
		 * cycles to be noticeable on trivial queries.
		 */
		(void) fix_scan_expr_walker(node, &context);
		return node;
	}
>>>>>>> b5bce6c1
}

static Node *
fix_scan_expr_mutator(Node *node, fix_scan_expr_context *context)
{
	if (node == NULL)
		return NULL;
	if (IsA(node, Var))
	{
		Var		   *var = copyVar((Var *) node);

		Assert(var->varlevelsup == 0);

		/*
		 * We should not see any Vars marked INNER_VAR or OUTER_VAR.  But an
		 * indexqual expression could contain INDEX_VAR Vars.
		 */
		Assert(var->varno != INNER_VAR);
		Assert(var->varno != OUTER_VAR);
		if (!IS_SPECIAL_VARNO(var->varno))
			var->varno += context->rtoffset;
		if (var->varnoold > 0)
			var->varnoold += context->rtoffset;

        /* Pseudo column reference? */
        if (var->varattno <= FirstLowInvalidHeapAttributeNumber)
        {
            RangeTblEntry          *rte = NULL;
            CdbRelColumnInfo       *rci = NULL;
            Node 				   *exprCopy = NULL;
            
            /* Look up the pseudo column definition. */
            rte = rt_fetch(var->varno, context->root->glob->finalrtable);
            rci = cdb_rte_find_pseudo_column(rte, var->varattno);
            Assert(rci && rci->defexpr && "No expression for pseudo column");

            exprCopy = copyObject((Node *) rci->defexpr);
            /* Fill in OpExpr operator ids. */
            fix_scan_expr_walker(exprCopy, context);

            /* Replace the Var node with a copy of the defining expr. */
			return (Node *) exprCopy;
		}
		else
		{
			return (Node *) var;
		}
	}
	if (IsA(node, Param))
		return fix_param_node(context->root, (Param *) node);
	if (IsA(node, Aggref))
	{
		Aggref	   *aggref = (Aggref *) node;

		/* See if the Aggref should be replaced by a Param */
		if (context->root->minmax_aggs != NIL &&
			list_length(aggref->args) == 1)
		{
			TargetEntry *curTarget = (TargetEntry *) linitial(aggref->args);
			ListCell   *lc;

			foreach(lc, context->root->minmax_aggs)
			{
				MinMaxAggInfo *mminfo = (MinMaxAggInfo *) lfirst(lc);

				if (mminfo->aggfnoid == aggref->aggfnoid &&
					equal(mminfo->target, curTarget->expr))
					return (Node *) copyObject(mminfo->param);
			}
		}
		/* If no match, just fall through to process it normally */
	}
	if (IsA(node, CurrentOfExpr))
	{
		CurrentOfExpr *cexpr = (CurrentOfExpr *) copyObject(node);

		Assert(cexpr->cvarno != INNER_VAR);
		Assert(cexpr->cvarno != OUTER_VAR);
		if (!IS_SPECIAL_VARNO(cexpr->cvarno))
			cexpr->cvarno += context->rtoffset;
		return (Node *) cexpr;
	}
	if (IsA(node, PlaceHolderVar))
	{
		/* At scan level, we should always just evaluate the contained expr */
		PlaceHolderVar *phv = (PlaceHolderVar *) node;

		return fix_scan_expr_mutator((Node *) phv->phexpr, context);
	}
	fix_expr_common(context->root, node);
	return expression_tree_mutator(node, fix_scan_expr_mutator,
								   (void *) context);
}

static bool
fix_scan_expr_walker(Node *node, fix_scan_expr_context *context)
{
	if (node == NULL)
		return false;
	Assert(!IsA(node, PlaceHolderVar));
	fix_expr_common(context->root, node);
	return expression_tree_walker(node, fix_scan_expr_walker,
								  (void *) context);
}

/*
 * set_join_references
 *	  Modify the target list and quals of a join node to reference its
 *	  subplans, by setting the varnos to OUTER_VAR or INNER_VAR and setting
 *	  attno values to the result domain number of either the corresponding
 *	  outer or inner join tuple item.  Also perform opcode lookup for these
 *	  expressions, and add regclass OIDs to root->glob->relationOids.
 */
static void
set_join_references(PlannerInfo *root, Join *join, int rtoffset)
{
	Plan	   *outer_plan = join->plan.lefttree;
	Plan	   *inner_plan = join->plan.righttree;
	indexed_tlist *outer_itlist;
	indexed_tlist *inner_itlist;

	outer_itlist = build_tlist_index(outer_plan->targetlist);
	inner_itlist = build_tlist_index(inner_plan->targetlist);

	/*
	 * First process the joinquals (including merge or hash clauses).  These
	 * are logically below the join so they can always use all values
	 * available from the input tlists.  It's okay to also handle
	 * NestLoopParams now, because those couldn't refer to nullable
	 * subexpressions.
	 */
	join->joinqual = fix_join_expr(root,
								   join->joinqual,
								   outer_itlist,
								   inner_itlist,
								   (Index) 0,
								   rtoffset);

	/* Now do join-type-specific stuff */
	if (IsA(join, NestLoop))
	{
		NestLoop   *nl = (NestLoop *) join;
		ListCell   *lc;

		foreach(lc, nl->nestParams)
		{
			NestLoopParam *nlp = (NestLoopParam *) lfirst(lc);

			nlp->paramval = (Var *) fix_upper_expr(root,
												   (Node *) nlp->paramval,
												   outer_itlist,
												   OUTER_VAR,
												   rtoffset);
			/* Check we replaced any PlaceHolderVar with simple Var */
			if (!(IsA(nlp->paramval, Var) &&
				  nlp->paramval->varno == OUTER_VAR))
				elog(ERROR, "NestLoopParam was not reduced to a simple Var");
		}
	}
	else if (IsA(join, MergeJoin))
	{
		MergeJoin  *mj = (MergeJoin *) join;

		mj->mergeclauses = fix_join_expr(root,
										 mj->mergeclauses,
										 outer_itlist,
										 inner_itlist,
										 (Index) 0,
										 rtoffset);
	}
	else if (IsA(join, HashJoin))
	{
		HashJoin   *hj = (HashJoin *) join;

		hj->hashclauses = fix_hashclauses(root,
										hj->hashclauses,
										outer_itlist,
										inner_itlist,
										(Index) 0,
										rtoffset);

		hj->hashqualclauses = fix_join_expr(root,
											hj->hashqualclauses,
											outer_itlist,
											inner_itlist,
											(Index) 0,
											rtoffset);
	}

	/*
	 * Now we need to fix up the targetlist and qpqual, which are logically
	 * above the join.  This means they should not re-use any input expression
	 * that was computed in the nullable side of an outer join.  Vars and
	 * PlaceHolderVars are fine, so we can implement this restriction just by
	 * clearing has_non_vars in the indexed_tlist structs.
	 *
	 * XXX This is a grotty workaround for the fact that we don't clearly
	 * distinguish between a Var appearing below an outer join and the "same"
	 * Var appearing above it.  If we did, we'd not need to hack the matching
	 * rules this way.
	 */
	switch (join->jointype)
	{
		case JOIN_LEFT:
		case JOIN_SEMI:
		case JOIN_ANTI:
			inner_itlist->has_non_vars = false;
			break;
		case JOIN_RIGHT:
			outer_itlist->has_non_vars = false;
			break;
		case JOIN_FULL:
			outer_itlist->has_non_vars = false;
			inner_itlist->has_non_vars = false;
			break;
		default:
			break;
	}

	join->plan.targetlist = fix_join_expr(root,
										  join->plan.targetlist,
										  outer_itlist,
										  inner_itlist,
										  (Index) 0,
										  rtoffset);
	join->plan.qual = fix_join_expr(root,
									join->plan.qual,
									outer_itlist,
									inner_itlist,
									(Index) 0,
									rtoffset);

	pfree(outer_itlist);
	pfree(inner_itlist);
}

/*
 * set_upper_references
 *	  Update the targetlist and quals of an upper-level plan node
 *	  to refer to the tuples returned by its lefttree subplan.
 *	  Also perform opcode lookup for these expressions, and
 *	  add regclass OIDs to root->glob->relationOids.
 *
 * This is used for single-input plan types like Agg, Group, Result.
 *
 * In most cases, we have to match up individual Vars in the tlist and
 * qual expressions with elements of the subplan's tlist (which was
 * generated by flattening these selfsame expressions, so it should have all
 * the required variables).  There is an important exception, however:
 * depending on where we are in the plan tree, sort/group columns may have
 * been pushed into the subplan tlist unflattened.  If these values are also
 * needed in the output then we want to reference the subplan tlist element
 * rather than recomputing the expression.
 */
static void
set_upper_references(PlannerInfo *root, Plan *plan, int rtoffset)
{
	Plan	   *subplan = plan->lefttree;
	indexed_tlist *subplan_itlist;
	List	   *output_targetlist;
	ListCell   *l;

	subplan_itlist = build_tlist_index(subplan->targetlist);

	output_targetlist = NIL;
	foreach(l, plan->targetlist)
	{
		TargetEntry *tle = (TargetEntry *) lfirst(l);
		Node	   *newexpr;

		/* If it's a non-Var sort/group item, first try to match by sortref */
		if (tle->ressortgroupref != 0 && !IsA(tle->expr, Var))
		{
			newexpr = (Node *)
					search_indexed_tlist_for_sortgroupref((Node *) tle->expr,
														  tle->ressortgroupref,
														  subplan_itlist,
														  OUTER_VAR);
			if (!newexpr)
				newexpr = fix_upper_expr(root,
										 (Node *) tle->expr,
										 subplan_itlist,
										 OUTER_VAR,
										 rtoffset);
		}
		else
			newexpr = fix_upper_expr(root,
									 (Node *) tle->expr,
									 subplan_itlist,
									 OUTER_VAR,
									 rtoffset);
		tle = flatCopyTargetEntry(tle);
		tle->expr = (Expr *) newexpr;
		output_targetlist = lappend(output_targetlist, tle);
	}
	plan->targetlist = output_targetlist;

	plan->qual = (List *)
		fix_upper_expr(root,
					   (Node *) plan->qual,
					   subplan_itlist,
					   OUTER_VAR,
					   rtoffset);

	pfree(subplan_itlist);
}

/*
 * Recursively scan an expression tree and convert Aggrefs to the proper
 * intermediate form for combining aggregates.  This means (1) replacing each
 * one's argument list with a single argument that is the original Aggref
 * modified to show partial aggregation and (2) changing the upper Aggref to
 * show combining aggregation.
 *
 * After this step, set_upper_references will replace the partial Aggrefs
 * with Vars referencing the lower Agg plan node's outputs, so that the final
 * form seen by the executor is a combining Aggref with a Var as input.
 *
 * It's rather messy to postpone this step until setrefs.c; ideally it'd be
 * done in createplan.c.  The difficulty is that once we modify the Aggref
 * expressions, they will no longer be equal() to their original form and
 * so cross-plan-node-level matches will fail.  So this has to happen after
 * the plan node above the Agg has resolved its subplan references.
 */
static Node *
convert_combining_aggrefs(Node *node, void *context)
{
	if (node == NULL)
		return NULL;
	if (IsA(node, Aggref))
	{
		Aggref	   *orig_agg = (Aggref *) node;
		Aggref	   *child_agg;
		Aggref	   *parent_agg;

		/* Assert we've not chosen to partial-ize any unsupported cases */
		Assert(orig_agg->aggorder == NIL);
		Assert(orig_agg->aggdistinct == NIL);

		/*
		 * Since aggregate calls can't be nested, we needn't recurse into the
		 * arguments.  But for safety, flat-copy the Aggref node itself rather
		 * than modifying it in-place.
		 */
		child_agg = makeNode(Aggref);
		memcpy(child_agg, orig_agg, sizeof(Aggref));

		/*
		 * For the parent Aggref, we want to copy all the fields of the
		 * original aggregate *except* the args list, which we'll replace
		 * below, and the aggfilter expression, which should be applied only
		 * by the child not the parent.  Rather than explicitly knowing about
		 * all the other fields here, we can momentarily modify child_agg to
		 * provide a suitable source for copyObject.
		 */
		child_agg->args = NIL;
		child_agg->aggfilter = NULL;
		parent_agg = (Aggref *) copyObject(child_agg);
		child_agg->args = orig_agg->args;
		child_agg->aggfilter = orig_agg->aggfilter;

		/*
		 * Now, set up child_agg to represent the first phase of partial
		 * aggregation.  For now, assume serialization is required.
		 */
		mark_partial_aggref(child_agg, AGGSPLIT_INITIAL_SERIAL);

		/*
		 * And set up parent_agg to represent the second phase.
		 */
		parent_agg->args = list_make1(makeTargetEntry((Expr *) child_agg,
													  1, NULL, false));
		mark_partial_aggref(parent_agg, AGGSPLIT_FINAL_DESERIAL);

		return (Node *) parent_agg;
	}
	return expression_tree_mutator(node, convert_combining_aggrefs,
								   (void *) context);
}

/*
 * set_dummy_tlist_references
 *	  Replace the targetlist of an upper-level plan node with a simple
 *	  list of OUTER_VAR references to its child.
 *
 * This is used for plan types like Sort and Append that don't evaluate
 * their targetlists.  Although the executor doesn't care at all what's in
 * the tlist, EXPLAIN needs it to be realistic.
 *
 * Note: we could almost use set_upper_references() here, but it fails for
 * Append for lack of a lefttree subplan.  Single-purpose code is faster
 * anyway.
 */
static void
set_dummy_tlist_references(Plan *plan, int rtoffset)
{
	List	   *output_targetlist;
	ListCell   *l;

	output_targetlist = NIL;
	foreach(l, plan->targetlist)
	{
		TargetEntry *tle = (TargetEntry *) lfirst(l);
		Var		   *oldvar = (Var *) tle->expr;
		Var		   *newvar;

		newvar = makeVar(OUTER_VAR,
						 tle->resno,
						 exprType((Node *) oldvar),
						 exprTypmod((Node *) oldvar),
						 exprCollation((Node *) oldvar),
						 0);
		if (IsA(oldvar, Var))
		{
			newvar->varnoold = oldvar->varno + rtoffset;
			newvar->varoattno = oldvar->varattno;
		}
		else
		{
			newvar->varnoold = 0;		/* wasn't ever a plain Var */
			newvar->varoattno = 0;
		}

		tle = flatCopyTargetEntry(tle);
		tle->expr = (Expr *) newvar;
		output_targetlist = lappend(output_targetlist, tle);
	}
	plan->targetlist = output_targetlist;

	/* We don't touch plan->qual here */
}

/*
 * Split update is a bit special. It doesn't evaluate targetlist expressions,
 * but it adds an extra DMLActionExpr attribute to the output. Also, because
 * there is an assertion in ModifyTable that its subplan must contain a NULL
 * Const for any dropped columns, we must represent NULL constants as Const
 * node, even though they are passed through from the node below, rather than
 * evaluated at the Split Update node. So this is mostly the same as
 * set_dummy_tlist_references(), except for the special handling of
 * DMLActionExpr and Consts.
 */
static void
set_splitupdate_tlist_references(Plan *plan, int rtoffset)
{
	List	   *output_targetlist;
	ListCell   *l;

	output_targetlist = NIL;
	foreach(l, plan->targetlist)
	{
		TargetEntry *tle = (TargetEntry *) lfirst(l);
		Var		   *oldvar = (Var *) tle->expr;
		Var		   *newvar;

		if (IsA(tle->expr, DMLActionExpr))
		{
			output_targetlist = lappend(output_targetlist, tle);
			continue;
		}
		else if (IsA(tle->expr, Const))
		{
			output_targetlist = lappend(output_targetlist, tle);
			continue;
		}

		newvar = makeVar(OUTER_VAR,
						 tle->resno,
						 exprType((Node *) oldvar),
						 exprTypmod((Node *) oldvar),
						 exprCollation((Node *) oldvar),
						 0);
		if (IsA(oldvar, Var))
		{
			newvar->varnoold = oldvar->varno + rtoffset;
			newvar->varoattno = oldvar->varattno;
		}
		else
		{
			newvar->varnoold = 0;		/* wasn't ever a plain Var */
			newvar->varoattno = 0;
		}

		tle = flatCopyTargetEntry(tle);
		tle->expr = (Expr *) newvar;
		output_targetlist = lappend(output_targetlist, tle);
	}
	plan->targetlist = output_targetlist;

	/* We don't touch plan->qual here */
}



/*
 * build_tlist_index --- build an index data structure for a child tlist
 *
 * In most cases, subplan tlists will be "flat" tlists with only Vars,
 * so we try to optimize that case by extracting information about Vars
 * in advance.  Matching a parent tlist to a child is still an O(N^2)
 * operation, but at least with a much smaller constant factor than plain
 * tlist_member() searches.
 *
 * The result of this function is an indexed_tlist struct to pass to
 * search_indexed_tlist_for_var() or search_indexed_tlist_for_non_var().
 * When done, the indexed_tlist may be freed with a single pfree().
 */
static indexed_tlist *
build_tlist_index(List *tlist)
{
	indexed_tlist *itlist;
	tlist_vinfo *vinfo;
	ListCell   *l;

	/* Create data structure with enough slots for all tlist entries */
	itlist = (indexed_tlist *)
		palloc(offsetof(indexed_tlist, vars) +
			   list_length(tlist) * sizeof(tlist_vinfo));

	itlist->tlist = tlist;
	itlist->has_ph_vars = false;
	itlist->has_non_vars = false;

	/* Find the Vars and fill in the index array */
	vinfo = itlist->vars;
	foreach(l, tlist)
	{
		TargetEntry *tle = (TargetEntry *) lfirst(l);
		Expr	   *expr = tle->expr;

		Assert(expr);

		/*
		 * Allow a Var in parent node's expr to find matching Var in tlist
		 * ignoring any RelabelType nodes atop the tlist Var.  Also set
		 * has_non_vars so tlist expr can be matched as a whole.
		 */
		while (IsA(expr, RelabelType))
		{
			expr = ((RelabelType *)expr)->arg;
			itlist->has_non_vars = true;
		}

		if (expr && IsA(expr, Var))
		{
			Var		   *var = (Var *) expr;

			vinfo->varno = var->varno;
			vinfo->varattno = var->varattno;
			vinfo->resno = tle->resno;
			vinfo++;
		}
		else if (tle->expr && IsA(tle->expr, PlaceHolderVar))
			itlist->has_ph_vars = true;
		else
			itlist->has_non_vars = true;
	}

	itlist->num_vars = (vinfo - itlist->vars);

	return itlist;
}

/*
 * build_tlist_index_other_vars --- build a restricted tlist index
 *
 * This is like build_tlist_index, but we only index tlist entries that
 * are Vars belonging to some rel other than the one specified.  We will set
 * has_ph_vars (allowing PlaceHolderVars to be matched), but not has_non_vars
 * (so nothing other than Vars and PlaceHolderVars can be matched).
 */
static indexed_tlist *
build_tlist_index_other_vars(List *tlist, Index ignore_rel)
{
	indexed_tlist *itlist;
	tlist_vinfo *vinfo;
	ListCell   *l;

	/* Create data structure with enough slots for all tlist entries */
	itlist = (indexed_tlist *)
		palloc(offsetof(indexed_tlist, vars) +
			   list_length(tlist) * sizeof(tlist_vinfo));

	itlist->tlist = tlist;
	itlist->has_ph_vars = false;
	itlist->has_non_vars = false;

	/* Find the desired Vars and fill in the index array */
	vinfo = itlist->vars;
	foreach(l, tlist)
	{
		TargetEntry *tle = (TargetEntry *) lfirst(l);

		if (tle->expr && IsA(tle->expr, Var))
		{
			Var		   *var = (Var *) tle->expr;

			if (var->varno != ignore_rel)
			{
				vinfo->varno = var->varno;
				vinfo->varattno = var->varattno;
				vinfo->resno = tle->resno;
				vinfo++;
			}
		}
		else if (tle->expr && IsA(tle->expr, PlaceHolderVar))
			itlist->has_ph_vars = true;
	}

	itlist->num_vars = (vinfo - itlist->vars);

	return itlist;
}

/*
 * search_indexed_tlist_for_var --- find a Var in an indexed tlist
 *
 * If a match is found, return a copy of the given Var with suitably
 * modified varno/varattno (to wit, newvarno and the resno of the TLE entry).
 * Also ensure that varnoold is incremented by rtoffset.
 * If no match, return NULL.
 */
static Var *
search_indexed_tlist_for_var(Var *var, indexed_tlist *itlist,
							 Index newvarno, int rtoffset)
{
	Index		varno = var->varno;
	AttrNumber	varattno = var->varattno;
	tlist_vinfo *vinfo;
	int			i;

	vinfo = itlist->vars;
	i = itlist->num_vars;
	while (i-- > 0)
	{
		if (vinfo->varno == varno && vinfo->varattno == varattno)
		{
			/* Found a match */
			Var		   *newvar = copyVar(var);

			newvar->varno = newvarno;
			newvar->varattno = vinfo->resno;
			if (newvar->varnoold > 0)
				newvar->varnoold += rtoffset;
			return newvar;
		}
		vinfo++;
	}
	return NULL;				/* no match */
}

/*
 * search_indexed_tlist_for_non_var --- find a non-Var in an indexed tlist
 *
 * If a match is found, return a Var constructed to reference the tlist item.
 * If no match, return NULL.
 *
 * NOTE: it is a waste of time to call this unless itlist->has_ph_vars or
 * itlist->has_non_vars.  Furthermore, set_join_references() relies on being
 * able to prevent matching of non-Vars by clearing itlist->has_non_vars,
 * so there's a correctness reason not to call it unless that's set.
 */
static Var *
search_indexed_tlist_for_non_var(Node *node,
								 indexed_tlist *itlist, Index newvarno)
{
	TargetEntry *tle;

	tle = tlist_member(node, itlist->tlist);
	if (tle)
	{
		/* Found a matching subplan output expression */
		Var		   *newvar;

		newvar = makeVarFromTargetEntry(newvarno, tle);
		newvar->varnoold = 0;	/* wasn't ever a plain Var */
		newvar->varoattno = 0;
		return newvar;
	}
	return NULL;				/* no match */
}

/*
 * search_indexed_tlist_for_sortgroupref --- find a sort/group expression
 *		(which is assumed not to be just a Var)
 *
 * If a match is found, return a Var constructed to reference the tlist item.
 * If no match, return NULL.
 *
 * This is needed to ensure that we select the right subplan TLE in cases
 * where there are multiple textually-equal()-but-volatile sort expressions.
 * And it's also faster than search_indexed_tlist_for_non_var.
 */
static Var *
search_indexed_tlist_for_sortgroupref(Node *node,
									  Index sortgroupref,
									  indexed_tlist *itlist,
									  Index newvarno)
{
	ListCell   *lc;

	foreach(lc, itlist->tlist)
	{
		TargetEntry *tle = (TargetEntry *) lfirst(lc);

		/* The equal() check should be redundant, but let's be paranoid */
		if (tle->ressortgroupref == sortgroupref &&
			equal(node, tle->expr))
		{
			/* Found a matching subplan output expression */
			Var		   *newvar;

			newvar = makeVarFromTargetEntry(newvarno, tle);
			newvar->varnoold = 0;		/* wasn't ever a plain Var */
			newvar->varoattno = 0;
			return newvar;
		}
	}
	return NULL;				/* no match */
}

/*
 * fix_join_expr
 *	   Create a new set of targetlist entries or join qual clauses by
 *	   changing the varno/varattno values of variables in the clauses
 *	   to reference target list values from the outer and inner join
 *	   relation target lists.  Also perform opcode lookup and add
 *	   regclass OIDs to root->glob->relationOids.
 *
 * This is used in three different scenarios:
 * 1) a normal join clause, where all the Vars in the clause *must* be
 *	  replaced by OUTER_VAR or INNER_VAR references.  In this case
 *	  acceptable_rel should be zero so that any failure to match a Var will be
 *	  reported as an error.
 * 2) RETURNING clauses, which may contain both Vars of the target relation
 *	  and Vars of other relations. In this case we want to replace the
 *	  other-relation Vars by OUTER_VAR references, while leaving target Vars
 *	  alone. Thus inner_itlist = NULL and acceptable_rel = the ID of the
 *	  target relation should be passed.
 * 3) ON CONFLICT UPDATE SET/WHERE clauses.  Here references to EXCLUDED are
 *	  to be replaced with INNER_VAR references, while leaving target Vars (the
 *	  to-be-updated relation) alone. Correspondingly inner_itlist is to be
 *	  EXCLUDED elements, outer_itlist = NULL and acceptable_rel the target
 *	  relation.
 *
 * 'clauses' is the targetlist or list of join clauses
 * 'outer_itlist' is the indexed target list of the outer join relation,
 *		or NULL
 * 'inner_itlist' is the indexed target list of the inner join relation,
 *		or NULL
 * 'acceptable_rel' is either zero or the rangetable index of a relation
 *		whose Vars may appear in the clause without provoking an error
 * 'rtoffset': how much to increment varnoold by
 *
 * Returns the new expression tree.  The original clause structure is
 * not modified.
 */
static List *
fix_join_expr(PlannerInfo *root,
			  List *clauses,
			  indexed_tlist *outer_itlist,
			  indexed_tlist *inner_itlist,
			  Index acceptable_rel,
			  int rtoffset)
{
	fix_join_expr_context context;

	context.root = root;
	context.outer_itlist = outer_itlist;
	context.inner_itlist = inner_itlist;
	context.acceptable_rel = acceptable_rel;
	context.rtoffset = rtoffset;
	context.use_outer_tlist_for_matching_nonvars = true;
	context.use_inner_tlist_for_matching_nonvars = true;

	return (List *) fix_join_expr_mutator((Node *) clauses, &context);
}

/*
 * fix_hashclauses
 *
 *  make sure that inner argument of each hashclause does not refer to
 *  target entries found in the target list of join's outer child
 *
 */
static List *fix_hashclauses(PlannerInfo *root,
                           List *clauses,
                           indexed_tlist *outer_itlist,
                           indexed_tlist *inner_itlist,
                           Index acceptable_rel, int rtoffset)
{
    Assert(clauses);
    ListCell *lc = NULL;
    foreach(lc, clauses)
    {
        Node *node = (Node *) lfirst(lc);
        Assert(IsA(node, OpExpr));
        OpExpr     *opexpr = (OpExpr *) node;
        Assert(list_length(opexpr->args) == 2);
        /* extract clause arguments */
        List *outer_arg = linitial(opexpr->args);
        List *inner_arg = lsecond(opexpr->args);
        List *new_args = NIL;
        /*
         * for outer argument, we cannot refer to target entries
         * in join's inner child target list
         * we change walker's context to guarantee this
         */
        List *new_outer_arg = fix_child_hashclauses(root,
                outer_arg,
                outer_itlist,
                inner_itlist,
                (Index) 0,
                rtoffset,
                OUTER_VAR);
        /*
         * for inner argument, we cannot refer to target entries
         * in join's outer child target list, otherwise hash table
         * creation could fail,
         * we change walker's context to guarantee this
         */
        List *new_inner_arg = fix_child_hashclauses(root,
                inner_arg,
                outer_itlist,
                inner_itlist,
                (Index) 0,
                rtoffset,
                INNER_VAR);
        new_args = lappend(new_args, new_outer_arg);
        new_args = lappend(new_args, new_inner_arg);
        /* replace old arguments with the fixed arguments */
        list_free(opexpr->args);
        opexpr->args = new_args;
        /* fix opexpr */
        fix_expr_common(root, node);
    }
    return clauses;
}
/*
 * fix_child_hashclauses
 *     A special case of fix_join_expr used to process hash join's child hashclauses.
 *     The main use case is MPP-18537 and MPP-21564, where we have a constant in the
 *     target list of hash join's child, and the constant is used when computing hash
 *     value of hash join's other child.
 *
 *     Example: select * from A, B where A.i = least(B.i,4) and A.j=4;
 *     Here, B's hash value is least(B.i,4), and constant 4 is defined by A's target list
 *
 *     Since during computing the hash value for a tuple on one side of hash join, we cannot access
 *     the target list of hash join's other child, this function skips using other target list
 *     when matching non-vars.
 *
 */
static List *
fix_child_hashclauses(PlannerInfo *root,
              List *clauses,
              indexed_tlist *outer_itlist,
              indexed_tlist *inner_itlist,
              Index acceptable_rel,
              int rtoffset,
              Index child)
{
    fix_join_expr_context context;
    context.root = root;
    context.outer_itlist = outer_itlist;
    context.inner_itlist = inner_itlist;
    context.acceptable_rel = acceptable_rel;
    context.rtoffset = rtoffset;
    if (INNER_VAR == child)
    {
    	/* skips using outer target list when matching non-vars */
    	context.use_outer_tlist_for_matching_nonvars = false;
    	context.use_inner_tlist_for_matching_nonvars = true;
	}
	else
	{
    	/* skips using inner target list when matching non-vars */
    	context.use_inner_tlist_for_matching_nonvars = false;
    	context.use_outer_tlist_for_matching_nonvars = true;
	}
    return (List *) fix_join_expr_mutator((Node *) clauses, &context);
}


static Node *
fix_join_expr_mutator(Node *node, fix_join_expr_context *context)
{
	Var		   *newvar;

	if (node == NULL)
		return NULL;
	if (IsA(node, Var))
	{
		Var		   *var = (Var *) node;

		/* Look for the var in the input tlists, first in the outer */
		if (context->outer_itlist)
		{
			newvar = search_indexed_tlist_for_var(var,
												  context->outer_itlist,
												  OUTER_VAR,
												  context->rtoffset);
			if (newvar)
				return (Node *) newvar;
		}

		/* then in the inner. */
		if (context->inner_itlist)
		{
			newvar = search_indexed_tlist_for_var(var,
												  context->inner_itlist,
												  INNER_VAR,
												  context->rtoffset);
			if (newvar)
				return (Node *) newvar;
		}

		/* If it's for an acceptable_rel (the inner relation in an index nested loop join), return it */
		if (var->varno == context->acceptable_rel)
		{
			var = copyVar(var);
			var->varno += context->rtoffset;
			if (var->varnoold > 0)
				var->varnoold += context->rtoffset;
			return (Node *) var;
		}

		/* No referent found for Var */
		elog(ERROR, "variable not found in subplan target lists");
	}
	if (IsA(node, PlaceHolderVar))
	{
		PlaceHolderVar *phv = (PlaceHolderVar *) node;

		/* See if the PlaceHolderVar has bubbled up from a lower plan node */
		if (context->outer_itlist && context->outer_itlist->has_ph_vars)
		{
			newvar = search_indexed_tlist_for_non_var((Node *) phv,
													  context->outer_itlist,
													  OUTER_VAR);
			if (newvar)
				return (Node *) newvar;
		}
		if (context->inner_itlist && context->inner_itlist->has_ph_vars)
		{
			newvar = search_indexed_tlist_for_non_var((Node *) phv,
													  context->inner_itlist,
													  INNER_VAR);
			if (newvar)
				return (Node *) newvar;
		}

		/* If not supplied by input plans, evaluate the contained expr */
		return fix_join_expr_mutator((Node *) phv->phexpr, context);
	}
	if (IsA(node, Param))
		return fix_param_node(context->root, (Param *) node);
	/* Try matching more complex expressions too, if tlists have any */
	if (context->outer_itlist && context->outer_itlist->has_non_vars &&
	        context->use_outer_tlist_for_matching_nonvars)
	{
		newvar = search_indexed_tlist_for_non_var(node,
												  context->outer_itlist,
												  OUTER_VAR);
		if (newvar)
			return (Node *) newvar;
	}
	if (context->inner_itlist && context->inner_itlist->has_non_vars &&
	        context->use_inner_tlist_for_matching_nonvars)

	if (context->inner_itlist && context->inner_itlist->has_non_vars)
	{
		newvar = search_indexed_tlist_for_non_var(node,
												  context->inner_itlist,
												  INNER_VAR);
		if (newvar)
			return (Node *) newvar;
	}
	fix_expr_common(context->root, node);
	return expression_tree_mutator(node,
								   fix_join_expr_mutator,
								   (void *) context);
}

/*
 * fix_upper_expr
 *		Modifies an expression tree so that all Var nodes reference outputs
 *		of a subplan.  Also looks for Aggref nodes that should be replaced
 *		by initplan output Params.  Also performs opcode lookup, and adds
 *		regclass OIDs to root->glob->relationOids.
 *
 * This is used to fix up target and qual expressions of non-join upper-level
 * plan nodes, as well as index-only scan nodes.
 *
 * An error is raised if no matching var can be found in the subplan tlist
 * --- so this routine should only be applied to nodes whose subplans'
 * targetlists were generated by flattening the expressions used in the
 * parent node.
 *
 * If itlist->has_non_vars is true, then we try to match whole subexpressions
 * against elements of the subplan tlist, so that we can avoid recomputing
 * expressions that were already computed by the subplan.  (This is relatively
 * expensive, so we don't want to try it in the common case where the
 * subplan tlist is just a flattened list of Vars.)
 *
 * 'node': the tree to be fixed (a target item or qual)
 * 'subplan_itlist': indexed target list for subplan (or index)
 * 'newvarno': varno to use for Vars referencing tlist elements
 * 'rtoffset': how much to increment varnoold by
 *
 * The resulting tree is a copy of the original in which all Var nodes have
 * varno = newvarno, varattno = resno of corresponding targetlist element.
 * The original tree is not modified.
 */
static Node *
fix_upper_expr(PlannerInfo *root,
			   Node *node,
			   indexed_tlist *subplan_itlist,
			   Index newvarno,
			   int rtoffset)
{
	fix_upper_expr_context context;

	context.root = root;
	context.subplan_itlist = subplan_itlist;
	context.newvarno = newvarno;
	context.rtoffset = rtoffset;
	return fix_upper_expr_mutator(node, &context);
}

static Node *
fix_upper_expr_mutator(Node *node, fix_upper_expr_context *context)
{
	Var		   *newvar;

	if (node == NULL)
		return NULL;
	if (IsA(node, Var))
	{
		Var		   *var = (Var *) node;

		newvar = search_indexed_tlist_for_var(var,
											  context->subplan_itlist,
											  context->newvarno,
											  context->rtoffset);
		if (!newvar)
			elog(ERROR, "variable not found in subplan target list");
		return (Node *) newvar;
	}
	if (IsA(node, PlaceHolderVar))
	{
		PlaceHolderVar *phv = (PlaceHolderVar *) node;

		/* See if the PlaceHolderVar has bubbled up from a lower plan node */
		if (context->subplan_itlist->has_ph_vars)
		{
			newvar = search_indexed_tlist_for_non_var((Node *) phv,
													  context->subplan_itlist,
													  context->newvarno);
			if (newvar)
				return (Node *) newvar;
		}
		/* If not supplied by input plan, evaluate the contained expr */
		return fix_upper_expr_mutator((Node *) phv->phexpr, context);
	}
	if (IsA(node, Param))
		return fix_param_node(context->root, (Param *) node);
	if (IsA(node, Aggref))
	{
		Aggref	   *aggref = (Aggref *) node;

		/* See if the Aggref should be replaced by a Param */
		if (context->root->minmax_aggs != NIL &&
			list_length(aggref->args) == 1)
		{
			TargetEntry *curTarget = (TargetEntry *) linitial(aggref->args);
			ListCell   *lc;

			foreach(lc, context->root->minmax_aggs)
			{
				MinMaxAggInfo *mminfo = (MinMaxAggInfo *) lfirst(lc);

				if (mminfo->aggfnoid == aggref->aggfnoid &&
					equal(mminfo->target, curTarget->expr))
					return (Node *) copyObject(mminfo->param);
			}
		}
		/* If no match, just fall through to process it normally */
	}
	/* Try matching more complex expressions too, if tlist has any */
	if (context->subplan_itlist->has_non_vars)
	{
		newvar = search_indexed_tlist_for_non_var(node,
												  context->subplan_itlist,
												  context->newvarno);
		if (newvar)
			return (Node *) newvar;
	}
	fix_expr_common(context->root, node);
	return expression_tree_mutator(node,
								   fix_upper_expr_mutator,
								   (void *) context);
}

/*
 * set_returning_clause_references
 *		Perform setrefs.c's work on a RETURNING targetlist
 *
 * If the query involves more than just the result table, we have to
 * adjust any Vars that refer to other tables to reference junk tlist
 * entries in the top subplan's targetlist.  Vars referencing the result
 * table should be left alone, however (the executor will evaluate them
 * using the actual heap tuple, after firing triggers if any).  In the
 * adjusted RETURNING list, result-table Vars will have their original
 * varno (plus rtoffset), but Vars for other rels will have varno OUTER_VAR.
 *
 * We also must perform opcode lookup and add regclass OIDs to
 * root->glob->relationOids.
 *
 * 'rlist': the RETURNING targetlist to be fixed
 * 'topplan': the top subplan node that will be just below the ModifyTable
 *		node (note it's not yet passed through set_plan_refs)
 * 'resultRelation': RT index of the associated result relation
 * 'rtoffset': how much to increment varnos by
 *
 * Note: the given 'root' is for the parent query level, not the 'topplan'.
 * This does not matter currently since we only access the dependency-item
 * lists in root->glob, but it would need some hacking if we wanted a root
 * that actually matches the subplan.
 *
 * Note: resultRelation is not yet adjusted by rtoffset.
 */
static List *
set_returning_clause_references(PlannerInfo *root,
								List *rlist,
								Plan *topplan,
								Index resultRelation,
								int rtoffset)
{
	indexed_tlist *itlist;

	/*
	 * We can perform the desired Var fixup by abusing the fix_join_expr
	 * machinery that formerly handled inner indexscan fixup.  We search the
	 * top plan's targetlist for Vars of non-result relations, and use
	 * fix_join_expr to convert RETURNING Vars into references to those tlist
	 * entries, while leaving result-rel Vars as-is.
	 *
	 * PlaceHolderVars will also be sought in the targetlist, but no
	 * more-complex expressions will be.  Note that it is not possible for a
	 * PlaceHolderVar to refer to the result relation, since the result is
	 * never below an outer join.  If that case could happen, we'd have to be
	 * prepared to pick apart the PlaceHolderVar and evaluate its contained
	 * expression instead.
	 */
	itlist = build_tlist_index_other_vars(topplan->targetlist, resultRelation);

	rlist = fix_join_expr(root,
						  rlist,
						  itlist,
						  NULL,
						  resultRelation,
						  rtoffset);

	pfree(itlist);

	return rlist;
}


/*****************************************************************************
 *					QUERY DEPENDENCY MANAGEMENT
 *****************************************************************************/

/*
 * record_plan_function_dependency
 *		Mark the current plan as depending on a particular function.
 *
 * This is exported so that the function-inlining code can record a
 * dependency on a function that it's removed from the plan tree.
 */
void
record_plan_function_dependency(PlannerInfo *root, Oid funcid)
{
	/*
	 * For performance reasons, we don't bother to track built-in functions;
	 * we just assume they'll never change (or at least not in ways that'd
	 * invalidate plans using them).  For this purpose we can consider a
	 * built-in function to be one with OID less than FirstBootstrapObjectId.
	 * Note that the OID generator guarantees never to generate such an OID
	 * after startup, even at OID wraparound.
	 */
	if (funcid >= (Oid) FirstBootstrapObjectId)
	{
		PlanInvalItem *inval_item = makeNode(PlanInvalItem);

		/*
		 * It would work to use any syscache on pg_proc, but the easiest is
		 * PROCOID since we already have the function's OID at hand.  Note
		 * that plancache.c knows we use PROCOID.
		 */
		inval_item->cacheId = PROCOID;
		inval_item->hashValue = GetSysCacheHashValue1(PROCOID,
												   ObjectIdGetDatum(funcid));

		root->glob->invalItems = lappend(root->glob->invalItems, inval_item);
		add_proc_oids_for_dump(funcid);
	}
}

/*
 * extract_query_dependencies
 *		Given a rewritten, but not yet planned, query or queries
 *		(i.e. a Query node or list of Query nodes), extract dependencies
 *		just as set_plan_references would do.  Also detect whether any
 *		rewrite steps were affected by RLS.
 *
 * This is needed by plancache.c to handle invalidation of cached unplanned
 * queries.
 */
void
extract_query_dependencies(Node *query,
						   List **relationOids,
						   List **invalItems,
						   bool *hasRowSecurity)
{
	PlannerGlobal glob;
	PlannerInfo root;

	/* Make up dummy planner state so we can use this module's machinery */
	MemSet(&glob, 0, sizeof(glob));
	glob.type = T_PlannerGlobal;
	glob.relationOids = NIL;
	glob.invalItems = NIL;
	/* Hack: we use glob.dependsOnRole to collect hasRowSecurity flags */
	glob.dependsOnRole = false;

	MemSet(&root, 0, sizeof(root));
	root.type = T_PlannerInfo;
	root.glob = &glob;

	(void) extract_query_dependencies_walker(query, &root);

	*relationOids = glob.relationOids;
	*invalItems = glob.invalItems;
	*hasRowSecurity = glob.dependsOnRole;
}

static bool
extract_query_dependencies_walker(Node *node, PlannerInfo *context)
{
	if (node == NULL)
		return false;
	Assert(!IsA(node, PlaceHolderVar));
	/* Extract function dependencies and check for regclass Consts */
	fix_expr_common(context, node);
	if (IsA(node, Query))
	{
		Query	   *query = (Query *) node;
		ListCell   *lc;

		if (query->commandType == CMD_UTILITY)
		{
			/*
			 * Ignore utility statements, except those (such as EXPLAIN) that
			 * contain a parsed-but-not-planned query.
			 */
			query = UtilityContainsQuery(query->utilityStmt);
			if (query == NULL)
				return false;
		}

		/* Remember if any Query has RLS quals applied by rewriter */
		if (query->hasRowSecurity)
			context->glob->dependsOnRole = true;

		/* Collect relation OIDs in this Query's rtable */
		foreach(lc, query->rtable)
		{
			RangeTblEntry *rte = (RangeTblEntry *) lfirst(lc);

			if (rte->rtekind == RTE_RELATION)
				context->glob->relationOids =
					lappend_oid(context->glob->relationOids, rte->relid);
		}

		/* And recurse into the query's subexpressions */
		return query_tree_walker(query, extract_query_dependencies_walker,
								 (void *) context, 0);
	}
	return expression_tree_walker(node, extract_query_dependencies_walker,
								  (void *) context);
}

/*
 * cdb_extract_plan_dependencies()
 *		Given a fully built Plan tree, extract their dependencies just as
 *		set_plan_references_ would have done.
 *
 * This is used to extract dependencies from a plan that has been created
 * by ORCA (set_plan_references() does this usually, but ORCA doesn't use
 * it). This adds the new entries directly to PlannerGlobal.relationOids
 * and invalItems.
 *
 * Note: This recurses into SubPlans. You better still call this for
 * every subplan in a overall plan, to make sure you capture dependencies
 * from subplans that are not referenced from the main plan, because
 * changes to the relations in eliminated subplans might require
 * re-planning, too. (XXX: it would be better to not recurse into SubPlans
 * here, as that's a waste of time.)
 */
void
cdb_extract_plan_dependencies(PlannerInfo *root, Plan *plan)
{
	cdb_extract_plan_dependencies_context context;

	context.base.node = (Node *) (root->glob);
	context.root = root;

	(void) cdb_extract_plan_dependencies_walker((Node *) plan, &context);
}

static bool
cdb_extract_plan_dependencies_walker(Node *node, cdb_extract_plan_dependencies_context *context)
{
	if (node == NULL)
		return false;
	/* Extract function dependencies and check for regclass Consts */
	fix_expr_common(context->root, node);

	return plan_tree_walker(node, cdb_extract_plan_dependencies_walker,
							(void *) context, true);
}

/*
 * cdb_expr_requires_full_eval
 *
 * Returns true if expr could call a set-returning function.
 */
static bool
cdb_expr_requires_full_eval(Node *node)
{
    return expression_returns_set(node);
}                               /* cdb_expr_requires_full_eval */


/*
 * cdb_insert_result_node
 *
 * Adjusts the tree so that the target list of the given Plan node
 * will contain only Var nodes.  The old target list is moved onto
 * a new Result node which will be inserted above the given node.
 * Returns the new result node.
 *
 * This is needed, because we have gutted out the support for evaluating
 * set-returning-functions in targetlists in the executor, in all
 * nodes except the Result node. That gives a marginal performance
 * gain when there are no set-returning-functions in the target list,
 * which is the common case.
 */
static Plan *
cdb_insert_result_node(PlannerInfo *root, Plan *plan, int rtoffset)
{
    Plan   *resultplan;
    Flow   *flow;

    Assert(!IsA(plan, Result) &&
           cdb_expr_requires_full_eval((Node *)plan->targetlist));

    /* Unhook the Flow node temporarily.  Caller has already fixed it up. */
    flow = plan->flow;
	plan->flow = NULL;

	/*
	 * Build a Result node to take over the targetlist from the given Plan.
	 *
	 * XXX: We don't have a PlannerInfo struct at hand here, so we pass NULL
	 * and hope that make_result doesn't really need it. It's really too late
	 * to insert Result nodes at this late stage in the planner, we should
	 * eliminate the need for this.
	 */
    resultplan = (Plan *) make_result(NULL, plan->targetlist, NULL, plan);

    /* Build a new targetlist for the given Plan, with Var nodes only. */
    plan->targetlist = flatten_tlist(plan->targetlist,
									 PVC_RECURSE_AGGREGATES,
									 PVC_INCLUDE_PLACEHOLDERS);

    /* Fix up the Result node and the Plan tree below it. */
    resultplan = set_plan_refs(root, resultplan, rtoffset);

    /* Reattach the Flow node. */
    resultplan->flow = flow;
	plan->flow = flow;

    return resultplan;
}                               /* cdb_insert_result_node */<|MERGE_RESOLUTION|>--- conflicted
+++ resolved
@@ -4,13 +4,9 @@
  *	  Post-processing of a completed plan tree: fix references to subplan
  *	  vars, compute regproc values for operators, etc
  *
-<<<<<<< HEAD
  * Portions Copyright (c) 2005-2008, Greenplum inc
  * Portions Copyright (c) 2012-Present Pivotal Software, Inc.
- * Portions Copyright (c) 1996-2015, PostgreSQL Global Development Group
-=======
  * Portions Copyright (c) 1996-2016, PostgreSQL Global Development Group
->>>>>>> b5bce6c1
  * Portions Copyright (c) 1994, Regents of the University of California
  *
  *
@@ -34,6 +30,7 @@
 #include "optimizer/pathnode.h"
 #include "optimizer/planmain.h"
 #include "optimizer/tlist.h"
+#include "optimizer/var.h"
 #include "tcop/utility.h"
 #include "utils/lsyscache.h"
 #include "utils/syscache.h"
@@ -125,6 +122,7 @@
 static void set_join_references(PlannerInfo *root, Join *join, int rtoffset);
 static void set_upper_references(PlannerInfo *root, Plan *plan, int rtoffset);
 static Node *convert_combining_aggrefs(Node *node, void *context);
+static Node *convert_deduplicated_aggrefs(Node *node, void *context);
 static void set_dummy_tlist_references(Plan *plan, int rtoffset);
 static void set_splitupdate_tlist_references(Plan *plan, int rtoffset);
 static indexed_tlist *build_tlist_index(List *tlist);
@@ -169,15 +167,11 @@
 								Plan *topplan,
 								Index resultRelation,
 								int rtoffset);
-<<<<<<< HEAD
-static bool fix_opfuncids_walker(Node *node, void *context);
 static  bool cdb_expr_requires_full_eval(Node *node);
 static Plan *cdb_insert_result_node(PlannerInfo *root,
 									Plan *plan, 
 									int rtoffset);
 
-=======
->>>>>>> b5bce6c1
 static bool extract_query_dependencies_walker(Node *node,
 								  PlannerInfo *context);
 static bool cdb_extract_plan_dependencies_walker(Node *node,
@@ -986,6 +980,18 @@
 			{
 				Agg		   *agg = (Agg *) plan;
 
+				if (DO_AGGSPLIT_DEDUPLICATED(agg->aggsplit))
+				{
+					plan->targetlist = (List *)
+						convert_deduplicated_aggrefs((Node *) plan->targetlist,
+													 NULL);
+					plan->qual = (List *)
+						convert_deduplicated_aggrefs((Node *) plan->qual,
+													 NULL);
+
+					agg->aggsplit &= ~AGGSPLITOP_DEDUPLICATED;
+				}
+
 				/*
 				 * If this node is combining partial-aggregation results, we
 				 * must convert its Aggrefs to contain references to the
@@ -1250,7 +1256,6 @@
 		case T_Motion:
 			{
 				Motion	   *motion = (Motion *) plan;
-				/* test flag to prevent processing the node multi times */
 				indexed_tlist *childplan_itlist =
 					build_tlist_index(plan->lefttree->targetlist);
 
@@ -1349,15 +1354,6 @@
 
 	/* Need to look up the subquery's RelOptInfo, since we need its subroot */
 	rel = find_base_rel(root, plan->scan.scanrelid);
-<<<<<<< HEAD
-	/*
-	 * The Assert() on RelOptInfo's subplan being same as the
-	 * subqueryscan's subplan, is valid in Upstream but not for GPDB,
-	 * since we create a new copy of the subplan if two SubPlans refer to
-	 * the same initplan inside adjust_appendrel_attrs_mutator().
-	 */
-=======
->>>>>>> b5bce6c1
 
 	/* Recursively process the subplan */
 	plan->subplan = set_plan_references(rel->subroot, plan->subplan);
@@ -1811,7 +1807,6 @@
 	context.root = root;
 	context.rtoffset = rtoffset;
 
-<<<<<<< HEAD
 	/*
 	 * Postgres has an optimization to mutate the expression tree only if
 	 * rtoffset is non-zero. However, this optimization does not work for
@@ -1822,30 +1817,6 @@
 	 * using mutation. Therefore, in GPDB we need to unconditionally mutate the tree.
 	 */
 	return fix_scan_expr_mutator(node, &context);
-=======
-	if (rtoffset != 0 ||
-		root->multiexpr_params != NIL ||
-		root->glob->lastPHId != 0 ||
-		root->minmax_aggs != NIL)
-	{
-		return fix_scan_expr_mutator(node, &context);
-	}
-	else
-	{
-		/*
-		 * If rtoffset == 0, we don't need to change any Vars, and if there
-		 * are no MULTIEXPR subqueries then we don't need to replace
-		 * PARAM_MULTIEXPR Params, and if there are no placeholders anywhere
-		 * we won't need to remove them, and if there are no minmax Aggrefs we
-		 * won't need to replace them.  Then it's OK to just scribble on the
-		 * input node tree instead of copying (since the only change, filling
-		 * in any unset opfuncid fields, is harmless).  This saves just enough
-		 * cycles to be noticeable on trivial queries.
-		 */
-		(void) fix_scan_expr_walker(node, &context);
-		return node;
-	}
->>>>>>> b5bce6c1
 }
 
 static Node *
@@ -2183,7 +2154,12 @@
 
 		/* Assert we've not chosen to partial-ize any unsupported cases */
 		Assert(orig_agg->aggorder == NIL);
-		Assert(orig_agg->aggdistinct == NIL);
+		/*
+		 * In GPDB, we can do two-stage aggregation even when there is a
+		 * distinct-aggregate, as long as there's only one. But the 'aggdistinct'
+		 * should've been stripped away in that case already.
+		 */
+		//Assert(orig_agg->aggdistinct == NIL);
 
 		/*
 		 * Since aggregate calls can't be nested, we needn't recurse into the
@@ -2220,9 +2196,42 @@
 													  1, NULL, false));
 		mark_partial_aggref(parent_agg, AGGSPLIT_FINAL_DESERIAL);
 
+		/*
+		 * In GPDB two-stage aggregates with DISTINCT, the first stage
+		 * takes care of the deduplication, and the second phase doesn't
+		 * need to care about the DISTINCT
+		 */
+		parent_agg->aggdistinct = NIL;
+
 		return (Node *) parent_agg;
 	}
 	return expression_tree_mutator(node, convert_combining_aggrefs,
+								   (void *) context);
+}
+
+static Node *
+convert_deduplicated_aggrefs(Node *node, void *context)
+{
+	if (node == NULL)
+		return NULL;
+	if (IsA(node, Aggref))
+	{
+		Aggref	   *orig_agg = (Aggref *) node;
+		Aggref	   *parent_agg;
+
+		/*
+		 * Since aggregate calls can't be nested, we needn't recurse into the
+		 * arguments.  But for safety, flat-copy the Aggref node itself rather
+		 * than modifying it in-place.
+		 */
+		parent_agg = makeNode(Aggref);
+		memcpy(parent_agg, orig_agg, sizeof(Aggref));
+
+		parent_agg->aggdistinct = NIL;
+
+		return (Node *) parent_agg;
+	}
+	return expression_tree_mutator(node, convert_deduplicated_aggrefs,
 								   (void *) context);
 }
 
@@ -3209,8 +3218,9 @@
 static Plan *
 cdb_insert_result_node(PlannerInfo *root, Plan *plan, int rtoffset)
 {
-    Plan   *resultplan;
-    Flow   *flow;
+	Plan	   *resultplan;
+	Flow	   *flow;
+	List	   *vlist;
 
     Assert(!IsA(plan, Result) &&
            cdb_expr_requires_full_eval((Node *)plan->targetlist));
@@ -3227,14 +3237,16 @@
 	 * to insert Result nodes at this late stage in the planner, we should
 	 * eliminate the need for this.
 	 */
-    resultplan = (Plan *) make_result(NULL, plan->targetlist, NULL, plan);
+    resultplan = (Plan *) make_result(plan->targetlist, NULL, plan);
 
     /* Build a new targetlist for the given Plan, with Var nodes only. */
-    plan->targetlist = flatten_tlist(plan->targetlist,
-									 PVC_RECURSE_AGGREGATES,
-									 PVC_INCLUDE_PLACEHOLDERS);
-
-    /* Fix up the Result node and the Plan tree below it. */
+	vlist = pull_var_clause((Node *) plan->targetlist,
+							PVC_RECURSE_AGGREGATES |
+							PVC_INCLUDE_PLACEHOLDERS);
+	plan->targetlist = add_to_flat_tlist(NIL, vlist);
+	list_free(vlist);
+
+	/* Fix up the Result node and the Plan tree below it. */
     resultplan = set_plan_refs(root, resultplan, rtoffset);
 
     /* Reattach the Flow node. */
