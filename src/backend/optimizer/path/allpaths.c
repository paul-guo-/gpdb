/*-------------------------------------------------------------------------
 *
 * allpaths.c
 *	  Routines to find possible search paths for processing a query
 *
<<<<<<< HEAD
 * Portions Copyright (c) 2005-2008, Greenplum inc
 * Portions Copyright (c) 2012-Present Pivotal Software, Inc.
 * Portions Copyright (c) 1996-2015, PostgreSQL Global Development Group
=======
 * Portions Copyright (c) 1996-2016, PostgreSQL Global Development Group
>>>>>>> b5bce6c1
 * Portions Copyright (c) 1994, Regents of the University of California
 *
 *
 * IDENTIFICATION
 *	  src/backend/optimizer/path/allpaths.c
 *
 *-------------------------------------------------------------------------
 */

#include "postgres.h"

#include <limits.h>
#include <math.h>

#include "access/sysattr.h"
#include "access/tsmapi.h"
#include "catalog/pg_class.h"
#include "catalog/pg_operator.h"
#include "catalog/pg_proc.h"
#include "foreign/fdwapi.h"
#include "nodes/makefuncs.h"
#include "nodes/nodeFuncs.h"
#ifdef OPTIMIZER_DEBUG
#include "nodes/print.h"
#endif
#include "optimizer/clauses.h"
#include "optimizer/cost.h"
#include "optimizer/pathnode.h"
#include "optimizer/paths.h"
#include "optimizer/plancat.h"
#include "optimizer/planmain.h"
#include "optimizer/planner.h"
#include "optimizer/prep.h"
#include "optimizer/restrictinfo.h"
#include "optimizer/tlist.h"
#include "optimizer/var.h"
#include "optimizer/planshare.h"
#include "parser/parse_clause.h"
#include "parser/parsetree.h"
#include "rewrite/rewriteManip.h"
#include "utils/guc.h"
#include "utils/lsyscache.h"

#include "cdb/cdbmutate.h"		/* cdbmutate_warn_ctid_without_segid */
#include "cdb/cdbpath.h"		/* cdbpath_rows() */
#include "cdb/cdbutil.h"

// TODO: these planner gucs need to be refactored into PlannerConfig.
bool		gp_enable_sort_limit = FALSE;
bool		gp_enable_sort_distinct = FALSE;

/* results of subquery_is_pushdown_safe */
typedef struct pushdown_safety_info
{
	bool	   *unsafeColumns;	/* which output columns are unsafe to use */
	bool		unsafeVolatile; /* don't push down volatile quals */
	bool		unsafeLeaky;	/* don't push down leaky quals */
} pushdown_safety_info;

<<<<<<< HEAD
=======
/* These parameters are set by GUC */
bool		enable_geqo = false;	/* just in case GUC doesn't set it */
int			geqo_threshold;
int			min_parallel_relation_size;

>>>>>>> b5bce6c1
/* Hook for plugins to get control in set_rel_pathlist() */
set_rel_pathlist_hook_type set_rel_pathlist_hook = NULL;

/* Hook for plugins to replace standard_join_search() */
join_search_hook_type join_search_hook = NULL;


static void set_base_rel_consider_startup(PlannerInfo *root);
static void set_base_rel_sizes(PlannerInfo *root);
static void set_base_rel_pathlists(PlannerInfo *root);
static void set_rel_size(PlannerInfo *root, RelOptInfo *rel,
			 Index rti, RangeTblEntry *rte);
static void set_rel_pathlist(PlannerInfo *root, RelOptInfo *rel,
				 Index rti, RangeTblEntry *rte);
static void set_plain_rel_size(PlannerInfo *root, RelOptInfo *rel,
				   RangeTblEntry *rte);
static void create_plain_partial_paths(PlannerInfo *root, RelOptInfo *rel);
static void set_rel_consider_parallel(PlannerInfo *root, RelOptInfo *rel,
						  RangeTblEntry *rte);
static bool function_rte_parallel_ok(RangeTblEntry *rte);
static void set_plain_rel_pathlist(PlannerInfo *root, RelOptInfo *rel,
					   RangeTblEntry *rte);
static void set_tablesample_rel_size(PlannerInfo *root, RelOptInfo *rel,
						 RangeTblEntry *rte);
static void set_tablesample_rel_pathlist(PlannerInfo *root, RelOptInfo *rel,
							 RangeTblEntry *rte);
static void set_foreign_size(PlannerInfo *root, RelOptInfo *rel,
				 RangeTblEntry *rte);
static void set_foreign_pathlist(PlannerInfo *root, RelOptInfo *rel,
					 RangeTblEntry *rte);
static void set_append_rel_size(PlannerInfo *root, RelOptInfo *rel,
					Index rti, RangeTblEntry *rte);
static void set_append_rel_pathlist(PlannerInfo *root, RelOptInfo *rel,
						Index rti, RangeTblEntry *rte);
static bool has_multiple_baserels(PlannerInfo *root);
static void generate_mergeappend_paths(PlannerInfo *root, RelOptInfo *rel,
						   List *live_childrels,
						   List *all_child_pathkeys);
static Path *get_cheapest_parameterized_child_path(PlannerInfo *root,
									  RelOptInfo *rel,
									  Relids required_outer);
static List *accumulate_append_subpath(List *subpaths, Path *path);
<<<<<<< HEAD
static void set_dummy_rel_pathlist(PlannerInfo *root, RelOptInfo *rel);
=======
>>>>>>> b5bce6c1
static void set_subquery_pathlist(PlannerInfo *root, RelOptInfo *rel,
					  Index rti, RangeTblEntry *rte);
static void set_function_pathlist(PlannerInfo *root, RelOptInfo *rel,
					  RangeTblEntry *rte);
static void set_tablefunction_pathlist(PlannerInfo *root, RelOptInfo *rel,
						   RangeTblEntry *rte);
static void set_values_pathlist(PlannerInfo *root, RelOptInfo *rel,
					RangeTblEntry *rte);
static void set_cte_pathlist(PlannerInfo *root, RelOptInfo *rel,
				 RangeTblEntry *rte);
static void set_worktable_pathlist(PlannerInfo *root, RelOptInfo *rel,
					   RangeTblEntry *rte);
static RelOptInfo *make_rel_from_joinlist(PlannerInfo *root, List *joinlist);
static Query *push_down_restrict(PlannerInfo *root, RelOptInfo *rel,
				   RangeTblEntry *rte, Index rti, Query *subquery);
static bool subquery_is_pushdown_safe(Query *subquery, Query *topquery,
						  pushdown_safety_info *safetyInfo);
static bool recurse_pushdown_safe(Node *setOp, Query *topquery,
					  pushdown_safety_info *safetyInfo);
static void check_output_expressions(Query *subquery,
						 pushdown_safety_info *safetyInfo);
static void compare_tlist_datatypes(List *tlist, List *colTypes,
						pushdown_safety_info *safetyInfo);
static bool targetIsInAllPartitionLists(TargetEntry *tle, Query *query);
static bool qual_is_pushdown_safe(Query *subquery, Index rti, Node *qual,
					  pushdown_safety_info *safetyInfo);
static void subquery_push_qual(Query *subquery,
				   RangeTblEntry *rte, Index rti, Node *qual);
static void recurse_push_qual(Node *setOp, Query *topquery,
				  RangeTblEntry *rte, Index rti, Node *qual);
static void remove_unused_subquery_outputs(Query *subquery, RelOptInfo *rel);


/*
 * make_one_rel
 *	  Finds all possible access paths for executing a query, returning a
 *	  single rel that represents the join of all base rels in the query.
 */
RelOptInfo *
make_one_rel(PlannerInfo *root, List *joinlist)
{
	RelOptInfo *rel;
	Index		rti;

	/*
	 * Construct the all_baserels Relids set.
	 */
	root->all_baserels = NULL;
	for (rti = 1; rti < root->simple_rel_array_size; rti++)
	{
		RelOptInfo *brel = root->simple_rel_array[rti];

		/* there may be empty slots corresponding to non-baserel RTEs */
		if (brel == NULL)
			continue;

		Assert(brel->relid == rti);		/* sanity check on array */

		/* ignore RTEs that are "other rels" */
		if (brel->reloptkind != RELOPT_BASEREL)
			continue;

		root->all_baserels = bms_add_member(root->all_baserels, brel->relid);
	}

	/* Mark base rels as to whether we care about fast-start plans */
	set_base_rel_consider_startup(root);

	/*
	 * Compute size estimates and consider_parallel flags for each base rel,
	 * then generate access paths.
	 */
	set_base_rel_sizes(root);
	set_base_rel_pathlists(root);

	/*
	 * Generate access paths for the entire join tree.
	 */
	rel = make_rel_from_joinlist(root, joinlist);

	/*
	 * The result should join all and only the query's base rels.
	 */
	Assert(bms_equal(rel->relids, root->all_baserels));

	return rel;
}

/*
 * set_base_rel_consider_startup
 *	  Set the consider_[param_]startup flags for each base-relation entry.
 *
 * For the moment, we only deal with consider_param_startup here; because the
 * logic for consider_startup is pretty trivial and is the same for every base
 * relation, we just let build_simple_rel() initialize that flag correctly to
 * start with.  If that logic ever gets more complicated it would probably
 * be better to move it here.
 */
static void
set_base_rel_consider_startup(PlannerInfo *root)
{
	/*
	 * Since parameterized paths can only be used on the inside of a nestloop
	 * join plan, there is usually little value in considering fast-start
	 * plans for them.  However, for relations that are on the RHS of a SEMI
	 * or ANTI join, a fast-start plan can be useful because we're only going
	 * to care about fetching one tuple anyway.
	 *
	 * To minimize growth of planning time, we currently restrict this to
	 * cases where the RHS is a single base relation, not a join; there is no
	 * provision for consider_param_startup to get set at all on joinrels.
	 * Also we don't worry about appendrels.  costsize.c's costing rules for
	 * nestloop semi/antijoins don't consider such cases either.
	 */
	ListCell   *lc;

	foreach(lc, root->join_info_list)
	{
		SpecialJoinInfo *sjinfo = (SpecialJoinInfo *) lfirst(lc);
		int			varno;

		if ((sjinfo->jointype == JOIN_SEMI || sjinfo->jointype == JOIN_ANTI) &&
			bms_get_singleton_member(sjinfo->syn_righthand, &varno))
		{
			RelOptInfo *rel = find_base_rel(root, varno);

			rel->consider_param_startup = true;
		}
	}
}

/*
 * set_base_rel_sizes
 *	  Set the size estimates (rows and widths) for each base-relation entry.
 *	  Also determine whether to consider parallel paths for base relations.
 *
 * We do this in a separate pass over the base rels so that rowcount
 * estimates are available for parameterized path generation, and also so
 * that each rel's consider_parallel flag is set correctly before we begin to
 * generate paths.
 */
static void
set_base_rel_sizes(PlannerInfo *root)
{
	Index		rti;

	for (rti = 1; rti < root->simple_rel_array_size; rti++)
	{
		RelOptInfo *rel = root->simple_rel_array[rti];
		RangeTblEntry *rte;

		/* there may be empty slots corresponding to non-baserel RTEs */
		if (rel == NULL)
			continue;

		Assert(rel->relid == rti);		/* sanity check on array */

		/* ignore RTEs that are "other rels" */
		if (rel->reloptkind != RELOPT_BASEREL)
			continue;

		rte = root->simple_rte_array[rti];

		/*
		 * If parallelism is allowable for this query in general, see whether
		 * it's allowable for this rel in particular.  We have to do this
		 * before set_rel_size(), because (a) if this rel is an inheritance
		 * parent, set_append_rel_size() will use and perhaps change the rel's
		 * consider_parallel flag, and (b) for some RTE types, set_rel_size()
		 * goes ahead and makes paths immediately.
		 */
		if (root->glob->parallelModeOK)
			set_rel_consider_parallel(root, rel, rte);

		set_rel_size(root, rel, rti, rte);
	}
}

/*
 * set_base_rel_pathlists
 *	  Finds all paths available for scanning each base-relation entry.
 *	  Sequential scan and any available indices are considered.
 *	  Each useful path is attached to its relation's 'pathlist' field.
 */
static void
set_base_rel_pathlists(PlannerInfo *root)
{
	Index		rti;

	for (rti = 1; rti < root->simple_rel_array_size; rti++)
	{
		RelOptInfo *rel = root->simple_rel_array[rti];

		/* there may be empty slots corresponding to non-baserel RTEs */
		if (rel == NULL)
			continue;

		Assert(rel->relid == rti);		/* sanity check on array */

		/* ignore RTEs that are "other rels" */
		if (rel->reloptkind != RELOPT_BASEREL)
			continue;

		/* CDB: Warn if ctid column is referenced but gp_segment_id is not. */
		cdbmutate_warn_ctid_without_segid(root, rel);

		set_rel_pathlist(root, rel, rti, root->simple_rte_array[rti]);
	}
}

/*
 * set_rel_size
 *	  Set size estimates for a base relation
 */
static void
set_rel_size(PlannerInfo *root, RelOptInfo *rel,
			 Index rti, RangeTblEntry *rte)
{
	if (rel->reloptkind == RELOPT_BASEREL &&
		relation_excluded_by_constraints(root, rel, rte))
	{
		/*
		 * We proved we don't need to scan the rel via constraint exclusion,
		 * so set up a single dummy path for it.  Here we only check this for
		 * regular baserels; if it's an otherrel, CE was already checked in
		 * set_append_rel_size().
		 *
		 * In this case, we go ahead and set up the relation's path right away
		 * instead of leaving it for set_rel_pathlist to do.  This is because
		 * we don't have a convention for marking a rel as dummy except by
		 * assigning a dummy path to it.
		 */
		set_dummy_rel_pathlist(root, rel);
	}
	else if (rte->inh)
	{
		/* It's an "append relation", process accordingly */
		set_append_rel_size(root, rel, rti, rte);
	}
	else
	{
		switch (rel->rtekind)
		{
			case RTE_RELATION:
				if (rte->relkind == RELKIND_FOREIGN_TABLE)
				{
					/* Foreign table */
					set_foreign_size(root, rel, rte);
				}
				else if (rte->tablesample != NULL)
				{
					/* Sampled relation */
					set_tablesample_rel_size(root, rel, rte);
				}
				else
				{
					/* Plain relation */
					set_plain_rel_size(root, rel, rte);
				}
				break;
			case RTE_SUBQUERY:

				/*
				 * Subqueries don't support making a choice between
				 * parameterized and unparameterized paths, so just go ahead
				 * and build their paths immediately.
				 */
				set_subquery_pathlist(root, rel, rti, rte);
				break;
			case RTE_FUNCTION:
				set_function_size_estimates(root, rel);
				break;
			case RTE_TABLEFUNCTION:
				set_tablefunction_pathlist(root, rel, rte);
				break;
			case RTE_VALUES:
				set_values_size_estimates(root, rel);
				break;
			case RTE_CTE:

				/*
				 * CTEs don't support making a choice between parameterized
				 * and unparameterized paths, so just go ahead and build their
				 * paths immediately.
				 */
				if (rte->self_reference)
					set_worktable_pathlist(root, rel, rte);
				else
					set_cte_pathlist(root, rel, rte);
				break;
			default:
				elog(ERROR, "unexpected rtekind: %d", (int) rel->rtekind);
				break;
		}
	}

	/*
	 * We insist that all non-dummy rels have a nonzero rowcount estimate.
	 */
	Assert(rel->rows > 0 || IS_DUMMY_REL(rel));
<<<<<<< HEAD
}

/*
 * Decorate the Paths of 'rel' with Motions to bring the relation's
 * result to OuterQuery locus. The final plan will look something like
 * this:
 *
 *   Result (with quals from 'upperrestrictinfo')
 *           \
 *            \_Material
 *                   \
 *                    \_Broadcast (or Gather)
 *                           \
 *                            \_SeqScan (with quals from 'baserestrictinfo')
 */
static void
bring_to_outer_query(PlannerInfo *root, RelOptInfo *rel)
{
	List	   *origpathlist;
	ListCell   *lc;

	origpathlist = rel->pathlist;
	rel->cheapest_startup_path = NULL;
	rel->cheapest_total_path = NULL;
	rel->cheapest_unique_path = NULL;
	rel->cheapest_parameterized_paths = NIL;
	rel->pathlist = NIL;

	foreach(lc, origpathlist)
	{
		Path	   *origpath = (Path *) lfirst(lc);
		Path	   *path;
		CdbPathLocus outerquery_locus;

		if (!CdbPathLocus_IsOuterQuery(origpath->locus))
		{
			/*
			 * Cannot pass a param through motion, so if this is a parameterized
			 * path, we can't use it.
			 */
			if (origpath->param_info)
				continue;

			CdbPathLocus_MakeOuterQuery(&outerquery_locus, origpath->locus.numsegments);

			path = cdbpath_create_motion_path(root,
											  origpath,
											  NIL, // DESTROY pathkeys
											  false,
											  outerquery_locus);

			path = (Path *) create_projection_path_with_quals(root,
															  rel,
															  path,
															  path->parent->reltargetlist,
															  rel->upperrestrictinfo);
		}
		else
			path = origpath;
		add_path(rel, path);
	}
	set_cheapest(rel);
=======
>>>>>>> b5bce6c1
}

/*
 * set_rel_pathlist
 *	  Build access paths for a base relation
 */
static void
set_rel_pathlist(PlannerInfo *root, RelOptInfo *rel,
				 Index rti, RangeTblEntry *rte)
{
	if (IS_DUMMY_REL(rel))
	{
		/* We already proved the relation empty, so nothing more to do */
	}
	else if (rte->inh)
	{
		/* It's an "append relation", process accordingly */
		set_append_rel_pathlist(root, rel, rti, rte);
	}
	else
	{
		switch (rel->rtekind)
		{
			case RTE_RELATION:
				if (rte->relkind == RELKIND_FOREIGN_TABLE)
				{
					/* Foreign table */
					set_foreign_pathlist(root, rel, rte);
				}
				else if (rte->tablesample != NULL)
				{
					/* Sampled relation */
					set_tablesample_rel_pathlist(root, rel, rte);
				}
				else
				{
					/* Plain relation */
					set_plain_rel_pathlist(root, rel, rte);
				}
				break;
			case RTE_SUBQUERY:
				/* Subquery --- fully handled during set_rel_size */
				break;
			case RTE_FUNCTION:
				/* RangeFunction */
				set_function_pathlist(root, rel, rte);
				break;
			case RTE_TABLEFUNCTION:
				/* RangeFunction --- generate a suitable path for it */
				break;
			case RTE_VALUES:
				/* Values list */
				set_values_pathlist(root, rel, rte);
				break;
			case RTE_CTE:
				/* CTE reference --- fully handled during set_rel_size */
				break;
			default:
				elog(ERROR, "unexpected rtekind: %d", (int) rel->rtekind);
				break;
		}
	}

	/*
	 * If this is a baserel, consider gathering any partial paths we may have
	 * created for it.  (If we tried to gather inheritance children, we could
	 * end up with a very large number of gather nodes, each trying to grab
	 * its own pool of workers, so don't do this for otherrels.  Instead,
	 * we'll consider gathering partial paths for the parent appendrel.)
	 */
	if (rel->reloptkind == RELOPT_BASEREL)
		generate_gather_paths(root, rel);

	/*
	 * Allow a plugin to editorialize on the set of Paths for this base
	 * relation.  It could add new paths (such as CustomPaths) by calling
	 * add_path(), or delete or modify paths added by the core code.
	 */
	if (set_rel_pathlist_hook)
		(*set_rel_pathlist_hook) (root, rel, rti, rte);

	if (rel->upperrestrictinfo)
		bring_to_outer_query(root, rel);

	/* Now find the cheapest of the paths for this rel */
	set_cheapest(rel);

#ifdef OPTIMIZER_DEBUG
	debug_print_rel(root, rel);
#endif
}

/*
 * set_plain_rel_size
 *	  Set size estimates for a plain relation (no subquery, no inheritance)
 */
static void
set_plain_rel_size(PlannerInfo *root, RelOptInfo *rel, RangeTblEntry *rte)
{
	/*
	 * Test any partial indexes of rel for applicability.  We must do this
	 * first since partial unique indexes can affect size estimates.
	 */
	check_index_predicates(root, rel);

	/* Mark rel with estimated output rows, width, etc */
	set_baserel_size_estimates(root, rel);
}

/*
 * If this relation could possibly be scanned from within a worker, then set
 * its consider_parallel flag.
 */
static void
set_rel_consider_parallel(PlannerInfo *root, RelOptInfo *rel,
						  RangeTblEntry *rte)
{
	/*
	 * The flag has previously been initialized to false, so we can just
	 * return if it becomes clear that we can't safely set it.
	 */
	Assert(!rel->consider_parallel);

	/* Don't call this if parallelism is disallowed for the entire query. */
	Assert(root->glob->parallelModeOK);

	/* This should only be called for baserels and appendrel children. */
	Assert(rel->reloptkind == RELOPT_BASEREL ||
		   rel->reloptkind == RELOPT_OTHER_MEMBER_REL);

	/* Assorted checks based on rtekind. */
	switch (rte->rtekind)
	{
		case RTE_RELATION:

			/*
			 * Currently, parallel workers can't access the leader's temporary
			 * tables.  We could possibly relax this if the wrote all of its
			 * local buffers at the start of the query and made no changes
			 * thereafter (maybe we could allow hint bit changes), and if we
			 * taught the workers to read them.  Writing a large number of
			 * temporary buffers could be expensive, though, and we don't have
			 * the rest of the necessary infrastructure right now anyway.  So
			 * for now, bail out if we see a temporary table.
			 */
			if (get_rel_persistence(rte->relid) == RELPERSISTENCE_TEMP)
				return;

			/*
			 * Table sampling can be pushed down to workers if the sample
			 * function and its arguments are safe.
			 */
			if (rte->tablesample != NULL)
			{
				Oid			proparallel = func_parallel(rte->tablesample->tsmhandler);

				if (proparallel != PROPARALLEL_SAFE)
					return;
				if (has_parallel_hazard((Node *) rte->tablesample->args,
										false))
					return;
			}

			/*
			 * Ask FDWs whether they can support performing a ForeignScan
			 * within a worker.  Most often, the answer will be no.  For
			 * example, if the nature of the FDW is such that it opens a TCP
			 * connection with a remote server, each parallel worker would end
			 * up with a separate connection, and these connections might not
			 * be appropriately coordinated between workers and the leader.
			 */
			if (rte->relkind == RELKIND_FOREIGN_TABLE)
			{
				Assert(rel->fdwroutine);
				if (!rel->fdwroutine->IsForeignScanParallelSafe)
					return;
				if (!rel->fdwroutine->IsForeignScanParallelSafe(root, rel, rte))
					return;
			}

			/*
			 * There are additional considerations for appendrels, which we'll
			 * deal with in set_append_rel_size and set_append_rel_pathlist.
			 * For now, just set consider_parallel based on the rel's own
			 * quals and targetlist.
			 */
			break;

		case RTE_SUBQUERY:

			/*
			 * There's no intrinsic problem with scanning a subquery-in-FROM
			 * (as distinct from a SubPlan or InitPlan) in a parallel worker.
			 * If the subquery doesn't happen to have any parallel-safe paths,
			 * then flagging it as consider_parallel won't change anything,
			 * but that's true for plain tables, too.  We must set
			 * consider_parallel based on the rel's own quals and targetlist,
			 * so that if a subquery path is parallel-safe but the quals and
			 * projection we're sticking onto it are not, we correctly mark
			 * the SubqueryScanPath as not parallel-safe.  (Note that
			 * set_subquery_pathlist() might push some of these quals down
			 * into the subquery itself, but that doesn't change anything.)
			 */
			break;

		case RTE_JOIN:
			/* Shouldn't happen; we're only considering baserels here. */
			Assert(false);
			return;

		case RTE_FUNCTION:
			/* Check for parallel-restricted functions. */
			if (!function_rte_parallel_ok(rte))
				return;
			break;

		case RTE_VALUES:

			/*
			 * The data for a VALUES clause is stored in the plan tree itself,
			 * so scanning it in a worker is fine.
			 */
			break;

		case RTE_CTE:

			/*
			 * CTE tuplestores aren't shared among parallel workers, so we
			 * force all CTE scans to happen in the leader.  Also, populating
			 * the CTE would require executing a subplan that's not available
			 * in the worker, might be parallel-restricted, and must get
			 * executed only once.
			 */
			return;
	}

	/*
	 * If there's anything in baserestrictinfo that's parallel-restricted, we
	 * give up on parallelizing access to this relation.  We could consider
	 * instead postponing application of the restricted quals until we're
	 * above all the parallelism in the plan tree, but it's not clear that
	 * that would be a win in very many cases, and it might be tricky to make
	 * outer join clauses work correctly.  It would likely break equivalence
	 * classes, too.
	 */
	if (has_parallel_hazard((Node *) rel->baserestrictinfo, false))
		return;

	/*
	 * Likewise, if the relation's outputs are not parallel-safe, give up.
	 * (Usually, they're just Vars, but sometimes they're not.)
	 */
	if (has_parallel_hazard((Node *) rel->reltarget->exprs, false))
		return;

	/* We have a winner. */
	rel->consider_parallel = true;
}

/*
 * Check whether a function RTE is scanning something parallel-restricted.
 */
static bool
function_rte_parallel_ok(RangeTblEntry *rte)
{
	ListCell   *lc;

	foreach(lc, rte->functions)
	{
		RangeTblFunction *rtfunc = (RangeTblFunction *) lfirst(lc);

		Assert(IsA(rtfunc, RangeTblFunction));
		if (has_parallel_hazard(rtfunc->funcexpr, false))
			return false;
	}

	return true;
}

/*
 * set_plain_rel_pathlist
 *	  Build access paths for a plain relation (no subquery, no inheritance)
 */
static void
set_plain_rel_pathlist(PlannerInfo *root, RelOptInfo *rel, RangeTblEntry *rte)
{
	Relids		required_outer;
	Path       *seqpath = NULL;

	/*
	 * We don't support pushing join clauses into the quals of a seqscan, but
	 * it could still have required parameterization due to LATERAL refs in
	 * its tlist.
	 */
	required_outer = rel->lateral_relids;

	/* Consider sequential scan */
<<<<<<< HEAD
=======
	add_path(rel, create_seqscan_path(root, rel, required_outer, 0));

	/* If appropriate, consider parallel sequential scan */
	if (rel->consider_parallel && required_outer == NULL)
		create_plain_partial_paths(root, rel);
>>>>>>> b5bce6c1

	/*
	 * Generate paths and add them to the rel's pathlist.
	 *
	 * Note: add_path() will discard any paths that are dominated by another
	 * available path, keeping only those paths that are superior along at
	 * least one dimension of cost or sortedness.
	 */

	/* Consider sequential scan */
	switch (rel->relstorage)
	{
		case RELSTORAGE_EXTERNAL:

			/*
			 * If the relation is external, create an external path for it and
			 * select it (only external path is considered for an external
			 * base rel).
			 */
			add_path(rel, (Path *) create_external_path(root, rel, required_outer));
			set_cheapest(rel);
			return;

		case RELSTORAGE_AOROWS:
		case RELSTORAGE_AOCOLS:
		case RELSTORAGE_HEAP:
			seqpath = create_seqscan_path(root, rel, required_outer);
			break;

		default:

			/*
			 * Should not be feasible, usually indicates a failure to
			 * correctly apply rewrite rules.
			 */
			elog(ERROR, "plan contains range table with relstorage='%c'",
				 rel->relstorage);
			return;
	}

	/* Consider index and bitmap scans */
	create_index_paths(root, rel);

	if (rel->relstorage == RELSTORAGE_HEAP)
		create_tidscan_paths(root, rel);

	/* we can add the seqscan path now */
	add_path(rel, seqpath);
}

/*
 * create_plain_partial_paths
 *	  Build partial access paths for parallel scan of a plain relation
 */
static void
create_plain_partial_paths(PlannerInfo *root, RelOptInfo *rel)
{
	int			parallel_workers;

	/*
	 * If the user has set the parallel_workers reloption, use that; otherwise
	 * select a default number of workers.
	 */
	if (rel->rel_parallel_workers != -1)
		parallel_workers = rel->rel_parallel_workers;
	else
	{
		int			parallel_threshold;

		/*
		 * If this relation is too small to be worth a parallel scan, just
		 * return without doing anything ... unless it's an inheritance child.
		 * In that case, we want to generate a parallel path here anyway.  It
		 * might not be worthwhile just for this relation, but when combined
		 * with all of its inheritance siblings it may well pay off.
		 */
		if (rel->pages < (BlockNumber) min_parallel_relation_size &&
			rel->reloptkind == RELOPT_BASEREL)
			return;

		/*
		 * Select the number of workers based on the log of the size of the
		 * relation.  This probably needs to be a good deal more
		 * sophisticated, but we need something here for now.  Note that the
		 * upper limit of the min_parallel_relation_size GUC is chosen to
		 * prevent overflow here.
		 */
		parallel_workers = 1;
		parallel_threshold = Max(min_parallel_relation_size, 1);
		while (rel->pages >= (BlockNumber) (parallel_threshold * 3))
		{
			parallel_workers++;
			parallel_threshold *= 3;
			if (parallel_threshold > INT_MAX / 3)
				break;			/* avoid overflow */
		}
	}

	/*
	 * In no case use more than max_parallel_workers_per_gather workers.
	 */
	parallel_workers = Min(parallel_workers, max_parallel_workers_per_gather);

	/* If any limit was set to zero, the user doesn't want a parallel scan. */
	if (parallel_workers <= 0)
		return;

	/* Add an unordered partial path based on a parallel sequential scan. */
	add_partial_path(rel, create_seqscan_path(root, rel, NULL, parallel_workers));
}

/*
 * set_tablesample_rel_size
 *	  Set size estimates for a sampled relation
 */
static void
set_tablesample_rel_size(PlannerInfo *root, RelOptInfo *rel, RangeTblEntry *rte)
{
	TableSampleClause *tsc = rte->tablesample;
	TsmRoutine *tsm;
	BlockNumber pages;
	double		tuples;

	/*
	 * Test any partial indexes of rel for applicability.  We must do this
	 * first since partial unique indexes can affect size estimates.
	 */
	check_index_predicates(root, rel);

	/*
	 * Call the sampling method's estimation function to estimate the number
	 * of pages it will read and the number of tuples it will return.  (Note:
	 * we assume the function returns sane values.)
	 */
	tsm = GetTsmRoutine(tsc->tsmhandler);
	tsm->SampleScanGetSampleSize(root, rel, tsc->args,
								 &pages, &tuples);

	/*
	 * For the moment, because we will only consider a SampleScan path for the
	 * rel, it's okay to just overwrite the pages and tuples estimates for the
	 * whole relation.  If we ever consider multiple path types for sampled
	 * rels, we'll need more complication.
	 */
	rel->pages = pages;
	rel->tuples = tuples;

	/* Mark rel with estimated output rows, width, etc */
	set_baserel_size_estimates(root, rel);
}

/*
 * set_tablesample_rel_pathlist
 *	  Build access paths for a sampled relation
 */
static void
set_tablesample_rel_pathlist(PlannerInfo *root, RelOptInfo *rel, RangeTblEntry *rte)
{
	Relids		required_outer;
	Path	   *path;

	/*
	 * We don't support pushing join clauses into the quals of a samplescan,
	 * but it could still have required parameterization due to LATERAL refs
	 * in its tlist or TABLESAMPLE arguments.
	 */
	required_outer = rel->lateral_relids;

	/* Consider sampled scan */
	path = create_samplescan_path(root, rel, required_outer);

	/*
	 * If the sampling method does not support repeatable scans, we must avoid
	 * plans that would scan the rel multiple times.  Ideally, we'd simply
	 * avoid putting the rel on the inside of a nestloop join; but adding such
	 * a consideration to the planner seems like a great deal of complication
	 * to support an uncommon usage of second-rate sampling methods.  Instead,
	 * if there is a risk that the query might perform an unsafe join, just
	 * wrap the SampleScan in a Materialize node.  We can check for joins by
	 * counting the membership of all_baserels (note that this correctly
	 * counts inheritance trees as single rels).  If we're inside a subquery,
	 * we can't easily check whether a join might occur in the outer query, so
	 * just assume one is possible.
	 *
	 * GetTsmRoutine is relatively expensive compared to the other tests here,
	 * so check repeatable_across_scans last, even though that's a bit odd.
	 */
	if ((root->query_level > 1 ||
		 bms_membership(root->all_baserels) != BMS_SINGLETON) &&
	 !(GetTsmRoutine(rte->tablesample->tsmhandler)->repeatable_across_scans))
	{
		path = (Path *) create_material_path(rel, path);
	}

	add_path(rel, path);

	/* For the moment, at least, there are no other paths to consider */
}

/*
 * set_foreign_size
 *		Set size estimates for a foreign table RTE
 */
static void
set_foreign_size(PlannerInfo *root, RelOptInfo *rel, RangeTblEntry *rte)
{
	/* Mark rel with estimated output rows, width, etc */
	set_foreign_size_estimates(root, rel);

	/* Let FDW adjust the size estimates, if it can */
	rel->fdwroutine->GetForeignRelSize(root, rel, rte->relid);

	/* ... but do not let it set the rows estimate to zero */
	rel->rows = clamp_row_est(rel->rows);
}

/*
 * set_foreign_pathlist
 *		Build access paths for a foreign table RTE
 */
static void
set_foreign_pathlist(PlannerInfo *root, RelOptInfo *rel, RangeTblEntry *rte)
{
	/* Call the FDW's GetForeignPaths function to generate path(s) */
	rel->fdwroutine->GetForeignPaths(root, rel, rte->relid);
}

/*
 * set_append_rel_size
 *	  Set size estimates for an "append relation"
 *
 * The passed-in rel and RTE represent the entire append relation.  The
 * relation's contents are computed by appending together the output of
 * the individual member relations.  Note that in the inheritance case,
 * the first member relation is actually the same table as is mentioned in
 * the parent RTE ... but it has a different RTE and RelOptInfo.  This is
 * a good thing because their outputs are not the same size.
 */
static void
set_append_rel_size(PlannerInfo *root, RelOptInfo *rel,
					Index rti, RangeTblEntry *rte)
{
	int			parentRTindex = rti;
	bool		has_live_children;
	double		parent_rows;
	double		parent_size;
	double	   *parent_attrsizes;
	int			nattrs;
	ListCell   *l;

	/* Mark rel with estimated output rows, width, etc */
	set_baserel_size_estimates(root, rel);

	/*
	 * Initialize to compute size estimates for whole append relation.
	 *
	 * We handle width estimates by weighting the widths of different child
	 * rels proportionally to their number of rows.  This is sensible because
	 * the use of width estimates is mainly to compute the total relation
	 * "footprint" if we have to sort or hash it.  To do this, we sum the
	 * total equivalent size (in "double" arithmetic) and then divide by the
	 * total rowcount estimate.  This is done separately for the total rel
	 * width and each attribute.
	 *
	 * Note: if you consider changing this logic, beware that child rels could
	 * have zero rows and/or width, if they were excluded by constraints.
	 */
	has_live_children = false;
	parent_rows = 0;
	parent_size = 0;
	nattrs = rel->max_attr - rel->min_attr + 1;
	parent_attrsizes = (double *) palloc0(nattrs * sizeof(double));

	foreach(l, root->append_rel_list)
	{
		AppendRelInfo *appinfo = (AppendRelInfo *) lfirst(l);
		int			childRTindex;
		RangeTblEntry *childRTE;
		RelOptInfo *childrel;
		List	   *childquals;
		Node	   *childqual;
		ListCell   *parentvars;
		ListCell   *childvars;
		ListCell   *targetListVars;

		/* append_rel_list contains all append rels; ignore others */
		if (appinfo->parent_relid != parentRTindex)
			continue;

		childRTindex = appinfo->child_relid;
		childRTE = root->simple_rte_array[childRTindex];

		/*
		 * The child rel's RelOptInfo was already created during
		 * add_base_rels_to_query.
		 */
		childrel = find_base_rel(root, childRTindex);
		Assert(childrel->reloptkind == RELOPT_OTHER_MEMBER_REL);

		/*
		 * We have to copy the parent's targetlist and quals to the child,
		 * with appropriate substitution of variables.  However, only the
		 * baserestrictinfo quals are needed before we can check for
		 * constraint exclusion; so do that first and then check to see if we
		 * can disregard this child.
		 *
		 * As of 8.4, the child rel's targetlist might contain non-Var
		 * expressions, which means that substitution into the quals could
		 * produce opportunities for const-simplification, and perhaps even
		 * pseudoconstant quals.  To deal with this, we strip the RestrictInfo
		 * nodes, do the substitution, do const-simplification, and then
		 * reconstitute the RestrictInfo layer.
		 */
		childquals = get_all_actual_clauses(rel->baserestrictinfo);
		childquals = (List *) adjust_appendrel_attrs(root,
													 (Node *) childquals,
													 appinfo);
		childqual = eval_const_expressions(root, (Node *)
										   make_ands_explicit(childquals));
		if (childqual && IsA(childqual, Const) &&
			(((Const *) childqual)->constisnull ||
			 !DatumGetBool(((Const *) childqual)->constvalue)))
		{
			/*
			 * Restriction reduces to constant FALSE or constant NULL after
			 * substitution, so this child need not be scanned.
			 */
			set_dummy_rel_pathlist(root, childrel);
			continue;
		}
		childquals = make_ands_implicit((Expr *) childqual);
		childquals = make_restrictinfos_from_actual_clauses(root,
															childquals);
		childrel->baserestrictinfo = childquals;

		if (relation_excluded_by_constraints(root, childrel, childRTE))
		{
			/*
			 * This child need not be scanned, so we can omit it from the
			 * appendrel.
			 */
			set_dummy_rel_pathlist(root, childrel);
			continue;
		}

		/*
		 * CE failed, so finish copying/modifying targetlist and join quals.
		 *
		 * NB: the resulting childrel->reltarget->exprs may contain arbitrary
		 * expressions, which otherwise would not occur in a rel's targetlist.
		 * Code that might be looking at an appendrel child must cope with
		 * such.  (Normally, a rel's targetlist would only include Vars and
		 * PlaceHolderVars.)  XXX we do not bother to update the cost or width
		 * fields of childrel->reltarget; not clear if that would be useful.
		 */
		childrel->joininfo = (List *)
			adjust_appendrel_attrs(root,
								   (Node *) rel->joininfo,
								   appinfo);
		childrel->reltarget->exprs = (List *)
			adjust_appendrel_attrs(root,
								   (Node *) rel->reltarget->exprs,
								   appinfo);

		/*
		 * Set a not-null value in childrel's attr_needed.
		 * cdbpath_dedup_fixup_append() checkes the length of reltargetlist
		 * and expects the length of append rel equal to the sub rel.
		 *
		 * GPDB_92_MERGE_FIXME: is childrel->attr_needed accurate?
		 */
		foreach (targetListVars, childrel->reltargetlist)
		{
			int attno;
			Var *v = (Var*)lfirst(targetListVars);

			if (!IsA(v, Var))
				continue;

			attno = v->varattno;
			if (attno <= FirstLowInvalidHeapAttributeNumber)
				continue;

			attno -= childrel->min_attr;
			if (childrel->attr_needed[attno] == NULL)
				childrel->attr_needed[attno] = bms_make_singleton(childrel->relid);
		}

		/*
		 * We have to make child entries in the EquivalenceClass data
		 * structures as well.  This is needed either if the parent
		 * participates in some eclass joins (because we will want to consider
		 * inner-indexscan joins on the individual children) or if the parent
		 * has useful pathkeys (because we should try to build MergeAppend
		 * paths that produce those sort orderings).
		 */
		if (rel->has_eclass_joins || has_useful_pathkeys(root, rel))
			add_child_rel_equivalences(root, appinfo, rel, childrel);
		childrel->has_eclass_joins = rel->has_eclass_joins;

		/*
		 * Note: we could compute appropriate attr_needed data for the child's
		 * variables, by transforming the parent's attr_needed through the
		 * translated_vars mapping.  However, currently there's no need
		 * because attr_needed is only examined for base relations not
		 * otherrels.  So we just leave the child's attr_needed empty.
		 */

		/*
		 * If parallelism is allowable for this query in general, see whether
		 * it's allowable for this childrel in particular.  But if we've
		 * already decided the appendrel is not parallel-safe as a whole,
		 * there's no point in considering parallelism for this child.  For
		 * consistency, do this before calling set_rel_size() for the child.
		 */
		if (root->glob->parallelModeOK && rel->consider_parallel)
			set_rel_consider_parallel(root, childrel, childRTE);

		/*
		 * Compute the child's size.
		 */
		set_rel_size(root, childrel, childRTindex, childRTE);

		/*
		 * It is possible that constraint exclusion detected a contradiction
		 * within a child subquery, even though we didn't prove one above. If
		 * so, we can skip this child.
		 */
		if (IS_DUMMY_REL(childrel))
			continue;

		/* We have at least one live child. */
		has_live_children = true;

<<<<<<< HEAD
=======
		/*
		 * If any live child is not parallel-safe, treat the whole appendrel
		 * as not parallel-safe.  In future we might be able to generate plans
		 * in which some children are farmed out to workers while others are
		 * not; but we don't have that today, so it's a waste to consider
		 * partial paths anywhere in the appendrel unless it's all safe.
		 * (Child rels visited before this one will be unmarked in
		 * set_append_rel_pathlist().)
		 */
		if (!childrel->consider_parallel)
			rel->consider_parallel = false;

>>>>>>> b5bce6c1
		/*
		 * Accumulate size information from each live child.
		 */
		Assert(childrel->rows > 0);

		parent_rows += childrel->rows;
<<<<<<< HEAD
		parent_size += childrel->width * childrel->rows;
=======
		parent_size += childrel->reltarget->width * childrel->rows;
>>>>>>> b5bce6c1

		/*
		 * Accumulate per-column estimates too.  We need not do anything for
		 * PlaceHolderVars in the parent list.  If child expression isn't a
		 * Var, or we didn't record a width estimate for it, we have to fall
		 * back on a datatype-based estimate.
		 *
<<<<<<< HEAD
		 * By construction, child's reltargetlist is 1-to-1 with parent's.
		 */
		forboth(parentvars, rel->reltargetlist,
				childvars, childrel->reltargetlist)
=======
		 * By construction, child's targetlist is 1-to-1 with parent's.
		 */
		forboth(parentvars, rel->reltarget->exprs,
				childvars, childrel->reltarget->exprs)
>>>>>>> b5bce6c1
		{
			Var		   *parentvar = (Var *) lfirst(parentvars);
			Node	   *childvar = (Node *) lfirst(childvars);

			if (IsA(parentvar, Var))
			{
				int			pndx = parentvar->varattno - rel->min_attr;
				int32		child_width = 0;

				if (IsA(childvar, Var) &&
					((Var *) childvar)->varno == childrel->relid)
				{
					int			cndx = ((Var *) childvar)->varattno - childrel->min_attr;

					child_width = childrel->attr_widths[cndx];
				}
				if (child_width <= 0)
					child_width = get_typavgwidth(exprType(childvar),
												  exprTypmod(childvar));
				Assert(child_width > 0);
				parent_attrsizes[pndx] += child_width * childrel->rows;
			}
		}
	}

	if (has_live_children)
	{
		/*
		 * Save the finished size estimates.
		 */
		int			i;

		Assert(parent_rows > 0);
		rel->rows = parent_rows;
<<<<<<< HEAD
		rel->width = rint(parent_size / parent_rows);
=======
		rel->reltarget->width = rint(parent_size / parent_rows);
>>>>>>> b5bce6c1
		for (i = 0; i < nattrs; i++)
			rel->attr_widths[i] = rint(parent_attrsizes[i] / parent_rows);

		/*
		 * Set "raw tuples" count equal to "rows" for the appendrel; needed
		 * because some places assume rel->tuples is valid for any baserel.
		 */
		rel->tuples = parent_rows;
	}
	else
	{
		/*
		 * All children were excluded by constraints, so mark the whole
		 * appendrel dummy.  We must do this in this phase so that the rel's
		 * dummy-ness is visible when we generate paths for other rels.
		 */
<<<<<<< HEAD
		set_dummy_rel_pathlist(root, rel);
=======
		set_dummy_rel_pathlist(rel);
>>>>>>> b5bce6c1
	}

	pfree(parent_attrsizes);
}

/*
 * set_append_rel_pathlist
 *	  Build access paths for an "append relation"
 */
static void
set_append_rel_pathlist(PlannerInfo *root, RelOptInfo *rel,
						Index rti, RangeTblEntry *rte)
{
	int			parentRTindex = rti;
	List	   *live_childrels = NIL;
	List	   *subpaths = NIL;
	bool		subpaths_valid = true;
	List	   *partial_subpaths = NIL;
	bool		partial_subpaths_valid = true;
	List	   *all_child_pathkeys = NIL;
	List	   *all_child_outers = NIL;
	ListCell   *l;

	/*
	 * Generate access paths for each member relation, and remember the
	 * cheapest path for each one.  Also, identify all pathkeys (orderings)
	 * and parameterizations (required_outer sets) available for the member
	 * relations.
	 */
	foreach(l, root->append_rel_list)
	{
		AppendRelInfo *appinfo = (AppendRelInfo *) lfirst(l);
		int			childRTindex;
		RangeTblEntry *childRTE;
		RelOptInfo *childrel;
		ListCell   *lcp;

		/* append_rel_list contains all append rels; ignore others */
		if (appinfo->parent_relid != parentRTindex)
			continue;

		/* Re-locate the child RTE and RelOptInfo */
		childRTindex = appinfo->child_relid;
		childRTE = root->simple_rte_array[childRTindex];
		childrel = root->simple_rel_array[childRTindex];

		/*
		 * If set_append_rel_size() decided the parent appendrel was
		 * parallel-unsafe at some point after visiting this child rel, we
		 * need to propagate the unsafety marking down to the child, so that
		 * we don't generate useless partial paths for it.
		 */
		if (!rel->consider_parallel)
			childrel->consider_parallel = false;

		/*
		 * Compute the child's access paths.
		 */
		set_rel_pathlist(root, childrel, childRTindex, childRTE);

		/*
		 * If child is dummy, ignore it.
		 */
		if (IS_DUMMY_REL(childrel))
			continue;

		/*
		 * Child is live, so add it to the live_childrels list for use below.
		 */
		live_childrels = lappend(live_childrels, childrel);

		/*
		 * If child has an unparameterized cheapest-total path, add that to
		 * the unparameterized Append path we are constructing for the parent.
		 * If not, there's no workable unparameterized path.
		 */
		if (childrel->cheapest_total_path->param_info == NULL)
			subpaths = accumulate_append_subpath(subpaths,
											  childrel->cheapest_total_path);
		else
			subpaths_valid = false;

		/* Same idea, but for a partial plan. */
		if (childrel->partial_pathlist != NIL)
			partial_subpaths = accumulate_append_subpath(partial_subpaths,
									   linitial(childrel->partial_pathlist));
		else
			partial_subpaths_valid = false;

		/*
		 * Collect lists of all the available path orderings and
		 * parameterizations for all the children.  We use these as a
		 * heuristic to indicate which sort orderings and parameterizations we
		 * should build Append and MergeAppend paths for.
		 */
		foreach(lcp, childrel->pathlist)
		{
			Path	   *childpath = (Path *) lfirst(lcp);
			List	   *childkeys = childpath->pathkeys;
			Relids		childouter = PATH_REQ_OUTER(childpath);

			/* Unsorted paths don't contribute to pathkey list */
			if (childkeys != NIL)
			{
				ListCell   *lpk;
				bool		found = false;

				/* Have we already seen this ordering? */
				foreach(lpk, all_child_pathkeys)
				{
					List	   *existing_pathkeys = (List *) lfirst(lpk);

					if (compare_pathkeys(existing_pathkeys,
										 childkeys) == PATHKEYS_EQUAL)
					{
						found = true;
						break;
					}
				}
				if (!found)
				{
					/* No, so add it to all_child_pathkeys */
					all_child_pathkeys = lappend(all_child_pathkeys,
												 childkeys);
				}
			}

			/* Unparameterized paths don't contribute to param-set list */
			if (childouter)
			{
				ListCell   *lco;
				bool		found = false;

				/* Have we already seen this param set? */
				foreach(lco, all_child_outers)
				{
					Relids		existing_outers = (Relids) lfirst(lco);

					if (bms_equal(existing_outers, childouter))
					{
						found = true;
						break;
					}
				}
				if (!found)
				{
					/* No, so add it to all_child_outers */
					all_child_outers = lappend(all_child_outers,
											   childouter);
				}
			}
		}
	}

	/* CDB: Just one child (or none)?  Set flag if result is at most 1 row. */
	if (!subpaths)
		rel->onerow = true;
	else if (list_length(subpaths) == 1)
		rel->onerow = ((Path *) linitial(subpaths))->parent->onerow;

	/*
	 * If we found unparameterized paths for all children, build an unordered,
	 * unparameterized Append path for the rel.  (Note: this is correct even
	 * if we have zero or one live subpath due to constraint exclusion.)
	 */
	if (subpaths_valid)
<<<<<<< HEAD
		add_path(rel, (Path *) create_append_path(root, rel, subpaths, NULL));
=======
		add_path(rel, (Path *) create_append_path(rel, subpaths, NULL, 0));

	/*
	 * Consider an append of partial unordered, unparameterized partial paths.
	 */
	if (partial_subpaths_valid)
	{
		AppendPath *appendpath;
		ListCell   *lc;
		int			parallel_workers = 0;

		/*
		 * Decide on the number of workers to request for this append path.
		 * For now, we just use the maximum value from among the members.  It
		 * might be useful to use a higher number if the Append node were
		 * smart enough to spread out the workers, but it currently isn't.
		 */
		foreach(lc, partial_subpaths)
		{
			Path	   *path = lfirst(lc);

			parallel_workers = Max(parallel_workers, path->parallel_workers);
		}
		Assert(parallel_workers > 0);

		/* Generate a partial append path. */
		appendpath = create_append_path(rel, partial_subpaths, NULL,
										parallel_workers);
		add_partial_path(rel, (Path *) appendpath);
	}
>>>>>>> b5bce6c1

	/*
	 * Also build unparameterized MergeAppend paths based on the collected
	 * list of child pathkeys.
	 */
	if (subpaths_valid)
		generate_mergeappend_paths(root, rel, live_childrels,
								   all_child_pathkeys);

	/*
	 * Build Append paths for each parameterization seen among the child rels.
	 * (This may look pretty expensive, but in most cases of practical
	 * interest, the child rels will expose mostly the same parameterizations,
	 * so that not that many cases actually get considered here.)
	 *
	 * The Append node itself cannot enforce quals, so all qual checking must
	 * be done in the child paths.  This means that to have a parameterized
	 * Append path, we must have the exact same parameterization for each
	 * child path; otherwise some children might be failing to check the
	 * moved-down quals.  To make them match up, we can try to increase the
	 * parameterization of lesser-parameterized paths.
	 */
	foreach(l, all_child_outers)
	{
		Relids		required_outer = (Relids) lfirst(l);
		ListCell   *lcr;

		/* Select the child paths for an Append with this parameterization */
		subpaths = NIL;
		subpaths_valid = true;
		foreach(lcr, live_childrels)
		{
			RelOptInfo *childrel = (RelOptInfo *) lfirst(lcr);
			Path	   *subpath;

			subpath = get_cheapest_parameterized_child_path(root,
															childrel,
															required_outer);
			if (subpath == NULL)
			{
				/* failed to make a suitable path for this child */
				subpaths_valid = false;
				break;
			}
			subpaths = accumulate_append_subpath(subpaths, subpath);
		}

		if (subpaths_valid)
			add_path(rel, (Path *)
<<<<<<< HEAD
					 create_append_path(root, rel, subpaths, required_outer));
=======
					 create_append_path(rel, subpaths, required_outer, 0));
>>>>>>> b5bce6c1
	}
}

/*
 * generate_mergeappend_paths
 *		Generate MergeAppend paths for an append relation
 *
 * Generate a path for each ordering (pathkey list) appearing in
 * all_child_pathkeys.
 *
 * We consider both cheapest-startup and cheapest-total cases, ie, for each
 * interesting ordering, collect all the cheapest startup subpaths and all the
 * cheapest total paths, and build a MergeAppend path for each case.
 *
 * We don't currently generate any parameterized MergeAppend paths.  While
 * it would not take much more code here to do so, it's very unclear that it
 * is worth the planning cycles to investigate such paths: there's little
 * use for an ordered path on the inside of a nestloop.  In fact, it's likely
 * that the current coding of add_path would reject such paths out of hand,
 * because add_path gives no credit for sort ordering of parameterized paths,
 * and a parameterized MergeAppend is going to be more expensive than the
 * corresponding parameterized Append path.  If we ever try harder to support
 * parameterized mergejoin plans, it might be worth adding support for
 * parameterized MergeAppends to feed such joins.  (See notes in
 * optimizer/README for why that might not ever happen, though.)
 */
static void
generate_mergeappend_paths(PlannerInfo *root, RelOptInfo *rel,
						   List *live_childrels,
						   List *all_child_pathkeys)
{
	ListCell   *lcp;

	foreach(lcp, all_child_pathkeys)
	{
		List	   *pathkeys = (List *) lfirst(lcp);
		List	   *startup_subpaths = NIL;
		List	   *total_subpaths = NIL;
		bool		startup_neq_total = false;
		ListCell   *lcr;

		/* Select the child paths for this ordering... */
		foreach(lcr, live_childrels)
		{
			RelOptInfo *childrel = (RelOptInfo *) lfirst(lcr);
			Path	   *cheapest_startup,
					   *cheapest_total;

			/* Locate the right paths, if they are available. */
			cheapest_startup =
				get_cheapest_path_for_pathkeys(childrel->pathlist,
											   pathkeys,
											   NULL,
											   STARTUP_COST);
			cheapest_total =
				get_cheapest_path_for_pathkeys(childrel->pathlist,
											   pathkeys,
											   NULL,
											   TOTAL_COST);

			/*
			 * If we can't find any paths with the right order just use the
			 * cheapest-total path; we'll have to sort it later.
			 */
			if (cheapest_startup == NULL || cheapest_total == NULL)
			{
				cheapest_startup = cheapest_total =
					childrel->cheapest_total_path;
				/* Assert we do have an unparameterized path for this child */
				Assert(cheapest_total->param_info == NULL);
			}

			/*
			 * Notice whether we actually have different paths for the
			 * "cheapest" and "total" cases; frequently there will be no point
			 * in two create_merge_append_path() calls.
			 */
			if (cheapest_startup != cheapest_total)
				startup_neq_total = true;

			startup_subpaths =
				accumulate_append_subpath(startup_subpaths, cheapest_startup);
			total_subpaths =
				accumulate_append_subpath(total_subpaths, cheapest_total);
		}

		/* ... and build the MergeAppend paths */
		add_path(rel, (Path *) create_merge_append_path(root,
														rel,
														startup_subpaths,
														pathkeys,
														NULL));
		if (startup_neq_total)
			add_path(rel, (Path *) create_merge_append_path(root,
															rel,
															total_subpaths,
															pathkeys,
															NULL));
	}
}

/*
 * get_cheapest_parameterized_child_path
 *		Get cheapest path for this relation that has exactly the requested
 *		parameterization.
 *
 * Returns NULL if unable to create such a path.
 */
static Path *
get_cheapest_parameterized_child_path(PlannerInfo *root, RelOptInfo *rel,
									  Relids required_outer)
{
	Path	   *cheapest;
	ListCell   *lc;

	/*
	 * Look up the cheapest existing path with no more than the needed
	 * parameterization.  If it has exactly the needed parameterization, we're
	 * done.
	 */
	cheapest = get_cheapest_path_for_pathkeys(rel->pathlist,
											  NIL,
											  required_outer,
											  TOTAL_COST);
	Assert(cheapest != NULL);
	if (bms_equal(PATH_REQ_OUTER(cheapest), required_outer))
		return cheapest;

	/*
	 * Otherwise, we can "reparameterize" an existing path to match the given
	 * parameterization, which effectively means pushing down additional
	 * joinquals to be checked within the path's scan.  However, some existing
	 * paths might check the available joinquals already while others don't;
	 * therefore, it's not clear which existing path will be cheapest after
	 * reparameterization.  We have to go through them all and find out.
	 */
	cheapest = NULL;
	foreach(lc, rel->pathlist)
	{
		Path	   *path = (Path *) lfirst(lc);

		/* Can't use it if it needs more than requested parameterization */
		if (!bms_is_subset(PATH_REQ_OUTER(path), required_outer))
			continue;

		/*
		 * Reparameterization can only increase the path's cost, so if it's
		 * already more expensive than the current cheapest, forget it.
		 */
		if (cheapest != NULL &&
			compare_path_costs(cheapest, path, TOTAL_COST) <= 0)
			continue;

		/* Reparameterize if needed, then recheck cost */
		if (!bms_equal(PATH_REQ_OUTER(path), required_outer))
		{
			path = reparameterize_path(root, path, required_outer, 1.0);
			if (path == NULL)
				continue;		/* failed to reparameterize this one */
			Assert(bms_equal(PATH_REQ_OUTER(path), required_outer));

			if (cheapest != NULL &&
				compare_path_costs(cheapest, path, TOTAL_COST) <= 0)
				continue;
		}

		/* We have a new best path */
		cheapest = path;
	}

	/* Return the best path, or NULL if we found no suitable candidate */
	return cheapest;
}

/*
 * accumulate_append_subpath
 *		Add a subpath to the list being built for an Append or MergeAppend
 *
 * It's possible that the child is itself an Append or MergeAppend path, in
 * which case we can "cut out the middleman" and just add its child paths to
 * our own list.  (We don't try to do this earlier because we need to apply
 * both levels of transformation to the quals.)
 *
 * Note that if we omit a child MergeAppend in this way, we are effectively
 * omitting a sort step, which seems fine: if the parent is to be an Append,
 * its result would be unsorted anyway, while if the parent is to be a
 * MergeAppend, there's no point in a separate sort on a child.
 */
static List *
accumulate_append_subpath(List *subpaths, Path *path)
{
	if (IsA(path, AppendPath))
	{
		AppendPath *apath = (AppendPath *) path;

		/* list_copy is important here to avoid sharing list substructure */
		return list_concat(subpaths, list_copy(apath->subpaths));
	}
	else if (IsA(path, MergeAppendPath))
	{
		MergeAppendPath *mpath = (MergeAppendPath *) path;

		/* list_copy is important here to avoid sharing list substructure */
		return list_concat(subpaths, list_copy(mpath->subpaths));
	}
	else
		return lappend(subpaths, path);
}

/*
 * set_dummy_rel_pathlist
 *	  Build a dummy path for a relation that's been excluded by constraints
 *
 * Rather than inventing a special "dummy" path type, we represent this as an
 * AppendPath with no members (see also IS_DUMMY_PATH/IS_DUMMY_REL macros).
 *
 * This is exported because inheritance_planner() has need for it.
 */
<<<<<<< HEAD
static void
set_dummy_rel_pathlist(PlannerInfo *root, RelOptInfo *rel)
=======
void
set_dummy_rel_pathlist(RelOptInfo *rel)
>>>>>>> b5bce6c1
{
	/* Set dummy size estimates --- we leave attr_widths[] as zeroes */
	rel->rows = 0;
	rel->reltarget->width = 0;

	/* Discard any pre-existing paths; no further need for them */
	rel->pathlist = NIL;
	rel->partial_pathlist = NIL;

<<<<<<< HEAD
	add_path(rel, (Path *) create_append_path(root, rel, NIL, NULL));
=======
	add_path(rel, (Path *) create_append_path(rel, NIL, NULL, 0));
>>>>>>> b5bce6c1

	/*
	 * We set the cheapest path immediately, to ensure that IS_DUMMY_REL()
	 * will recognize the relation as dummy if anyone asks.  This is redundant
	 * when we're called from set_rel_size(), but not when called from
	 * elsewhere, and doing it twice is harmless anyway.
	 */
	set_cheapest(rel);
}

/* quick-and-dirty test to see if any joining is needed */
static bool
has_multiple_baserels(PlannerInfo *root)
{
	int			num_base_rels = 0;
	Index		rti;

	for (rti = 1; rti < root->simple_rel_array_size; rti++)
	{
		RelOptInfo *brel = root->simple_rel_array[rti];

		if (brel == NULL)
			continue;

		/* ignore RTEs that are "other rels" */
		if (brel->reloptkind == RELOPT_BASEREL)
			if (++num_base_rels > 1)
				return true;
	}
	return false;
}

/*
 * set_subquery_pathlist
 *		Generate SubqueryScan access paths for a subquery RTE
 *
 * We don't currently support generating parameterized paths for subqueries
 * by pushing join clauses down into them; it seems too expensive to re-plan
 * the subquery multiple times to consider different alternatives.
 * (XXX that could stand to be reconsidered, now that we use Paths.)
 * So the paths made here will be parameterized if the subquery contains
 * LATERAL references, otherwise not.  As long as that's true, there's no need
 * for a separate set_subquery_size phase: just make the paths right away.
 */
static void
set_subquery_pathlist(PlannerInfo *root, RelOptInfo *rel,
					  Index rti, RangeTblEntry *rte)
{
	Query	   *subquery = rte->subquery;
	Relids		required_outer;
	double		tuple_fraction;
<<<<<<< HEAD
	PlannerInfo *subroot;
	List	   *pathkeys;
	bool		forceDistRand;
	Path	   *subquery_path;
	PlannerConfig *config;
=======
	RelOptInfo *sub_final_rel;
	ListCell   *lc;
>>>>>>> b5bce6c1

	/*
	 * Must copy the Query so that planning doesn't mess up the RTE contents
	 * (really really need to fix the planner to not scribble on its input,
	 * someday ... but see remove_unused_subquery_outputs to start with).
	 */
	subquery = copyObject(subquery);

	/*
	 * If it's a LATERAL subquery, it might contain some Vars of the current
	 * query level, requiring it to be treated as parameterized, even though
	 * we don't support pushing down join quals into subqueries.
	 */
	required_outer = rel->lateral_relids;


	forceDistRand = rte->forceDistRandom;

	/* CDB: Could be a preplanned subquery from window_planner. */
	if (rte->subquery_plan == NULL)
	{
		/*
		 * push down quals if possible. Note subquery might be
		 * different pointer from original one.
		 */
		subquery = push_down_restrict(root, rel, rte, rti, subquery);

		/*
		 * CDB: Does the subquery return at most one row?
		 */
		rel->onerow = false;

		/* Set-returning function in tlist could give any number of rows. */
		if (expression_returns_set((Node *)subquery->targetList))
		{}

		/* Always one row if aggregate function without GROUP BY. */
		else if (!subquery->groupClause &&
				 (subquery->hasAggs || subquery->havingQual))
			rel->onerow = true;

		/* LIMIT 1 or less? */
		else if (subquery->limitCount &&
				 IsA(subquery->limitCount, Const) &&
				 !((Const *) subquery->limitCount)->constisnull)
		{
			Const	   *cnst = (Const *) subquery->limitCount;

			if (cnst->consttype == INT8OID &&
				DatumGetInt64(cnst->constvalue) <= 1)
				rel->onerow = true;
		}

		/*
		 * The upper query might not use all the subquery's output columns; if
		 * not, we can simplify.
		 */
		remove_unused_subquery_outputs(subquery, rel);

		/*
		 * We can safely pass the outer tuple_fraction down to the subquery if the
		 * outer level has no joining, aggregation, or sorting to do. Otherwise
		 * we'd better tell the subquery to plan for full retrieval. (XXX This
		 * could probably be made more intelligent ...)
		 */
		if (subquery->hasAggs ||
			subquery->groupClause ||
			subquery->groupingSets ||
			subquery->havingQual ||
			subquery->distinctClause ||
			subquery->sortClause ||
			has_multiple_baserels(root))
			tuple_fraction = 0.0;	/* default case */
		else
			tuple_fraction = root->tuple_fraction;

		/* Generate the plan for the subquery */
		config = CopyPlannerConfig(root->config);
		config->honor_order_by = false;		/* partial order is enough */

		/* plan_params should not be in use in current query level */
		Assert(root->plan_params == NIL);

<<<<<<< HEAD
		rel->subplan = subquery_planner(root->glob, subquery,
									root,
									false, tuple_fraction,
									&subroot,
									config);
	}
	else
	{
		/* This is a preplanned sub-query RTE. */
		rel->subplan = rte->subquery_plan;
		subroot = root;
		/* XXX rel->onerow = ??? */
	}

	rel->subroot = subroot;
=======
	/* Generate a subroot and Paths for the subquery */
	rel->subroot = subquery_planner(root->glob, subquery,
									root,
									false, tuple_fraction);
>>>>>>> b5bce6c1

	/* Isolate the params needed by this specific subplan */
	rel->subplan_params = root->plan_params;
	root->plan_params = NIL;

	/*
	 * It's possible that constraint exclusion proved the subquery empty. If
	 * so, it's desirable to produce an unadorned dummy path so that we will
	 * recognize appropriate optimizations at this query level.
	 */
	sub_final_rel = fetch_upper_rel(rel->subroot, UPPERREL_FINAL, NULL);

	if (IS_DUMMY_REL(sub_final_rel))
	{
		set_dummy_rel_pathlist(root, rel);
		return;
	}

	/*
	 * Mark rel with estimated output rows, width, etc.  Note that we have to
	 * do this before generating outer-query paths, else cost_subqueryscan is
	 * not happy.
	 */
	set_subquery_size_estimates(root, rel);

<<<<<<< HEAD
	/* Convert subquery pathkeys to outer representation */
	pathkeys = convert_subquery_pathkeys(root, rel, subroot->query_pathkeys);

	/* Generate appropriate path */
	subquery_path = create_subqueryscan_path(root, rel, pathkeys, required_outer);

	if (forceDistRand)
		CdbPathLocus_MakeStrewn(&subquery_path->locus,
								CdbPathLocus_NumSegments(subquery_path->locus));

	add_path(rel, subquery_path);

	/* Select cheapest path (pretty easy in this case...) */
	set_cheapest(rel);
=======
	/*
	 * For each Path that subquery_planner produced, make a SubqueryScanPath
	 * in the outer query.
	 */
	foreach(lc, sub_final_rel->pathlist)
	{
		Path	   *subpath = (Path *) lfirst(lc);
		List	   *pathkeys;

		/* Convert subpath's pathkeys to outer representation */
		pathkeys = convert_subquery_pathkeys(root,
											 rel,
											 subpath->pathkeys,
							make_tlist_from_pathtarget(subpath->pathtarget));

		/* Generate outer path using this subpath */
		add_path(rel, (Path *)
				 create_subqueryscan_path(root, rel, subpath,
										  pathkeys, required_outer));
	}
>>>>>>> b5bce6c1
}

/*
 * set_function_pathlist
 *		Build the (single) access path for a function RTE
 */
static void
set_function_pathlist(PlannerInfo *root, RelOptInfo *rel, RangeTblEntry *rte)
{
	Relids		required_outer;
	List	   *pathkeys = NIL;

	/*
	 * We don't support pushing join clauses into the quals of a function
	 * scan, but it could still have required parameterization due to LATERAL
	 * refs in the function expression.
	 */
	required_outer = rel->lateral_relids;

	/*
	 * The result is considered unordered unless ORDINALITY was used, in which
	 * case it is ordered by the ordinal column (the last one).  See if we
	 * care, by checking for uses of that Var in equivalence classes.
	 */
	if (rte->funcordinality)
	{
		AttrNumber	ordattno = rel->max_attr;
		Var		   *var = NULL;
		ListCell   *lc;

		/*
		 * Is there a Var for it in rel's targetlist?  If not, the query did
		 * not reference the ordinality column, or at least not in any way
		 * that would be interesting for sorting.
		 */
		foreach(lc, rel->reltarget->exprs)
		{
			Var		   *node = (Var *) lfirst(lc);

			/* checking varno/varlevelsup is just paranoia */
			if (IsA(node, Var) &&
				node->varattno == ordattno &&
				node->varno == rel->relid &&
				node->varlevelsup == 0)
			{
				var = node;
				break;
			}
		}

		/*
		 * Try to build pathkeys for this Var with int8 sorting.  We tell
		 * build_expression_pathkey not to build any new equivalence class; if
		 * the Var isn't already mentioned in some EC, it means that nothing
		 * cares about the ordering.
		 */
		if (var)
			pathkeys = build_expression_pathkey(root,
												(Expr *) var,
												NULL,	/* below outer joins */
												Int8LessOperator,
												rel->relids,
												false);
	}

	/* Generate appropriate path */
	add_path(rel, create_functionscan_path(root, rel, rte,
										   pathkeys, required_outer));
}

/*
 * set_tablefunction_pathlist
 *		Build the (single) access path for a table function RTE
 */
static void
set_tablefunction_pathlist(PlannerInfo *root, RelOptInfo *rel, RangeTblEntry *rte)
{
	PlannerConfig *config;
	PlannerInfo *subroot = NULL;
	RangeTblFunction *rtfunc;
	FuncExpr   *fexpr;
	ListCell   *arg;
	Relids		required_outer;

	/* Cannot be a preplanned subquery from window_planner. */
	Assert(!rte->subquery_plan);

	Assert(list_length(rte->functions) == 1);
	rtfunc = (RangeTblFunction *) linitial(rte->functions);
	Assert(rtfunc->funcexpr && IsA(rtfunc->funcexpr, FuncExpr));
	fexpr= (FuncExpr *) rtfunc->funcexpr;

	/*
	 * We don't support pushing join clauses into the quals of a function
	 * scan, but it could still have required parameterization due to LATERAL
	 * refs in the function expression.
	 */
	required_outer = rel->lateral_relids;

	config = CopyPlannerConfig(root->config);
	config->honor_order_by = false;		/* partial order is enough */

	/* Plan input subquery */
	rel->subplan = subquery_planner(root->glob, rte->subquery, root,
									false,
									0.0, //tuple_fraction
									& subroot,
									config);
	rel->subroot = subroot;

	/*
	 * With the subquery planned we now need to clear the subquery from the
	 * TableValueExpr nodes, otherwise preprocess_expression will trip over
	 * it.
	 */
	foreach(arg, fexpr->args)
	{
		if (IsA(arg, TableValueExpr))
		{
			TableValueExpr *tve = (TableValueExpr *) arg;

			tve->subquery = NULL;
		}
	}

	/* Could the function return more than one row? */
	rel->onerow = !expression_returns_set((Node *) fexpr);

	/* Mark rel with estimated output rows, width, etc */
	set_table_function_size_estimates(root, rel);

	/* Generate appropriate path */
	add_path(rel, create_tablefunction_path(root, rel, rte,
											required_outer));

	/* Select cheapest path (pretty easy in this case...) */
	set_cheapest(rel);
}

/*
 * set_values_pathlist
 *		Build the (single) access path for a VALUES RTE
 */
static void
set_values_pathlist(PlannerInfo *root, RelOptInfo *rel, RangeTblEntry *rte)
{
	Relids		required_outer;

	/*
	 * We don't support pushing join clauses into the quals of a values scan,
	 * but it could still have required parameterization due to LATERAL refs
	 * in the values expressions.
	 */
	required_outer = rel->lateral_relids;

	/* CDB: Just one row? */
	rel->onerow = (rel->tuples <= 1 &&
				   !expression_returns_set((Node *) rte->values_lists));

	/* Generate appropriate path */
	add_path(rel, create_valuesscan_path(root, rel, rte, required_outer));
}

/*
 * set_cte_pathlist
 *		Build the (single) access path for a non-self-reference CTE RTE
 *
 * There's no need for a separate set_cte_size phase, since we don't
 * support join-qual-parameterized paths for CTEs.
 */
static void
set_cte_pathlist(PlannerInfo *root, RelOptInfo *rel, RangeTblEntry *rte)
{
	PlannerInfo *cteroot;
	Index		levelsup;
	int			ndx;
	ListCell   *lc;
	int			planinfo_id;
	CommonTableExpr *cte = NULL;
	double		tuple_fraction = 0.0;
	CtePlanInfo *cteplaninfo;
	Plan	   *subplan = NULL;
	List	   *pathkeys = NULL;
	PlannerInfo *subroot = NULL;
	Relids		required_outer;

	/*
	 * Find the referenced CTE based on the given range table entry
	 */
	levelsup = rte->ctelevelsup;
	cteroot = root;
	while (levelsup-- > 0)
	{
		cteroot = cteroot->parent_root;
		if (!cteroot)			/* shouldn't happen */
			elog(ERROR, "bad levelsup for CTE \"%s\"", rte->ctename);
	}

	ndx = 0;
	foreach(lc, cteroot->parse->cteList)
	{
		cte = (CommonTableExpr *) lfirst(lc);

		if (strcmp(cte->ctename, rte->ctename) == 0)
			break;
		ndx++;
	}
	if (lc == NULL)				/* shouldn't happen */
		elog(ERROR, "could not find CTE \"%s\"", rte->ctename);

	Assert(IsA(cte->ctequery, Query));

	/*
	 * In PostgreSQL, we use the index to look up the plan ID in the
	 * cteroot->cte_plan_ids list. In GPDB, CTE plans work differently, and
	 * we look up the CtePlanInfo struct in the list_cteplaninfo instead.
	 */
	planinfo_id = ndx;

	/*
	 * Determine whether we need to generate a new subplan for this CTE.
	 *
	 * There are the following cases:
	 *   (1) If this subquery can be pulled up as an InitPlan, we will
	 *       generate a new subplan. In InitPlan case, the subplan can
	 *       not be shared with the main query or other InitPlans. We
	 *       do not store this subplan in cteplaninfo.
	 *   (2) If we never generate a subplan for this CTE, then we generate
	 *       one. If the reference count for this CTE is greater than 1
	 *       (excluding ones used in InitPlans), we create multiple subplans,
	 *       each of which has a SharedNode on top. We store these subplans
	 *       in cteplaninfo so that they can be used later.
	 */
	Assert(list_length(cteroot->list_cteplaninfo) > planinfo_id);
	cteplaninfo = list_nth(cteroot->list_cteplaninfo, planinfo_id);

	/*
	 * If there is exactly one reference to this CTE in the query, or plan
	 * sharing is disabled, create a new subplan for this CTE. It will
	 * become simple subquery scan.
	 *
	 * NOTE: The check for "exactly one reference" is a bit fuzzy. The
	 * references are counted in parse analysis phase, and it's possible
	 * that we duplicate a reference during query planning. So the check
	 * for number of references must be treated merely as a hint. If it
	 * turns out that there are in fact multiple references to the same
	 * CTE, even though we thought that there is only one, we might choose
	 * a sub-optimal plan because we missed the opportunity to share the
	 * subplan. That's acceptable for now.
	 *
	 * subquery tree will be modified if any qual is pushed down.
	 * There's risk that it'd be confusing if the tree is used
	 * later. At the moment InitPlan case uses the tree, but it
	 * is called earlier than this pass always, so we don't avoid it.
	 *
	 * Also, we might want to think extracting "common"
	 * qual expressions between multiple references, but
	 * so far we don't support it.
	 */
	if (!root->config->gp_cte_sharing || cte->cterefcount == 1)
	{
		PlannerConfig *config = CopyPlannerConfig(root->config);

		/*
		 * Copy query node since subquery_planner may trash it, and we need it
		 * intact in case we need to create another plan for the CTE
		 */
		Query	   *subquery = (Query *) copyObject(cte->ctequery);

		/*
		 * Having multiple SharedScans can lead to deadlocks. For now,
		 * disallow sharing of ctes at lower levels.
		 */
		config->gp_cte_sharing = false;

		config->honor_order_by = false;

		if (!cte->cterecursive)
		{
			/*
			 * Adjust the subquery so that 'root', i.e. this subquery, is the
			 * parent of the CTE subquery, even though the CTE might've been
			 * higher up syntactically. This is because some of the quals that
			 * we push down might refer to relations between the current level
			 * and the CTE's syntactical level. Such relations are not visible
			 * at the CTE's syntactical level, and SS_finalize_plan() would
			 * throw an error on them.
			 */
			IncrementVarSublevelsUp((Node *) subquery, rte->ctelevelsup, 1);

			/*
			 * Push down quals, like we do in set_subquery_pathlist()
			 */
			subquery = push_down_restrict(root, rel, rte, rel->relid, subquery);

			subplan = subquery_planner(cteroot->glob, subquery, root,
									   cte->cterecursive,
									   tuple_fraction, &subroot, config);
		}
		else
		{
			subplan = subquery_planner(cteroot->glob, subquery, cteroot,
									   cte->cterecursive,
									   tuple_fraction, &subroot, config);
		}

		/*
		 * Do not store the subplan in cteplaninfo, since we will not share
		 * this plan.
		 */
	}
	else
	{
		/*
		 * If we haven't created a subplan for this CTE yet, do it now. This
		 * subplan will not be used by InitPlans, so that they can be shared
		 * if this CTE is referenced multiple times (excluding in InitPlans).
		 */
		if (cteplaninfo->shared_plan == NULL)
		{
			PlannerConfig *config = CopyPlannerConfig(root->config);

			/*
			 * Copy query node since subquery_planner may trash it and we need
			 * it intact in case we need to create another plan for the CTE
			 */
			Query	   *subquery = (Query *) copyObject(cte->ctequery);

			/*
			 * Having multiple SharedScans can lead to deadlocks. For now,
			 * disallow sharing of ctes at lower levels.
			 */
			config->gp_cte_sharing = false;

			config->honor_order_by = false;

			subplan = subquery_planner(cteroot->glob, subquery, cteroot, cte->cterecursive,
									   tuple_fraction, &subroot, config);

			cteplaninfo->shared_plan = prepare_plan_for_sharing(cteroot, subplan);
			cteplaninfo->subroot = subroot;
		}

		/*
		 * Create another ShareInputScan to reference the already-created
		 * subplan.
		 */
		subplan = share_prepared_plan(cteroot, cteplaninfo->shared_plan);
		subroot = cteplaninfo->subroot;
	}

	pathkeys = subroot->query_pathkeys;

	rel->subplan = subplan;
	rel->subroot = subroot;

	/* Mark rel with estimated output rows, width, etc */
<<<<<<< HEAD
	set_cte_size_estimates(root, rel, rel->subplan);

	/* Convert subquery pathkeys to outer representation */
	pathkeys = convert_subquery_pathkeys(root, rel, pathkeys);
=======
	set_cte_size_estimates(root, rel, cteplan->plan_rows);
>>>>>>> b5bce6c1

	/*
	 * We don't support pushing join clauses into the quals of a CTE scan, but
	 * it could still have required parameterization due to LATERAL refs in
	 * its tlist.
	 */
	required_outer = rel->lateral_relids;

	/* Generate appropriate path */
	add_path(rel, create_ctescan_path(root, rel, pathkeys,required_outer));
}

/*
 * set_worktable_pathlist
 *		Build the (single) access path for a self-reference CTE RTE
 *
 * There's no need for a separate set_worktable_size phase, since we don't
 * support join-qual-parameterized paths for CTEs.
 */
static void
set_worktable_pathlist(PlannerInfo *root, RelOptInfo *rel, RangeTblEntry *rte)
{
	Path	   *ctepath;
	PlannerInfo *cteroot;
	Index		levelsup;
	Relids		required_outer;
	CdbLocusType ctelocus;

	/*
	 * We need to find the non-recursive term's path, which is in the plan
	 * level that's processing the recursive UNION, which is one level *below*
	 * where the CTE comes from.
	 */
	levelsup = rte->ctelevelsup;
	if (levelsup == 0)			/* shouldn't happen */
		elog(ERROR, "bad levelsup for CTE \"%s\"", rte->ctename);
	levelsup--;
	cteroot = root;
	while (levelsup-- > 0)
	{
		cteroot = cteroot->parent_root;
		if (!cteroot)			/* shouldn't happen */
			elog(ERROR, "bad levelsup for CTE \"%s\"", rte->ctename);
	}
	ctepath = cteroot->non_recursive_path;
	if (!ctepath)				/* shouldn't happen */
		elog(ERROR, "could not find path for CTE \"%s\"", rte->ctename);

	/* Mark rel with estimated output rows, width, etc */
	set_cte_size_estimates(root, rel, ctepath->rows);

	/*
	 * We don't support pushing join clauses into the quals of a worktable
	 * scan, but it could still have required parameterization due to LATERAL
	 * refs in its tlist.  (I'm not sure this is actually possible given the
	 * restrictions on recursive references, but it's easy enough to support.)
	 */
	required_outer = rel->lateral_relids;

	/*
	 * Between Recursive union plannode node and WorkTableScan plannode
	 * there must be no Motion nodes because the execution of WorkTableScan
	 * depends on the Recursive union's data structure.
	 *
	 * And the logic here is always use cteplan's locus as WTS's locus.
	 * Remember WTS path cannot be turned to replicated(means broadcast)
	 * when dealing with join. Most of the cases, it is OK. But for
	 * replicated table whose locus is CdbLocusType_SegmentGeneral,
	 * it can not be taken as everywhere, we will gather it to singleQE
	 * or redistribute it when joining.
	 *
	 * To avoid such case, if cteplan's locus is CdbLocusType_SegmentGeneral,
	 * we build WTS path using singlQE, and later in the function
	 * `set_recursive_union_flow` to add a gather on the top of cteplan.
	 */
	if (cteplan->flow->locustype == CdbLocusType_SegmentGeneral)
		ctelocus = CdbLocusType_SingleQE;
	else
		ctelocus = cteplan->flow->locustype;

	/* Generate appropriate path */
	add_path(rel, create_worktablescan_path(root, rel, ctelocus, required_outer));
}

/*
 * generate_gather_paths
 *		Generate parallel access paths for a relation by pushing a Gather on
 *		top of a partial path.
 *
 * This must not be called until after we're done creating all partial paths
 * for the specified relation.  (Otherwise, add_partial_path might delete a
 * path that some GatherPath has a reference to.)
 */
void
generate_gather_paths(PlannerInfo *root, RelOptInfo *rel)
{
	Path	   *cheapest_partial_path;
	Path	   *simple_gather_path;

	/* If there are no partial paths, there's nothing to do here. */
	if (rel->partial_pathlist == NIL)
		return;

	/*
	 * The output of Gather is currently always unsorted, so there's only one
	 * partial path of interest: the cheapest one.  That will be the one at
	 * the front of partial_pathlist because of the way add_partial_path
	 * works.
	 *
	 * Eventually, we should have a Gather Merge operation that can merge
	 * multiple tuple streams together while preserving their ordering.  We
	 * could usefully generate such a path from each partial path that has
	 * non-NIL pathkeys.
	 */
	cheapest_partial_path = linitial(rel->partial_pathlist);
	simple_gather_path = (Path *)
		create_gather_path(root, rel, cheapest_partial_path, rel->reltarget,
						   NULL, NULL);
	add_path(rel, simple_gather_path);
}

/*
 * make_rel_from_joinlist
 *	  Build access paths using a "joinlist" to guide the join path search.
 *
 * See comments for deconstruct_jointree() for definition of the joinlist
 * data structure.
 */
static RelOptInfo *
make_rel_from_joinlist(PlannerInfo *root, List *joinlist)
{
	int			levels_needed;
	List	   *initial_rels;
	ListCell   *jl;

	/*
	 * Count the number of child joinlist nodes.  This is the depth of the
	 * dynamic-programming algorithm we must employ to consider all ways of
	 * joining the child nodes.
	 */
	levels_needed = list_length(joinlist);

	if (levels_needed <= 0)
		return NULL;			/* nothing to do? */

	/*
	 * Construct a list of rels corresponding to the child joinlist nodes.
	 * This may contain both base rels and rels constructed according to
	 * sub-joinlists.
	 */
	initial_rels = NIL;
	foreach(jl, joinlist)
	{
		Node	   *jlnode = (Node *) lfirst(jl);
		RelOptInfo *thisrel;

		if (IsA(jlnode, RangeTblRef))
		{
			int			varno = ((RangeTblRef *) jlnode)->rtindex;

			thisrel = find_base_rel(root, varno);
		}
		else if (IsA(jlnode, List))
		{
			/* Recurse to handle subproblem */
			thisrel = make_rel_from_joinlist(root, (List *) jlnode);
		}
		else
		{
			elog(ERROR, "unrecognized joinlist node type: %d",
				 (int) nodeTag(jlnode));
			thisrel = NULL;		/* keep compiler quiet */
		}

		initial_rels = lappend(initial_rels, thisrel);
	}

	if (levels_needed == 1)
	{
		/*
		 * Single joinlist node, so we're done.
		 */
		RelOptInfo *rel = (RelOptInfo *) linitial(initial_rels);

		if (bms_equal(rel->relids, root->all_baserels) && root->is_correlated_subplan)
		{
			bring_to_outer_query(root, rel);
		}

		return rel;
	}
	else
	{
		/*
		 * Consider the different orders in which we could join the rels,
		 * using a plugin, GEQO, or the regular join search code.
		 *
		 * We put the initial_rels list into a PlannerInfo field because
		 * has_legal_joinclause() needs to look at it (ugly :-().
		 */
		root->initial_rels = initial_rels;

		if (join_search_hook)
			return (*join_search_hook) (root, levels_needed, initial_rels);
		else
			return standard_join_search(root, levels_needed, initial_rels);
	}
}

/*
 * standard_join_search
 *	  Find possible joinpaths for a query by successively finding ways
 *	  to join component relations into join relations.
 *
 * 'levels_needed' is the number of iterations needed, ie, the number of
 *		independent jointree items in the query.  This is > 1.
 *
 * 'initial_rels' is a list of RelOptInfo nodes for each independent
 *		jointree item.  These are the components to be joined together.
 *		Note that levels_needed == list_length(initial_rels).
 *
 * Returns the final level of join relations, i.e., the relation that is
 * the result of joining all the original relations together.
 * At least one implementation path must be provided for this relation and
 * all required sub-relations.
 *
 * To support loadable plugins that modify planner behavior by changing the
 * join searching algorithm, we provide a hook variable that lets a plugin
 * replace or supplement this function.  Any such hook must return the same
 * final join relation as the standard code would, but it might have a
 * different set of implementation paths attached, and only the sub-joinrels
 * needed for these paths need have been instantiated.
 *
 * Note to plugin authors: the functions invoked during standard_join_search()
 * modify root->join_rel_list and root->join_rel_hash.  If you want to do more
 * than one join-order search, you'll probably need to save and restore the
 * original states of those data structures.  See geqo_eval() for an example.
 */
RelOptInfo *
standard_join_search(PlannerInfo *root, int levels_needed, List *initial_rels)
{
	int			lev;
	RelOptInfo *rel;

	/*
	 * This function cannot be invoked recursively within any one planning
	 * problem, so join_rel_level[] can't be in use already.
	 */
	Assert(root->join_rel_level == NULL);

	/*
	 * We employ a simple "dynamic programming" algorithm: we first find all
	 * ways to build joins of two jointree items, then all ways to build joins
	 * of three items (from two-item joins and single items), then four-item
	 * joins, and so on until we have considered all ways to join all the
	 * items into one rel.
	 *
	 * root->join_rel_level[j] is a list of all the j-item rels.  Initially we
	 * set root->join_rel_level[1] to represent all the single-jointree-item
	 * relations.
	 */
	root->join_rel_level = (List **) palloc0((levels_needed + 1) * sizeof(List *));

	root->join_rel_level[1] = initial_rels;

	for (lev = 2; lev <= levels_needed; lev++)
	{
		ListCell   *lc;

		/*
		 * Determine all possible pairs of relations to be joined at this
		 * level, and build paths for making each one from every available
		 * pair of lower-level relations.
		 */
		join_search_one_level(root, lev);

		/*
		 * Run generate_gather_paths() for each just-processed joinrel.  We
		 * could not do this earlier because both regular and partial paths
		 * can get added to a particular joinrel at multiple times within
		 * join_search_one_level.  After that, we're done creating paths for
		 * the joinrel, so run set_cheapest().
		 */
		foreach(lc, root->join_rel_level[lev])
		{
			rel = (RelOptInfo *) lfirst(lc);

<<<<<<< HEAD
			if (bms_equal(rel->relids, root->all_baserels) && root->is_correlated_subplan)
			{
				bring_to_outer_query(root, rel);
			}
=======
			/* Create GatherPaths for any useful partial paths for rel */
			generate_gather_paths(root, rel);
>>>>>>> b5bce6c1

			/* Find and save the cheapest paths for this rel */
			set_cheapest(rel);

#ifdef OPTIMIZER_DEBUG
			debug_print_rel(root, rel);
#endif
		}
	}

	/*
	 * We should have a single rel at the final level.
	 */
	if (root->join_rel_level[levels_needed] == NIL)
		elog(ERROR, "failed to build any %d-way joins", levels_needed);
	Assert(list_length(root->join_rel_level[levels_needed]) == 1);

	rel = (RelOptInfo *) linitial(root->join_rel_level[levels_needed]);

	root->join_rel_level = NULL;

	return rel;
}

/*****************************************************************************
 *			PUSHING QUALS DOWN INTO SUBQUERIES
 *****************************************************************************/

/*
 * push_down_restrict
 *   push down restrictinfo to subquery if any.
 *
 * If there are any restriction clauses that have been attached to the
 * subquery relation, consider pushing them down to become WHERE or HAVING
 * quals of the subquery itself.  This transformation is useful because it
 * may allow us to generate a better plan for the subquery than evaluating
 * all the subquery output rows and then filtering them.
 *
 * There are several cases where we cannot push down clauses. Restrictions
 * involving the subquery are checked by subquery_is_pushdown_safe().
 * Restrictions on individual clauses are checked by
 * qual_is_pushdown_safe().  Also, we don't want to push down
 * pseudoconstant clauses; better to have the gating node above the
 * subquery.
 *
 * Non-pushed-down clauses will get evaluated as qpquals of the
 * SubqueryScan node.
 *
 * XXX Are there any cases where we want to make a policy decision not to
 * push down a pushable qual, because it'd result in a worse plan?
 */
static Query *
push_down_restrict(PlannerInfo *root, RelOptInfo *rel,
				   RangeTblEntry *rte, Index rti, Query *subquery)
{
	pushdown_safety_info safetyInfo;

	/* Nothing to do here if it doesn't have qual at all */
	if (rel->baserestrictinfo == NIL)
		return subquery;

	/*
	 * Zero out result area for subquery_is_pushdown_safe, so that it can set
	 * flags as needed while recursing.  In particular, we need a workspace
	 * for keeping track of unsafe-to-reference columns.  unsafeColumns[i]
	 * will be set TRUE if we find that output column i of the subquery is
	 * unsafe to use in a pushed-down qual.
	 */
	memset(&safetyInfo, 0, sizeof(safetyInfo));
	safetyInfo.unsafeColumns = (bool *)
		palloc0((list_length(subquery->targetList) + 1) * sizeof(bool));

	/*
	 * If the subquery has the "security_barrier" flag, it means the subquery
	 * originated from a view that must enforce row-level security.  Then we
	 * must not push down quals that contain leaky functions.  (Ideally this
	 * would be checked inside subquery_is_pushdown_safe, but since we don't
	 * currently pass the RTE to that function, we must do it here.)
	 */
	safetyInfo.unsafeLeaky = rte->security_barrier;

	if (subquery_is_pushdown_safe(subquery, subquery, &safetyInfo))
	{
		/* OK to consider pushing down individual quals */
		List	   *upperrestrictlist = NIL;
		ListCell   *l;

		foreach(l, rel->baserestrictinfo)
		{
			RestrictInfo *rinfo = (RestrictInfo *) lfirst(l);
			Node	   *clause = (Node *) rinfo->clause;

			if (!rinfo->pseudoconstant &&
				qual_is_pushdown_safe(subquery, rti, clause, &safetyInfo))
			{
				/* Push it down */
				subquery_push_qual(subquery, rte, rti, clause);
			}
			else
			{
				/* Keep it in the upper query */
				upperrestrictlist = lappend(upperrestrictlist, rinfo);
			}
		}
		rel->baserestrictinfo = upperrestrictlist;
	}

	pfree(safetyInfo.unsafeColumns);

	return subquery;
}

/*
 * subquery_is_pushdown_safe - is a subquery safe for pushing down quals?
 *
 * subquery is the particular component query being checked.  topquery
 * is the top component of a set-operations tree (the same Query if no
 * set-op is involved).
 *
 * Conditions checked here:
 *
 * 1. If the subquery has a LIMIT clause, we must not push down any quals,
 * since that could change the set of rows returned.
 *
 * 2. If the subquery contains EXCEPT or EXCEPT ALL set ops we cannot push
 * quals into it, because that could change the results.
 *
 * 3. If the subquery uses DISTINCT, we cannot push volatile quals into it.
 * This is because upper-level quals should semantically be evaluated only
 * once per distinct row, not once per original row, and if the qual is
 * volatile then extra evaluations could change the results.  (This issue
 * does not apply to other forms of aggregation such as GROUP BY, because
 * when those are present we push into HAVING not WHERE, so that the quals
 * are still applied after aggregation.)
 *
 * 4. If the subquery contains window functions, we cannot push volatile quals
 * into it.  The issue here is a bit different from DISTINCT: a volatile qual
 * might succeed for some rows of a window partition and fail for others,
 * thereby changing the partition contents and thus the window functions'
 * results for rows that remain.
 *
 * In addition, we make several checks on the subquery's output columns to see
 * if it is safe to reference them in pushed-down quals.  If output column k
 * is found to be unsafe to reference, we set safetyInfo->unsafeColumns[k]
 * to TRUE, but we don't reject the subquery overall since column k might not
 * be referenced by some/all quals.  The unsafeColumns[] array will be
 * consulted later by qual_is_pushdown_safe().  It's better to do it this way
 * than to make the checks directly in qual_is_pushdown_safe(), because when
 * the subquery involves set operations we have to check the output
 * expressions in each arm of the set op.
 *
 * Note: pushing quals into a DISTINCT subquery is theoretically dubious:
 * we're effectively assuming that the quals cannot distinguish values that
 * the DISTINCT's equality operator sees as equal, yet there are many
 * counterexamples to that assumption.  However use of such a qual with a
 * DISTINCT subquery would be unsafe anyway, since there's no guarantee which
 * "equal" value will be chosen as the output value by the DISTINCT operation.
 * So we don't worry too much about that.  Another objection is that if the
 * qual is expensive to evaluate, running it for each original row might cost
 * more than we save by eliminating rows before the DISTINCT step.  But it
 * would be very hard to estimate that at this stage, and in practice pushdown
 * seldom seems to make things worse, so we ignore that problem too.
 *
 * Note: likewise, pushing quals into a subquery with window functions is a
 * bit dubious: the quals might remove some rows of a window partition while
 * leaving others, causing changes in the window functions' results for the
 * surviving rows.  We insist that such a qual reference only partitioning
 * columns, but again that only protects us if the qual does not distinguish
 * values that the partitioning equality operator sees as equal.  The risks
 * here are perhaps larger than for DISTINCT, since no de-duplication of rows
 * occurs and thus there is no theoretical problem with such a qual.  But
 * we'll do this anyway because the potential performance benefits are very
 * large, and we've seen no field complaints about the longstanding comparable
 * behavior with DISTINCT.
 */
static bool
subquery_is_pushdown_safe(Query *subquery, Query *topquery,
						  pushdown_safety_info *safetyInfo)
{
	SetOperationStmt *topop;

	/* Check point 1 */
	if (subquery->limitOffset != NULL || subquery->limitCount != NULL)
		return false;

	/* Check points 3 and 4 */
	if (subquery->distinctClause || subquery->hasWindowFuncs)
		safetyInfo->unsafeVolatile = true;

	/*
	 * If we're at a leaf query, check for unsafe expressions in its target
	 * list, and mark any unsafe ones in unsafeColumns[].  (Non-leaf nodes in
	 * setop trees have only simple Vars in their tlists, so no need to check
	 * them.)
	 */
	if (subquery->setOperations == NULL)
		check_output_expressions(subquery, safetyInfo);

	/* Are we at top level, or looking at a setop component? */
	if (subquery == topquery)
	{
		/* Top level, so check any component queries */
		if (subquery->setOperations != NULL)
			if (!recurse_pushdown_safe(subquery->setOperations, topquery,
									   safetyInfo))
				return false;
	}
	else
	{
		/* Setop component must not have more components (too weird) */
		if (subquery->setOperations != NULL)
			return false;
		/* Check whether setop component output types match top level */
		topop = (SetOperationStmt *) topquery->setOperations;
		Assert(topop && IsA(topop, SetOperationStmt));
		compare_tlist_datatypes(subquery->targetList,
								topop->colTypes,
								safetyInfo);
	}
	return true;
}

/*
 * Helper routine to recurse through setOperations tree
 */
static bool
recurse_pushdown_safe(Node *setOp, Query *topquery,
					  pushdown_safety_info *safetyInfo)
{
	if (IsA(setOp, RangeTblRef))
	{
		RangeTblRef *rtr = (RangeTblRef *) setOp;
		RangeTblEntry *rte = rt_fetch(rtr->rtindex, topquery->rtable);
		Query	   *subquery = rte->subquery;

		Assert(subquery != NULL);
		return subquery_is_pushdown_safe(subquery, topquery, safetyInfo);
	}
	else if (IsA(setOp, SetOperationStmt))
	{
		SetOperationStmt *op = (SetOperationStmt *) setOp;

		/* EXCEPT is no good (point 2 for subquery_is_pushdown_safe) */
		if (op->op == SETOP_EXCEPT)
			return false;
		/* Else recurse */
		if (!recurse_pushdown_safe(op->larg, topquery, safetyInfo))
			return false;
		if (!recurse_pushdown_safe(op->rarg, topquery, safetyInfo))
			return false;
	}
	else
	{
		elog(ERROR, "unrecognized node type: %d",
			 (int) nodeTag(setOp));
	}
	return true;
}

/*
 * check_output_expressions - check subquery's output expressions for safety
 *
 * There are several cases in which it's unsafe to push down an upper-level
 * qual if it references a particular output column of a subquery.  We check
 * each output column of the subquery and set unsafeColumns[k] to TRUE if
 * that column is unsafe for a pushed-down qual to reference.  The conditions
 * checked here are:
 *
 * 1. We must not push down any quals that refer to subselect outputs that
 * return sets, else we'd introduce functions-returning-sets into the
 * subquery's WHERE/HAVING quals.
 *
 * 2. We must not push down any quals that refer to subselect outputs that
 * contain volatile functions, for fear of introducing strange results due
 * to multiple evaluation of a volatile function.
 *
 * 3. If the subquery uses DISTINCT ON, we must not push down any quals that
 * refer to non-DISTINCT output columns, because that could change the set
 * of rows returned.  (This condition is vacuous for DISTINCT, because then
 * there are no non-DISTINCT output columns, so we needn't check.  Note that
 * subquery_is_pushdown_safe already reported that we can't use volatile
 * quals if there's DISTINCT or DISTINCT ON.)
 *
 * 4. If the subquery has any window functions, we must not push down quals
 * that reference any output columns that are not listed in all the subquery's
 * window PARTITION BY clauses.  We can push down quals that use only
 * partitioning columns because they should succeed or fail identically for
 * every row of any one window partition, and totally excluding some
 * partitions will not change a window function's results for remaining
 * partitions.  (Again, this also requires nonvolatile quals, but
 * subquery_is_pushdown_safe handles that.)
 */
static void
check_output_expressions(Query *subquery, pushdown_safety_info *safetyInfo)
{
	ListCell   *lc;

	foreach(lc, subquery->targetList)
	{
		TargetEntry *tle = (TargetEntry *) lfirst(lc);

		if (tle->resjunk)
			continue;			/* ignore resjunk columns */

		/* We need not check further if output col is already known unsafe */
		if (safetyInfo->unsafeColumns[tle->resno])
			continue;

		/* Functions returning sets are unsafe (point 1) */
		if (expression_returns_set((Node *) tle->expr))
		{
			safetyInfo->unsafeColumns[tle->resno] = true;
			continue;
		}

		/* Volatile functions are unsafe (point 2) */
		if (contain_volatile_functions((Node *) tle->expr))
		{
			safetyInfo->unsafeColumns[tle->resno] = true;
			continue;
		}

		/* If subquery uses DISTINCT ON, check point 3 */
		if (subquery->hasDistinctOn &&
			!targetIsInSortList(tle, InvalidOid, subquery->distinctClause))
		{
			/* non-DISTINCT column, so mark it unsafe */
			safetyInfo->unsafeColumns[tle->resno] = true;
			continue;
		}

		/* If subquery uses window functions, check point 4 */
		if (subquery->hasWindowFuncs &&
			!targetIsInAllPartitionLists(tle, subquery))
		{
			/* not present in all PARTITION BY clauses, so mark it unsafe */
			safetyInfo->unsafeColumns[tle->resno] = true;
			continue;
		}

		/* Refuse subplans */
		if (contain_subplans((Node *) tle->expr))
		{
			safetyInfo->unsafeColumns[tle->resno] = true;
			continue;
		}
	}
}

/*
 * For subqueries using UNION/UNION ALL/INTERSECT/INTERSECT ALL, we can
 * push quals into each component query, but the quals can only reference
 * subquery columns that suffer no type coercions in the set operation.
 * Otherwise there are possible semantic gotchas.  So, we check the
 * component queries to see if any of them have output types different from
 * the top-level setop outputs.  unsafeColumns[k] is set true if column k
 * has different type in any component.
 *
 * We don't have to care about typmods here: the only allowed difference
 * between set-op input and output typmods is input is a specific typmod
 * and output is -1, and that does not require a coercion.
 *
 * tlist is a subquery tlist.
 * colTypes is an OID list of the top-level setop's output column types.
 * safetyInfo->unsafeColumns[] is the result array.
 */
static void
compare_tlist_datatypes(List *tlist, List *colTypes,
						pushdown_safety_info *safetyInfo)
{
	ListCell   *l;
	ListCell   *colType = list_head(colTypes);

	foreach(l, tlist)
	{
		TargetEntry *tle = (TargetEntry *) lfirst(l);

		if (tle->resjunk)
			continue;			/* ignore resjunk columns */
		if (colType == NULL)
			elog(ERROR, "wrong number of tlist entries");
		if (exprType((Node *) tle->expr) != lfirst_oid(colType))
			safetyInfo->unsafeColumns[tle->resno] = true;
		colType = lnext(colType);
	}
	if (colType != NULL)
		elog(ERROR, "wrong number of tlist entries");
}

/*
 * targetIsInAllPartitionLists
 *		True if the TargetEntry is listed in the PARTITION BY clause
 *		of every window defined in the query.
 *
 * It would be safe to ignore windows not actually used by any window
 * function, but it's not easy to get that info at this stage; and it's
 * unlikely to be useful to spend any extra cycles getting it, since
 * unreferenced window definitions are probably infrequent in practice.
 */
static bool
targetIsInAllPartitionLists(TargetEntry *tle, Query *query)
{
	ListCell   *lc;

	foreach(lc, query->windowClause)
	{
		WindowClause *wc = (WindowClause *) lfirst(lc);

		if (!targetIsInSortList(tle, InvalidOid, wc->partitionClause))
			return false;
	}
	return true;
}

/*
 * qual_is_pushdown_safe - is a particular qual safe to push down?
 *
 * qual is a restriction clause applying to the given subquery (whose RTE
 * has index rti in the parent query).
 *
 * Conditions checked here:
 *
 * 1. The qual must not contain any subselects (mainly because I'm not sure
 * it will work correctly: sublinks will already have been transformed into
 * subplans in the qual, but not in the subquery).
 *
 * 2. If unsafeVolatile is set, the qual must not contain any volatile
 * functions.
 *
 * 3. If unsafeLeaky is set, the qual must not contain any leaky functions
 * that are passed Var nodes, and therefore might reveal values from the
 * subquery as side effects.
 *
 * 4. The qual must not refer to the whole-row output of the subquery
 * (since there is no easy way to name that within the subquery itself).
 *
 * 5. The qual must not refer to any subquery output columns that were
 * found to be unsafe to reference by subquery_is_pushdown_safe().
 */
static bool
qual_is_pushdown_safe(Query *subquery, Index rti, Node *qual,
					  pushdown_safety_info *safetyInfo)
{
	bool		safe = true;
	List	   *vars;
	ListCell   *vl;

	/* Refuse subselects (point 1) */
	if (contain_subplans(qual))
		return false;

	/* Refuse volatile quals if we found they'd be unsafe (point 2) */
	if (safetyInfo->unsafeVolatile &&
		contain_volatile_functions(qual))
		return false;

	/* Refuse leaky quals if told to (point 3) */
	if (safetyInfo->unsafeLeaky &&
		contain_leaked_vars(qual))
		return false;

	/*
	 * It would be unsafe to push down window function calls, but at least for
	 * the moment we could never see any in a qual anyhow.  (The same applies
	 * to aggregates, which we check for in pull_var_clause below.)
	 */
	Assert(!contain_window_function(qual));

	/*
	 * Examine all Vars used in clause; since it's a restriction clause, all
	 * such Vars must refer to subselect output columns.
	 */
	vars = pull_var_clause(qual, PVC_INCLUDE_PLACEHOLDERS);
	foreach(vl, vars)
	{
		Var		   *var = (Var *) lfirst(vl);

		/*
		 * XXX Punt if we find any PlaceHolderVars in the restriction clause.
		 * It's not clear whether a PHV could safely be pushed down, and even
		 * less clear whether such a situation could arise in any cases of
		 * practical interest anyway.  So for the moment, just refuse to push
		 * down.
		 */
		if (!IsA(var, Var))
		{
			safe = false;
			break;
		}

		Assert(var->varno == rti);
		Assert(var->varattno >= 0);

		/* Check point 4 */
		if (var->varattno == 0)
		{
			safe = false;
			break;
		}

		/* Check point 5 */
		if (safetyInfo->unsafeColumns[var->varattno])
		{
			safe = false;
			break;
		}
	}

	list_free(vars);

	return safe;
}

/*
 * subquery_push_qual - push down a qual that we have determined is safe
 */
static void
subquery_push_qual(Query *subquery, RangeTblEntry *rte, Index rti, Node *qual)
{
	if (subquery->setOperations != NULL)
	{
		/* Recurse to push it separately to each component query */
		recurse_push_qual(subquery->setOperations, subquery,
						  rte, rti, qual);
	}
	else if (IsA(qual, CurrentOfExpr))
	{
		/*
		 * This is possible when a WHERE CURRENT OF expression is applied to a
		 * table with row-level security.  In that case, the subquery should
		 * contain precisely one rtable entry for the table, and we can safely
		 * push the expression down into the subquery.  This will cause a TID
		 * scan subquery plan to be generated allowing the target relation to
		 * be updated.
		 *
		 * Someday we might also be able to use a WHERE CURRENT OF expression
		 * on a view, but currently the rewriter prevents that, so we should
		 * never see any other case here, but generate sane error messages in
		 * case it does somehow happen.
		 */
		if (subquery->rtable == NIL)
			ereport(ERROR,
					(errcode(ERRCODE_FEATURE_NOT_SUPPORTED),
					 errmsg("WHERE CURRENT OF is not supported on a view with no underlying relation")));

		if (list_length(subquery->rtable) > 1)
			ereport(ERROR,
					(errcode(ERRCODE_FEATURE_NOT_SUPPORTED),
					 errmsg("WHERE CURRENT OF is not supported on a view with more than one underlying relation")));

		if (subquery->hasAggs || subquery->groupClause || subquery->groupingSets || subquery->havingQual)
			ereport(ERROR,
					(errcode(ERRCODE_FEATURE_NOT_SUPPORTED),
					 errmsg("WHERE CURRENT OF is not supported on a view with grouping or aggregation")));

		/*
		 * Adjust the CURRENT OF expression to refer to the underlying table
		 * in the subquery, and attach it to the subquery's WHERE clause.
		 */
		qual = copyObject(qual);
		((CurrentOfExpr *) qual)->cvarno = 1;

		subquery->jointree->quals =
			make_and_qual(subquery->jointree->quals, qual);
	}
	else
	{
		/*
		 * We need to replace Vars in the qual (which must refer to outputs of
		 * the subquery) with copies of the subquery's targetlist expressions.
		 * Note that at this point, any uplevel Vars in the qual should have
		 * been replaced with Params, so they need no work.
		 *
		 * This step also ensures that when we are pushing into a setop tree,
		 * each component query gets its own copy of the qual.
		 */
		qual = ReplaceVarsFromTargetList(qual, rti, 0, rte,
										 subquery->targetList,
										 REPLACEVARS_REPORT_ERROR, 0,
										 &subquery->hasSubLinks);

		/*
		 * Now attach the qual to the proper place: normally WHERE, but if the
		 * subquery uses grouping or aggregation, put it in HAVING (since the
		 * qual really refers to the group-result rows).
		 */
		if (subquery->hasAggs || subquery->groupClause || subquery->groupingSets || subquery->havingQual)
			subquery->havingQual = make_and_qual(subquery->havingQual, qual);
		else
			subquery->jointree->quals =
				make_and_qual(subquery->jointree->quals, qual);

		/*
		 * We need not change the subquery's hasAggs or hasSublinks flags,
		 * since we can't be pushing down any aggregates that weren't there
		 * before, and we don't push down subselects at all.
		 */
	}
}

/*
 * Helper routine to recurse through setOperations tree
 */
static void
recurse_push_qual(Node *setOp, Query *topquery,
				  RangeTblEntry *rte, Index rti, Node *qual)
{
	if (IsA(setOp, RangeTblRef))
	{
		RangeTblRef *rtr = (RangeTblRef *) setOp;
		RangeTblEntry *subrte = rt_fetch(rtr->rtindex, topquery->rtable);
		Query	   *subquery = subrte->subquery;

		Assert(subquery != NULL);
		subquery_push_qual(subquery, rte, rti, qual);
	}
	else if (IsA(setOp, SetOperationStmt))
	{
		SetOperationStmt *op = (SetOperationStmt *) setOp;

		recurse_push_qual(op->larg, topquery, rte, rti, qual);
		recurse_push_qual(op->rarg, topquery, rte, rti, qual);
	}
	else
	{
		elog(ERROR, "unrecognized node type: %d",
			 (int) nodeTag(setOp));
	}
}

/*****************************************************************************
 *			SIMPLIFYING SUBQUERY TARGETLISTS
 *****************************************************************************/

/*
 * remove_unused_subquery_outputs
 *		Remove subquery targetlist items we don't need
 *
 * It's possible, even likely, that the upper query does not read all the
 * output columns of the subquery.  We can remove any such outputs that are
 * not needed by the subquery itself (e.g., as sort/group columns) and do not
 * affect semantics otherwise (e.g., volatile functions can't be removed).
 * This is useful not only because we might be able to remove expensive-to-
 * compute expressions, but because deletion of output columns might allow
 * optimizations such as join removal to occur within the subquery.
 *
 * To avoid affecting column numbering in the targetlist, we don't physically
 * remove unused tlist entries, but rather replace their expressions with NULL
 * constants.  This is implemented by modifying subquery->targetList.
 */
static void
remove_unused_subquery_outputs(Query *subquery, RelOptInfo *rel)
{
	Bitmapset  *attrs_used = NULL;
	ListCell   *lc;

	/*
	 * Do nothing if subquery has UNION/INTERSECT/EXCEPT: in principle we
	 * could update all the child SELECTs' tlists, but it seems not worth the
	 * trouble presently.
	 */
	if (subquery->setOperations)
		return;

	/*
	 * If subquery has regular DISTINCT (not DISTINCT ON), we're wasting our
	 * time: all its output columns must be used in the distinctClause.
	 */
	if (subquery->distinctClause && !subquery->hasDistinctOn)
		return;

	/*
	 * Collect a bitmap of all the output column numbers used by the upper
	 * query.
	 *
	 * Add all the attributes needed for joins or final output.  Note: we must
	 * look at rel's targetlist, not the attr_needed data, because attr_needed
	 * isn't computed for inheritance child rels, cf set_append_rel_size().
	 * (XXX might be worth changing that sometime.)
	 */
	pull_varattnos((Node *) rel->reltarget->exprs, rel->relid, &attrs_used);

	/* Add all the attributes used by un-pushed-down restriction clauses. */
	foreach(lc, rel->baserestrictinfo)
	{
		RestrictInfo *rinfo = (RestrictInfo *) lfirst(lc);

		pull_varattnos((Node *) rinfo->clause, rel->relid, &attrs_used);
	}

	/*
	 * If there's a whole-row reference to the subquery, we can't remove
	 * anything.
	 */
	if (bms_is_member(0 - FirstLowInvalidHeapAttributeNumber, attrs_used))
		return;

	/*
	 * Run through the tlist and zap entries we don't need.  It's okay to
	 * modify the tlist items in-place because set_subquery_pathlist made a
	 * copy of the subquery.
	 */
	foreach(lc, subquery->targetList)
	{
		TargetEntry *tle = (TargetEntry *) lfirst(lc);
		Node	   *texpr = (Node *) tle->expr;

		/*
		 * If it has a sortgroupref number, it's used in some sort/group
		 * clause so we'd better not remove it.  Also, don't remove any
		 * resjunk columns, since their reason for being has nothing to do
		 * with anybody reading the subquery's output.  (It's likely that
		 * resjunk columns in a sub-SELECT would always have ressortgroupref
		 * set, but even if they don't, it seems imprudent to remove them.)
		 */
		if (tle->ressortgroupref || tle->resjunk)
			continue;

		/*
		 * If it's used by the upper query, we can't remove it.
		 */
		if (bms_is_member(tle->resno - FirstLowInvalidHeapAttributeNumber,
						  attrs_used))
			continue;

		/*
		 * If it contains a set-returning function, we can't remove it since
		 * that could change the number of rows returned by the subquery.
		 */
		if (expression_returns_set(texpr))
			continue;

		/*
		 * If it contains volatile functions, we daren't remove it for fear
		 * that the user is expecting their side-effects to happen.
		 */
		if (contain_volatile_functions(texpr))
			continue;

		/*
		 * OK, we don't need it.  Replace the expression with a NULL constant.
		 * Preserve the exposed type of the expression, in case something
		 * looks at the rowtype of the subquery's result.
		 */
		tle->expr = (Expr *) makeNullConst(exprType(texpr),
										   exprTypmod(texpr),
										   exprCollation(texpr));
	}
}

/*****************************************************************************
 *			DEBUG SUPPORT
 *****************************************************************************/

#ifdef OPTIMIZER_DEBUG

static void
print_relids(PlannerInfo *root, Relids relids)
{
	int			x;
	bool		first = true;

	x = -1;
	while ((x = bms_next_member(relids, x)) >= 0)
	{
		if (!first)
			printf(" ");
		if (x < root->simple_rel_array_size &&
			root->simple_rte_array[x])
			printf("%s", root->simple_rte_array[x]->eref->aliasname);
		else
			printf("%d", x);
		first = false;
	}
}

static void
print_restrictclauses(PlannerInfo *root, List *clauses)
{
	ListCell   *l;

	foreach(l, clauses)
	{
		RestrictInfo *c = lfirst(l);

		print_expr((Node *) c->clause, root->parse->rtable);
		if (lnext(l))
			printf(", ");
	}
}

static void
print_path(PlannerInfo *root, Path *path, int indent)
{
	const char *ptype;
	const char *ltype;
	bool		join = false;
	Path	   *subpath = NULL;
	int			i;

	switch (nodeTag(path))
	{
		case T_Path:
			switch (path->pathtype)
			{
				case T_SeqScan:
					ptype = "SeqScan";
					break;
				case T_SampleScan:
					ptype = "SampleScan";
					break;
				case T_SubqueryScan:
					ptype = "SubqueryScan";
					break;
				case T_FunctionScan:
					ptype = "FunctionScan";
					break;
				case T_ValuesScan:
					ptype = "ValuesScan";
					break;
				case T_CteScan:
					ptype = "CteScan";
					break;
				case T_WorkTableScan:
					ptype = "WorkTableScan";
					break;
				default:
					ptype = "???Path";
					break;
			}
			break;
		case T_IndexPath:
			ptype = "IdxScan";
			break;
		case T_BitmapHeapPath:
			ptype = "BitmapHeapScan";
			break;
		case T_BitmapAndPath:
			ptype = "BitmapAndPath";
			break;
		case T_BitmapOrPath:
			ptype = "BitmapOrPath";
			break;
		case T_TidPath:
			ptype = "TidScan";
			break;
		case T_SubqueryScanPath:
			ptype = "SubqueryScanScan";
			break;
		case T_ForeignPath:
			ptype = "ForeignScan";
			break;
		case T_AppendPath:
			ptype = "Append";
			break;
		case T_MergeAppendPath:
			ptype = "MergeAppend";
			break;
		case T_ResultPath:
			ptype = "Result";
			break;
		case T_MaterialPath:
			ptype = "Material";
			subpath = ((MaterialPath *) path)->subpath;
			break;
		case T_UniquePath:
			ptype = "Unique";
			subpath = ((UniquePath *) path)->subpath;
			break;
		case T_GatherPath:
			ptype = "Gather";
			subpath = ((GatherPath *) path)->subpath;
			break;
		case T_ProjectionPath:
			ptype = "Projection";
			subpath = ((ProjectionPath *) path)->subpath;
			break;
		case T_SortPath:
			ptype = "Sort";
			subpath = ((SortPath *) path)->subpath;
			break;
		case T_GroupPath:
			ptype = "Group";
			subpath = ((GroupPath *) path)->subpath;
			break;
		case T_UpperUniquePath:
			ptype = "UpperUnique";
			subpath = ((UpperUniquePath *) path)->subpath;
			break;
		case T_AggPath:
			ptype = "Agg";
			subpath = ((AggPath *) path)->subpath;
			break;
		case T_GroupingSetsPath:
			ptype = "GroupingSets";
			subpath = ((GroupingSetsPath *) path)->subpath;
			break;
		case T_MinMaxAggPath:
			ptype = "MinMaxAgg";
			break;
		case T_WindowAggPath:
			ptype = "WindowAgg";
			subpath = ((WindowAggPath *) path)->subpath;
			break;
		case T_SetOpPath:
			ptype = "SetOp";
			subpath = ((SetOpPath *) path)->subpath;
			break;
		case T_RecursiveUnionPath:
			ptype = "RecursiveUnion";
			break;
		case T_LockRowsPath:
			ptype = "LockRows";
			subpath = ((LockRowsPath *) path)->subpath;
			break;
		case T_ModifyTablePath:
			ptype = "ModifyTable";
			break;
		case T_LimitPath:
			ptype = "Limit";
			subpath = ((LimitPath *) path)->subpath;
			break;
		case T_NestPath:
			ptype = "NestLoop";
			join = true;
			break;
		case T_MergePath:
			ptype = "MergeJoin";
			join = true;
			break;
		case T_HashPath:
			ptype = "HashJoin";
			join = true;
			break;
		case T_CdbMotionPath:
			ptype = "Motion";
			subpath = ((CdbMotionPath *) path)->subpath;
			break;
		default:
			ptype = "???Path";
			break;
	}

	for (i = 0; i < indent; i++)
		printf("\t");
	printf("%s", ptype);

	if (path->parent)
	{
		printf("(");
		print_relids(root, path->parent->relids);
		printf(")");
	}
<<<<<<< HEAD

	switch (path->locus.locustype)
	{
		case CdbLocusType_Entry:
			ltype = "Entry";
			break;
		case CdbLocusType_SingleQE:
			ltype = "SingleQE";
			break;
		case CdbLocusType_General:
			ltype = "General";
			break;
		case CdbLocusType_SegmentGeneral:
			ltype = "SegmentGeneral";
			break;
		case CdbLocusType_Replicated:
			ltype = "Replicated";
			break;
		case CdbLocusType_Hashed:
			ltype = "Hashed";
			break;
		case CdbLocusType_HashedOJ:
			ltype = "HashedOJ";
			break;
		case CdbLocusType_Strewn:
			ltype = "Strewn";
			break;
		default:
			ltype = "???CdbLocus";
			break;
	}
	printf(" locus=%s", ltype);
	printf(" cost=%.2f..%.2f\n", path->startup_cost, path->total_cost);
=======
	if (path->param_info)
	{
		printf(" required_outer (");
		print_relids(root, path->param_info->ppi_req_outer);
		printf(")");
	}
	printf(" rows=%.0f cost=%.2f..%.2f\n",
		   path->rows, path->startup_cost, path->total_cost);
>>>>>>> b5bce6c1

	if (path->pathkeys)
	{
		for (i = 0; i < indent; i++)
			printf("\t");
		printf("  pathkeys: ");
		print_pathkeys(path->pathkeys, root->parse->rtable);
	}

	if (join)
	{
		JoinPath   *jp = (JoinPath *) path;

		for (i = 0; i < indent; i++)
			printf("\t");
		printf("  clauses: ");
		print_restrictclauses(root, jp->joinrestrictinfo);
		printf("\n");

		if (IsA(path, MergePath))
		{
			MergePath  *mp = (MergePath *) path;

			for (i = 0; i < indent; i++)
				printf("\t");
			printf("  sortouter=%d sortinner=%d materializeinner=%d\n",
				   ((mp->outersortkeys) ? 1 : 0),
				   ((mp->innersortkeys) ? 1 : 0),
				   ((mp->materialize_inner) ? 1 : 0));
		}

		print_path(root, jp->outerjoinpath, indent + 1);
		print_path(root, jp->innerjoinpath, indent + 1);
	}

	if (subpath)
		print_path(root, subpath, indent + 1);
}

void
debug_print_rel(PlannerInfo *root, RelOptInfo *rel)
{
	ListCell   *l;

	printf("RELOPTINFO (");
	print_relids(root, rel->relids);
	printf("): rows=%.0f width=%d\n", rel->rows, rel->reltarget->width);

	if (rel->baserestrictinfo)
	{
		printf("\tbaserestrictinfo: ");
		print_restrictclauses(root, rel->baserestrictinfo);
		printf("\n");
	}

	if (rel->joininfo)
	{
		printf("\tjoininfo: ");
		print_restrictclauses(root, rel->joininfo);
		printf("\n");
	}

	printf("\tpath list:\n");
	foreach(l, rel->pathlist)
		print_path(root, lfirst(l), 1);
	if (rel->cheapest_parameterized_paths)
	{
		printf("\n\tcheapest parameterized paths:\n");
		foreach(l, rel->cheapest_parameterized_paths)
			print_path(root, lfirst(l), 1);
	}
	if (rel->cheapest_startup_path)
	{
		printf("\n\tcheapest startup path:\n");
		print_path(root, rel->cheapest_startup_path, 1);
	}
	if (rel->cheapest_total_path)
	{
		printf("\n\tcheapest total path:\n");
		print_path(root, rel->cheapest_total_path, 1);
	}
	printf("\n");
	fflush(stdout);
}

#endif   /* OPTIMIZER_DEBUG */<|MERGE_RESOLUTION|>--- conflicted
+++ resolved
@@ -3,13 +3,9 @@
  * allpaths.c
  *	  Routines to find possible search paths for processing a query
  *
-<<<<<<< HEAD
  * Portions Copyright (c) 2005-2008, Greenplum inc
  * Portions Copyright (c) 2012-Present Pivotal Software, Inc.
- * Portions Copyright (c) 1996-2015, PostgreSQL Global Development Group
-=======
  * Portions Copyright (c) 1996-2016, PostgreSQL Global Development Group
->>>>>>> b5bce6c1
  * Portions Copyright (c) 1994, Regents of the University of California
  *
  *
@@ -69,14 +65,9 @@
 	bool		unsafeLeaky;	/* don't push down leaky quals */
 } pushdown_safety_info;
 
-<<<<<<< HEAD
-=======
 /* These parameters are set by GUC */
-bool		enable_geqo = false;	/* just in case GUC doesn't set it */
-int			geqo_threshold;
 int			min_parallel_relation_size;
 
->>>>>>> b5bce6c1
 /* Hook for plugins to get control in set_rel_pathlist() */
 set_rel_pathlist_hook_type set_rel_pathlist_hook = NULL;
 
@@ -119,10 +110,6 @@
 									  RelOptInfo *rel,
 									  Relids required_outer);
 static List *accumulate_append_subpath(List *subpaths, Path *path);
-<<<<<<< HEAD
-static void set_dummy_rel_pathlist(PlannerInfo *root, RelOptInfo *rel);
-=======
->>>>>>> b5bce6c1
 static void set_subquery_pathlist(PlannerInfo *root, RelOptInfo *rel,
 					  Index rti, RangeTblEntry *rte);
 static void set_function_pathlist(PlannerInfo *root, RelOptInfo *rel,
@@ -155,6 +142,8 @@
 				  RangeTblEntry *rte, Index rti, Node *qual);
 static void remove_unused_subquery_outputs(Query *subquery, RelOptInfo *rel);
 
+static void bring_to_outer_query(PlannerInfo *root, RelOptInfo *rel, List *outer_quals);
+
 
 /*
  * make_one_rel
@@ -423,7 +412,6 @@
 	 * We insist that all non-dummy rels have a nonzero rowcount estimate.
 	 */
 	Assert(rel->rows > 0 || IS_DUMMY_REL(rel));
-<<<<<<< HEAD
 }
 
 /*
@@ -431,7 +419,7 @@
  * result to OuterQuery locus. The final plan will look something like
  * this:
  *
- *   Result (with quals from 'upperrestrictinfo')
+ *   Result (with quals from 'outer_quals')
  *           \
  *            \_Material
  *                   \
@@ -440,7 +428,7 @@
  *                            \_SeqScan (with quals from 'baserestrictinfo')
  */
 static void
-bring_to_outer_query(PlannerInfo *root, RelOptInfo *rel)
+bring_to_outer_query(PlannerInfo *root, RelOptInfo *rel, List *outer_quals)
 {
 	List	   *origpathlist;
 	ListCell   *lc;
@@ -474,20 +462,18 @@
 											  NIL, // DESTROY pathkeys
 											  false,
 											  outerquery_locus);
-
+		}
+		else
+			path = origpath;
+		if (outer_quals)
 			path = (Path *) create_projection_path_with_quals(root,
 															  rel,
 															  path,
-															  path->parent->reltargetlist,
-															  rel->upperrestrictinfo);
-		}
-		else
-			path = origpath;
+															  path->parent->reltarget,
+															  outer_quals);
 		add_path(rel, path);
 	}
 	set_cheapest(rel);
-=======
->>>>>>> b5bce6c1
 }
 
 /*
@@ -536,7 +522,7 @@
 				set_function_pathlist(root, rel, rte);
 				break;
 			case RTE_TABLEFUNCTION:
-				/* RangeFunction --- generate a suitable path for it */
+				/* RangeFunction --- fully handled during set_rel_size */
 				break;
 			case RTE_VALUES:
 				/* Values list */
@@ -570,7 +556,7 @@
 		(*set_rel_pathlist_hook) (root, rel, rti, rte);
 
 	if (rel->upperrestrictinfo)
-		bring_to_outer_query(root, rel);
+		bring_to_outer_query(root, rel, rel->upperrestrictinfo);
 
 	/* Now find the cheapest of the paths for this rel */
 	set_cheapest(rel);
@@ -704,6 +690,14 @@
 				return;
 			break;
 
+		case RTE_TABLEFUNCTION:
+			/* Check for parallel-restricted functions. */
+			if (!function_rte_parallel_ok(rte))
+				return;
+
+			/* GPDB_96_MERGE_FIXME: other than the function itself, I guess this is like RTE_SUBQUERY... */
+			break;
+
 		case RTE_VALUES:
 
 			/*
@@ -722,6 +716,14 @@
 			 * executed only once.
 			 */
 			return;
+
+		case RTE_VOID:
+
+			/*
+			 * Not sure if parallelizing a "no-op" void RTE makes sense, but
+			 * it's no reason to disable parallelization.
+			 */
+			break;
 	}
 
 	/*
@@ -785,14 +787,6 @@
 	required_outer = rel->lateral_relids;
 
 	/* Consider sequential scan */
-<<<<<<< HEAD
-=======
-	add_path(rel, create_seqscan_path(root, rel, required_outer, 0));
-
-	/* If appropriate, consider parallel sequential scan */
-	if (rel->consider_parallel && required_outer == NULL)
-		create_plain_partial_paths(root, rel);
->>>>>>> b5bce6c1
 
 	/*
 	 * Generate paths and add them to the rel's pathlist.
@@ -819,7 +813,7 @@
 		case RELSTORAGE_AOROWS:
 		case RELSTORAGE_AOCOLS:
 		case RELSTORAGE_HEAP:
-			seqpath = create_seqscan_path(root, rel, required_outer);
+			seqpath = create_seqscan_path(root, rel, required_outer, 0);
 			break;
 
 		default:
@@ -832,6 +826,10 @@
 				 rel->relstorage);
 			return;
 	}
+
+	/* If appropriate, consider parallel sequential scan */
+	if (rel->consider_parallel && required_outer == NULL)
+		create_plain_partial_paths(root, rel);
 
 	/* Consider index and bitmap scans */
 	create_index_paths(root, rel);
@@ -984,7 +982,7 @@
 		 bms_membership(root->all_baserels) != BMS_SINGLETON) &&
 	 !(GetTsmRoutine(rte->tablesample->tsmhandler)->repeatable_across_scans))
 	{
-		path = (Path *) create_material_path(rel, path);
+		path = (Path *) create_material_path(root, rel, path);
 	}
 
 	add_path(rel, path);
@@ -1164,7 +1162,7 @@
 		 *
 		 * GPDB_92_MERGE_FIXME: is childrel->attr_needed accurate?
 		 */
-		foreach (targetListVars, childrel->reltargetlist)
+		foreach (targetListVars, childrel->reltarget->exprs)
 		{
 			int attno;
 			Var *v = (Var*)lfirst(targetListVars);
@@ -1227,8 +1225,6 @@
 		/* We have at least one live child. */
 		has_live_children = true;
 
-<<<<<<< HEAD
-=======
 		/*
 		 * If any live child is not parallel-safe, treat the whole appendrel
 		 * as not parallel-safe.  In future we might be able to generate plans
@@ -1241,18 +1237,13 @@
 		if (!childrel->consider_parallel)
 			rel->consider_parallel = false;
 
->>>>>>> b5bce6c1
 		/*
 		 * Accumulate size information from each live child.
 		 */
 		Assert(childrel->rows > 0);
 
 		parent_rows += childrel->rows;
-<<<<<<< HEAD
-		parent_size += childrel->width * childrel->rows;
-=======
 		parent_size += childrel->reltarget->width * childrel->rows;
->>>>>>> b5bce6c1
 
 		/*
 		 * Accumulate per-column estimates too.  We need not do anything for
@@ -1260,17 +1251,10 @@
 		 * Var, or we didn't record a width estimate for it, we have to fall
 		 * back on a datatype-based estimate.
 		 *
-<<<<<<< HEAD
-		 * By construction, child's reltargetlist is 1-to-1 with parent's.
-		 */
-		forboth(parentvars, rel->reltargetlist,
-				childvars, childrel->reltargetlist)
-=======
 		 * By construction, child's targetlist is 1-to-1 with parent's.
 		 */
 		forboth(parentvars, rel->reltarget->exprs,
 				childvars, childrel->reltarget->exprs)
->>>>>>> b5bce6c1
 		{
 			Var		   *parentvar = (Var *) lfirst(parentvars);
 			Node	   *childvar = (Node *) lfirst(childvars);
@@ -1305,11 +1289,7 @@
 
 		Assert(parent_rows > 0);
 		rel->rows = parent_rows;
-<<<<<<< HEAD
-		rel->width = rint(parent_size / parent_rows);
-=======
 		rel->reltarget->width = rint(parent_size / parent_rows);
->>>>>>> b5bce6c1
 		for (i = 0; i < nattrs; i++)
 			rel->attr_widths[i] = rint(parent_attrsizes[i] / parent_rows);
 
@@ -1326,11 +1306,7 @@
 		 * appendrel dummy.  We must do this in this phase so that the rel's
 		 * dummy-ness is visible when we generate paths for other rels.
 		 */
-<<<<<<< HEAD
 		set_dummy_rel_pathlist(root, rel);
-=======
-		set_dummy_rel_pathlist(rel);
->>>>>>> b5bce6c1
 	}
 
 	pfree(parent_attrsizes);
@@ -1497,10 +1473,7 @@
 	 * if we have zero or one live subpath due to constraint exclusion.)
 	 */
 	if (subpaths_valid)
-<<<<<<< HEAD
-		add_path(rel, (Path *) create_append_path(root, rel, subpaths, NULL));
-=======
-		add_path(rel, (Path *) create_append_path(rel, subpaths, NULL, 0));
+		add_path(rel, (Path *) create_append_path(root, rel, subpaths, NULL, 0));
 
 	/*
 	 * Consider an append of partial unordered, unparameterized partial paths.
@@ -1526,11 +1499,10 @@
 		Assert(parallel_workers > 0);
 
 		/* Generate a partial append path. */
-		appendpath = create_append_path(rel, partial_subpaths, NULL,
+		appendpath = create_append_path(root, rel, partial_subpaths, NULL,
 										parallel_workers);
 		add_partial_path(rel, (Path *) appendpath);
 	}
->>>>>>> b5bce6c1
 
 	/*
 	 * Also build unparameterized MergeAppend paths based on the collected
@@ -1580,11 +1552,7 @@
 
 		if (subpaths_valid)
 			add_path(rel, (Path *)
-<<<<<<< HEAD
-					 create_append_path(root, rel, subpaths, required_outer));
-=======
-					 create_append_path(rel, subpaths, required_outer, 0));
->>>>>>> b5bce6c1
+					 create_append_path(root, rel, subpaths, required_outer, 0));
 	}
 }
 
@@ -1803,13 +1771,8 @@
  *
  * This is exported because inheritance_planner() has need for it.
  */
-<<<<<<< HEAD
-static void
+void
 set_dummy_rel_pathlist(PlannerInfo *root, RelOptInfo *rel)
-=======
-void
-set_dummy_rel_pathlist(RelOptInfo *rel)
->>>>>>> b5bce6c1
 {
 	/* Set dummy size estimates --- we leave attr_widths[] as zeroes */
 	rel->rows = 0;
@@ -1819,11 +1782,7 @@
 	rel->pathlist = NIL;
 	rel->partial_pathlist = NIL;
 
-<<<<<<< HEAD
-	add_path(rel, (Path *) create_append_path(root, rel, NIL, NULL));
-=======
-	add_path(rel, (Path *) create_append_path(rel, NIL, NULL, 0));
->>>>>>> b5bce6c1
+	add_path(rel, (Path *) create_append_path(root, rel, NIL, NULL, 0));
 
 	/*
 	 * We set the cheapest path immediately, to ensure that IS_DUMMY_REL()
@@ -1875,16 +1834,10 @@
 	Query	   *subquery = rte->subquery;
 	Relids		required_outer;
 	double		tuple_fraction;
-<<<<<<< HEAD
-	PlannerInfo *subroot;
-	List	   *pathkeys;
 	bool		forceDistRand;
-	Path	   *subquery_path;
 	PlannerConfig *config;
-=======
 	RelOptInfo *sub_final_rel;
 	ListCell   *lc;
->>>>>>> b5bce6c1
 
 	/*
 	 * Must copy the Query so that planning doesn't mess up the RTE contents
@@ -1900,11 +1853,10 @@
 	 */
 	required_outer = rel->lateral_relids;
 
-
 	forceDistRand = rte->forceDistRandom;
 
 	/* CDB: Could be a preplanned subquery from window_planner. */
-	if (rte->subquery_plan == NULL)
+	if (rte->subquery_root == NULL)
 	{
 		/*
 		 * push down quals if possible. Note subquery might be
@@ -1961,35 +1913,24 @@
 		else
 			tuple_fraction = root->tuple_fraction;
 
-		/* Generate the plan for the subquery */
+		/* Generate a subroot and Paths for the subquery */
 		config = CopyPlannerConfig(root->config);
 		config->honor_order_by = false;		/* partial order is enough */
 
 		/* plan_params should not be in use in current query level */
 		Assert(root->plan_params == NIL);
 
-<<<<<<< HEAD
-		rel->subplan = subquery_planner(root->glob, subquery,
+		rel->subroot = subquery_planner(root->glob, subquery,
 									root,
 									false, tuple_fraction,
-									&subroot,
 									config);
 	}
 	else
 	{
 		/* This is a preplanned sub-query RTE. */
-		rel->subplan = rte->subquery_plan;
-		subroot = root;
+		rel->subroot = rte->subquery_root;
 		/* XXX rel->onerow = ??? */
 	}
-
-	rel->subroot = subroot;
-=======
-	/* Generate a subroot and Paths for the subquery */
-	rel->subroot = subquery_planner(root->glob, subquery,
-									root,
-									false, tuple_fraction);
->>>>>>> b5bce6c1
 
 	/* Isolate the params needed by this specific subplan */
 	rel->subplan_params = root->plan_params;
@@ -2015,22 +1956,6 @@
 	 */
 	set_subquery_size_estimates(root, rel);
 
-<<<<<<< HEAD
-	/* Convert subquery pathkeys to outer representation */
-	pathkeys = convert_subquery_pathkeys(root, rel, subroot->query_pathkeys);
-
-	/* Generate appropriate path */
-	subquery_path = create_subqueryscan_path(root, rel, pathkeys, required_outer);
-
-	if (forceDistRand)
-		CdbPathLocus_MakeStrewn(&subquery_path->locus,
-								CdbPathLocus_NumSegments(subquery_path->locus));
-
-	add_path(rel, subquery_path);
-
-	/* Select cheapest path (pretty easy in this case...) */
-	set_cheapest(rel);
-=======
 	/*
 	 * For each Path that subquery_planner produced, make a SubqueryScanPath
 	 * in the outer query.
@@ -2039,6 +1964,7 @@
 	{
 		Path	   *subpath = (Path *) lfirst(lc);
 		List	   *pathkeys;
+		CdbPathLocus locus;
 
 		/* Convert subpath's pathkeys to outer representation */
 		pathkeys = convert_subquery_pathkeys(root,
@@ -2046,12 +1972,17 @@
 											 subpath->pathkeys,
 							make_tlist_from_pathtarget(subpath->pathtarget));
 
+		if (forceDistRand)
+			CdbPathLocus_MakeStrewn(&locus,
+									CdbPathLocus_NumSegments(subpath->locus));
+		else
+			locus = cdbpathlocus_from_subquery(root, rel, subpath);
+
 		/* Generate outer path using this subpath */
 		add_path(rel, (Path *)
 				 create_subqueryscan_path(root, rel, subpath,
-										  pathkeys, required_outer));
-	}
->>>>>>> b5bce6c1
+										  pathkeys, locus, required_outer));
+	}
 }
 
 /*
@@ -2130,14 +2061,15 @@
 set_tablefunction_pathlist(PlannerInfo *root, RelOptInfo *rel, RangeTblEntry *rte)
 {
 	PlannerConfig *config;
-	PlannerInfo *subroot = NULL;
 	RangeTblFunction *rtfunc;
 	FuncExpr   *fexpr;
 	ListCell   *arg;
+	RelOptInfo *sub_final_rel;
 	Relids		required_outer;
+	ListCell   *lc;
 
 	/* Cannot be a preplanned subquery from window_planner. */
-	Assert(!rte->subquery_plan);
+	Assert(!rte->subquery_root);
 
 	Assert(list_length(rte->functions) == 1);
 	rtfunc = (RangeTblFunction *) linitial(rte->functions);
@@ -2155,12 +2087,17 @@
 	config->honor_order_by = false;		/* partial order is enough */
 
 	/* Plan input subquery */
-	rel->subplan = subquery_planner(root->glob, rte->subquery, root,
+	rel->subroot = subquery_planner(root->glob, rte->subquery, root,
 									false,
 									0.0, //tuple_fraction
-									& subroot,
 									config);
-	rel->subroot = subroot;
+
+	/*
+	 * It's possible that constraint exclusion proved the subquery empty. If
+	 * so, it's desirable to produce an unadorned dummy path so that we will
+	 * recognize appropriate optimizations at this query level.
+	 */
+	sub_final_rel = fetch_upper_rel(rel->subroot, UPPERREL_FINAL, NULL);
 
 	/*
 	 * With the subquery planned we now need to clear the subquery from the
@@ -2183,12 +2120,26 @@
 	/* Mark rel with estimated output rows, width, etc */
 	set_table_function_size_estimates(root, rel);
 
-	/* Generate appropriate path */
-	add_path(rel, create_tablefunction_path(root, rel, rte,
-											required_outer));
-
-	/* Select cheapest path (pretty easy in this case...) */
-	set_cheapest(rel);
+	/*
+	 * For each Path that subquery_planner produced, make a SubqueryScanPath
+	 * in the outer query.
+	 */
+	foreach(lc, sub_final_rel->pathlist)
+	{
+		Path	   *subpath = (Path *) lfirst(lc);
+		List	   *pathkeys;
+
+		/* Convert subpath's pathkeys to outer representation */
+		pathkeys = convert_subquery_pathkeys(root,
+											 rel,
+											 subpath->pathkeys,
+							make_tlist_from_pathtarget(subpath->pathtarget));
+
+		/* Generate appropriate path */
+		add_path(rel, (Path *)
+				 create_tablefunction_path(root, rel, subpath,
+										   pathkeys, required_outer));
+	}
 }
 
 /*
@@ -2233,10 +2184,11 @@
 	CommonTableExpr *cte = NULL;
 	double		tuple_fraction = 0.0;
 	CtePlanInfo *cteplaninfo;
-	Plan	   *subplan = NULL;
 	List	   *pathkeys = NULL;
 	PlannerInfo *subroot = NULL;
+	RelOptInfo *sub_final_rel;
 	Relids		required_outer;
+	bool		is_shared;
 
 	/*
 	 * Find the referenced CTE based on the given range table entry
@@ -2311,7 +2263,8 @@
 	 * qual expressions between multiple references, but
 	 * so far we don't support it.
 	 */
-	if (!root->config->gp_cte_sharing || cte->cterefcount == 1)
+	is_shared = root->config->gp_cte_sharing && cte->cterefcount > 1;
+	if (!is_shared)
 	{
 		PlannerConfig *config = CopyPlannerConfig(root->config);
 
@@ -2347,15 +2300,15 @@
 			 */
 			subquery = push_down_restrict(root, rel, rte, rel->relid, subquery);
 
-			subplan = subquery_planner(cteroot->glob, subquery, root,
+			subroot = subquery_planner(cteroot->glob, subquery, root,
 									   cte->cterecursive,
-									   tuple_fraction, &subroot, config);
+									   tuple_fraction, config);
 		}
 		else
 		{
-			subplan = subquery_planner(cteroot->glob, subquery, cteroot,
+			subroot = subquery_planner(cteroot->glob, subquery, cteroot,
 									   cte->cterecursive,
-									   tuple_fraction, &subroot, config);
+									   tuple_fraction, config);
 		}
 
 		/*
@@ -2370,7 +2323,7 @@
 		 * subplan will not be used by InitPlans, so that they can be shared
 		 * if this CTE is referenced multiple times (excluding in InitPlans).
 		 */
-		if (cteplaninfo->shared_plan == NULL)
+		if (cteplaninfo->subroot == NULL)
 		{
 			PlannerConfig *config = CopyPlannerConfig(root->config);
 
@@ -2388,35 +2341,42 @@
 
 			config->honor_order_by = false;
 
-			subplan = subquery_planner(cteroot->glob, subquery, cteroot, cte->cterecursive,
-									   tuple_fraction, &subroot, config);
-
-			cteplaninfo->shared_plan = prepare_plan_for_sharing(cteroot, subplan);
+			subroot = subquery_planner(cteroot->glob, subquery, cteroot, cte->cterecursive,
+									   tuple_fraction, config);
+
+			/* Select best Path and turn it into a Plan */
+			sub_final_rel = fetch_upper_rel(subroot, UPPERREL_FINAL, NULL);
+
+			/*
+			 * we cannot use different plans for different instances of this CTE
+			 * reference, so keep only the cheapest
+			 */
+			sub_final_rel->pathlist = list_make1(sub_final_rel->cheapest_total_path);
+
 			cteplaninfo->subroot = subroot;
 		}
-
-		/*
-		 * Create another ShareInputScan to reference the already-created
-		 * subplan.
-		 */
-		subplan = share_prepared_plan(cteroot, cteplaninfo->shared_plan);
-		subroot = cteplaninfo->subroot;
+		else
+			subroot = cteplaninfo->subroot;
+	}
+	rel->subroot = subroot;
+
+	/*
+	 * It's possible that constraint exclusion proved the subquery empty. If
+	 * so, it's desirable to produce an unadorned dummy path so that we will
+	 * recognize appropriate optimizations at this query level.
+	 */
+	sub_final_rel = fetch_upper_rel(subroot, UPPERREL_FINAL, NULL);
+
+	if (IS_DUMMY_REL(sub_final_rel))
+	{
+		set_dummy_rel_pathlist(root, rel);
+		return;
 	}
 
 	pathkeys = subroot->query_pathkeys;
 
-	rel->subplan = subplan;
-	rel->subroot = subroot;
-
 	/* Mark rel with estimated output rows, width, etc */
-<<<<<<< HEAD
-	set_cte_size_estimates(root, rel, rel->subplan);
-
-	/* Convert subquery pathkeys to outer representation */
-	pathkeys = convert_subquery_pathkeys(root, rel, pathkeys);
-=======
-	set_cte_size_estimates(root, rel, cteplan->plan_rows);
->>>>>>> b5bce6c1
+	set_cte_size_estimates(root, rel, sub_final_rel->cheapest_total_path->rows);
 
 	/*
 	 * We don't support pushing join clauses into the quals of a CTE scan, but
@@ -2425,8 +2385,31 @@
 	 */
 	required_outer = rel->lateral_relids;
 
-	/* Generate appropriate path */
-	add_path(rel, create_ctescan_path(root, rel, pathkeys,required_outer));
+	/*
+	 * For each Path that subquery_planner produced, make a CteScanPath
+	 * in the outer query.
+	 */
+	foreach(lc, sub_final_rel->pathlist)
+	{
+		Path	   *subpath = (Path *) lfirst(lc);
+		List	   *pathkeys;
+		CdbPathLocus locus;
+
+		/* Convert subquery pathkeys to outer representation */
+		pathkeys = convert_subquery_pathkeys(root, rel, subpath->pathkeys,
+											 make_tlist_from_pathtarget(subpath->pathtarget));
+
+		/* GPDB_96_MERGE_FIXME: Should we check forceDistRandom here, like set_subquery_pathlist() does? */
+		locus = cdbpathlocus_from_subquery(root, rel, subpath);
+
+		/* Generate appropriate path */
+		add_path(rel, create_ctescan_path(root,
+										  rel,
+										  is_shared ? NULL : subpath,
+										  locus,
+										  pathkeys,
+										  required_outer));
+	}
 }
 
 /*
@@ -2443,7 +2426,6 @@
 	PlannerInfo *cteroot;
 	Index		levelsup;
 	Relids		required_outer;
-	CdbLocusType ctelocus;
 
 	/*
 	 * We need to find the non-recursive term's path, which is in the plan
@@ -2476,29 +2458,8 @@
 	 */
 	required_outer = rel->lateral_relids;
 
-	/*
-	 * Between Recursive union plannode node and WorkTableScan plannode
-	 * there must be no Motion nodes because the execution of WorkTableScan
-	 * depends on the Recursive union's data structure.
-	 *
-	 * And the logic here is always use cteplan's locus as WTS's locus.
-	 * Remember WTS path cannot be turned to replicated(means broadcast)
-	 * when dealing with join. Most of the cases, it is OK. But for
-	 * replicated table whose locus is CdbLocusType_SegmentGeneral,
-	 * it can not be taken as everywhere, we will gather it to singleQE
-	 * or redistribute it when joining.
-	 *
-	 * To avoid such case, if cteplan's locus is CdbLocusType_SegmentGeneral,
-	 * we build WTS path using singlQE, and later in the function
-	 * `set_recursive_union_flow` to add a gather on the top of cteplan.
-	 */
-	if (cteplan->flow->locustype == CdbLocusType_SegmentGeneral)
-		ctelocus = CdbLocusType_SingleQE;
-	else
-		ctelocus = cteplan->flow->locustype;
-
 	/* Generate appropriate path */
-	add_path(rel, create_worktablescan_path(root, rel, ctelocus, required_outer));
+	add_path(rel, create_worktablescan_path(root, rel, ctepath->locus, required_outer));
 }
 
 /*
@@ -2603,7 +2564,11 @@
 
 		if (bms_equal(rel->relids, root->all_baserels) && root->is_correlated_subplan)
 		{
-			bring_to_outer_query(root, rel);
+			/*
+			 * if the relation had any "outer restrictinfos", we dealt with them
+			 * already.
+			 */
+			bring_to_outer_query(root, rel, NIL);
 		}
 
 		return rel;
@@ -2704,15 +2669,13 @@
 		{
 			rel = (RelOptInfo *) lfirst(lc);
 
-<<<<<<< HEAD
+			/* Create GatherPaths for any useful partial paths for rel */
+			generate_gather_paths(root, rel);
+
 			if (bms_equal(rel->relids, root->all_baserels) && root->is_correlated_subplan)
 			{
-				bring_to_outer_query(root, rel);
+				bring_to_outer_query(root, rel, NIL);
 			}
-=======
-			/* Create GatherPaths for any useful partial paths for rel */
-			generate_gather_paths(root, rel);
->>>>>>> b5bce6c1
 
 			/* Find and save the cheapest paths for this rel */
 			set_cheapest(rel);
@@ -3666,7 +3629,6 @@
 		print_relids(root, path->parent->relids);
 		printf(")");
 	}
-<<<<<<< HEAD
 
 	switch (path->locus.locustype)
 	{
@@ -3699,8 +3661,6 @@
 			break;
 	}
 	printf(" locus=%s", ltype);
-	printf(" cost=%.2f..%.2f\n", path->startup_cost, path->total_cost);
-=======
 	if (path->param_info)
 	{
 		printf(" required_outer (");
@@ -3709,7 +3669,6 @@
 	}
 	printf(" rows=%.0f cost=%.2f..%.2f\n",
 		   path->rows, path->startup_cost, path->total_cost);
->>>>>>> b5bce6c1
 
 	if (path->pathkeys)
 	{
