--- conflicted
+++ resolved
@@ -415,11 +415,7 @@
 			 * is not really a source value to work with. Insert a NULL
 			 * constant as the source value.
 			 */
-<<<<<<< HEAD
-			colVar = (Node *) makeNullConst(attrtype, -1);
-=======
 			colVar = (Node *) makeNullConst(attrtype, attrtypmod);
->>>>>>> d13f41d2
 		}
 		else
 		{
@@ -855,13 +851,8 @@
 		 *
 		 * Since the grammar only accepts bare '*' at top level of SELECT, we
 		 * need not handle the targetlist==false case here.  However, we must
-<<<<<<< HEAD
-		 * test for it because the grammar currently fails to distinguish
-		 * a quoted name "*" from a real asterisk.
-=======
 		 * test for it because the grammar currently fails to distinguish a
 		 * quoted name "*" from a real asterisk.
->>>>>>> d13f41d2
 		 */
 		if (!targetlist)
 			elog(ERROR, "invalid use of *");
@@ -1403,11 +1394,7 @@
 			break;
 		case T_XmlExpr:
 			/* make SQL/XML functions act like a regular function */
-<<<<<<< HEAD
-			switch (((XmlExpr*) node)->op)
-=======
 			switch (((XmlExpr *) node)->op)
->>>>>>> d13f41d2
 			{
 				case IS_XMLCONCAT:
 					*name = "xmlconcat";
