/*-------------------------------------------------------------------------
 *
 * parse_coerce.c
 *		handle type coercions/conversions for parser
 *
 * Portions Copyright (c) 1996-2008, PostgreSQL Global Development Group
 * Portions Copyright (c) 1994, Regents of the University of California
 *
 *
 * IDENTIFICATION
<<<<<<< HEAD
 *	  $PostgreSQL: pgsql/src/backend/parser/parse_coerce.c,v 2.164 2008/08/25 22:42:33 tgl Exp $
=======
 *	  $PostgreSQL: pgsql/src/backend/parser/parse_coerce.c,v 2.163 2008/07/30 21:23:17 tgl Exp $
>>>>>>> 49f001d8
 *
 *-------------------------------------------------------------------------
 */
#include "postgres.h"

#include "catalog/pg_cast.h"
#include "catalog/pg_proc.h"
#include "catalog/pg_type.h"
#include "nodes/makefuncs.h"
#include "nodes/nodeFuncs.h"
#include "nodes/print.h"
#include "nodes/nodeFuncs.h"
#include "parser/parsetree.h"               /* get_tle_by_resno */
#include "parser/parse_coerce.h"
#include "parser/parse_func.h"
#include "parser/parse_relation.h"
#include "parser/parse_type.h"
#include "utils/builtins.h"
#include "utils/fmgroids.h"
#include "utils/lsyscache.h"
#include "utils/syscache.h"
#include "utils/typcache.h"


static Node *coerce_type_typmod(Node *node,
				   Oid targetTypeId, int32 targetTypMod,
				   CoercionForm cformat, int location,
				   bool isExplicit, bool hideInputCoercion);
static void hide_coercion_node(Node *node);
static Node *build_coercion_expression(Node *node,
						  CoercionPathType pathtype,
						  Oid funcId,
						  Oid targetTypeId, int32 targetTypMod,
						  CoercionForm cformat, int location,
						  bool isExplicit);
static Node *coerce_record_to_complex(ParseState *pstate, Node *node,
						 Oid targetTypeId,
						 CoercionContext ccontext,
						 CoercionForm cformat);
static Var *coerce_unknown_var(ParseState *pstate, Var *var,
							   Oid targetTypeId, int32 targetTypeMod,
							   CoercionContext ccontext, CoercionForm cformat,
							   int levelsup);
static bool is_complex_array(Oid typid);

/*
 * coerce_to_target_type()
 *		Convert an expression to a target type and typmod.
 *
 * This is the general-purpose entry point for arbitrary type coercion
 * operations.	Direct use of the component operations can_coerce_type,
 * coerce_type, and coerce_type_typmod should be restricted to special
 * cases (eg, when the conversion is expected to succeed).
 *
 * Returns the possibly-transformed expression tree, or NULL if the type
 * conversion is not possible.	(We do this, rather than ereport'ing directly,
 * so that callers can generate custom error messages indicating context.)
 *
 * pstate - parse state (can be NULL, see coerce_type)
 * expr - input expression tree (already transformed by transformExpr)
 * exprtype - result type of expr
 * targettype - desired result type
 * targettypmod - desired result typmod
 * ccontext, cformat - context indicators to control coercions
 */
Node *
coerce_to_target_type(ParseState *pstate, Node *expr, Oid exprtype,
					  Oid targettype, int32 targettypmod,
					  CoercionContext ccontext,
					  CoercionForm cformat,
					  int location)
{
	Node	   *result;

	if (!can_coerce_type(1, &exprtype, &targettype, ccontext))
		return NULL;

	result = coerce_type(pstate, expr, exprtype,
						 targettype, targettypmod,
						 ccontext, cformat, location);

	/*
	 * If the target is a fixed-length type, it may need a length coercion as
	 * well as a type coercion.  If we find ourselves adding both, force the
	 * inner coercion node to implicit display form.
	 */
	result = coerce_type_typmod(result,
								targettype, targettypmod,
								cformat, location,
								(cformat != COERCE_IMPLICIT_CAST),
								(result != expr && !IsA(result, Const)
								 && !IsA(result, Var)));

	return result;
}


/*
 * coerce_type()
 *		Convert an expression to a different type.
 *
 * The caller should already have determined that the coercion is possible;
 * see can_coerce_type.
 *
 * Normally, no coercion to a typmod (length) is performed here.  The caller
 * must call coerce_type_typmod as well, if a typmod constraint is wanted.
 * (But if the target type is a domain, it may internally contain a
 * typmod constraint, which will be applied inside coerce_to_domain.)
 * In some cases pg_cast specifies a type coercion function that also
 * applies length conversion, and in those cases only, the result will
 * already be properly coerced to the specified typmod.
 *
 * pstate is only used in the case that we are able to resolve the type of
 * a previously UNKNOWN Param.	It is okay to pass pstate = NULL if the
 * caller does not want type information updated for Params.
 */
Node *
coerce_type(ParseState *pstate, Node *node,
			Oid inputTypeId, Oid targetTypeId, int32 targetTypeMod,
			CoercionContext ccontext, CoercionForm cformat, int location)
{
	Node	   *result;
	CoercionPathType pathtype;
	Oid			funcId;

	if (targetTypeId == inputTypeId ||
		node == NULL)
	{
		/* no conversion needed */
		return node;
	}
	if (targetTypeId == ANYOID ||
		targetTypeId == ANYELEMENTOID ||
		targetTypeId == ANYNONARRAYOID ||
		(targetTypeId == ANYARRAYOID && inputTypeId != UNKNOWNOID) ||
		(targetTypeId == ANYENUMOID && inputTypeId != UNKNOWNOID))
	{
		/*
		 * Assume can_coerce_type verified that implicit coercion is okay.
		 *
		 * Note: by returning the unmodified node here, we are saying that
		 * it's OK to treat an UNKNOWN constant as a valid input for a
		 * function accepting ANY, ANYELEMENT, or ANYNONARRAY.	This should be
		 * all right, since an UNKNOWN value is still a perfectly valid Datum.
		 * However an UNKNOWN value is definitely *not* an array, and so we
		 * mustn't accept it for ANYARRAY.  (Instead, we will call anyarray_in
		 * below, which will produce an error.)  Likewise, UNKNOWN input is no
		 * good for ANYENUM.
		 *
		 * NB: we do NOT want a RelabelType here.
		 */

		/*
		 * BUG BUG 
		 * JIRA MPP-3786
		 *
		 * Special handling for ANYARRAY type.  
		 */
		if(targetTypeId == ANYARRAYOID && IsA(node, Const))
		{
			Const	   *con = (Const *) node;
			Const	   *newcon = makeNode(Const);
			Oid elemoid = get_element_type(inputTypeId);

			if(elemoid == InvalidOid)
				ereport(ERROR,
					(errcode(ERRCODE_DATATYPE_MISMATCH), 
					 errmsg("Cannot convert non-Array type to ANYARRAY")));

			memcpy(newcon, con, sizeof(Const));
			newcon->consttype = ANYARRAYOID;

			return (Node *) newcon;
		}

		return node;
	}
	if (inputTypeId == UNKNOWNOID && IsA(node, Const))
	{
		/*
		 * Input is a string constant with previously undetermined type. Apply
		 * the target type's typinput function to it to produce a constant of
		 * the target type.
		 *
		 * NOTE: this case cannot be folded together with the other
		 * constant-input case, since the typinput function does not
		 * necessarily behave the same as a type conversion function. For
		 * example, int4's typinput function will reject "1.2", whereas
		 * float-to-int type conversion will round to integer.
		 *
		 * XXX if the typinput function is not immutable, we really ought to
		 * postpone evaluation of the function call until runtime. But there
		 * is no way to represent a typinput function call as an expression
		 * tree, because C-string values are not Datums. (XXX This *is*
		 * possible as of 7.3, do we want to do it?)
		 */
		Const	   *con = (Const *) node;
		Const	   *newcon = makeNode(Const);
		Oid			baseTypeId;
		int32		baseTypeMod;
		Type		targetType;
		ParseCallbackState pcbstate;

		/*
		 * If the target type is a domain, we want to call its base type's
		 * input routine, not domain_in().	This is to avoid premature failure
		 * when the domain applies a typmod: existing input routines follow
		 * implicit-coercion semantics for length checks, which is not always
		 * what we want here.  The needed check will be applied properly
		 * inside coerce_to_domain().
		 */
		baseTypeMod = -1;
		baseTypeId = getBaseTypeAndTypmod(targetTypeId, &baseTypeMod);

		targetType = typeidType(baseTypeId);

		newcon->consttype = baseTypeId;
		newcon->consttypmod = -1;
		newcon->constlen = typeLen(targetType);
		newcon->constbyval = typeByVal(targetType);
		newcon->constisnull = con->constisnull;
		/* Use the leftmost of the constant's and coercion's locations */
		if (location < 0)
			newcon->location = con->location;
		else if (con->location >= 0 && con->location < location)
			newcon->location = con->location;
		else
			newcon->location = location;

		/*
		 * Set up to point at the constant's text if the input routine
		 * throws an error.
		 */
		setup_parser_errposition_callback(&pcbstate, pstate, con->location);

		/*
		 * We pass typmod -1 to the input routine, primarily because existing
		 * input routines follow implicit-coercion semantics for length
		 * checks, which is not always what we want here. Any length
		 * constraint will be applied later by our caller.
		 *
		 * We assume here that UNKNOWN's internal representation is the same
		 * as CSTRING.
		 */
		if (!con->constisnull)
			newcon->constvalue = stringTypeDatum(targetType,
											DatumGetCString(con->constvalue),
												 -1);
		else
			newcon->constvalue = stringTypeDatum(targetType, NULL, -1);

		cancel_parser_errposition_callback(&pcbstate);

		result = (Node *) newcon;

		/* If target is a domain, apply constraints. */
		if (baseTypeId != targetTypeId)
			result = coerce_to_domain(result,
									  baseTypeId, baseTypeMod,
									  targetTypeId,
									  cformat, location, false, false);

		ReleaseSysCache(targetType);

		return result;
	}
	if (inputTypeId == UNKNOWNOID && IsA(node, Param) &&
		((Param *) node)->paramkind == PARAM_EXTERN &&
		pstate != NULL && pstate->p_variableparams)
	{
		/*
		 * Input is a Param of previously undetermined type, and we want to
		 * update our knowledge of the Param's type.  Find the topmost
		 * ParseState and update the state.
		 */
		Param	   *param = (Param *) node;
		int			paramno = param->paramid;
		ParseState *toppstate;

		toppstate = pstate;
		while (toppstate->parentParseState != NULL)
			toppstate = toppstate->parentParseState;

		if (paramno <= 0 ||		/* shouldn't happen, but... */
			paramno > toppstate->p_numparams)
			ereport(ERROR,
					(errcode(ERRCODE_UNDEFINED_PARAMETER),
					 errmsg("there is no parameter $%d", paramno),
					 parser_errposition(pstate, param->location)));

		if (toppstate->p_paramtypes[paramno - 1] == UNKNOWNOID)
		{
			/* We've successfully resolved the type */
			toppstate->p_paramtypes[paramno - 1] = targetTypeId;
		}
		else if (toppstate->p_paramtypes[paramno - 1] == targetTypeId)
		{
			/* We previously resolved the type, and it matches */
		}
		else
		{
			/* Ooops */
			ereport(ERROR,
					(errcode(ERRCODE_AMBIGUOUS_PARAMETER),
					 errmsg("inconsistent types deduced for parameter $%d",
							paramno),
					 errdetail("%s versus %s",
						format_type_be(toppstate->p_paramtypes[paramno - 1]),
							   format_type_be(targetTypeId)),
					 parser_errposition(pstate, param->location)));
		}

		param->paramtype = targetTypeId;

		/*
		 * Note: it is tempting here to set the Param's paramtypmod to
		 * targetTypeMod, but that is probably unwise because we have no
		 * infrastructure that enforces that the value delivered for a Param
		 * will match any particular typmod.  Leaving it -1 ensures that a
		 * run-time length check/coercion will occur if needed.
		 */
		param->paramtypmod = -1;

		/* Use the leftmost of the param's and coercion's locations */
		if (location >= 0 &&
			(param->location < 0 || location < param->location))
			param->location = location;

		return (Node *) param;
	}

	/*
	 * CDB:  Var of type UNKNOWN probably comes from an untyped Const
	 * or Param in the targetlist of a range subquery.  For a successful
	 * conversion we must coerce the underlying Const or Param to a
	 * proper type and remake the Var.
	 * In postgres, it is handled only for insert statements (in transformInsertStmt)
	 * but not for select queries causing some of the queries to fail.
	 */
	if (pstate != NULL && inputTypeId == UNKNOWNOID && IsA(node, Var))
	{
		int32	baseTypeMod = -1;
		Oid		baseTypeId = getBaseTypeAndTypmod(targetTypeId, &baseTypeMod);
        Var    *fixvar = coerce_unknown_var(pstate, (Var *)node,
                                            baseTypeId, baseTypeMod,
                                            ccontext, cformat,
                                            0);
        node = (Node *)fixvar;
        inputTypeId = fixvar->vartype;
        if (targetTypeId == inputTypeId)
            return node;
		else
		{
			/* 
			 * That didn't work, so, try and cast the unknown value to
			 * what ever the user wants. If it can't be done, they'll
			 * get an IO error later.
			 */

			Oid outfunc = InvalidOid;
			bool outtypisvarlena = false;
			Oid infunc = InvalidOid;
			Oid intypioparam = InvalidOid;
			FuncExpr *fe;
			List *args = NIL;

			getTypeOutputInfo(UNKNOWNOID, &outfunc, &outtypisvarlena);
			getTypeInputInfo(targetTypeId, &infunc, &intypioparam);

			Insist(OidIsValid(outfunc));
			Insist(OidIsValid(infunc));

			/* do unknownout(Var) */
			fe = makeFuncExpr(outfunc, CSTRINGOID, list_make1(node), cformat);
			fe->location = location;

			if (location >= 0 &&
				(fixvar->location < 0 || location < fixvar->location))
			fixvar->location = location;

			/* 
			 * Now pass the above as an argument to the input function of the
			 * type we're casting to
			 */
			args = list_make3(fe,
							  makeConst(OIDOID, -1, sizeof(Oid),
										ObjectIdGetDatum(intypioparam),
										false, true),
							  makeConst(INT4OID, -1, sizeof(int32),
										Int32GetDatum(-1),
										false, true));
			fe = makeFuncExpr(infunc, targetTypeId, args, cformat);
			fe->location = location;

			return (Node *)fe;
		}
	}

	pathtype = find_coercion_pathway(targetTypeId, inputTypeId, ccontext,
									 &funcId);
	if (pathtype != COERCION_PATH_NONE)
	{
		if (pathtype != COERCION_PATH_RELABELTYPE)
		{
			/*
			 * Generate an expression tree representing run-time application
			 * of the conversion function.	If we are dealing with a domain
			 * target type, the conversion function will yield the base type,
			 * and we need to extract the correct typmod to use from the
			 * domain's typtypmod.
			 */
			Oid			baseTypeId;
			int32		baseTypeMod;

			baseTypeMod = targetTypeMod;
			baseTypeId = getBaseTypeAndTypmod(targetTypeId, &baseTypeMod);

			result = build_coercion_expression(node, pathtype, funcId,
											   baseTypeId, baseTypeMod,
											   cformat, location,
										  (cformat != COERCE_IMPLICIT_CAST));

			/*
			 * If domain, coerce to the domain type and relabel with domain
			 * type ID.  We can skip the internal length-coercion step if the
			 * selected coercion function was a type-and-length coercion.
			 */
			if (targetTypeId != baseTypeId)
				result = coerce_to_domain(result, baseTypeId, baseTypeMod,
										  targetTypeId,
										  cformat, location, true,
										  exprIsLengthCoercion(result,
															   NULL));
		}
		else
		{
			/*
			 * We don't need to do a physical conversion, but we do need to
			 * attach a RelabelType node so that the expression will be seen
			 * to have the intended type when inspected by higher-level code.
			 *
			 * Also, domains may have value restrictions beyond the base type
			 * that must be accounted for.	If the destination is a domain
			 * then we won't need a RelabelType node.
			 */
			result = coerce_to_domain(node, InvalidOid, -1, targetTypeId,
									  cformat, location, false, false);
			if (result == node)
			{
				/*
				 * XXX could we label result with exprTypmod(node) instead of
				 * default -1 typmod, to save a possible length-coercion
				 * later? Would work if both types have same interpretation of
				 * typmod, which is likely but not certain.
				 */
				result = (Node *) makeRelabelType((Expr *) result,
												  targetTypeId, -1,
												  cformat);
			}
		}
		return result;
	}
	if (inputTypeId == RECORDOID &&
		ISCOMPLEX(targetTypeId))
	{
		/* Coerce a RECORD to a specific complex type */
		return coerce_record_to_complex(pstate, node, targetTypeId,
										ccontext, cformat);
	}
	if (targetTypeId == RECORDOID &&
		ISCOMPLEX(inputTypeId))
	{
		/* Coerce a specific complex type to RECORD */
		/* NB: we do NOT want a RelabelType here */
		return node;
	}
#ifdef NOT_USED
	if (inputTypeId == RECORDARRAYOID &&
		is_complex_array(targetTypeId))
	{
		/* Coerce record[] to a specific complex array type */
		/* not implemented yet ... */
	}
#endif
	if (targetTypeId == RECORDARRAYOID &&
		is_complex_array(inputTypeId))
	{
		/* Coerce a specific complex array type to record[] */
		/* NB: we do NOT want a RelabelType here */
		return node;
	}
	if (typeInheritsFrom(inputTypeId, targetTypeId))
	{
		/*
		 * Input class type is a subclass of target, so generate an
		 * appropriate runtime conversion (removing unneeded columns and
		 * possibly rearranging the ones that are wanted).
		 */
		ConvertRowtypeExpr *r = makeNode(ConvertRowtypeExpr);

		r->arg = (Expr *) node;
		r->resulttype = targetTypeId;
		r->convertformat = cformat;
		return (Node *) r;
	}
	/* If we get here, caller blew it */
	elog(ERROR, "failed to find conversion function from %s to %s",
		 format_type_be(inputTypeId), format_type_be(targetTypeId));
	return NULL;				/* keep compiler quiet */
}


/*
 * coerce_unknown_var
 *
 * A Var of type UNKNOWN probably refers, directly or indirectly, to a
 * Const or Param node of type UNKNOWN in the targetlist of a subquery.
 * Coercing the Var to a proper type (such as TEXT) implies that the
 * same must be done to the underlying Const or Param.
 *
 * Returns a new Var node; or if the type is still UNKNOWN, returns the
 * given Var unchanged.
 *
 * When 'targettypeid' is UNKNOWNOID, this function returns a new Var if an
 * already properly typed underlying expr is found; but returns the unchanged
 * Var with no coercion if the Const or Param type is still UNKNOWN.  In this
 * case the targetTypeMod, ccontext, and cformat parameters are not used.
 *
 * 'levelsup' is an extra offset to interpret the Var's varlevelsup correctly.
 * See also markTargetListOrigin() in parse_target.c.
 */
static Var *
coerce_unknown_var(ParseState *pstate, Var *var,
                   Oid targetTypeId, int32 targetTypeMod,
			       CoercionContext ccontext, CoercionForm cformat,
                   int levelsup)
{
	RangeTblEntry  *rte;
    int             netlevelsup = var->varlevelsup + levelsup;

    Assert(IsA(var, Var));

	/* 
	 * If the parser isn't set up, we can't do anything here so just return the
	 * Var as is. This can happen if we call back into the parser from the
	 * planner (calls to addRangeTableEntryForJoin()).
	 */
	if (!PointerIsValid(pstate))
		return var;

    rte = GetRTEByRangeTablePosn(pstate, var->varno, netlevelsup);

    switch (rte->rtekind)
    {
        /* Descend thru Join RTEs to a leaf RTE. */
        case RTE_JOIN:
        {
            ListCell   *cell;
            Var        *joinvar;

            Assert(var->varattno > 0 &&
                   var->varattno <= list_length(rte->joinaliasvars));

            /* Get referenced join result Var */
            cell = list_nth_cell(rte->joinaliasvars, var->varattno - 1);
            joinvar = (Var *)lfirst(cell);

            /* If still untyped, try to replace it with a properly typed Var */
            if (joinvar->vartype == UNKNOWNOID &&
                targetTypeId != UNKNOWNOID)
            {
                joinvar = coerce_unknown_var(pstate, joinvar,
                                             targetTypeId, targetTypeMod,
                                             ccontext, cformat,
                                             netlevelsup);

                /* Substitute new Var into join result list. */
                lfirst(cell) = joinvar;
            }

            /* Make a new Var for the caller */
            if (joinvar->vartype != UNKNOWNOID)
            {
                var = (Var *)copyObject(var);
                var->vartype = joinvar->vartype;
                var->vartypmod = joinvar->vartypmod;
            }
            break;
        }

        /* Impose requested type on Const or Param in subquery's targetlist. */
        case RTE_SUBQUERY:
		{
			TargetEntry    *ste;
            Node           *targetexpr;
            Oid             exprtype;

            /* Get referenced subquery result expr */
            ste = get_tle_by_resno(rte->subquery->targetList, var->varattno);
			Assert(ste && !ste->resjunk && ste->expr);
            targetexpr = (Node *)ste->expr;

            /* If still untyped, try to coerce it to the requested type. */
            exprtype = exprType(targetexpr);
            if (exprtype == UNKNOWNOID &&
                targetTypeId != UNKNOWNOID)
            {
				ParseState	   *subpstate = make_parsestate(pstate);
				subpstate->p_rtable = rte->subquery->rtable;

				targetexpr = coerce_type(subpstate, targetexpr, exprtype,
										 targetTypeId, targetTypeMod,
										 ccontext, cformat, -1);

				free_parsestate(subpstate);
				/* Substitute coerced expr into subquery's targetlist. */
				ste->expr = (Expr *)targetexpr;
				exprtype = exprType(targetexpr);
            }

            /* Make a new Var for the caller */
            if (exprtype != UNKNOWNOID)
            {
                var = (Var *)copyObject(var);
                var->vartype = exprtype;
                var->vartypmod = exprTypmod(targetexpr);
            }
            break;
		}

        /* Return unchanged Var if leaf RTE is not a subquery. */
        default:
            break;
    }

    return var;
}                               /* coerce_unknown_var */


/*
 * fixup_unknown_vars_in_exprlist / fixup_unknown_vars_in_targetlist
 *
 * A Var of type UNKNOWN could have been created as a reference to an
 * untyped expression in the targetlist of a range subquery.  Afterwards
 * coerce_type() could have changed the underlying Const or Param node
 * from UNKNOWN to some proper type.  Here we try to update Var nodes
 * in the given list to reflect recent knowledge of source column types.
 */
void
fixup_unknown_vars_in_exprlist(ParseState *pstate, List *exprlist)
{
    ListCell   *cell;

    foreach(cell, exprlist)
    {
        if (IsA(lfirst(cell), Var) &&
            ((Var *)lfirst(cell))->vartype == UNKNOWNOID)
        {
            lfirst(cell) = coerce_unknown_var(pstate, (Var *)lfirst(cell),
                                              UNKNOWNOID, -1,
                                              COERCION_IMPLICIT, COERCE_DONTCARE,
                                              0);
        }
    }
}                               /* fixup_unknown_vars_in_exprlist */

void
fixup_unknown_vars_in_targetlist(ParseState *pstate, List *targetlist)
{
    ListCell   *cell;

    foreach(cell, targetlist)
    {
        TargetEntry    *tle = (TargetEntry *)lfirst(cell);

        Assert(IsA(tle, TargetEntry));

        if (IsA(tle->expr, Var) &&
            ((Var *)tle->expr)->vartype == UNKNOWNOID)
        {
            tle->expr = (Expr *)coerce_unknown_var(pstate, (Var *)tle->expr,
                                                   UNKNOWNOID, -1,
                                                   COERCION_IMPLICIT, COERCE_DONTCARE,
                                                   0);
        }
    }
}                               /* fixup_unknown_vars_in_targetlist */

/*
 * Fix up the unknown Vars in the subquery specified by rtr. The new
 * types and typemods are given.
 */
static void
fixup_unknown_vars_in_RangeTblRef(ParseState *pstate, RangeTblRef *rtr,
								  List *colTypes, List *colTypmods)
{
	ListCell *tle_lc, *type_lc, *typemod_lc;
	int rti;
	RangeTblEntry *rte;
	Query *query;
	List *old_rtable = pstate->p_rtable;
	
	rti = rtr->rtindex;
	rte = rt_fetch(rti, pstate->p_rtable);
	query = rte->subquery;
	pstate->p_rtable = query->rtable;
	
	tle_lc = list_head(query->targetList);
		
	forboth (type_lc, colTypes, typemod_lc, colTypmods)
	{
		TargetEntry *tle = (TargetEntry *)lfirst(tle_lc);
		Oid colType = lfirst_oid(type_lc);
		int32 colTypmod = lfirst_int(typemod_lc);
			
		Assert(IsA(tle, TargetEntry) && tle->expr != NULL);
		if (IsA(tle->expr, Var) &&
			((Var *)tle->expr)->vartype == UNKNOWNOID)
		{
			tle->expr = (Expr *)coerce_unknown_var(pstate, (Var *)tle->expr,
												   colType, colTypmod,
												   COERCION_IMPLICIT, COERCE_DONTCARE,
												   0);
		}

		tle_lc = lnext(tle_lc);
	}

	pstate->p_rtable = old_rtable;
}

/*
 * Fix up the unknown Vars in all subqueries in a SetOperationStmt.
 */
void
fixup_unknown_vars_in_setop(ParseState *pstate, SetOperationStmt *stmt)
{
	if (stmt->rarg != NULL)
	{
		if (IsA(stmt->rarg, SetOperationStmt))
		{
			SetOperationStmt *new_stmt = (SetOperationStmt *)stmt->rarg;
			new_stmt->colTypes = copyObject(stmt->colTypes);
			new_stmt->colTypmods = copyObject(stmt->colTypmods);
		
			fixup_unknown_vars_in_setop(pstate, new_stmt);
		}
		else if (IsA(stmt->rarg, RangeTblRef))
		{
			fixup_unknown_vars_in_RangeTblRef(pstate, (RangeTblRef *) (stmt->rarg),
											  stmt->colTypes, stmt->colTypmods);
		}
		else
			Assert(0);
	}

	if (stmt->larg != NULL)
	{
		if (IsA(stmt->larg, SetOperationStmt))
		{
			SetOperationStmt *new_stmt = (SetOperationStmt *)stmt->larg;
			new_stmt->colTypes = copyObject(stmt->colTypes);
			new_stmt->colTypmods = copyObject(stmt->colTypmods);
			
			fixup_unknown_vars_in_setop(pstate, new_stmt);
		}
		else if (IsA(stmt->larg, RangeTblRef))
		{
			fixup_unknown_vars_in_RangeTblRef(pstate, (RangeTblRef *) (stmt->larg),
											  stmt->colTypes, stmt->colTypmods);
		}
		else
			Assert(0);
	}
}

/*
 * can_coerce_type()
 *		Can input_typeids be coerced to target_typeids?
 *
 * We must be told the context (CAST construct, assignment, implicit coercion)
 * as this determines the set of available casts.
 */
bool
can_coerce_type(int nargs, Oid *input_typeids, Oid *target_typeids,
				CoercionContext ccontext)
{
	bool		have_generics = false;
	int			i;

	/* run through argument list... */
	for (i = 0; i < nargs; i++)
	{
		Oid			inputTypeId = input_typeids[i];
		Oid			targetTypeId = target_typeids[i];
		CoercionPathType pathtype;
		Oid			funcId;

		/* no problem if same type */
		if (inputTypeId == targetTypeId)
			continue;

		/* 
		 * ANYTABLE is a special case that can occur when a function is 
		 * called with a TableValue expression.  A table value expression
		 * can only match a parameter to a function defined as a "anytable".
		 *
		 * Only allow ANYTABLE to match another ANYTABLE, anything else would
		 * be a mismatch of Table domain and Value domain expressions.  
		 *
		 * Validation of ANYTABLE coercion is processed at a higher level
		 * that has more context related to the tupleDesc for the tables
		 * involved.
		 */
		if (targetTypeId == ANYTABLEOID || inputTypeId == ANYTABLEOID)
			return false;

		/* accept if target is ANY */
		if (targetTypeId == ANYOID)
			continue;

		/* accept if target is polymorphic, for now */
		if (IsPolymorphicType(targetTypeId))
		{
			have_generics = true;		/* do more checking later */
			continue;
		}

		/*
		 * If input is an untyped string constant, assume we can convert it to
		 * anything.
		 */
		if (inputTypeId == UNKNOWNOID)
			continue;

		/*
		 * If pg_cast shows that we can coerce, accept.  This test now covers
		 * both binary-compatible and coercion-function cases.
		 */
		pathtype = find_coercion_pathway(targetTypeId, inputTypeId, ccontext,
										 &funcId);
		if (pathtype != COERCION_PATH_NONE)
			continue;

		/*
		 * If input is RECORD and target is a composite type, assume we can
		 * coerce (may need tighter checking here)
		 */
		if (inputTypeId == RECORDOID &&
			ISCOMPLEX(targetTypeId))
			continue;

		/*
		 * If input is a composite type and target is RECORD, accept
		 */
		if (targetTypeId == RECORDOID &&
			ISCOMPLEX(inputTypeId))
			continue;

#ifdef NOT_USED					/* not implemented yet */
		/*
		 * If input is record[] and target is a composite array type,
		 * assume we can coerce (may need tighter checking here)
		 */
		if (inputTypeId == RECORDARRAYOID &&
			is_complex_array(targetTypeId))
			continue;
#endif

		/*
		 * If input is a composite array type and target is record[], accept
		 */
		if (targetTypeId == RECORDARRAYOID &&
			is_complex_array(inputTypeId))
			continue;

		/*
		 * If input is a class type that inherits from target, accept
		 */
		if (typeInheritsFrom(inputTypeId, targetTypeId))
			continue;

		/*
		 * Else, cannot coerce at this argument position
		 */
		return false;
	}

	/* If we found any generic argument types, cross-check them */
	if (have_generics)
	{
		if (!check_generic_type_consistency(input_typeids, target_typeids,
											nargs))
			return false;
	}

	return true;
}


/*
 * Create an expression tree to represent coercion to a domain type.
 *
 * 'arg': input expression
 * 'baseTypeId': base type of domain, if known (pass InvalidOid if caller
 *		has not bothered to look this up)
 * 'baseTypeMod': base type typmod of domain, if known (pass -1 if caller
 *		has not bothered to look this up)
 * 'typeId': target type to coerce to
 * 'cformat': coercion format
 * 'hideInputCoercion': if true, hide the input coercion under this one.
 * 'lengthCoercionDone': if true, caller already accounted for length,
 *		ie the input is already of baseTypMod as well as baseTypeId.
 *
 * If the target type isn't a domain, the given 'arg' is returned as-is.
 */
Node *
coerce_to_domain(Node *arg, Oid baseTypeId, int32 baseTypeMod, Oid typeId,
				 CoercionForm cformat, int location, bool hideInputCoercion,
				 bool lengthCoercionDone)
{
	CoerceToDomain *result;

	/* Get the base type if it hasn't been supplied */
	if (baseTypeId == InvalidOid)
		baseTypeId = getBaseTypeAndTypmod(typeId, &baseTypeMod);

	/* If it isn't a domain, return the node as it was passed in */
	if (baseTypeId == typeId)
		return arg;

	/* Suppress display of nested coercion steps */
	if (hideInputCoercion)
		hide_coercion_node(arg);

	/*
	 * If the domain applies a typmod to its base type, build the appropriate
	 * coercion step.  Mark it implicit for display purposes, because we don't
	 * want it shown separately by ruleutils.c; but the isExplicit flag passed
	 * to the conversion function depends on the manner in which the domain
	 * coercion is invoked, so that the semantics of implicit and explicit
	 * coercion differ.  (Is that really the behavior we want?)
	 *
	 * NOTE: because we apply this as part of the fixed expression structure,
	 * ALTER DOMAIN cannot alter the typtypmod.  But it's unclear that that
	 * would be safe to do anyway, without lots of knowledge about what the
	 * base type thinks the typmod means.
	 */
	if (!lengthCoercionDone)
	{
		if (baseTypeMod >= 0)
			arg = coerce_type_typmod(arg, baseTypeId, baseTypeMod,
									 COERCE_IMPLICIT_CAST, location,
									 (cformat != COERCE_IMPLICIT_CAST),
									 false);
	}

	/*
	 * Now build the domain coercion node.	This represents run-time checking
	 * of any constraints currently attached to the domain.  This also ensures
	 * that the expression is properly labeled as to result type.
	 */
	result = makeNode(CoerceToDomain);
	result->arg = (Expr *) arg;
	result->resulttype = typeId;
	result->resulttypmod = -1;	/* currently, always -1 for domains */
	result->coercionformat = cformat;

	return (Node *) result;
}


/*
 * coerce_type_typmod()
 *		Force a value to a particular typmod, if meaningful and possible.
 *
 * This is applied to values that are going to be stored in a relation
 * (where we have an atttypmod for the column) as well as values being
 * explicitly CASTed (where the typmod comes from the target type spec).
 *
 * The caller must have already ensured that the value is of the correct
 * type, typically by applying coerce_type.
 *
 * cformat determines the display properties of the generated node (if any),
 * while isExplicit may affect semantics.  If hideInputCoercion is true
 * *and* we generate a node, the input node is forced to IMPLICIT display
 * form, so that only the typmod coercion node will be visible when
 * displaying the expression.
 *
 * NOTE: this does not need to work on domain types, because any typmod
 * coercion for a domain is considered to be part of the type coercion
 * needed to produce the domain value in the first place.  So, no getBaseType.
 */
static Node *
coerce_type_typmod(Node *node, Oid targetTypeId, int32 targetTypMod,
				   CoercionForm cformat, int location,
				   bool isExplicit, bool hideInputCoercion)
{
	CoercionPathType pathtype;
	Oid			funcId;

	/*
	 * A negative typmod is assumed to mean that no coercion is wanted. Also,
	 * skip coercion if already done.
	 */
	if (targetTypMod < 0 || targetTypMod == exprTypmod(node))
		return node;

	pathtype = find_typmod_coercion_function(targetTypeId, &funcId);

	if (pathtype != COERCION_PATH_NONE)
	{
		/* Suppress display of nested coercion steps */
		if (hideInputCoercion)
			hide_coercion_node(node);

		node = build_coercion_expression(node, pathtype, funcId,
										 targetTypeId, targetTypMod,
										 cformat, location,
										 isExplicit);
	}

	return node;
}

/*
 * Mark a coercion node as IMPLICIT so it will never be displayed by
 * ruleutils.c.  We use this when we generate a nest of coercion nodes
 * to implement what is logically one conversion; the inner nodes are
 * forced to IMPLICIT_CAST format.	This does not change their semantics,
 * only display behavior.
 *
 * It is caller error to call this on something that doesn't have a
 * CoercionForm field.
 */
static void
hide_coercion_node(Node *node)
{
	if (IsA(node, FuncExpr))
		((FuncExpr *) node)->funcformat = COERCE_IMPLICIT_CAST;
	else if (IsA(node, RelabelType))
		((RelabelType *) node)->relabelformat = COERCE_IMPLICIT_CAST;
	else if (IsA(node, CoerceViaIO))
		((CoerceViaIO *) node)->coerceformat = COERCE_IMPLICIT_CAST;
	else if (IsA(node, ArrayCoerceExpr))
		((ArrayCoerceExpr *) node)->coerceformat = COERCE_IMPLICIT_CAST;
	else if (IsA(node, ConvertRowtypeExpr))
		((ConvertRowtypeExpr *) node)->convertformat = COERCE_IMPLICIT_CAST;
	else if (IsA(node, RowExpr))
		((RowExpr *) node)->row_format = COERCE_IMPLICIT_CAST;
	else if (IsA(node, CoerceToDomain))
		((CoerceToDomain *) node)->coercionformat = COERCE_IMPLICIT_CAST;
	else
		elog(ERROR, "unsupported node type: %d", (int) nodeTag(node));
}

/*
 * build_coercion_expression()
 *		Construct an expression tree for applying a pg_cast entry.
 *
 * This is used for both type-coercion and length-coercion operations,
 * since there is no difference in terms of the calling convention.
 */
static Node *
build_coercion_expression(Node *node,
						  CoercionPathType pathtype,
						  Oid funcId,
						  Oid targetTypeId, int32 targetTypMod,
						  CoercionForm cformat, int location,
						  bool isExplicit)
{
	int			nargs = 0;

	if (OidIsValid(funcId))
	{
		HeapTuple	tp;
		Form_pg_proc procstruct;

		tp = SearchSysCache(PROCOID,
							ObjectIdGetDatum(funcId),
							0, 0, 0);
		if (!HeapTupleIsValid(tp))
			elog(ERROR, "cache lookup failed for function %u", funcId);
		procstruct = (Form_pg_proc) GETSTRUCT(tp);

		/*
		 * These Asserts essentially check that function is a legal coercion
		 * function.  We can't make the seemingly obvious tests on prorettype
		 * and proargtypes[0], even in the COERCION_PATH_FUNC case, because of
		 * various binary-compatibility cases.
		 */
		/* Assert(targetTypeId == procstruct->prorettype); */
		Assert(!procstruct->proretset);
		Assert(!procstruct->proisagg);
		nargs = procstruct->pronargs;
		Assert(nargs >= 1 && nargs <= 3);
		/* Assert(procstruct->proargtypes.values[0] == exprType(node)); */
		Assert(nargs < 2 || procstruct->proargtypes.values[1] == INT4OID);
		Assert(nargs < 3 || procstruct->proargtypes.values[2] == BOOLOID);

		ReleaseSysCache(tp);
	}

	if (pathtype == COERCION_PATH_FUNC)
	{
		/* We build an ordinary FuncExpr with special arguments */
		FuncExpr   *fexpr;
		List	   *args;
		Const	   *cons;

		Assert(OidIsValid(funcId));

		args = list_make1(node);

		if (nargs >= 2)
		{
			/* Pass target typmod as an int4 constant */
			cons = makeConst(INT4OID,
							 -1,
							 sizeof(int32),
							 Int32GetDatum(targetTypMod),
							 false,
							 true);

			args = lappend(args, cons);
		}

		if (nargs == 3)
		{
			/* Pass it a boolean isExplicit parameter, too */
			cons = makeConst(BOOLOID,
							 -1,
							 sizeof(bool),
							 BoolGetDatum(isExplicit),
							 false,
							 true);

			args = lappend(args, cons);
		}

		fexpr = makeFuncExpr(funcId, targetTypeId, args, cformat);
		fexpr->location = location;
		return (Node *) fexpr;
	}
	else if (pathtype == COERCION_PATH_ARRAYCOERCE)
	{
		/* We need to build an ArrayCoerceExpr */
		ArrayCoerceExpr *acoerce = makeNode(ArrayCoerceExpr);

		acoerce->arg = (Expr *) node;
		acoerce->elemfuncid = funcId;
		acoerce->resulttype = targetTypeId;

		/*
		 * Label the output as having a particular typmod only if we are
		 * really invoking a length-coercion function, ie one with more than
		 * one argument.
		 */
		acoerce->resulttypmod = (nargs >= 2) ? targetTypMod : -1;
		acoerce->isExplicit = isExplicit;
		acoerce->coerceformat = cformat;

		return (Node *) acoerce;
	}
	else if (pathtype == COERCION_PATH_COERCEVIAIO)
	{
		/* We need to build a CoerceViaIO node */
		CoerceViaIO *iocoerce = makeNode(CoerceViaIO);

		Assert(!OidIsValid(funcId));

		iocoerce->arg = (Expr *) node;
		iocoerce->resulttype = targetTypeId;
		iocoerce->coerceformat = cformat;

		return (Node *) iocoerce;
	}
	else
	{
		elog(ERROR, "unsupported pathtype %d in build_coercion_expression",
			 (int) pathtype);
		return NULL;			/* keep compiler quiet */
	}
}


/*
 * coerce_record_to_complex
 *		Coerce a RECORD to a specific composite type.
 *
 * Currently we only support this for inputs that are RowExprs or whole-row
 * Vars.
 */
static Node *
coerce_record_to_complex(ParseState *pstate, Node *node,
						 Oid targetTypeId,
						 CoercionContext ccontext,
						 CoercionForm cformat)
{
	RowExpr    *rowexpr;
	TupleDesc	tupdesc;
	List	   *args = NIL;
	List	   *newargs;
	int			i;
	int			ucolno;
	ListCell   *arg;

	if (node && IsA(node, RowExpr))
	{
		/*
		 * Since the RowExpr must be of type RECORD, we needn't worry about it
		 * containing any dropped columns.
		 */
		args = ((RowExpr *) node)->args;
	}
	else if (node && IsA(node, Var) &&
			 ((Var *) node)->varattno == InvalidAttrNumber)
	{
		int			rtindex = ((Var *) node)->varno;
		int			sublevels_up = ((Var *) node)->varlevelsup;
		int			vlocation = ((Var *) node)->location;
		RangeTblEntry *rte;

		rte = GetRTEByRangeTablePosn(pstate, rtindex, sublevels_up);
		expandRTE(rte, rtindex, sublevels_up, vlocation, false,
				  NULL, &args);
	}
	else
		ereport(ERROR,
				(errcode(ERRCODE_CANNOT_COERCE),
				 errmsg("cannot cast type %s to %s",
						format_type_be(RECORDOID),
						format_type_be(targetTypeId))));

	tupdesc = lookup_rowtype_tupdesc(targetTypeId, -1);
	newargs = NIL;
	ucolno = 1;
	arg = list_head(args);
	for (i = 0; i < tupdesc->natts; i++)
	{
		Node	   *expr;
		Oid			exprtype;

		/* Fill in NULLs for dropped columns in rowtype */
		if (tupdesc->attrs[i]->attisdropped)
		{
			/*
			 * can't use atttypid here, but it doesn't really matter what type
			 * the Const claims to be.
			 */
			newargs = lappend(newargs, makeNullConst(INT4OID, -1));
			continue;
		}

		if (arg == NULL)
			ereport(ERROR,
					(errcode(ERRCODE_CANNOT_COERCE),
					 errmsg("cannot cast type %s to %s",
							format_type_be(RECORDOID),
							format_type_be(targetTypeId)),
					 errdetail("Input has too few columns.")));
		expr = (Node *) lfirst(arg);
		exprtype = exprType(expr);

		expr = coerce_to_target_type(pstate,
									 expr, exprtype,
									 tupdesc->attrs[i]->atttypid,
									 tupdesc->attrs[i]->atttypmod,
									 ccontext,
									 COERCE_IMPLICIT_CAST,
									 -1);
		if (expr == NULL)
			ereport(ERROR,
					(errcode(ERRCODE_CANNOT_COERCE),
					 errmsg("cannot cast type %s to %s",
							format_type_be(RECORDOID),
							format_type_be(targetTypeId)),
					 errdetail("Cannot cast type %s to %s in column %d.",
							   format_type_be(exprtype),
							   format_type_be(tupdesc->attrs[i]->atttypid),
							   ucolno)));
		newargs = lappend(newargs, expr);
		ucolno++;
		arg = lnext(arg);
	}
	if (arg != NULL)
		ereport(ERROR,
				(errcode(ERRCODE_CANNOT_COERCE),
				 errmsg("cannot cast type %s to %s",
						format_type_be(RECORDOID),
						format_type_be(targetTypeId)),
				 errdetail("Input has too many columns.")));

	ReleaseTupleDesc(tupdesc);

	rowexpr = makeNode(RowExpr);
	rowexpr->args = newargs;
	rowexpr->row_typeid = targetTypeId;
	rowexpr->row_format = cformat;
	return (Node *) rowexpr;
}

/*
 * coerce_to_boolean()
 *		Coerce an argument of a construct that requires boolean input
 *		(AND, OR, NOT, etc).  Also check that input is not a set.
 *
 * Returns the possibly-transformed node tree.
 *
 * As with coerce_type, pstate may be NULL if no special unknown-Param
 * processing is wanted.
 */
Node *
coerce_to_boolean(ParseState *pstate, Node *node,
				  const char *constructName)
{
	Oid			inputTypeId = exprType(node);

	if (inputTypeId != BOOLOID)
	{
		node = coerce_to_target_type(pstate, node, inputTypeId,
									 BOOLOID, -1,
									 COERCION_ASSIGNMENT,
									 COERCE_IMPLICIT_CAST,
									 -1);
		if (node == NULL)
			ereport(ERROR,
					(errcode(ERRCODE_DATATYPE_MISMATCH),
			/* translator: first %s is name of a SQL construct, eg WHERE */
				   errmsg("argument of %s must be type boolean, not type %s",
						  constructName, format_type_be(inputTypeId))));
	}

	if (expression_returns_set(node))
		ereport(ERROR,
				(errcode(ERRCODE_DATATYPE_MISMATCH),
		/* translator: %s is name of a SQL construct, eg WHERE */
				 errmsg("argument of %s must not return a set",
						constructName)));

	return node;
}

/*
 * coerce_to_specific_type()
 *		Coerce an argument of a construct that requires a specific data type.
 *		Also check that input is not a set.
 *
 * Returns the possibly-transformed node tree.
 *
 * As with coerce_type, pstate may be NULL if no special unknown-Param
 * processing is wanted.
 */
Node *
coerce_to_specific_type(ParseState *pstate, Node *node,
						Oid targetTypeId,
						const char *constructName)
{
	Oid			inputTypeId = exprType(node);

	if (inputTypeId != targetTypeId)
	{
		Node	   *newnode;

		newnode = coerce_to_target_type(pstate, node, inputTypeId,
										targetTypeId, -1,
										COERCION_ASSIGNMENT,
										COERCE_IMPLICIT_CAST,
										-1);
		if (newnode == NULL)
			ereport(ERROR,
					(errcode(ERRCODE_DATATYPE_MISMATCH),
			/* translator: first %s is name of a SQL construct, eg LIMIT */
					 errmsg("argument of %s must be type %s, not type %s",
							constructName,
							format_type_be(targetTypeId),
							format_type_be(inputTypeId)),
					 parser_errposition(pstate, exprLocation(node))));
		node = newnode;
	}

	if (expression_returns_set(node))
		ereport(ERROR,
				(errcode(ERRCODE_DATATYPE_MISMATCH),
		/* translator: %s is name of a SQL construct, eg LIMIT */
				 errmsg("argument of %s must not return a set",
						constructName),
				 parser_errposition(pstate, exprLocation(node))));

	return node;
}


/* select_common_type()
 *		Determine the common supertype of a list of input expression types.
 *		This is used for determining the output type of CASE and UNION
 *		constructs.
 *
 * 'typeids' is a nonempty list of type OIDs.  Note that earlier items
 * in the list will be preferred if there is doubt.
 * 'context' is a phrase to use in the error message if we fail to select
 * a usable type.  Pass NULL to have the routine return InvalidOid
 * rather than throwing an error on failure.
 */
Oid
select_common_type(List *typeids, const char *context)
{
	Oid			ptype;
	TYPCATEGORY	pcategory;
	bool		pispreferred;
	ListCell   *type_item;

	Assert(typeids != NIL);
	ptype = linitial_oid(typeids);

	/*
	 * If all input types are valid and exactly the same, just pick that type.
	 * This is the only way that we will resolve the result as being a domain
	 * type; otherwise domains are smashed to their base types for comparison.
	 */
	if (ptype != UNKNOWNOID)
	{
		for_each_cell(type_item, lnext(list_head(typeids)))
		{
			Oid		ntype = lfirst_oid(type_item);

			if (ntype != ptype)
				break;
		}
		if (type_item == NULL)			/* got to the end of the list? */
			return ptype;
	}

	/* Nope, so set up for the full algorithm */
	ptype = getBaseType(ptype);
	get_type_category_preferred(ptype, &pcategory, &pispreferred);

	for_each_cell(type_item, lnext(list_head(typeids)))
	{
		Oid			ntype = getBaseType(lfirst_oid(type_item));

		/* move on to next one if no new information... */
		if (ntype != UNKNOWNOID && ntype != ptype)
		{
			TYPCATEGORY	ncategory;
			bool		nispreferred;

			get_type_category_preferred(ntype, &ncategory, &nispreferred);
			if (ptype == UNKNOWNOID)
			{
				/* so far, only unknowns so take anything... */
				ptype = ntype;
				pcategory = ncategory;
				pispreferred = nispreferred;
			}
			else if (ncategory != pcategory)
			{
				/*
				 * both types in different categories? then not much hope...
				 */
				if (context == NULL)
					return InvalidOid;
				ereport(ERROR,
						(errcode(ERRCODE_DATATYPE_MISMATCH),

				/*------
				  translator: first %s is name of a SQL construct, eg CASE */
						 errmsg("%s types %s and %s cannot be matched",
								context,
								format_type_be(ptype),
								format_type_be(ntype))));
			}
			else if (!pispreferred &&
					 can_coerce_type(1, &ptype, &ntype, COERCION_IMPLICIT) &&
					 !can_coerce_type(1, &ntype, &ptype, COERCION_IMPLICIT))
			{
				/*
				 * take new type if can coerce to it implicitly but not the
				 * other way; but if we have a preferred type, stay on it.
				 */
				ptype = ntype;
				pcategory = ncategory;
				pispreferred = nispreferred;
			}
		}
	}

	/*
	 * If all the inputs were UNKNOWN type --- ie, unknown-type literals ---
	 * then resolve as type TEXT.  This situation comes up with constructs
	 * like SELECT (CASE WHEN foo THEN 'bar' ELSE 'baz' END); SELECT 'foo'
	 * UNION SELECT 'bar'; It might seem desirable to leave the construct's
	 * output type as UNKNOWN, but that really doesn't work, because we'd
	 * probably end up needing a runtime coercion from UNKNOWN to something
	 * else, and we usually won't have it.  We need to coerce the unknown
	 * literals while they are still literals, so a decision has to be made
	 * now.
	 */
	if (ptype == UNKNOWNOID)
		ptype = TEXTOID;

	return ptype;
}

/* coerce_to_common_type()
 *		Coerce an expression to the given type.
 *
 * This is used following select_common_type() to coerce the individual
 * expressions to the desired type.  'context' is a phrase to use in the
 * error message if we fail to coerce.
 *
 * As with coerce_type, pstate may be NULL if no special unknown-Param
 * processing is wanted.
 */
Node *
coerce_to_common_type(ParseState *pstate, Node *node,
					  Oid targetTypeId, const char *context)
{
	Oid			inputTypeId = exprType(node);

	if (inputTypeId == targetTypeId)
		return node;			/* no work */
	if (can_coerce_type(1, &inputTypeId, &targetTypeId, COERCION_IMPLICIT))
		node = coerce_type(pstate, node, inputTypeId, targetTypeId, -1,
						   COERCION_IMPLICIT, COERCE_IMPLICIT_CAST, -1);
	else
		ereport(ERROR,
				(errcode(ERRCODE_CANNOT_COERCE),
		/* translator: first %s is name of a SQL construct, eg CASE */
				 errmsg("%s could not convert type %s to %s",
						context,
						format_type_be(inputTypeId),
						format_type_be(targetTypeId))));
	return node;
}

/*
 * check_generic_type_consistency()
 *		Are the actual arguments potentially compatible with a
 *		polymorphic function?
 *
 * The argument consistency rules are:
 *
 * 1) All arguments declared ANYARRAY must have matching datatypes,
 *	  and must in fact be varlena arrays.
 * 2) All arguments declared ANYELEMENT must have matching datatypes.
 * 3) If there are arguments of both ANYELEMENT and ANYARRAY, make sure
 *	  the actual ANYELEMENT datatype is in fact the element type for
 *	  the actual ANYARRAY datatype.
 * 4) ANYENUM is treated the same as ANYELEMENT except that if it is used
 *	  (alone or in combination with plain ANYELEMENT), we add the extra
 *	  condition that the ANYELEMENT type must be an enum.
 * 5) ANYNONARRAY is treated the same as ANYELEMENT except that if it is used,
 *	  we add the extra condition that the ANYELEMENT type must not be an array.
 *	  (This is a no-op if used in combination with ANYARRAY or ANYENUM, but
 *	  is an extra restriction if not.)
 *
 * If we have UNKNOWN input (ie, an untyped literal) for any polymorphic
 * argument, assume it is okay.
 *
 * If an input is of type ANYARRAY (ie, we know it's an array, but not
 * what element type), we will accept it as a match to an argument declared
 * ANYARRAY, so long as we don't have to determine an element type ---
 * that is, so long as there is no use of ANYELEMENT.  This is mostly for
 * backwards compatibility with the pre-7.4 behavior of ANYARRAY.
 *
 * We do not ereport here, but just return FALSE if a rule is violated.
 */
bool
check_generic_type_consistency(Oid *actual_arg_types,
							   Oid *declared_arg_types,
							   int nargs)
{
	int			j;
	Oid			elem_typeid = InvalidOid;
	Oid			array_typeid = InvalidOid;
	Oid			array_typelem;
	bool		have_anyelement = false;
	bool		have_anynonarray = false;
	bool		have_anyenum = false;

	/*
	 * Loop through the arguments to see if we have any that are polymorphic.
	 * If so, require the actual types to be consistent.
	 */
	for (j = 0; j < nargs; j++)
	{
		Oid			decl_type = declared_arg_types[j];
		Oid			actual_type = actual_arg_types[j];

		if (decl_type == ANYELEMENTOID ||
			decl_type == ANYNONARRAYOID ||
			decl_type == ANYENUMOID)
		{
			have_anyelement = true;
			if (decl_type == ANYNONARRAYOID)
				have_anynonarray = true;
			else if (decl_type == ANYENUMOID)
				have_anyenum = true;
			if (actual_type == UNKNOWNOID)
				continue;
			if (OidIsValid(elem_typeid) && actual_type != elem_typeid)
				return false;
			elem_typeid = actual_type;
		}
		else if (decl_type == ANYARRAYOID)
		{
			if (actual_type == UNKNOWNOID)
				continue;
			if (OidIsValid(array_typeid) && actual_type != array_typeid)
				return false;
			array_typeid = actual_type;
		}
	}

	/* Get the element type based on the array type, if we have one */
	if (OidIsValid(array_typeid))
	{
		if (array_typeid == ANYARRAYOID)
		{
			/* Special case for ANYARRAY input: okay iff no ANYELEMENT */
			if (have_anyelement)
				return false;
			return true;
		}

		array_typelem = get_element_type(array_typeid);
		if (!OidIsValid(array_typelem))
			return false;		/* should be an array, but isn't */

		if (!OidIsValid(elem_typeid))
		{
			/*
			 * if we don't have an element type yet, use the one we just got
			 */
			elem_typeid = array_typelem;
		}
		else if (array_typelem != elem_typeid)
		{
			/* otherwise, they better match */
			return false;
		}
	}

	if (have_anynonarray)
	{
		/* require the element type to not be an array */
		if (type_is_array(elem_typeid))
			return false;
	}

	if (have_anyenum)
	{
		/* require the element type to be an enum */
		if (!type_is_enum(elem_typeid))
			return false;
	}

	/* Looks valid */
	return true;
}

/*
 * enforce_generic_type_consistency()
 *		Make sure a polymorphic function is legally callable, and
 *		deduce actual argument and result types.
 *
 * If any polymorphic pseudotype is used in a function's arguments or
 * return type, we make sure the actual data types are consistent with
 * each other. The argument consistency rules are shown above for
 * check_generic_type_consistency().
 *
 * If we have UNKNOWN input (ie, an untyped literal) for any polymorphic
 * argument, we attempt to deduce the actual type it should have.  If
 * successful, we alter that position of declared_arg_types[] so that
 * make_fn_arguments will coerce the literal to the right thing.
 *
 * Rules are applied to the function's return type (possibly altering it)
 * if it is declared as a polymorphic type:
 *
 * 1) If return type is ANYARRAY, and any argument is ANYARRAY, use the
 *	  argument's actual type as the function's return type.
 * 2) If return type is ANYARRAY, no argument is ANYARRAY, but any argument
 *	  is ANYELEMENT, use the actual type of the argument to determine
 *	  the function's return type, i.e. the element type's corresponding
 *	  array type.
 * 3) If return type is ANYARRAY, no argument is ANYARRAY or ANYELEMENT,
 *	  generate an ERROR. This condition is prevented by CREATE FUNCTION
 *	  and is therefore not expected here.
 * 4) If return type is ANYELEMENT, and any argument is ANYELEMENT, use the
 *	  argument's actual type as the function's return type.
 * 5) If return type is ANYELEMENT, no argument is ANYELEMENT, but any
 *	  argument is ANYARRAY, use the actual type of the argument to determine
 *	  the function's return type, i.e. the array type's corresponding
 *	  element type.
 * 6) If return type is ANYELEMENT, no argument is ANYARRAY or ANYELEMENT,
 *	  generate an ERROR. This condition is prevented by CREATE FUNCTION
 *	  and is therefore not expected here.
 * 7) ANYENUM is treated the same as ANYELEMENT except that if it is used
 *	  (alone or in combination with plain ANYELEMENT), we add the extra
 *	  condition that the ANYELEMENT type must be an enum.
 * 8) ANYNONARRAY is treated the same as ANYELEMENT except that if it is used,
 *	  we add the extra condition that the ANYELEMENT type must not be an array.
 *	  (This is a no-op if used in combination with ANYARRAY or ANYENUM, but
 *	  is an extra restriction if not.)
 *
 * When allow_poly is false, we are not expecting any of the actual_arg_types
 * to be polymorphic, and we should not return a polymorphic result type
 * either.  When allow_poly is true, it is okay to have polymorphic "actual"
 * arg types, and we can return ANYARRAY or ANYELEMENT as the result.  (This
 * case is currently used only to check compatibility of an aggregate's
 * declaration with the underlying transfn.)
 *
 * A special case is that we could see ANYARRAY as an actual_arg_type even
 * when allow_poly is false (this is possible only because pg_statistic has
 * columns shown as anyarray in the catalogs).  We allow this to match a
 * declared ANYARRAY argument, but only if there is no ANYELEMENT argument
 * or result (since we can't determine a specific element type to match to
 * ANYELEMENT).  Note this means that functions taking ANYARRAY had better
 * behave sanely if applied to the pg_statistic columns; they can't just
 * assume that successive inputs are of the same actual element type.
 */
Oid
enforce_generic_type_consistency(Oid *actual_arg_types,
								 Oid *declared_arg_types,
								 int nargs,
								 Oid rettype,
								 bool allow_poly)
{
	int			j;
	bool		have_generics = false;
	bool		have_unknowns = false;
	Oid			elem_typeid = InvalidOid;
	Oid			array_typeid = InvalidOid;
	Oid			array_typelem;
	bool		have_anyelement = (rettype == ANYELEMENTOID ||
								   rettype == ANYNONARRAYOID ||
								   rettype == ANYENUMOID);
	bool		have_anynonarray = (rettype == ANYNONARRAYOID);
	bool		have_anyenum = (rettype == ANYENUMOID);

	/*
	 * Loop through the arguments to see if we have any that are polymorphic.
	 * If so, require the actual types to be consistent.
	 */
	for (j = 0; j < nargs; j++)
	{
		Oid			decl_type = declared_arg_types[j];
		Oid			actual_type = actual_arg_types[j];

		if (decl_type == ANYELEMENTOID ||
			decl_type == ANYNONARRAYOID ||
			decl_type == ANYENUMOID)
		{
			have_generics = have_anyelement = true;
			if (decl_type == ANYNONARRAYOID)
				have_anynonarray = true;
			else if (decl_type == ANYENUMOID)
				have_anyenum = true;
			if (actual_type == UNKNOWNOID)
			{
				have_unknowns = true;
				continue;
			}
			if (allow_poly && decl_type == actual_type)
				continue;		/* no new information here */
			if (OidIsValid(elem_typeid) && actual_type != elem_typeid)
				ereport(ERROR,
						(errcode(ERRCODE_DATATYPE_MISMATCH),
				errmsg("arguments declared \"anyelement\" are not all alike"),
						 errdetail("%s versus %s",
								   format_type_be(elem_typeid),
								   format_type_be(actual_type))));
			elem_typeid = actual_type;
		}
		else if (decl_type == ANYARRAYOID)
		{
			have_generics = true;
			if (actual_type == UNKNOWNOID)
			{
				have_unknowns = true;
				continue;
			}
			if (allow_poly && decl_type == actual_type)
				continue;		/* no new information here */
			if (OidIsValid(array_typeid) && actual_type != array_typeid)
				ereport(ERROR,
						(errcode(ERRCODE_DATATYPE_MISMATCH),
				 errmsg("arguments declared \"anyarray\" are not all alike"),
						 errdetail("%s versus %s",
								   format_type_be(array_typeid),
								   format_type_be(actual_type))));
			array_typeid = actual_type;
		}
	}

	/*
	 * Fast Track: if none of the arguments are polymorphic, return the
	 * unmodified rettype.	We assume it can't be polymorphic either.
	 */
	if (!have_generics)
		return rettype;

	/* Get the element type based on the array type, if we have one */
	if (OidIsValid(array_typeid))
	{
		if (array_typeid == ANYARRAYOID && !have_anyelement)
		{
			/* Special case for ANYARRAY input: okay iff no ANYELEMENT */
			array_typelem = InvalidOid;
		}
		else
		{
			array_typelem = get_element_type(array_typeid);
			if (!OidIsValid(array_typelem))
				ereport(ERROR,
						(errcode(ERRCODE_DATATYPE_MISMATCH),
						 errmsg("argument declared \"anyarray\" is not an array but type %s",
								format_type_be(array_typeid))));
		}

		if (!OidIsValid(elem_typeid))
		{
			/*
			 * if we don't have an element type yet, use the one we just got
			 */
			elem_typeid = array_typelem;
		}
		else if (array_typelem != elem_typeid)
		{
			/* otherwise, they better match */
			ereport(ERROR,
					(errcode(ERRCODE_DATATYPE_MISMATCH),
					 errmsg("argument declared \"anyarray\" is not consistent with argument declared \"anyelement\""),
					 errdetail("%s versus %s",
							   format_type_be(array_typeid),
							   format_type_be(elem_typeid))));
		}
	}
	else if (!OidIsValid(elem_typeid))
	{
		if (allow_poly)
		{
			array_typeid = ANYARRAYOID;
			elem_typeid = ANYELEMENTOID;
		}
		else
		{
			/* Only way to get here is if all the generic args are UNKNOWN */
			ereport(ERROR,
					(errcode(ERRCODE_DATATYPE_MISMATCH),
					 errmsg("could not determine polymorphic type because input has type \"unknown\"")));
		}
	}

	if (have_anynonarray && elem_typeid != ANYELEMENTOID)
	{
		/* require the element type to not be an array */
		if (type_is_array(elem_typeid))
			ereport(ERROR,
					(errcode(ERRCODE_DATATYPE_MISMATCH),
				   errmsg("type matched to anynonarray is an array type: %s",
						  format_type_be(elem_typeid))));
	}

	if (have_anyenum && elem_typeid != ANYELEMENTOID)
	{
		/* require the element type to be an enum */
		if (!type_is_enum(elem_typeid))
			ereport(ERROR,
					(errcode(ERRCODE_DATATYPE_MISMATCH),
					 errmsg("type matched to anyenum is not an enum type: %s",
							format_type_be(elem_typeid))));
	}

	/*
	 * If we had any unknown inputs, re-scan to assign correct types
	 */
	if (have_unknowns)
	{
		for (j = 0; j < nargs; j++)
		{
			Oid			decl_type = declared_arg_types[j];
			Oid			actual_type = actual_arg_types[j];

			if (actual_type != UNKNOWNOID)
				continue;

			if (decl_type == ANYELEMENTOID ||
				decl_type == ANYNONARRAYOID ||
				decl_type == ANYENUMOID)
				declared_arg_types[j] = elem_typeid;
			else if (decl_type == ANYARRAYOID)
			{
				if (!OidIsValid(array_typeid))
				{
					array_typeid = get_array_type(elem_typeid);
					if (!OidIsValid(array_typeid))
						ereport(ERROR,
								(errcode(ERRCODE_UNDEFINED_OBJECT),
						 errmsg("could not find array type for data type %s",
								format_type_be(elem_typeid))));
				}
				declared_arg_types[j] = array_typeid;
			}
		}
	}

	/* if we return ANYARRAY use the appropriate argument type */
	if (rettype == ANYARRAYOID)
	{
		if (!OidIsValid(array_typeid))
		{
			array_typeid = get_array_type(elem_typeid);
			if (!OidIsValid(array_typeid))
				ereport(ERROR,
						(errcode(ERRCODE_UNDEFINED_OBJECT),
						 errmsg("could not find array type for data type %s",
								format_type_be(elem_typeid))));
		}
		return array_typeid;
	}

	/* if we return ANYELEMENT use the appropriate argument type */
	if (rettype == ANYELEMENTOID ||
		rettype == ANYNONARRAYOID ||
		rettype == ANYENUMOID)
		return elem_typeid;

	/* we don't return a generic type; send back the original return type */
	return rettype;
}

/*
 * resolve_generic_type()
 *		Deduce an individual actual datatype on the assumption that
 *		the rules for polymorphic types are being followed.
 *
 * declared_type is the declared datatype we want to resolve.
 * context_actual_type is the actual input datatype to some argument
 * that has declared datatype context_declared_type.
 *
 * If declared_type isn't polymorphic, we just return it.  Otherwise,
 * context_declared_type must be polymorphic, and we deduce the correct
 * return type based on the relationship of the two polymorphic types.
 */
Oid
resolve_generic_type(Oid declared_type,
					 Oid context_actual_type,
					 Oid context_declared_type)
{
	if (declared_type == ANYARRAYOID)
	{
		if (context_declared_type == ANYARRAYOID)
		{
			/* Use actual type, but it must be an array */
			Oid			array_typelem = get_element_type(context_actual_type);

			if (!OidIsValid(array_typelem))
				ereport(ERROR,
						(errcode(ERRCODE_DATATYPE_MISMATCH),
						 errmsg("argument declared \"anyarray\" is not an array but type %s",
								format_type_be(context_actual_type))));
			return context_actual_type;
		}
		else if (context_declared_type == ANYELEMENTOID ||
				 context_declared_type == ANYNONARRAYOID ||
				 context_declared_type == ANYENUMOID)
		{
			/* Use the array type corresponding to actual type */
			Oid			array_typeid = get_array_type(context_actual_type);

			if (!OidIsValid(array_typeid))
				ereport(ERROR,
						(errcode(ERRCODE_UNDEFINED_OBJECT),
						 errmsg("could not find array type for data type %s",
								format_type_be(context_actual_type))));
			return array_typeid;
		}
	}
	else if (declared_type == ANYELEMENTOID ||
			 declared_type == ANYNONARRAYOID ||
			 declared_type == ANYENUMOID)
	{
		if (context_declared_type == ANYARRAYOID)
		{
			/* Use the element type corresponding to actual type */
			Oid			array_typelem = get_element_type(context_actual_type);

			if (!OidIsValid(array_typelem))
				ereport(ERROR,
						(errcode(ERRCODE_DATATYPE_MISMATCH),
						 errmsg("argument declared \"anyarray\" is not an array but type %s",
								format_type_be(context_actual_type))));
			return array_typelem;
		}
		else if (context_declared_type == ANYELEMENTOID ||
				 context_declared_type == ANYNONARRAYOID ||
				 context_declared_type == ANYENUMOID)
		{
			/* Use the actual type; it doesn't matter if array or not */
			return context_actual_type;
		}
	}
	else
	{
		/* declared_type isn't polymorphic, so return it as-is */
		return declared_type;
	}
	/* If we get here, declared_type is polymorphic and context isn't */
	/* NB: this is a calling-code logic error, not a user error */
	elog(ERROR, "could not determine polymorphic type because context isn't polymorphic");
	return InvalidOid;			/* keep compiler quiet */
}


/* TypeCategory()
 *		Assign a category to the specified type OID.
 *
 * NB: this must not return TYPCATEGORY_INVALID.
 */
TYPCATEGORY
TypeCategory(Oid type)
{
	char		typcategory;
	bool		typispreferred;

<<<<<<< HEAD
	switch (inType)
	{
		case (BOOLOID):
			result = BOOLEAN_TYPE;
			break;

		case (CHAROID):
		case (NAMEOID):
		case (BPCHAROID):
		case (VARCHAROID):
		case (TEXTOID):
			result = STRING_TYPE;
			break;

		case (BITOID):
		case (VARBITOID):
			result = BITSTRING_TYPE;
			break;

		case (OIDOID):
		case (REGPROCOID):
		case (REGPROCEDUREOID):
		case (REGOPEROID):
		case (REGOPERATOROID):
		case (REGCLASSOID):
		case (REGTYPEOID):
		case (REGCONFIGOID):
		case (REGDICTIONARYOID):
		case (INT2OID):
		case (INT4OID):
		case (INT8OID):
		case (FLOAT4OID):
		case (FLOAT8OID):
		case (NUMERICOID):
		case (CASHOID):
		case (COMPLEXOID):
			result = NUMERIC_TYPE;
			break;

		case (DATEOID):
		case (TIMEOID):
		case (TIMETZOID):
		case (ABSTIMEOID):
		case (TIMESTAMPOID):
		case (TIMESTAMPTZOID):
			result = DATETIME_TYPE;
			break;

		case (RELTIMEOID):
		case (TINTERVALOID):
		case (INTERVALOID):
			result = TIMESPAN_TYPE;
			break;

		case (POINTOID):
		case (LSEGOID):
		case (PATHOID):
		case (BOXOID):
		case (POLYGONOID):
		case (LINEOID):
		case (CIRCLEOID):
			result = GEOMETRIC_TYPE;
			break;

		case (INETOID):
		case (CIDROID):
			result = NETWORK_TYPE;
			break;

		case (UNKNOWNOID):
		case (InvalidOid):
			result = UNKNOWN_TYPE;
			break;

		case (RECORDOID):
		case (CSTRINGOID):
		case (ANYOID):
		case (ANYARRAYOID):
		case (VOIDOID):
		case (TRIGGEROID):
		case (LANGUAGE_HANDLEROID):
		case (INTERNALOID):
		case (OPAQUEOID):
		case (ANYELEMENTOID):
		case (ANYNONARRAYOID):
		case (ANYENUMOID):
			result = GENERIC_TYPE;
			break;

		default:
			result = USER_TYPE;
			break;
	}
	return result;
}	/* TypeCategory() */
=======
	get_type_category_preferred(type, &typcategory, &typispreferred);
	Assert(typcategory != TYPCATEGORY_INVALID);
	return (TYPCATEGORY) typcategory;
}
>>>>>>> 49f001d8


/* IsPreferredType()
 *		Check if this type is a preferred type for the given category.
 *
 * If category is TYPCATEGORY_INVALID, then we'll return TRUE for preferred
 * types of any category; otherwise, only for preferred types of that
 * category.
 */
bool
IsPreferredType(TYPCATEGORY category, Oid type)
{
	char		typcategory;
	bool		typispreferred;

	get_type_category_preferred(type, &typcategory, &typispreferred);
	if (category == typcategory || category == TYPCATEGORY_INVALID)
		return typispreferred;
	else
		return false;
}


/* IsBinaryCoercible()
 *		Check if srctype is binary-coercible to targettype.
 *
 * This notion allows us to cheat and directly exchange values without
 * going through the trouble of calling a conversion function.	Note that
 * in general, this should only be an implementation shortcut.	Before 7.4,
 * this was also used as a heuristic for resolving overloaded functions and
 * operators, but that's basically a bad idea.
 *
 * As of 7.3, binary coercibility isn't hardwired into the code anymore.
 * We consider two types binary-coercible if there is an implicitly
 * invokable, no-function-needed pg_cast entry.  Also, a domain is always
 * binary-coercible to its base type, though *not* vice versa (in the other
 * direction, one must apply domain constraint checks before accepting the
 * value as legitimate).  We also need to special-case various polymorphic
 * types.
 *
 * This function replaces IsBinaryCompatible(), which was an inherently
 * symmetric test.	Since the pg_cast entries aren't necessarily symmetric,
 * the order of the operands is now significant.
 */
bool
IsBinaryCoercible(Oid srctype, Oid targettype)
{
	HeapTuple	tuple;
	Form_pg_cast castForm;
	bool		result;

	/* Fast path if same type */
	if (srctype == targettype)
		return true;

	/* If srctype is a domain, reduce to its base type */
	if (OidIsValid(srctype))
		srctype = getBaseType(srctype);

	/* Somewhat-fast path for domain -> base type case */
	if (srctype == targettype)
		return true;

	/* Also accept any array type as coercible to ANYARRAY */
	if (targettype == ANYARRAYOID)
		if (type_is_array(srctype))
			return true;

	/* Also accept any non-array type as coercible to ANYNONARRAY */
	if (targettype == ANYNONARRAYOID)
		if (!type_is_array(srctype))
			return true;

	/* Also accept any enum type as coercible to ANYENUM */
	if (targettype == ANYENUMOID)
		if (type_is_enum(srctype))
			return true;

	/* Also accept any composite type as coercible to RECORD */
	if (targettype == RECORDOID)
		if (ISCOMPLEX(srctype))
			return true;

	/* Also accept any composite array type as coercible to RECORD[] */
	if (targettype == RECORDARRAYOID)
		if (is_complex_array(srctype))
			return true;

	/* Else look in pg_cast */
	tuple = SearchSysCache(CASTSOURCETARGET,
						   ObjectIdGetDatum(srctype),
						   ObjectIdGetDatum(targettype),
						   0, 0);
	if (!HeapTupleIsValid(tuple))
		return false;			/* no cast */
	castForm = (Form_pg_cast) GETSTRUCT(tuple);

	result = (!OidIsValid(castForm->castfunc) &&
			  castForm->castcontext == COERCION_CODE_IMPLICIT);

	ReleaseSysCache(tuple);

	return result;
}


/*
 * find_coercion_pathway
 *		Look for a coercion pathway between two types.
 *
 * Currently, this deals only with scalar-type cases; it does not consider
 * polymorphic types nor casts between composite types.  (Perhaps fold
 * those in someday?)
 *
 * ccontext determines the set of available casts.
 *
 * The possible result codes are:
 *	COERCION_PATH_NONE: failed to find any coercion pathway
 *				*funcid is set to InvalidOid
 *	COERCION_PATH_FUNC: apply the coercion function returned in *funcid
 *	COERCION_PATH_RELABELTYPE: binary-compatible cast, no function needed
 *				*funcid is set to InvalidOid
 *	COERCION_PATH_ARRAYCOERCE: need an ArrayCoerceExpr node
 *				*funcid is set to the element cast function, or InvalidOid
 *				if the array elements are binary-compatible
 *	COERCION_PATH_COERCEVIAIO: need a CoerceViaIO node
 *				*funcid is set to InvalidOid
 *
 * Note: COERCION_PATH_RELABELTYPE does not necessarily mean that no work is
 * needed to do the coercion; if the target is a domain then we may need to
 * apply domain constraint checking.  If you want to check for a zero-effort
 * conversion then use IsBinaryCoercible().
 */
CoercionPathType
find_coercion_pathway(Oid targetTypeId, Oid sourceTypeId,
					  CoercionContext ccontext,
					  Oid *funcid)
{
	CoercionPathType result = COERCION_PATH_NONE;
	HeapTuple	tuple;

	*funcid = InvalidOid;

	/* Perhaps the types are domains; if so, look at their base types */
	if (OidIsValid(sourceTypeId))
		sourceTypeId = getBaseType(sourceTypeId);
	if (OidIsValid(targetTypeId))
		targetTypeId = getBaseType(targetTypeId);

	/* Domains are always coercible to and from their base type */
	if (sourceTypeId == targetTypeId)
		return COERCION_PATH_RELABELTYPE;

	/* SELECT castcontext from pg_cast */

	/* Look in pg_cast */
	tuple = SearchSysCache(CASTSOURCETARGET,
						   ObjectIdGetDatum(sourceTypeId),
						   ObjectIdGetDatum(targetTypeId),
						   0, 0);
	if (HeapTupleIsValid(tuple))
	{
		Form_pg_cast castForm = (Form_pg_cast) GETSTRUCT(tuple);
		CoercionContext castcontext;

		/* convert char value for castcontext to CoercionContext enum */
		switch (castForm->castcontext)
		{
			case COERCION_CODE_IMPLICIT:
				castcontext = COERCION_IMPLICIT;
				break;
			case COERCION_CODE_ASSIGNMENT:
				castcontext = COERCION_ASSIGNMENT;
				break;
			case COERCION_CODE_EXPLICIT:
				castcontext = COERCION_EXPLICIT;
				break;
			default:
				elog(ERROR, "unrecognized castcontext: %d",
					 (int) castForm->castcontext);
				castcontext = 0;	/* keep compiler quiet */
				break;
		}

		/* Rely on ordering of enum for correct behavior here */
		if (ccontext >= castcontext)
		{
			*funcid = castForm->castfunc;
			if (OidIsValid(*funcid))
				result = COERCION_PATH_FUNC;
			else
				result = COERCION_PATH_RELABELTYPE;
		}

		ReleaseSysCache(tuple);
	}
	else
	{
		/*
		 * If there's no pg_cast entry, perhaps we are dealing with a pair of
		 * array types.  If so, and if the element types have a suitable cast,
		 * report that we can coerce with an ArrayCoerceExpr.
		 *
		 * Hack: disallow coercions to oidvector and int2vector, which
		 * otherwise tend to capture coercions that should go to "real" array
		 * types.  We want those types to be considered "real" arrays for many
		 * purposes, but not this one.	(Also, ArrayCoerceExpr isn't
		 * guaranteed to produce an output that meets the restrictions of
		 * these datatypes, such as being 1-dimensional.)
		 */
		if (targetTypeId != OIDVECTOROID && targetTypeId != INT2VECTOROID)
		{
			Oid			targetElem;
			Oid			sourceElem;

			if ((targetElem = get_element_type(targetTypeId)) != InvalidOid &&
				(sourceElem = get_element_type(sourceTypeId)) != InvalidOid)
			{
				CoercionPathType elempathtype;
				Oid			elemfuncid;

				elempathtype = find_coercion_pathway(targetElem,
													 sourceElem,
													 ccontext,
													 &elemfuncid);
				if (elempathtype != COERCION_PATH_NONE &&
					elempathtype != COERCION_PATH_ARRAYCOERCE)
				{
					*funcid = elemfuncid;
					if (elempathtype == COERCION_PATH_COERCEVIAIO)
						result = COERCION_PATH_COERCEVIAIO;
					else
						result = COERCION_PATH_ARRAYCOERCE;
				}
			}
		}

		/*
		 * If we still haven't found a possibility, consider automatic casting
		 * using I/O functions.  We allow assignment casts to string types
		 * and explicit casts from string types to be handled this way. (The
		 * CoerceViaIO mechanism is a lot more general than that, but this is
		 * all we want to allow in the absence of a pg_cast entry.) It would
		 * probably be better to insist on explicit casts in both directions,
		 * but this is a compromise to preserve something of the pre-8.3
		 * behavior that many types had implicit (yipes!) casts to text.
		 */
		if (result == COERCION_PATH_NONE)
		{
			if (ccontext >= COERCION_ASSIGNMENT &&
				TypeCategory(targetTypeId) == TYPCATEGORY_STRING)
				result = COERCION_PATH_COERCEVIAIO;
			else if (ccontext >= COERCION_EXPLICIT &&
					 TypeCategory(sourceTypeId) == TYPCATEGORY_STRING)
				result = COERCION_PATH_COERCEVIAIO;
		}
	}

	return result;
}


/*
 * find_typmod_coercion_function -- does the given type need length coercion?
 *
 * If the target type possesses a pg_cast function from itself to itself,
 * it must need length coercion.
 *
 * "bpchar" (ie, char(N)) and "numeric" are examples of such types.
 *
 * If the given type is a varlena array type, we do not look for a coercion
 * function associated directly with the array type, but instead look for
 * one associated with the element type.  An ArrayCoerceExpr node must be
 * used to apply such a function.
 *
 * We use the same result enum as find_coercion_pathway, but the only possible
 * result codes are:
 *	COERCION_PATH_NONE: no length coercion needed
 *	COERCION_PATH_FUNC: apply the function returned in *funcid
 *	COERCION_PATH_ARRAYCOERCE: apply the function using ArrayCoerceExpr
 */
CoercionPathType
find_typmod_coercion_function(Oid typeId,
							  Oid *funcid)
{
	CoercionPathType result;
	Type		targetType;
	Form_pg_type typeForm;
	HeapTuple	tuple;

	*funcid = InvalidOid;
	result = COERCION_PATH_FUNC;

	targetType = typeidType(typeId);
	typeForm = (Form_pg_type) GETSTRUCT(targetType);

	/* Check for a varlena array type (and not a domain) */
	if (OidIsValid(typeForm->typelem) &&
		typeForm->typlen == -1 &&
		typeForm->typtype != TYPTYPE_DOMAIN)
	{
		/* Yes, switch our attention to the element type */
		typeId = typeForm->typelem;
		result = COERCION_PATH_ARRAYCOERCE;
	}
	ReleaseSysCache(targetType);

	/* Look in pg_cast */
	tuple = SearchSysCache(CASTSOURCETARGET,
						   ObjectIdGetDatum(typeId),
						   ObjectIdGetDatum(typeId),
						   0, 0);

	if (HeapTupleIsValid(tuple))
	{
		Form_pg_cast castForm = (Form_pg_cast) GETSTRUCT(tuple);

		*funcid = castForm->castfunc;
		ReleaseSysCache(tuple);
	}

	if (!OidIsValid(*funcid))
		result = COERCION_PATH_NONE;

	return result;
}

/*
 * is_complex_array
 *		Is this type an array of composite?
 *
 * Note: this will not return true for record[]; check for RECORDARRAYOID
 * separately if needed.
 */
static bool
is_complex_array(Oid typid)
{
	Oid			elemtype = get_element_type(typid);

	return (OidIsValid(elemtype) && ISCOMPLEX(elemtype));
}<|MERGE_RESOLUTION|>--- conflicted
+++ resolved
@@ -8,11 +8,7 @@
  *
  *
  * IDENTIFICATION
-<<<<<<< HEAD
- *	  $PostgreSQL: pgsql/src/backend/parser/parse_coerce.c,v 2.164 2008/08/25 22:42:33 tgl Exp $
-=======
  *	  $PostgreSQL: pgsql/src/backend/parser/parse_coerce.c,v 2.163 2008/07/30 21:23:17 tgl Exp $
->>>>>>> 49f001d8
  *
  *-------------------------------------------------------------------------
  */
@@ -2040,108 +2036,10 @@
 	char		typcategory;
 	bool		typispreferred;
 
-<<<<<<< HEAD
-	switch (inType)
-	{
-		case (BOOLOID):
-			result = BOOLEAN_TYPE;
-			break;
-
-		case (CHAROID):
-		case (NAMEOID):
-		case (BPCHAROID):
-		case (VARCHAROID):
-		case (TEXTOID):
-			result = STRING_TYPE;
-			break;
-
-		case (BITOID):
-		case (VARBITOID):
-			result = BITSTRING_TYPE;
-			break;
-
-		case (OIDOID):
-		case (REGPROCOID):
-		case (REGPROCEDUREOID):
-		case (REGOPEROID):
-		case (REGOPERATOROID):
-		case (REGCLASSOID):
-		case (REGTYPEOID):
-		case (REGCONFIGOID):
-		case (REGDICTIONARYOID):
-		case (INT2OID):
-		case (INT4OID):
-		case (INT8OID):
-		case (FLOAT4OID):
-		case (FLOAT8OID):
-		case (NUMERICOID):
-		case (CASHOID):
-		case (COMPLEXOID):
-			result = NUMERIC_TYPE;
-			break;
-
-		case (DATEOID):
-		case (TIMEOID):
-		case (TIMETZOID):
-		case (ABSTIMEOID):
-		case (TIMESTAMPOID):
-		case (TIMESTAMPTZOID):
-			result = DATETIME_TYPE;
-			break;
-
-		case (RELTIMEOID):
-		case (TINTERVALOID):
-		case (INTERVALOID):
-			result = TIMESPAN_TYPE;
-			break;
-
-		case (POINTOID):
-		case (LSEGOID):
-		case (PATHOID):
-		case (BOXOID):
-		case (POLYGONOID):
-		case (LINEOID):
-		case (CIRCLEOID):
-			result = GEOMETRIC_TYPE;
-			break;
-
-		case (INETOID):
-		case (CIDROID):
-			result = NETWORK_TYPE;
-			break;
-
-		case (UNKNOWNOID):
-		case (InvalidOid):
-			result = UNKNOWN_TYPE;
-			break;
-
-		case (RECORDOID):
-		case (CSTRINGOID):
-		case (ANYOID):
-		case (ANYARRAYOID):
-		case (VOIDOID):
-		case (TRIGGEROID):
-		case (LANGUAGE_HANDLEROID):
-		case (INTERNALOID):
-		case (OPAQUEOID):
-		case (ANYELEMENTOID):
-		case (ANYNONARRAYOID):
-		case (ANYENUMOID):
-			result = GENERIC_TYPE;
-			break;
-
-		default:
-			result = USER_TYPE;
-			break;
-	}
-	return result;
-}	/* TypeCategory() */
-=======
 	get_type_category_preferred(type, &typcategory, &typispreferred);
 	Assert(typcategory != TYPCATEGORY_INVALID);
 	return (TYPCATEGORY) typcategory;
 }
->>>>>>> 49f001d8
 
 
 /* IsPreferredType()
