--- conflicted
+++ resolved
@@ -128,7 +128,6 @@
 static Node *makeSetOp(SetOperation op, bool all, Node *larg, Node *rarg);
 static Node *doNegate(Node *n, int location);
 static void doNegateFloat(Value *v);
-<<<<<<< HEAD
 static Node *makeAArrayExpr(List *elements, int location);
 static Node *makeXmlExpr(XmlExprOp op, char *name, List *named_args,
 						 List *args, int location);
@@ -136,10 +135,6 @@
 static TypeName *TableFuncTypeName(List *columns);
 static void checkWindowExclude(void);
 static Node *makeIsNotDistinctFromNode(Node *expr, int position);
-=======
-static Node *makeAArrayExpr(List *elements);
-static Node *makeXmlExpr(XmlExprOp op, char *name, List *named_args, List *args);
->>>>>>> f260edb1
 
 %}
 
@@ -7869,19 +7864,19 @@
 					n->newname = $8;
 					$$ = (Node *)n;
 				}
-<<<<<<< HEAD
+			| ALTER TYPE_P any_name RENAME TO name
+				{
+					RenameStmt *n = makeNode(RenameStmt);
+					n->renameType = OBJECT_TYPE;
+					n->object = $3;
+					n->newname = $6;
+					$$ = (Node *)n;
+				}
 			| ALTER PROTOCOL name RENAME TO name
 				{
 					RenameStmt *n = makeNode(RenameStmt);
 					n->renameType = OBJECT_EXTPROTOCOL;
 					n->subname = $3;
-=======
-			| ALTER TYPE_P any_name RENAME TO name
-				{
-					RenameStmt *n = makeNode(RenameStmt);
-					n->renameType = OBJECT_TYPE;
-					n->object = $3;
->>>>>>> f260edb1
 					n->newname = $6;
 					$$ = (Node *)n;
 				}
@@ -10596,15 +10591,7 @@
 						$$ = SystemTypeName("timestamptz");
 					else
 						$$ = SystemTypeName("timestamp");
-<<<<<<< HEAD
-					/* XXX the timezone field seems to be unused
-					 * - thomas 2001-09-06
-					 */
-					$$->timezone = $5;
 					$$->typmods = list_make1(makeIntConst($3, @3));
-=======
-					$$->typmods = list_make1(makeIntConst($3));
->>>>>>> f260edb1
 					$$->location = @1;
 				}
 			| TIMESTAMP opt_timezone
@@ -12438,7 +12425,6 @@
 
 array_expr: '[' expr_list ']'
 				{
-<<<<<<< HEAD
 					$$ = makeAArrayExpr($2, @1);
 				}
 			| '[' array_expr_list ']'
@@ -12448,17 +12434,6 @@
 			| '[' ']'
 				{
 					$$ = makeAArrayExpr(NIL, @1);
-=======
-					$$ = makeAArrayExpr($2);
-				}
-			| '[' array_expr_list ']'
-				{
-					$$ = makeAArrayExpr($2);
-				}
-			| '[' ']'
-				{
-					$$ = makeAArrayExpr(NIL);
->>>>>>> f260edb1
 				}
 		;
 
@@ -12473,11 +12448,7 @@
 					A_Const *n = makeNode(A_Const);
 					n->val.type = T_String;
 					n->val.val.str = $1;
-<<<<<<< HEAD
 					n->location = @1;
-
-=======
->>>>>>> f260edb1
 					$$ = list_make2((Node *) n, $3);
 				}
 			| /*EMPTY*/								{ $$ = NIL; }
@@ -14095,12 +14066,8 @@
 	A_Const *n = makeNode(A_Const);
 	n->val.type = T_String;
 	n->val.val.str = (state ? "t" : "f");
-<<<<<<< HEAD
 	n->typeName = SystemTypeName("bool");
 	n->location = location;
-=======
-	n->typename = SystemTypeName("bool");
->>>>>>> f260edb1
 	return n;
 }
 
@@ -14360,29 +14327,18 @@
 }
 
 static Node *
-<<<<<<< HEAD
 makeAArrayExpr(List *elements, int location)
-=======
-makeAArrayExpr(List *elements)
->>>>>>> f260edb1
 {
 	A_ArrayExpr *n = makeNode(A_ArrayExpr);
 
 	n->elements = elements;
-<<<<<<< HEAD
 	n->location = location;
-=======
->>>>>>> f260edb1
 	return (Node *) n;
 }
 
 static Node *
-<<<<<<< HEAD
 makeXmlExpr(XmlExprOp op, char *name, List *named_args, List *args,
 			int location)
-=======
-makeXmlExpr(XmlExprOp op, char *name, List *named_args, List *args)
->>>>>>> f260edb1
 {
 	XmlExpr    *x = makeNode(XmlExpr);
 
@@ -14411,7 +14367,6 @@
 	QueryIsRule = FALSE;
 }
 
-<<<<<<< HEAD
 /*
  * Merge the input and output parameters of a table function.
  */
@@ -14505,8 +14460,6 @@
 	return n;
 }
 
-=======
->>>>>>> f260edb1
 /*
  * Must undefine base_yylex before including scan.c, since we want it
  * to create the function base_yylex not filtered_base_yylex.
