/*-------------------------------------------------------------------------
 *
 * parse_utilcmd.c
 *	  Perform parse analysis work for various utility commands
 *
 * Formerly we did this work during parse_analyze() in analyze.c.  However
 * that is fairly unsafe in the presence of querytree caching, since any
 * database state that we depend on in making the transformations might be
 * obsolete by the time the utility command is executed; and utility commands
 * have no infrastructure for holding locks or rechecking plan validity.
 * Hence these functions are now called at the start of execution of their
 * respective utility commands.
 *
 * NOTE: in general we must avoid scribbling on the passed-in raw parse
 * tree, since it might be in a plan cache.  The simplest solution is
 * a quick copyObject() call before manipulating the query tree.
 *
 *
 * Portions Copyright (c) 1996-2009, PostgreSQL Global Development Group
 * Portions Copyright (c) 1994, Regents of the University of California
 *
<<<<<<< HEAD
 *	$PostgreSQL: pgsql/src/backend/parser/parse_utilcmd.c,v 2.20 2009/01/01 17:23:46 momjian Exp $
=======
 *	$PostgreSQL: pgsql/src/backend/parser/parse_utilcmd.c,v 2.11 2008/03/25 22:42:43 tgl Exp $
>>>>>>> f260edb1
 *
 *-------------------------------------------------------------------------
 */

#include "postgres.h"

#include "access/genam.h"
#include "access/heapam.h"
#include "access/reloptions.h"
#include "catalog/pg_compression.h"
#include "catalog/pg_constraint.h"
#include "catalog/dependency.h"
#include "catalog/heap.h"
#include "catalog/index.h"
#include "catalog/namespace.h"
#include "catalog/pg_opclass.h"
#include "catalog/pg_type.h"
#include "catalog/pg_type_encoding.h"
#include "commands/defrem.h"
#include "commands/tablecmds.h"
#include "commands/tablespace.h"
#include "miscadmin.h"
#include "nodes/makefuncs.h"
#include "nodes/nodeFuncs.h"
#include "optimizer/clauses.h"
#include "parser/analyze.h"
#include "parser/gramparse.h"
#include "parser/parse_clause.h"
#include "parser/parse_expr.h"
#include "parser/parse_partition.h"
#include "parser/parse_relation.h"
#include "parser/parse_target.h"
#include "parser/parse_type.h"
#include "parser/parse_utilcmd.h"
#include "rewrite/rewriteManip.h"
#include "utils/acl.h"
#include "utils/builtins.h"
#include "utils/fmgroids.h"
#include "utils/lsyscache.h"
#include "utils/memutils.h"
#include "utils/relcache.h"
#include "utils/syscache.h"

#include "cdb/cdbhash.h"
#include "cdb/cdbpartition.h"
#include "cdb/partitionselection.h"
#include "cdb/cdbvars.h"


/* State shared by transformCreateSchemaStmt and its subroutines */
typedef struct
{
	const char *stmtType;		/* "CREATE SCHEMA" or "ALTER SCHEMA" */
	char	   *schemaname;		/* name of schema */
	char	   *authid;			/* owner of schema */
	List	   *sequences;		/* CREATE SEQUENCE items */
	List	   *tables;			/* CREATE TABLE items */
	List	   *views;			/* CREATE VIEW items */
	List	   *indexes;		/* CREATE INDEX items */
	List	   *triggers;		/* CREATE TRIGGER items */
	List	   *grants;			/* GRANT items */
} CreateSchemaStmtContext;


static void transformColumnDefinition(ParseState *pstate,
						  CreateStmtContext *cxt,
						  ColumnDef *column);
static void transformTableConstraint(ParseState *pstate,
						 CreateStmtContext *cxt,
						 Constraint *constraint);
static IndexStmt *generateClonedIndexStmt(CreateStmtContext *cxt,
						Relation source_idx,
						const AttrNumber *attmap, int attmap_length);
static List *get_opclass(Oid opclass, Oid actual_datatype);
static void transformIndexConstraints(ParseState *pstate,
						  CreateStmtContext *cxt, bool mayDefer);
static IndexStmt *transformIndexConstraint(Constraint *constraint,
						 CreateStmtContext *cxt);
static void transformFKConstraints(ParseState *pstate,
					   CreateStmtContext *cxt,
					   bool skipValidation,
					   bool isAddConstraint);
static void transformConstraintAttrs(List *constraintList);
static void transformColumnType(ParseState *pstate, ColumnDef *column);
static void setSchemaName(char *context_schema, char **stmt_schema_name);

static List *getLikeDistributionPolicy(InhRelation *e);
static bool co_explicitly_disabled(List *opts);
static void transformDistributedBy(ParseState *pstate, CreateStmtContext *cxt,
					   List *distributedBy, GpPolicy **policyp,
					   List *likeDistributedBy,
					   bool bQuiet);
static List *transformAttributeEncoding(List *stenc, CreateStmt *stmt,
										CreateStmtContext *cxt);
static bool encodings_overlap(List *a, List *b, bool test_conflicts);

static AlterTableCmd *transformAlterTable_all_PartitionStmt(ParseState *pstate,
									  AlterTableStmt *stmt,
									  CreateStmtContext *pCxt,
									  AlterTableCmd *cmd);
static List *transformIndexStmt_recurse(IndexStmt *stmt, const char *queryString,
						   ParseState *masterpstate, bool recurseToPartitions);

/*
 * transformCreateStmt -
 *	  parse analysis for CREATE TABLE
 *
 * Returns a List of utility commands to be done in sequence.  One of these
 * will be the transformed CreateStmt, but there may be additional actions
 * to be done before and after the actual DefineRelation() call.
 *
 * SQL92 allows constraints to be scattered all over, so thumb through
 * the columns and collect all constraints into one place.
 * If there are any implied indices (e.g. UNIQUE or PRIMARY KEY)
 * then expand those into multiple IndexStmt blocks.
 *	  - thomas 1997-12-02
 */
List *
transformCreateStmt(CreateStmt *stmt, const char *queryString, bool createPartition)
{
	ParseState *pstate;
	CreateStmtContext cxt;
	List	   *result;
	List	   *save_alist;
	ListCell   *elements;
	List	   *likeDistributedBy = NIL;
	bool		bQuiet = false;		/* shut up transformDistributedBy messages */
	List	   *stenc = NIL;		/* column reference storage encoding clauses */

 	/*
	 * We don't normally care much about the memory consumption of parsing,
	 * because any memory leaked is leaked into MessageContext which is
	 * reset between each command. But if a table is heavily partitioned,
	 * the CREATE TABLE statement can be expanded into hundreds or even
	 * thousands of CreateStmts, so the leaks start to add up. To reduce
	 * the memory consumption, we use a temporary memory context that's
	 * destroyed after processing the CreateStmt for some parts of the
	 * processing.
	 */
	cxt.tempCtx =
		AllocSetContextCreate(CurrentMemoryContext,
							  "CreateStmt analyze context",
							  ALLOCSET_DEFAULT_MINSIZE,
							  ALLOCSET_DEFAULT_INITSIZE,
							  ALLOCSET_DEFAULT_MAXSIZE);

	/*
	 * We must not scribble on the passed-in CreateStmt, so copy it.  (This is
	 * overkill, but easy.)
	 */
	stmt = (CreateStmt *) copyObject(stmt);

	/*
	 * If the target relation name isn't schema-qualified, make it so.  This
	 * prevents some corner cases in which added-on rewritten commands might
	 * think they should apply to other relations that have the same name and
	 * are earlier in the search path.	"istemp" is equivalent to a
	 * specification of pg_temp, so no need for anything extra in that case.
	 */
	if (stmt->relation->schemaname == NULL && !stmt->relation->istemp)
	{
		Oid			namespaceid = RangeVarGetCreationNamespace(stmt->relation);

		stmt->relation->schemaname = get_namespace_name(namespaceid);
	}

	/* Set up pstate */
	pstate = make_parsestate(NULL);
	pstate->p_sourcetext = queryString;

	cxt.stmtType = "CREATE TABLE";
	cxt.relation = stmt->relation;
	cxt.rel = NULL;
	cxt.inhRelations = stmt->inhRelations;
	cxt.isalter = false;
	cxt.iscreatepart = createPartition;
	cxt.issplitpart = stmt->is_split_part;
	cxt.columns = NIL;
	cxt.ckconstraints = NIL;
	cxt.fkconstraints = NIL;
	cxt.ixconstraints = NIL;
	cxt.inh_indexes = NIL;
	cxt.blist = NIL;
	cxt.alist = NIL;
	cxt.dlist = NIL; /* for deferred analysis requiring the created table */
	cxt.pkey = NULL;
	cxt.hasoids = interpretOidsOption(stmt->options);

	stmt->policy = NULL;

	/* Disallow inheritance in combination with partitioning. */
	if (stmt->inhRelations && (stmt->partitionBy || stmt->is_part_child))
		ereport(ERROR,
				(errcode(ERRCODE_INVALID_TABLE_DEFINITION),
				 errmsg("cannot mix inheritance with partitioning")));

	/* Disallow inheritance for CO table */
	if (stmt->inhRelations && is_aocs(stmt->options))
		ereport(ERROR,
				(errcode(ERRCODE_FEATURE_NOT_SUPPORTED),
				 errmsg("INHERITS clause cannot be used with column oriented tables")));

	/* Only on top-most partitioned tables. */
	if (stmt->partitionBy && !stmt->is_part_child)
		fixCreateStmtForPartitionedTable(stmt);

	/*
	 * Run through each primary element in the table creation clause. Separate
	 * column defs from constraints, and do preliminary analysis.
	 */
	foreach(elements, stmt->tableElts)
	{
		Node	   *element = lfirst(elements);

		switch (nodeTag(element))
		{
			case T_ColumnDef:
				transformColumnDefinition(pstate, &cxt,
										  (ColumnDef *) element);
				break;

			case T_Constraint:
				transformTableConstraint(pstate, &cxt,
										 (Constraint *) element);
				break;

			case T_FkConstraint:
				/* No pre-transformation needed */
				cxt.fkconstraints = lappend(cxt.fkconstraints, element);
				break;

			case T_InhRelation:
			{
				bool            isBeginning = (cxt.columns == NIL);

				transformInhRelation(pstate, &cxt,
									 (InhRelation *) element, false);

				if (Gp_role == GP_ROLE_DISPATCH && isBeginning &&
					stmt->distributedBy == NIL &&
					stmt->inhRelations == NIL &&
					stmt->policy == NULL)
				{
					likeDistributedBy = getLikeDistributionPolicy((InhRelation *) element);
				}
				break;
			}

			case T_ColumnReferenceStorageDirective:
				/* processed below in transformAttributeEncoding() */
				stenc = lappend(stenc, element);
				break;

			default:
				elog(ERROR, "unrecognized node type: %d",
					 (int) nodeTag(element));
				break;
		}
	}

	/*
	 * transformIndexConstraints wants cxt.alist to contain only index
	 * statements, so transfer anything we already have into save_alist.
	 */
	save_alist = cxt.alist;
	cxt.alist = NIL;

	Assert(stmt->constraints == NIL);

	/*
	 * Postprocess constraints that give rise to index definitions.
	 */
	transformIndexConstraints(pstate, &cxt, stmt->is_add_part || stmt->is_split_part);

	/*
	 * Carry any deferred analysis statements forward.  Added for MPP-13750
	 * but should also apply to the similar case involving simple inheritance.
	 */
	if (cxt.dlist)
	{
		stmt->deferredStmts = list_concat(stmt->deferredStmts, cxt.dlist);
		cxt.dlist = NIL;
	}

	/*
	 * Postprocess foreign-key constraints.
	 * But don't cascade FK constraints to parts, yet.
	 */
	if (!stmt->is_part_child)
		transformFKConstraints(pstate, &cxt, true, false);

	/*-----------
	 * Analyze attribute encoding clauses.
	 *
	 * Partitioning configurations may have things like:
	 *
	 * CREATE TABLE ...
	 *  ( a int ENCODING (...))
	 * WITH (appendonly=true, orientation=column)
	 * PARTITION BY ...
	 * (PARTITION ... WITH (appendonly=false));
	 *
	 * We don't want to throw an error when we try to apply the ENCODING clause
	 * to the partition which the user wants to be non-AO. Just ignore it
	 * instead.
	 *-----------
	 */
	if (!is_aocs(stmt->options) && stmt->is_part_child)
	{
		if (co_explicitly_disabled(stmt->options) || !stenc)
			stmt->attr_encodings = NIL;
		else
		{
			ereport(ERROR,
					(errcode(ERRCODE_FEATURE_NOT_SUPPORTED),
					 errmsg("ENCODING clause only supported with column oriented partitioned tables")));
		}
	}
	else
		stmt->attr_encodings = transformAttributeEncoding(stenc, stmt, &cxt);

	/*
	 * Postprocess Greenplum Database distribution columns
	 */
	/* silence distro messages for partitions */
	if (stmt->is_part_child)
		bQuiet = true;
	else if (stmt->partitionBy)
	{
		PartitionBy *partitionBy = (PartitionBy *) stmt->partitionBy;

		/* be very quiet if set subpartn template */
		if (partitionBy->partQuiet == PART_VERBO_NOPARTNAME)
			bQuiet = true;
		/* quiet for partitions of depth > 0 */
		else if (partitionBy->partDepth != 0 &&
				 partitionBy->partQuiet != PART_VERBO_NORMAL)
			bQuiet = true;
	}
	transformDistributedBy(pstate, &cxt, stmt->distributedBy, &stmt->policy,
						   likeDistributedBy, bQuiet);

	/*
	 * Process table partitioning clause
	 */
	transformPartitionBy(pstate, &cxt, stmt, stmt->partitionBy, stmt->policy);

	/*
	 * Output results.
	 */
	stmt->tableElts = cxt.columns;
	stmt->constraints = cxt.ckconstraints;

	result = lappend(cxt.blist, stmt);
	result = list_concat(result, cxt.alist);
	result = list_concat(result, save_alist);

	MemoryContextDelete(cxt.tempCtx);

	return result;
}

/*
 * transformColumnDefinition -
 *		transform a single ColumnDef within CREATE TABLE
 *		Also used in ALTER TABLE ADD COLUMN
 */
static void
transformColumnDefinition(ParseState *pstate, CreateStmtContext *cxt,
						  ColumnDef *column)
{
	bool		is_serial;
	bool		saw_nullable;
	bool		saw_default;
	Constraint *constraint;
	ListCell   *clist;

	cxt->columns = lappend(cxt->columns, column);

	/* Check for SERIAL pseudo-types */
	is_serial = false;
<<<<<<< HEAD
	if (list_length(column->typeName->names) == 1)
=======
	if (list_length(column->typename->names) == 1 &&
		!column->typename->pct_type)
>>>>>>> f260edb1
	{
		char	   *typname = strVal(linitial(column->typeName->names));

		if (strcmp(typname, "serial") == 0 ||
			strcmp(typname, "serial4") == 0)
		{
			is_serial = true;
			column->typeName->names = NIL;
			column->typeName->typid = INT4OID;
		}
		else if (strcmp(typname, "bigserial") == 0 ||
				 strcmp(typname, "serial8") == 0)
		{
			is_serial = true;
			column->typeName->names = NIL;
			column->typeName->typid = INT8OID;
		}

		/*
		 * We have to reject "serial[]" explicitly, because once we've
		 * set typeid, LookupTypeName won't notice arrayBounds.  We don't
		 * need any special coding for serial(typmod) though.
		 */
		if (is_serial && column->typename->arrayBounds != NIL)
			ereport(ERROR,
					(errcode(ERRCODE_FEATURE_NOT_SUPPORTED),
					 errmsg("array of serial is not implemented")));
	}

	/* Do necessary work on the column type declaration */
	transformColumnType(pstate, column);

	/* Special actions for SERIAL pseudo-types */
	if (is_serial)
	{
		Oid			snamespaceid;
		char	   *snamespace;
		char	   *sname;
		char	   *qstring;
		A_Const    *snamenode;
		FuncCall   *funccallnode;
		CreateSeqStmt *seqstmt;
		AlterSeqStmt *altseqstmt;
		List	   *attnamelist;

		/*
		 * Determine namespace and name to use for the sequence.
		 *
		 * Although we use ChooseRelationName, it's not guaranteed that the
		 * selected sequence name won't conflict; given sufficiently long
		 * field names, two different serial columns in the same table could
		 * be assigned the same sequence name, and we'd not notice since we
		 * aren't creating the sequence quite yet.  In practice this seems
		 * quite unlikely to be a problem, especially since few people would
		 * need two serial columns in one table.
		 */
		if (cxt->rel)
			snamespaceid = RelationGetNamespace(cxt->rel);
		else
			snamespaceid = RangeVarGetCreationNamespace(cxt->relation);
		snamespace = get_namespace_name(snamespaceid);
		sname = ChooseRelationName(cxt->relation->relname,
								   column->colname,
								   "seq",
								   snamespaceid);

		ereport(NOTICE,
				(errmsg("%s will create implicit sequence \"%s\" for serial column \"%s.%s\"",
						cxt->stmtType, sname,
						cxt->relation->relname, column->colname)));

		/*
		 * Build a CREATE SEQUENCE command to create the sequence object, and
		 * add it to the list of things to be done before this CREATE/ALTER
		 * TABLE.
		 */
		seqstmt = makeNode(CreateSeqStmt);
		seqstmt->sequence = makeRangeVar(snamespace, sname, -1);
		seqstmt->sequence->istemp = cxt->relation->istemp;
		seqstmt->options = NIL;

		cxt->blist = lappend(cxt->blist, seqstmt);

		/*
		 * Build an ALTER SEQUENCE ... OWNED BY command to mark the sequence
		 * as owned by this column, and add it to the list of things to be
		 * done after this CREATE/ALTER TABLE.
		 */
		altseqstmt = makeNode(AlterSeqStmt);
		altseqstmt->sequence = makeRangeVar(snamespace, sname, -1);
		attnamelist = list_make3(makeString(snamespace),
								 makeString(cxt->relation->relname),
								 makeString(column->colname));
		altseqstmt->options = list_make1(makeDefElem("owned_by",
													 (Node *) attnamelist));

		cxt->alist = lappend(cxt->alist, altseqstmt);

		/*
		 * Create appropriate constraints for SERIAL.  We do this in full,
		 * rather than shortcutting, so that we will detect any conflicting
		 * constraints the user wrote (like a different DEFAULT).
		 *
		 * Create an expression tree representing the function call
		 * nextval('sequencename').  We cannot reduce the raw tree to cooked
		 * form until after the sequence is created, but there's no need to do
		 * so.
		 */
		qstring = quote_qualified_identifier(snamespace, sname);
		snamenode = makeNode(A_Const);
		snamenode->val.type = T_String;
		snamenode->val.val.str = qstring;
		snamenode->typeName = SystemTypeName("regclass");
		snamenode->location = -1;					/* CDB */
		funccallnode = makeNode(FuncCall);
		funccallnode->funcname = SystemFuncName("nextval");
		funccallnode->args = list_make1(snamenode);
		funccallnode->agg_star = false;
		funccallnode->agg_distinct = false;
		funccallnode->func_variadic = false;
		funccallnode->location = -1;

		constraint = makeNode(Constraint);
		constraint->contype = CONSTR_DEFAULT;
		constraint->raw_expr = (Node *) funccallnode;
		constraint->cooked_expr = NULL;
		constraint->keys = NIL;
		column->constraints = lappend(column->constraints, constraint);

		constraint = makeNode(Constraint);
		constraint->contype = CONSTR_NOTNULL;
		column->constraints = lappend(column->constraints, constraint);
	}

	/* Process column constraints, if any... */
	transformConstraintAttrs(column->constraints);

	saw_nullable = false;
	saw_default = false;

	foreach(clist, column->constraints)
	{
		constraint = lfirst(clist);

		/*
		 * If this column constraint is a FOREIGN KEY constraint, then we fill
		 * in the current attribute's name and throw it into the list of FK
		 * constraints to be processed later.
		 */
		if (IsA(constraint, FkConstraint))
		{
			FkConstraint *fkconstraint = (FkConstraint *) constraint;

			fkconstraint->fk_attrs = list_make1(makeString(column->colname));
			cxt->fkconstraints = lappend(cxt->fkconstraints, fkconstraint);
			continue;
		}

		Assert(IsA(constraint, Constraint));

		switch (constraint->contype)
		{
			case CONSTR_NULL:
				if (saw_nullable && column->is_not_null)
					ereport(ERROR,
							(errcode(ERRCODE_SYNTAX_ERROR),
							 errmsg("conflicting NULL/NOT NULL declarations for column \"%s\" of table \"%s\"",
								  column->colname, cxt->relation->relname)));
				column->is_not_null = FALSE;
				saw_nullable = true;
				break;

			case CONSTR_NOTNULL:
				if (saw_nullable && !column->is_not_null)
					ereport(ERROR,
							(errcode(ERRCODE_SYNTAX_ERROR),
							 errmsg("conflicting NULL/NOT NULL declarations for column \"%s\" of table \"%s\"",
								  column->colname, cxt->relation->relname)));
				column->is_not_null = TRUE;
				saw_nullable = true;
				break;

			case CONSTR_DEFAULT:
				if (saw_default)
					ereport(ERROR,
							(errcode(ERRCODE_SYNTAX_ERROR),
							 errmsg("multiple default values specified for column \"%s\" of table \"%s\"",
								  column->colname, cxt->relation->relname)));
				column->raw_default = constraint->raw_expr;
				Assert(constraint->cooked_expr == NULL);
				saw_default = true;
				break;

			case CONSTR_PRIMARY:
			case CONSTR_UNIQUE:
				if (constraint->keys == NIL)
					constraint->keys = list_make1(makeString(column->colname));
				cxt->ixconstraints = lappend(cxt->ixconstraints, constraint);
				break;

			case CONSTR_CHECK:
				cxt->ckconstraints = lappend(cxt->ckconstraints, constraint);
				break;

			case CONSTR_ATTR_DEFERRABLE:
			case CONSTR_ATTR_NOT_DEFERRABLE:
			case CONSTR_ATTR_DEFERRED:
			case CONSTR_ATTR_IMMEDIATE:
				/* transformConstraintAttrs took care of these */
				break;

			default:
				elog(ERROR, "unrecognized constraint type: %d",
					 constraint->contype);
				break;
		}
	}
}

/*
 * transformTableConstraint
 *		transform a Constraint node within CREATE TABLE or ALTER TABLE
 */
static void
transformTableConstraint(ParseState *pstate, CreateStmtContext *cxt,
						 Constraint *constraint)
{
	switch (constraint->contype)
	{
		case CONSTR_PRIMARY:
		case CONSTR_UNIQUE:
			cxt->ixconstraints = lappend(cxt->ixconstraints, constraint);
			break;

		case CONSTR_CHECK:
			cxt->ckconstraints = lappend(cxt->ckconstraints, constraint);
			break;

		case CONSTR_NULL:
		case CONSTR_NOTNULL:
		case CONSTR_DEFAULT:
		case CONSTR_ATTR_DEFERRABLE:
		case CONSTR_ATTR_NOT_DEFERRABLE:
		case CONSTR_ATTR_DEFERRED:
		case CONSTR_ATTR_IMMEDIATE:
			elog(ERROR, "invalid context for constraint type %d",
				 constraint->contype);
			break;

		default:
			elog(ERROR, "unrecognized constraint type: %d",
				 constraint->contype);
			break;
	}
}

/*
 * transformInhRelation
 *
 * Change the LIKE <subtable> portion of a CREATE TABLE statement into
 * column definitions which recreate the user defined column portions of
 * <subtable>.
 *
 * if forceBareCol is true we disallow inheriting any indexes/constr/defaults.
 */
void
transformInhRelation(ParseState *pstate, CreateStmtContext *cxt,
					 InhRelation *inhRelation, bool forceBareCol)
{
	AttrNumber	parent_attno;
	Relation	relation;
	TupleDesc	tupleDesc;
	TupleConstr *constr;
	AttrNumber *attmap;
	AclResult	aclresult;
	bool		including_defaults = false;
	bool		including_constraints = false;
	bool		including_indexes = false;
	ListCell   *elem;

	relation = heap_openrv(inhRelation->relation, AccessShareLock);

	if (relation->rd_rel->relkind != RELKIND_RELATION)
		ereport(ERROR,
				(errcode(ERRCODE_WRONG_OBJECT_TYPE),
				 errmsg("inherited relation \"%s\" is not a table",
						inhRelation->relation->relname)));

	/*
	 * Check for SELECT privilages
	 */
	aclresult = pg_class_aclcheck(RelationGetRelid(relation), GetUserId(),
								  ACL_SELECT);
	if (aclresult != ACLCHECK_OK)
		aclcheck_error(aclresult, ACL_KIND_CLASS,
					   RelationGetRelationName(relation));

	tupleDesc = RelationGetDescr(relation);
	constr = tupleDesc->constr;

	foreach(elem, inhRelation->options)
	{
		int			option = lfirst_int(elem);

		switch (option)
		{
			case CREATE_TABLE_LIKE_INCLUDING_DEFAULTS:
				including_defaults = true;
				break;
			case CREATE_TABLE_LIKE_EXCLUDING_DEFAULTS:
				including_defaults = false;
				break;
			case CREATE_TABLE_LIKE_INCLUDING_CONSTRAINTS:
				including_constraints = true;
				break;
			case CREATE_TABLE_LIKE_EXCLUDING_CONSTRAINTS:
				including_constraints = false;
				break;
			case CREATE_TABLE_LIKE_INCLUDING_INDEXES:
				including_indexes = true;
				break;
			case CREATE_TABLE_LIKE_EXCLUDING_INDEXES:
				including_indexes = false;
				break;
			default:
				elog(ERROR, "unrecognized CREATE TABLE LIKE option: %d",
					 option);
		}
	}

	if (forceBareCol && (including_indexes || including_constraints || including_defaults))
		ereport(ERROR,
				(errcode(ERRCODE_FEATURE_NOT_SUPPORTED),
				 errmsg("LIKE INCLUDING may not be used with this kind of relation")));

	/*
	 * Initialize column number map for map_variable_attnos().  We need this
	 * since dropped columns in the source table aren't copied, so the new
	 * table can have different column numbers.
	 */
	attmap = (AttrNumber *) palloc0(sizeof(AttrNumber) * tupleDesc->natts);

	/*
	 * Insert the copied attributes into the cxt for the new table definition.
	 */
	for (parent_attno = 1; parent_attno <= tupleDesc->natts;
		 parent_attno++)
	{
		Form_pg_attribute attribute = tupleDesc->attrs[parent_attno - 1];
		char	   *attributeName = NameStr(attribute->attname);
		ColumnDef  *def;

		/*
		 * Ignore dropped columns in the parent.  attmap entry is left zero.
		 */
		if (attribute->attisdropped)
			continue;

		/*
		 * Create a new column, which is marked as NOT inherited.
		 *
		 * For constraints, ONLY the NOT NULL constraint is inherited by the
		 * new column definition per SQL99.
		 */
		def = makeNode(ColumnDef);
		def->colname = pstrdup(attributeName);
		def->typeName = makeTypeNameFromOid(attribute->atttypid,
											attribute->atttypmod);
		def->inhcount = 0;
		def->is_local = true;
		def->is_not_null = (forceBareCol ? false : attribute->attnotnull);
		def->raw_default = NULL;
		def->cooked_default = NULL;
		def->constraints = NIL;

		/*
		 * Add to column list
		 */
		cxt->columns = lappend(cxt->columns, def);

		attmap[parent_attno - 1] = list_length(cxt->columns);

		/*
		 * Copy default, if present and the default has been requested
		 */
		if (attribute->atthasdef && including_defaults)
		{
			char	   *this_default = NULL;
			AttrDefault *attrdef;
			int			i;

			/* Find default in constraint structure */
			Assert(constr != NULL);
			attrdef = constr->defval;
			for (i = 0; i < constr->num_defval; i++)
			{
				if (attrdef[i].adnum == parent_attno)
				{
					this_default = attrdef[i].adbin;
					break;
				}
			}
			Assert(this_default != NULL);

			/*
			 * If default expr could contain any vars, we'd need to fix 'em,
			 * but it can't; so default is ready to apply to child.
			 */

			def->cooked_default = pstrdup(this_default);
		}
	}

	/*
	 * Copy CHECK constraints if requested, being careful to adjust attribute
	 * numbers so they match the child.
	 */
	if (including_constraints && tupleDesc->constr)
	{
		int			ccnum;

		for (ccnum = 0; ccnum < tupleDesc->constr->num_check; ccnum++)
		{
			char	   *ccname = tupleDesc->constr->check[ccnum].ccname;
			char	   *ccbin = tupleDesc->constr->check[ccnum].ccbin;
			Constraint *n = makeNode(Constraint);
			Node	   *ccbin_node;
			bool		found_whole_row;

			ccbin_node = map_variable_attnos(stringToNode(ccbin),
											 1, 0,
											 attmap, tupleDesc->natts,
											 &found_whole_row);

			/*
			 * We reject whole-row variables because the whole point of LIKE
			 * is that the new table's rowtype might later diverge from the
			 * parent's.  So, while translation might be possible right now,
			 * it wouldn't be possible to guarantee it would work in future.
			 */
			if (found_whole_row)
				ereport(ERROR,
						(errcode(ERRCODE_FEATURE_NOT_SUPPORTED),
						 errmsg("cannot convert whole-row table reference"),
						 errdetail("Constraint \"%s\" contains a whole-row reference to table \"%s\".",
								   ccname,
								   RelationGetRelationName(relation))));

			n->contype = CONSTR_CHECK;
			n->name = pstrdup(ccname);
			n->raw_expr = NULL;
			n->cooked_expr = nodeToString(ccbin_node);
			n->indexspace = NULL;
			cxt->ckconstraints = lappend(cxt->ckconstraints, (Node *) n);
		}
	}

	/*
	 * Likewise, copy indexes if requested
	 */
	if (including_indexes && relation->rd_rel->relhasindex)
	{
		List	   *parent_indexes;
		ListCell   *l;

		parent_indexes = RelationGetIndexList(relation);

		foreach(l, parent_indexes)
		{
			Oid			parent_index_oid = lfirst_oid(l);
			Relation	parent_index;
			IndexStmt  *index_stmt;

			parent_index = index_open(parent_index_oid, AccessShareLock);

			/* Build CREATE INDEX statement to recreate the parent_index */
			index_stmt = generateClonedIndexStmt(cxt, parent_index,
												 attmap, tupleDesc->natts);

			/* Save it in the inh_indexes list for the time being */
			cxt->inh_indexes = lappend(cxt->inh_indexes, index_stmt);

			index_close(parent_index, AccessShareLock);
		}
	}

	/*
	 * Close the parent rel, but keep our AccessShareLock on it until xact
	 * commit.	That will prevent someone else from deleting or ALTERing the
	 * parent before the child is committed.
	 */
	heap_close(relation, NoLock);
}

/*
 * Generate an IndexStmt node using information from an already existing index
 * "source_idx".  Attribute numbers should be adjusted according to attmap.
 */
static IndexStmt *
generateClonedIndexStmt(CreateStmtContext *cxt, Relation source_idx,
						const AttrNumber *attmap, int attmap_length)
{
	Oid			source_relid = RelationGetRelid(source_idx);
	HeapTuple	ht_idxrel;
	HeapTuple	ht_idx;
	Form_pg_class idxrelrec;
	Form_pg_index idxrec;
	Form_pg_am	amrec;
	oidvector  *indclass;
	IndexStmt  *index;
	List	   *indexprs;
	ListCell   *indexpr_item;
	Oid			indrelid;
	Oid			conoid = InvalidOid;
	int			keyno;
	Oid			keycoltype;
	Datum		datum;
	bool		isnull;

	/*
	 * Fetch pg_class tuple of source index.  We can't use the copy in the
	 * relcache entry because it doesn't include optional fields.
	 */
	ht_idxrel = SearchSysCache(RELOID,
							   ObjectIdGetDatum(source_relid),
							   0, 0, 0);
	if (!HeapTupleIsValid(ht_idxrel))
		elog(ERROR, "cache lookup failed for relation %u", source_relid);
	idxrelrec = (Form_pg_class) GETSTRUCT(ht_idxrel);

	/* Fetch pg_index tuple for source index from relcache entry */
	ht_idx = source_idx->rd_indextuple;
	idxrec = (Form_pg_index) GETSTRUCT(ht_idx);
	indrelid = idxrec->indrelid;

	/* Fetch pg_am tuple for source index from relcache entry */
	amrec = source_idx->rd_am;

	/* Must get indclass the hard way, since it's not stored in relcache */
	datum = SysCacheGetAttr(INDEXRELID, ht_idx,
							Anum_pg_index_indclass, &isnull);
	Assert(!isnull);
	indclass = (oidvector *) DatumGetPointer(datum);

	/* Begin building the IndexStmt */
	index = makeNode(IndexStmt);
	index->relation = cxt->relation;
	index->accessMethod = pstrdup(NameStr(amrec->amname));
	if (OidIsValid(idxrelrec->reltablespace))
		index->tableSpace = get_tablespace_name(idxrelrec->reltablespace);
	else
		index->tableSpace = NULL;
	index->unique = idxrec->indisunique;
	index->primary = idxrec->indisprimary;
	index->concurrent = false;
	index->is_split_part = cxt->issplitpart;

	/*
	 * We don't try to preserve the name of the source index; instead, just
	 * let DefineIndex() choose a reasonable name.
	 */
	index->idxname = NULL;

	/*
	 * If the index is marked PRIMARY, it's certainly from a constraint;
	 * else, if it's not marked UNIQUE, it certainly isn't; else, we have
	 * to search pg_depend to see if there's an associated unique constraint.
	 */
	if (index->primary)
		index->isconstraint = true;
	else if (!index->unique)
		index->isconstraint = false;
	else
	{
		conoid = get_index_constraint(source_relid);
		index->isconstraint = OidIsValid(conoid);
	}

	/*
	 * If the index backs a constraint, use the same name for the constraint
	 * as the source uses. This is particularly important for partitioned
	 * tables, as some places assume that when a partitioned table has
	 * a constraint, the constraint has the same name in all the partitions.
	 */
	if (index->isconstraint)
	{
		char	   *conname;

		if (!OidIsValid(conoid))
			conoid = get_index_constraint(source_relid);

		conname = GetConstraintNameByOid(conoid);
		if (!conname)
			elog(ERROR, "could not find constraint that index \"%s\" backs in source table",
				 RelationGetRelationName(source_idx));

		index->altconname = conname;
	}

	/* Get the index expressions, if any */
	datum = SysCacheGetAttr(INDEXRELID, ht_idx,
							Anum_pg_index_indexprs, &isnull);
	if (!isnull)
	{
		char	   *exprsString;

		exprsString = TextDatumGetCString(datum);
		indexprs = (List *) stringToNode(exprsString);
	}
	else
		indexprs = NIL;

	/* Build the list of IndexElem */
	index->indexParams = NIL;

	indexpr_item = list_head(indexprs);
	for (keyno = 0; keyno < idxrec->indnatts; keyno++)
	{
		IndexElem  *iparam;
		AttrNumber	attnum = idxrec->indkey.values[keyno];
		int16		opt = source_idx->rd_indoption[keyno];

		iparam = makeNode(IndexElem);

		if (AttributeNumberIsValid(attnum))
		{
			/* Simple index column */
			char	   *attname;

			attname = get_relid_attribute_name(indrelid, attnum);
			keycoltype = get_atttype(indrelid, attnum);

			iparam->name = attname;
			iparam->expr = NULL;
		}
		else
		{
			/* Expressional index */
			Node	   *indexkey;
			bool		found_whole_row;

			if (indexpr_item == NULL)
				elog(ERROR, "too few entries in indexprs list");
			indexkey = (Node *) lfirst(indexpr_item);
			indexpr_item = lnext(indexpr_item);

			/* Adjust Vars to match new table's column numbering */
			indexkey = map_variable_attnos(indexkey,
										   1, 0,
										   attmap, attmap_length,
										   &found_whole_row);

			/* As in transformTableLikeClause, reject whole-row variables */
			if (found_whole_row)
				ereport(ERROR,
						(errcode(ERRCODE_FEATURE_NOT_SUPPORTED),
						 errmsg("cannot convert whole-row table reference"),
						 errdetail("Index \"%s\" contains a whole-row table reference.",
								   RelationGetRelationName(source_idx))));

			iparam->name = NULL;
			iparam->expr = indexkey;

			keycoltype = exprType(indexkey);
		}

		/* Add the operator class name, if non-default */
		iparam->opclass = get_opclass(indclass->values[keyno], keycoltype);

		iparam->ordering = SORTBY_DEFAULT;
		iparam->nulls_ordering = SORTBY_NULLS_DEFAULT;

		/* Adjust options if necessary */
		if (amrec->amcanorder)
		{
			/*
			 * If it supports sort ordering, copy DESC and NULLS opts.
			 * Don't set non-default settings unnecessarily, though,
			 * so as to improve the chance of recognizing equivalence
			 * to constraint indexes.
			 */
			if (opt & INDOPTION_DESC)
			{
				iparam->ordering = SORTBY_DESC;
				if ((opt & INDOPTION_NULLS_FIRST) == 0)
					iparam->nulls_ordering = SORTBY_NULLS_LAST;
			}
			else
			{
				if (opt & INDOPTION_NULLS_FIRST)
					iparam->nulls_ordering = SORTBY_NULLS_FIRST;
			}
		}

		index->indexParams = lappend(index->indexParams, iparam);
	}

	/* Copy reloptions if any */
	datum = SysCacheGetAttr(RELOID, ht_idxrel,
							Anum_pg_class_reloptions, &isnull);
	if (!isnull)
		index->options = untransformRelOptions(datum);

	/* If it's a partial index, decompile and append the predicate */
	datum = SysCacheGetAttr(INDEXRELID, ht_idx,
							Anum_pg_index_indpred, &isnull);
	if (!isnull)
	{
		char	   *pred_str;
		Node	   *pred_tree;
		bool		found_whole_row;

		/* Convert text string to node tree */
		pred_str = TextDatumGetCString(datum);
<<<<<<< HEAD
		pred_tree = (Node *) stringToNode(pred_str);

		/* Adjust Vars to match new table's column numbering */
		pred_tree = map_variable_attnos(pred_tree,
										1, 0,
										attmap, attmap_length,
										&found_whole_row);

		/* As in transformTableLikeClause, reject whole-row variables */
		if (found_whole_row)
			ereport(ERROR,
					(errcode(ERRCODE_FEATURE_NOT_SUPPORTED),
					 errmsg("cannot convert whole-row table reference"),
					 errdetail("Index \"%s\" contains a whole-row table reference.",
							   RelationGetRelationName(source_idx))));

		index->whereClause = pred_tree;
=======
		index->whereClause = (Node *) stringToNode(pred_str);
>>>>>>> f260edb1
		/* Adjust attribute numbers */
		change_varattnos_of_a_node(index->whereClause, attmap);
	}

	/* Clean up */
	ReleaseSysCache(ht_idxrel);

	return index;
}

/*
 * get_opclass			- fetch name of an index operator class
 *
 * If the opclass is the default for the given actual_datatype, then
 * the return value is NIL.
 */
static List *
get_opclass(Oid opclass, Oid actual_datatype)
{
	HeapTuple	ht_opc;
	Form_pg_opclass opc_rec;
	List	   *result = NIL;

	ht_opc = SearchSysCache(CLAOID,
							ObjectIdGetDatum(opclass),
							0, 0, 0);
	if (!HeapTupleIsValid(ht_opc))
		elog(ERROR, "cache lookup failed for opclass %u", opclass);
	opc_rec = (Form_pg_opclass) GETSTRUCT(ht_opc);

	if (GetDefaultOpClass(actual_datatype, opc_rec->opcmethod) != opclass)
	{
		/* For simplicity, we always schema-qualify the name */
		char	   *nsp_name = get_namespace_name(opc_rec->opcnamespace);
		char	   *opc_name = pstrdup(NameStr(opc_rec->opcname));

		result = list_make2(makeString(nsp_name), makeString(opc_name));
	}

	ReleaseSysCache(ht_opc);
	return result;
}

List *
transformCreateExternalStmt(CreateExternalStmt *stmt, const char *queryString)
{
	ParseState *pstate;
	CreateStmtContext cxt;
	List	   *result;
	ListCell   *elements;
	List  	   *likeDistributedBy = NIL;
	bool	    bQuiet = false;	/* shut up transformDistributedBy messages */
	bool		iswritable = stmt->iswritable;
	
	/* Set up pstate */
	pstate = make_parsestate(NULL);
	pstate->p_sourcetext = queryString;

	cxt.stmtType = "CREATE EXTERNAL TABLE";
	cxt.relation = stmt->relation;
	cxt.inhRelations = NIL;
	cxt.hasoids = false;
	cxt.isalter = false;
	cxt.iscreatepart = false;
	cxt.columns = NIL;
	cxt.ckconstraints = NIL;
	cxt.fkconstraints = NIL;
	cxt.ixconstraints = NIL;
	cxt.pkey = NULL;
	cxt.rel = NULL;

	cxt.blist = NIL;
	cxt.alist = NIL;

	/*
	 * Run through each primary element in the table creation clause. Separate
	 * column defs from constraints, and do preliminary analysis.
	 */
	foreach(elements, stmt->tableElts)
	{
		Node	   *element = lfirst(elements);

		switch (nodeTag(element))
		{
			case T_ColumnDef:
				transformColumnDefinition(pstate, &cxt,
										  (ColumnDef *) element);
				break;

			case T_Constraint:
			case T_FkConstraint:
				/* should never happen. If it does fix gram.y */
				elog(ERROR, "node type %d not supported for external tables",
					 (int) nodeTag(element));
				break;

			case T_InhRelation:
				{
					/* LIKE */
					bool	isBeginning = (cxt.columns == NIL);

					transformInhRelation(pstate, &cxt,
										 (InhRelation *) element, true);

					if (Gp_role == GP_ROLE_DISPATCH && isBeginning &&
						stmt->distributedBy == NIL &&
						stmt->policy == NULL &&
						iswritable /* dont bother if readable table */)
					{
						likeDistributedBy = getLikeDistributionPolicy((InhRelation *) element);
					}
				}
				break;

			default:
				elog(ERROR, "unrecognized node type: %d",
					 (int) nodeTag(element));
				break;
		}
	}

	/*
	 * Forbid LOG ERRORS and ON MASTER combination.
	 */
	if (stmt->exttypedesc->exttabletype == EXTTBL_TYPE_EXECUTE)
	{
		ListCell   *exec_location_opt;

		foreach(exec_location_opt, stmt->exttypedesc->on_clause)
		{
			DefElem    *defel = (DefElem *) lfirst(exec_location_opt);

			if (strcmp(defel->defname, "master") == 0)
			{
				SingleRowErrorDesc *srehDesc = (SingleRowErrorDesc *)stmt->sreh;

				if(srehDesc && srehDesc->into_file)
					ereport(ERROR,
							(errcode(ERRCODE_INVALID_TABLE_DEFINITION),
							 errmsg("External web table with ON MASTER clause "
									"cannot use LOG ERRORS feature.")));
			}
		}
	}

	/*
	 * Handle DISTRIBUTED BY clause, if any.
	 *
	 * For writeable external tables, by default we distribute RANDOMLY, or
	 * by the distribution key of the LIKE table if exists. However, if
	 * DISTRIBUTED BY was specified we use it by calling the regular
	 * transformDistributedBy and handle it like we would for non external
	 * tables.
	 *
	 * For readable external tables, don't create a policy row at all.
	 * Non-EXECUTE type external tables are implicitly randomly distributed.
	 * EXECUTE type external tables encapsulate similar information in the
	 * "ON <segment spec>" clause, which is stored in pg_exttable.location.
	 */
	if (iswritable)
	{
		if (stmt->distributedBy == NIL && likeDistributedBy == NIL)
		{
			/*
			 * defaults to DISTRIBUTED RANDOMLY irrespective of the
			 * gp_create_table_random_default_distribution guc.
			 */
			stmt->policy = createRandomDistribution();
		}
		else
		{
			/* regular DISTRIBUTED BY transformation */
			transformDistributedBy(pstate, &cxt, stmt->distributedBy, &stmt->policy,
								   likeDistributedBy, bQuiet);
		}
	}
	else if (stmt->distributedBy != NIL)
		ereport(ERROR,
				(errcode(ERRCODE_INVALID_TABLE_DEFINITION),
				 errmsg("Readable external tables can\'t specify a DISTRIBUTED BY clause.")));

	Assert(cxt.ckconstraints == NIL);
	Assert(cxt.fkconstraints == NIL);
	Assert(cxt.ixconstraints == NIL);

	/*
	 * Output results.
	 */
	stmt->tableElts = cxt.columns;

	result = lappend(cxt.blist, stmt);
	result = list_concat(result, cxt.alist);

	return result;
}


/****************stmt->policy*********************/
static void
transformDistributedBy(ParseState *pstate, CreateStmtContext *cxt,
					   List *distributedBy, GpPolicy **policyp,
					   List *likeDistributedBy,
					   bool bQuiet)
{
	ListCell   *keys = NULL;
	GpPolicy  *policy = NULL;
	int			colindex = 0;
	int			maxattrs = MaxPolicyAttributeNumber;
	int			numUniqueIndexes = 0;
	Constraint *uniqueindex = NULL;

	/*
	 * utility mode creates can't have a policy.  Only the QD can have policies
	 *
	 */
	if (Gp_role != GP_ROLE_DISPATCH && !IsBinaryUpgrade)
	{
		*policyp = NULL;
		return;
	}

	policy = (GpPolicy *) palloc(sizeof(GpPolicy) + maxattrs *
								 sizeof(policy->attrs[0]));
	policy->ptype = POLICYTYPE_PARTITIONED;
	policy->nattrs = 0;
	policy->attrs[0] = 1;

	/*
	 * If distributedBy is NIL, the user did not explicitly say what he
	 * wanted for a distribution policy.  So, we need to assign one.
	 */
	if (distributedBy == NIL && cxt && cxt->pkey != NULL)
	{
		/*
		 * We have a PRIMARY KEY, so let's assign the default distribution
		 * to be the key
		 */

		IndexStmt  *index = cxt->pkey;
		List	   *indexParams;
		ListCell   *ip = NULL;

		Assert(index->indexParams != NULL);
		indexParams = index->indexParams;

		foreach(ip, indexParams)
		{
			IndexElem  *iparam = lfirst(ip);

			if (iparam && iparam->name != 0)
			{

				if (distributedBy)
					distributedBy = lappend(distributedBy,
											(Node *) makeString(iparam->name));
				else
					distributedBy = list_make1((Node *) makeString(iparam->name));

			}
		}
	}

	if (cxt && cxt->ixconstraints != NULL)
	{
		ListCell   *lc = NULL;

		foreach(lc, cxt->ixconstraints)
		{
			Constraint *cons = lfirst(lc);

			if (cons->contype == CONSTR_UNIQUE)
			{
				if (uniqueindex == NULL)
					uniqueindex = cons;

				numUniqueIndexes++;

				if (cxt->pkey)
				{
					ereport(ERROR,
							(errcode(ERRCODE_SYNTAX_ERROR),
							 errmsg("Greenplum Database does not allow having both PRIMARY KEY and UNIQUE constraints")));
				}
			}
		}
		if (numUniqueIndexes > 1)
		{
			ereport(ERROR,
					(errcode(ERRCODE_SYNTAX_ERROR),
					 errmsg("Greenplum Database does not allow having multiple UNIQUE constraints")));
		}
	}

	if (distributedBy == NIL && cxt && cxt->ixconstraints != NULL &&
		numUniqueIndexes > 0)
	{
		/*
		 * No explicit distributed by clause, and no primary key.
		 * If there is a UNIQUE clause, let's use that
		 */
		ListCell   *lc = NULL;

		foreach(lc, cxt->ixconstraints)
		{

			Constraint *constraint = lfirst(lc);

			if (constraint->contype == CONSTR_UNIQUE)
			{

				ListCell   *ip = NULL;


				foreach(ip, constraint->keys)
				{
					Value	   *v = lfirst(ip);

					if (v && v->val.str != 0)
					{

						if (distributedBy)
							distributedBy = lappend(distributedBy, (Node *) makeString(v->val.str));
						else
							distributedBy = list_make1((Node *) makeString(v->val.str));

					}
				}
			}
		}

	}

	/*
	 * If new table INHERITS from one or more parent tables, check parents.
	 */
	if (cxt->inhRelations != NIL)
	{
		ListCell   *entry;

		foreach(entry, cxt->inhRelations)
		{
			RangeVar   *parent = (RangeVar *) lfirst(entry);
			Oid			relId = RangeVarGetRelid(parent, false);
			GpPolicy  *oldTablePolicy =
				GpPolicyFetch(CurrentMemoryContext, relId);

			/*
			 * Partitioned child must have partitioned parents. During binary
			 * upgrade we allow to skip this check since that runs against a
			 * segment in utility mode and the distribution policy isn't stored
			 * in the segments.
			 */
			if ((oldTablePolicy == NULL ||
					oldTablePolicy->ptype != POLICYTYPE_PARTITIONED) &&
					!IsBinaryUpgrade)
			{
				ereport(ERROR, (errcode(ERRCODE_GP_FEATURE_NOT_SUPPORTED),
						errmsg("cannot inherit from catalog table \"%s\" "
							   "to create table \"%s\".",
							   parent->relname, cxt->relation->relname),
						errdetail("An inheritance hierarchy cannot contain a "
								  "mixture of distributed and "
								  "non-distributed tables.")));
			}
			/*
			 * If we still don't know what distribution to use, and this
			 * is an inherited table, set the distribution based on the
			 * parent (or one of the parents)
			 */
			if (distributedBy == NIL && oldTablePolicy->nattrs >= 0)
			{
				int ia;

				if (oldTablePolicy->nattrs > 0)
				{
					for (ia=0; ia<oldTablePolicy->nattrs; ia++)
					{
						char *attname =
							get_attname(relId, oldTablePolicy->attrs[ia]);

						distributedBy = lappend(distributedBy,
												(Node *) makeString(attname));
					}
				}
				else
				{
					/* strewn parent */
					distributedBy = lappend(distributedBy, (Node *)NULL);
				}
				if (!bQuiet)
				 elog(NOTICE, "Table has parent, setting distribution columns "
					 "to match parent table");
			}
			pfree(oldTablePolicy);
		}
	}

	if (distributedBy == NIL && likeDistributedBy != NIL)
	{
		distributedBy = likeDistributedBy;
		if (!bQuiet)
			elog(NOTICE, "Table doesn't have 'DISTRIBUTED BY' clause, "
				 "defaulting to distribution columns from LIKE table");
	}

	if (gp_create_table_random_default_distribution && NIL == distributedBy)
	{
		Assert(NIL == likeDistributedBy);
		policy = createRandomDistribution();
		
		if (!bQuiet)
		{
			ereport(NOTICE,
				(errcode(ERRCODE_SUCCESSFUL_COMPLETION),
				 errmsg("Using default RANDOM distribution since no distribution was specified."),
				 errhint("Consider including the 'DISTRIBUTED BY' clause to determine the distribution of rows.")));
		}
	}
	else if (distributedBy == NIL)
	{
		/*
		 * if we get here, we haven't a clue what to use for the distribution columns.
		 */

		bool	assignedDefault = false;

		/*
		 * table has one or more attributes and there is still no distribution
		 * key. pick a default one. the winner is the first attribute that is
		 * an Greenplum Database-hashable data type.
		 */

		ListCell   *columns;
		ColumnDef  *column = NULL;

		/* we will distribute on at most one column */
		policy->nattrs = 1;

		colindex = 0;

		if (cxt->inhRelations)
		{
			bool		found = false;
			/* try inherited tables */
			ListCell   *inher;

			foreach(inher, cxt->inhRelations)
			{
				RangeVar   *inh = (RangeVar *) lfirst(inher);
				Relation	rel;
				int			count;

				Assert(IsA(inh, RangeVar));
				rel = heap_openrv(inh, AccessShareLock);
				if (rel->rd_rel->relkind != RELKIND_RELATION)
					ereport(ERROR,
							(errcode(ERRCODE_WRONG_OBJECT_TYPE),
					   errmsg("inherited relation \"%s\" is not a table",
							  inh->relname)));
				for (count = 0; count < rel->rd_att->natts; count++)
				{
					Form_pg_attribute inhattr = rel->rd_att->attrs[count];
					Oid typeOid = inhattr->atttypid;

					if (inhattr->attisdropped)
						continue;
					colindex++;
					if(isGreenplumDbHashable(typeOid))
					{
						char	   *inhname = NameStr(inhattr->attname);
						policy->attrs[0] = colindex;
						assignedDefault = true;
						if (!bQuiet)
							ereport(NOTICE,
								(errcode(ERRCODE_SUCCESSFUL_COMPLETION),
								 errmsg("Table doesn't have 'DISTRIBUTED BY' clause -- Using column "
										"named '%s' from parent table as the Greenplum Database data distribution key for this "
										"table. ", inhname),
								 errhint("The 'DISTRIBUTED BY' clause determines the distribution of data."
								 		 " Make sure column(s) chosen are the optimal data distribution key to minimize skew.")));
						found = true;
						break;
					}
				}
				heap_close(rel, NoLock);

				if (assignedDefault)
					break;
			}

		}

		if (!assignedDefault)
		{
			foreach(columns, cxt->columns)
			{
				Oid			typeOid;
				int32		typmod;

				column = (ColumnDef *) lfirst(columns);
				colindex++;

				typeOid = typenameTypeId(NULL, column->typeName, &typmod);

				/*
				 * if we can hash on this type, or if it's an array type (which
				 * we can always hash) this column with be our default key.
				 */
				if (isGreenplumDbHashable(typeOid))
				{
					policy->attrs[0] = colindex;
					assignedDefault = true;
					if (!bQuiet)
						ereport(NOTICE,
							(errcode(ERRCODE_SUCCESSFUL_COMPLETION),
							 errmsg("Table doesn't have 'DISTRIBUTED BY' clause -- Using column "
									"named '%s' as the Greenplum Database data distribution key for this "
									"table. ", column->colname),
							 errhint("The 'DISTRIBUTED BY' clause determines the distribution of data."
							 		 " Make sure column(s) chosen are the optimal data distribution key to minimize skew.")));
					break;
				}
			}
		}

		if (!assignedDefault)
		{
			/*
			 * There was no eligible distribution column to default to. This table
			 * will be partitioned on an empty distribution key list. In other words,
			 * tuples coming into the system will be randomly assigned a bucket.
			 */
			policy->nattrs = 0;
			if (!bQuiet)
				elog(NOTICE, "Table doesn't have 'DISTRIBUTED BY' clause, and no column type is suitable for a distribution key. Creating a NULL policy entry.");
		}

	}
	else
	{
		/*
		 * We have a DISTRIBUTED BY column list, either specified by the user
		 * or defaulted to a primary key or unique column. Process it now and
		 * set the distribution policy.
		 */
		policy->nattrs = 0;
		if (!(distributedBy->length == 1 && linitial(distributedBy) == NULL))
		{
			foreach(keys, distributedBy)
			{
				char	   *key = strVal(lfirst(keys));
				bool		found = false;
				ColumnDef  *column = NULL;
				ListCell   *columns;

				colindex = 0;

				if (cxt->inhRelations)
				{
					/* try inherited tables */
					ListCell   *inher;

					foreach(inher, cxt->inhRelations)
					{
						RangeVar   *inh = (RangeVar *) lfirst(inher);
						Relation	rel;
						int			count;

						Assert(IsA(inh, RangeVar));
						rel = heap_openrv(inh, AccessShareLock);
						if (rel->rd_rel->relkind != RELKIND_RELATION)
							ereport(ERROR,
									(errcode(ERRCODE_WRONG_OBJECT_TYPE),
							   errmsg("inherited relation \"%s\" is not a table",
									  inh->relname)));
						for (count = 0; count < rel->rd_att->natts; count++)
						{
							Form_pg_attribute inhattr = rel->rd_att->attrs[count];
							char	   *inhname = NameStr(inhattr->attname);

							if (inhattr->attisdropped)
								continue;
							colindex++;
							if (strcmp(key, inhname) == 0)
							{
								found = true;

								break;
							}
						}
						heap_close(rel, NoLock);
						if (found)
							elog(DEBUG1, "DISTRIBUTED BY clause refers to columns of inherited table");

						if (found)
							break;
					}
				}

				if (!found)
				{
					foreach(columns, cxt->columns)
					{
						column = (ColumnDef *) lfirst(columns);
						Assert(IsA(column, ColumnDef));
						colindex++;

						if (strcmp(column->colname, key) == 0)
						{
							Oid			typeOid;
							int32		typmod;

							typeOid = typenameTypeId(NULL, column->typeName, &typmod);
							
							/*
							 * To be a part of a distribution key, this type must
							 * be supported for hashing internally in Greenplum
							 * Database. We check if the base type is supported
							 * for hashing or if it is an array type (we support
							 * hashing on all array types).
							 */
							if (!isGreenplumDbHashable(typeOid))
							{
								ereport(ERROR,
										(errcode(ERRCODE_GP_FEATURE_NOT_SUPPORTED),
										 errmsg("type \"%s\" can't be a part of a "
												"distribution key",
												format_type_be(typeOid))));
							}

							found = true;
							break;
						}
					}
				}

				/*
				* In the ALTER TABLE case, don't complain about index keys
				* not created in the command; they may well exist already.
				* DefineIndex will complain about them if not, and will also
				* take care of marking them NOT NULL.
				*/
				if (!found && !cxt->isalter)
					ereport(ERROR,
							(errcode(ERRCODE_UNDEFINED_COLUMN),
							 errmsg("column \"%s\" named in 'DISTRIBUTED BY' clause does not exist",
									key)));

				policy->attrs[policy->nattrs++] = colindex;
			}
		}
	}


	*policyp = policy;


	if (cxt && cxt->pkey)		/* Primary key	specified.	Make sure
								 * distribution columns match */
	{
		int			i = 0;
		IndexStmt  *index = cxt->pkey;
		List	   *indexParams = index->indexParams;
		ListCell   *ip;

		foreach(ip, indexParams)
		{
			IndexElem  *iparam;

			if (i >= policy->nattrs)
				break;

			iparam = lfirst(ip);
			if (iparam->name != 0)
			{
				bool	found = false;
				ColumnDef  *column = NULL;
				ListCell   *columns;

				colindex = 0;

				if (cxt->inhRelations)
				{
					/* try inherited tables */
					ListCell   *inher;

					foreach(inher, cxt->inhRelations)
					{
						RangeVar   *inh = (RangeVar *) lfirst(inher);
						Relation	rel;
						int			count;

						Assert(IsA(inh, RangeVar));
						rel = heap_openrv(inh, AccessShareLock);
						if (rel->rd_rel->relkind != RELKIND_RELATION)
							ereport(ERROR,
									(errcode(ERRCODE_WRONG_OBJECT_TYPE),
							   errmsg("inherited relation \"%s\" is not a table",
									  inh->relname)));
						for (count = 0; count < rel->rd_att->natts; count++)
						{
							Form_pg_attribute inhattr = rel->rd_att->attrs[count];
							char	   *inhname = NameStr(inhattr->attname);

							if (inhattr->attisdropped)
								continue;
							colindex++;

							if (strcmp(iparam->name, inhname) == 0)
							{
								found = true;
								break;
							}
						}
						heap_close(rel, NoLock);

						if (found)
							elog(DEBUG1, "'DISTRIBUTED BY' clause refers to "
								 "columns of inherited table");

						if (found)
							break;
					}
				}

				if (!found)
				{
					foreach(columns, cxt->columns)
					{
						column = (ColumnDef *) lfirst(columns);
						Assert(IsA(column, ColumnDef));
						colindex++;
						if (strcmp(column->colname, iparam->name) == 0)
						{
							found = true;
							break;
						}
					}
				}
				if (colindex != policy->attrs[i])
				{
					ereport(ERROR,
							(errcode(ERRCODE_INVALID_TABLE_DEFINITION),
							 errmsg("PRIMARY KEY and DISTRIBUTED BY definitions incompatible"),
							 errhint("When there is both a PRIMARY KEY, and a "
									"DISTRIBUTED BY clause, the DISTRIBUTED BY "
									"clause must be equal to or a left-subset "
									"of the PRIMARY KEY")));
				}

				i++;
			}
		}
	}

	if (uniqueindex)			/* UNIQUE specified.  Make sure distribution
								 * columns match */
	{
		int			i = 0;

		List	   *keys = uniqueindex->keys;
		ListCell   *ip;

		foreach(ip, keys)
		{
			IndexElem  *iparam;

			if (i >= policy->nattrs)
				break;

			iparam = lfirst(ip);
			if (iparam->name != 0)
			{
				bool	found = false;
				ColumnDef  *column = NULL;
				ListCell   *columns;

				colindex = 0;

				if (cxt->inhRelations)
				{
					/* try inherited tables */
					ListCell   *inher;

					foreach(inher, cxt->inhRelations)
					{
						RangeVar   *inh = (RangeVar *) lfirst(inher);
						Relation	rel;
						int			count;

						Assert(IsA(inh, RangeVar));
						rel = heap_openrv(inh, AccessShareLock);
						if (rel->rd_rel->relkind != RELKIND_RELATION)
							ereport(ERROR,
									(errcode(ERRCODE_WRONG_OBJECT_TYPE),
							   errmsg("inherited relation \"%s\" is not a table",
									  inh->relname)));
						for (count = 0; count < rel->rd_att->natts; count++)
						{
							Form_pg_attribute inhattr = rel->rd_att->attrs[count];
							char	   *inhname = NameStr(inhattr->attname);

							if (inhattr->attisdropped)
								continue;
							colindex++;

							if (strcmp(iparam->name, inhname) == 0)
							{
								found = true;

								break;
							}
						}
						heap_close(rel, NoLock);
						if (found)
							elog(NOTICE, "'DISTRIBUTED BY' clause refers to columns of inherited table");

						if (found)
							break;
					}
				}

				if (!found)
				foreach(columns, cxt->columns)
				{
					column = (ColumnDef *) lfirst(columns);
					Assert(IsA(column, ColumnDef));
					colindex++;
					if (strcmp(column->colname, iparam->name) == 0)
					{
						found = true;
						break;
					}
				}

				if (colindex != policy->attrs[i])
				{
					ereport(ERROR,
							(errcode(ERRCODE_INVALID_TABLE_DEFINITION),
							 errmsg("UNIQUE constraint and DISTRIBUTED BY "
									"definitions incompatible"),
							 errhint("When there is both a UNIQUE constraint, "
									 "and a DISTRIBUTED BY clause, the "
									 "DISTRIBUTED BY clause must be equal to "
									 "or a left-subset of the UNIQUE columns")));
				}
				i++;
			}
		}
	}
}

/*
 * Add any missing encoding attributes (compresstype = none,
 * blocksize=...).  The column specific encoding attributes supported
 * today are compresstype, compresslevel and blocksize.  Refer to
 * pg_compression.c for more info.
 */
static List *
fillin_encoding(List *list)
{
	bool foundCompressType = false;
	bool foundCompressTypeNone = false;
	char *cmplevel = NULL;
	bool foundBlockSize = false;
	char *arg;
	List *retList = list_copy(list);
	ListCell *lc;
	DefElem *el;
	const StdRdOptions *ao_opts = currentAOStorageOptions();

	foreach(lc, list)
	{
		el = lfirst(lc);

		if (pg_strcasecmp("compresstype", el->defname) == 0)
		{
			foundCompressType = true;
			arg = defGetString(el);
			if (pg_strcasecmp("none", arg) == 0)
				foundCompressTypeNone = true;
		}
		else if (pg_strcasecmp("compresslevel", el->defname) == 0)
		{
			cmplevel = defGetString(el);
		}
		else if (pg_strcasecmp("blocksize", el->defname) == 0)
			foundBlockSize = true;
	}

	if (foundCompressType == false && cmplevel == NULL)
	{
		/* No compression option specified, use current defaults. */
		arg = ao_opts->compresstype ?
				pstrdup(ao_opts->compresstype) : "none";
		el = makeDefElem("compresstype", (Node *) makeString(arg));
		retList = lappend(retList, el);
		el = makeDefElem("compresslevel",
						 (Node *) makeInteger(ao_opts->compresslevel));
		retList = lappend(retList, el);
	}
	else if (foundCompressType == false && cmplevel)
	{
		if (strcmp(cmplevel, "0") == 0)
		{
			/*
			 * User wants to disable compression by specifying
			 * compresslevel=0.
			 */
			el = makeDefElem("compresstype", (Node *) makeString("none"));
			retList = lappend(retList, el);
		}
		else
		{
			/*
			 * User wants to enable compression by specifying non-zero
			 * compresslevel.  Therefore, choose default compresstype
			 * if configured, otherwise use zlib.
			 */
			if (ao_opts->compresstype &&
				strcmp(ao_opts->compresstype, "none") != 0)
			{
				arg = pstrdup(ao_opts->compresstype);
			}
			else
			{
				arg = AO_DEFAULT_COMPRESSTYPE;
			}
			el = makeDefElem("compresstype", (Node *) makeString(arg));
			retList = lappend(retList, el);
		}
	}
	else if (foundCompressType && cmplevel == NULL)
	{
		if (foundCompressTypeNone)
		{
			/*
			 * User wants to disable compression by specifying
			 * compresstype=none.
			 */
			el = makeDefElem("compresslevel", (Node *) makeInteger(0));
			retList = lappend(retList, el);
		}
		else
		{
			/*
			 * Valid compresstype specified.  Use default
			 * compresslevel if it's non-zero, otherwise use 1.
			 */
			el = makeDefElem("compresslevel",
							 (Node *) makeInteger(ao_opts->compresslevel > 0 ?
												  ao_opts->compresslevel : 1));
			retList = lappend(retList, el);
		}
	}
	if (foundBlockSize == false)
	{
		el = makeDefElem("blocksize", (Node *) makeInteger(ao_opts->blocksize));
		retList = lappend(retList, el);
	}
	return retList;
}

/*
 * transformIndexConstraints
 *		Handle UNIQUE and PRIMARY KEY constraints, which create indexes.
 *		We also merge in any index definitions arising from
 *		LIKE ... INCLUDING INDEXES.
 */
static void
transformIndexConstraints(ParseState *pstate, CreateStmtContext *cxt, bool mayDefer)
{
	IndexStmt  *index;
	List	   *indexlist = NIL;
	ListCell   *lc;

	/*
	 * Run through the constraints that need to generate an index. For PRIMARY
	 * KEY, mark each column as NOT NULL and create an index. For UNIQUE,
	 * create an index as for PRIMARY KEY, but do not insist on NOT NULL.
	 */
	foreach(lc, cxt->ixconstraints)
	{
		Constraint *constraint = (Constraint *) lfirst(lc);

		Assert(IsA(constraint, Constraint));
		Assert(constraint->contype == CONSTR_PRIMARY ||
			   constraint->contype == CONSTR_UNIQUE);

		index = transformIndexConstraint(constraint, cxt);

		indexlist = lappend(indexlist, index);
	}

	/* Add in any indexes defined by LIKE ... INCLUDING INDEXES */
	foreach(lc, cxt->inh_indexes)
	{
		index = (IndexStmt *) lfirst(lc);

		if (index->primary)
		{
			if (cxt->pkey != NULL)
				ereport(ERROR,
						(errcode(ERRCODE_INVALID_TABLE_DEFINITION),
						 errmsg("multiple primary keys for table \"%s\" are not allowed",
								cxt->relation->relname)));
			cxt->pkey = index;
		}

		indexlist = lappend(indexlist, index);
	}

	/*
	 * Scan the index list and remove any redundant index specifications. This
	 * can happen if, for instance, the user writes UNIQUE PRIMARY KEY. A
	 * strict reading of SQL92 would suggest raising an error instead, but
	 * that strikes me as too anal-retentive. - tgl 2001-02-14
	 *
	 * XXX in ALTER TABLE case, it'd be nice to look for duplicate
	 * pre-existing indexes, too.
	 */
	Assert(cxt->alist == NIL);
	if (cxt->pkey != NULL)
	{
		/* Make sure we keep the PKEY index in preference to others... */
		cxt->alist = list_make1(cxt->pkey);
	}

	foreach(lc, indexlist)
	{
		bool		keep = true;
		bool		defer = false;
		ListCell   *k;

		index = lfirst(lc);

		/* if it's pkey, it's already in cxt->alist */
		if (index == cxt->pkey)
			continue;

		foreach(k, cxt->alist)
		{
			IndexStmt  *priorindex = lfirst(k);

			if (equal(index->indexParams, priorindex->indexParams) &&
				equal(index->whereClause, priorindex->whereClause) &&
				strcmp(index->accessMethod, priorindex->accessMethod) == 0)
			{
				priorindex->unique |= index->unique;
				/*
				 * If the prior index is as yet unnamed, and this one is
				 * named, then transfer the name to the prior index. This
				 * ensures that if we have named and unnamed constraints,
				 * we'll use (at least one of) the names for the index.
				 */
				if (priorindex->idxname == NULL)
					priorindex->idxname = index->idxname;
				keep = false;
				break;
			}
		}
		
		defer = index->whereClause != NULL;
		if ( !defer )
		{
			ListCell *j;
			foreach(j, index->indexParams)
			{
				IndexElem *elt = (IndexElem*)lfirst(j);
				Assert(IsA(elt, IndexElem));
				
				if (elt->expr != NULL)
				{
					defer = true;
					break;
				}
			}
		}

		if (keep)
		{
			if (defer && mayDefer)
			{
				/* An index on an expression with a WHERE clause or for an 
				 * inheritance child will cause a trip through parse_analyze.  
				 * If we do that before creating the table, it will fail, so 
				 * we put it on a list for later.
				 */
			
				ereport(DEBUG1,
						(errmsg("deferring index creation for table \"%s\"",
								cxt->relation->relname)
						 ));
				cxt->dlist = lappend(cxt->dlist, index);
			}
			else
			{
				cxt->alist = lappend(cxt->alist, index);
			}
		}
	}
}

/*
 * transformIndexConstraint
 *		Transform one UNIQUE or PRIMARY KEY constraint for
 *		transformIndexConstraints.
 */
static IndexStmt *
transformIndexConstraint(Constraint *constraint, CreateStmtContext *cxt)
{
	IndexStmt  *index;
	ListCell   *keys;
	IndexElem  *iparam;

	index = makeNode(IndexStmt);

	index->unique = true;
	index->primary = (constraint->contype == CONSTR_PRIMARY);
	if (index->primary)
	{
		if (cxt->pkey != NULL)
			ereport(ERROR,
					(errcode(ERRCODE_INVALID_TABLE_DEFINITION),
			 errmsg("multiple primary keys for table \"%s\" are not allowed",
					cxt->relation->relname)));
		cxt->pkey = index;

		/*
		 * In ALTER TABLE case, a primary index might already exist, but
		 * DefineIndex will check for it.
		 */
	}
	index->isconstraint = true;

	/*
	 * We used to force the index name to be the constraint name, but they
	 * are in different namespaces and so have different  requirements for
	 * uniqueness. Here we leave the index name alone and put the constraint
	 * name in the IndexStmt, for use in DefineIndex.
	 */
	index->idxname = NULL;	/* DefineIndex will choose name */
	index->altconname = constraint->name; /* User may have picked the name. */

	index->relation = cxt->relation;
	index->accessMethod = DEFAULT_INDEX_TYPE;
	index->options = constraint->options;
	index->tableSpace = constraint->indexspace;
	index->indexParams = NIL;
	index->whereClause = NULL;
	index->concurrent = false;

	/*
	 * Make sure referenced keys exist.  If we are making a PRIMARY KEY index,
	 * also make sure they are NOT NULL, if possible. (Although we could leave
	 * it to DefineIndex to mark the columns NOT NULL, it's more efficient to
	 * get it right the first time.)
	 */
	foreach(keys, constraint->keys)
	{
		char	   *key = strVal(lfirst(keys));
		bool		found = false;
		ColumnDef  *column = NULL;
		ListCell   *columns;

		foreach(columns, cxt->columns)
		{
			column = (ColumnDef *) lfirst(columns);
			Assert(IsA(column, ColumnDef));
			if (strcmp(column->colname, key) == 0)
			{
				found = true;
				break;
			}
		}
		if (found)
		{
			/* found column in the new table; force it to be NOT NULL */
			if (constraint->contype == CONSTR_PRIMARY)
				column->is_not_null = TRUE;
		}
		else if (SystemAttributeByName(key, cxt->hasoids) != NULL)
		{
			/*
			 * column will be a system column in the new table, so accept it.
			 * System columns can't ever be null, so no need to worry about
			 * PRIMARY/NOT NULL constraint.
			 */
			found = true;
		}
		else if (cxt->inhRelations)
		{
			/* try inherited tables */
			ListCell   *inher;

			foreach(inher, cxt->inhRelations)
			{
				RangeVar   *inh = (RangeVar *) lfirst(inher);
				Relation	rel;
				int			count;

				Assert(IsA(inh, RangeVar));
				rel = heap_openrv(inh, AccessShareLock);
				if (rel->rd_rel->relkind != RELKIND_RELATION)
					ereport(ERROR,
							(errcode(ERRCODE_WRONG_OBJECT_TYPE),
						   errmsg("inherited relation \"%s\" is not a table",
								  inh->relname)));
				for (count = 0; count < rel->rd_att->natts; count++)
				{
					Form_pg_attribute inhattr = rel->rd_att->attrs[count];
					char	   *inhname = NameStr(inhattr->attname);

					if (inhattr->attisdropped)
						continue;
					if (strcmp(key, inhname) == 0)
					{
						found = true;

						/*
						 * We currently have no easy way to force an inherited
						 * column to be NOT NULL at creation, if its parent
						 * wasn't so already. We leave it to DefineIndex to
						 * fix things up in this case.
						 */
						break;
					}
				}
				heap_close(rel, NoLock);
				if (found)
					break;
			}
		}

		/*
		 * In the ALTER TABLE case, don't complain about index keys not
		 * created in the command; they may well exist already. DefineIndex
		 * will complain about them if not, and will also take care of marking
		 * them NOT NULL.
		 */
		if (!found && !cxt->isalter)
			ereport(ERROR,
					(errcode(ERRCODE_UNDEFINED_COLUMN),
					 errmsg("column \"%s\" named in key does not exist",
							key)));

		/* Check for PRIMARY KEY(foo, foo) */
		foreach(columns, index->indexParams)
		{
			iparam = (IndexElem *) lfirst(columns);
			if (iparam->name && strcmp(key, iparam->name) == 0)
			{
				if (index->primary)
					ereport(ERROR,
							(errcode(ERRCODE_DUPLICATE_COLUMN),
							 errmsg("column \"%s\" appears twice in primary key constraint",
									key)));
				else
					ereport(ERROR,
							(errcode(ERRCODE_DUPLICATE_COLUMN),
					errmsg("column \"%s\" appears twice in unique constraint",
						   key)));
			}
		}

		/* OK, add it to the index definition */
		iparam = makeNode(IndexElem);
		iparam->name = pstrdup(key);
		iparam->expr = NULL;
		iparam->opclass = NIL;
		iparam->ordering = SORTBY_DEFAULT;
		iparam->nulls_ordering = SORTBY_NULLS_DEFAULT;
		index->indexParams = lappend(index->indexParams, iparam);
	}

	return index;
}

/*
 * transformFKConstraints
 *		handle FOREIGN KEY constraints
 */
static void
transformFKConstraints(ParseState *pstate, CreateStmtContext *cxt,
					   bool skipValidation, bool isAddConstraint)
{
	ListCell   *fkclist;

	if (cxt->fkconstraints == NIL)
		return;

	/*
	 * If CREATE TABLE or adding a column with NULL default, we can safely
	 * skip validation of the constraint.
	 */
	if (skipValidation)
	{
		foreach(fkclist, cxt->fkconstraints)
		{
			FkConstraint *fkconstraint = (FkConstraint *) lfirst(fkclist);

			fkconstraint->skip_validation = true;
		}
	}

	/*
	 * For CREATE TABLE or ALTER TABLE ADD COLUMN, gin up an ALTER TABLE ADD
	 * CONSTRAINT command to execute after the basic command is complete. (If
	 * called from ADD CONSTRAINT, that routine will add the FK constraints to
	 * its own subcommand list.)
	 *
	 * Note: the ADD CONSTRAINT command must also execute after any index
	 * creation commands.  Thus, this should run after
	 * transformIndexConstraints, so that the CREATE INDEX commands are
	 * already in cxt->alist.
	 */
	if (!isAddConstraint)
	{
		AlterTableStmt *alterstmt = makeNode(AlterTableStmt);

		alterstmt->relation = cxt->relation;
		alterstmt->cmds = NIL;
		alterstmt->relkind = OBJECT_TABLE;

		foreach(fkclist, cxt->fkconstraints)
		{
			FkConstraint *fkconstraint = (FkConstraint *) lfirst(fkclist);
			AlterTableCmd *altercmd = makeNode(AlterTableCmd);

			altercmd->subtype = AT_ProcessedConstraint;
			altercmd->name = NULL;
			altercmd->def = (Node *) fkconstraint;
			alterstmt->cmds = lappend(alterstmt->cmds, altercmd);
		}

		cxt->alist = lappend(cxt->alist, alterstmt);
	}
}

/*
 * transformIndexStmt - parse analysis for CREATE INDEX
 *
 * Note: this is a no-op for an index not using either index expressions or
 * a predicate expression.	There are several code paths that create indexes
 * without bothering to call this, because they know they don't have any
 * such expressions to deal with.
 *
 * In GPDB, this returns a list, because the single statement can be
 * expanded into multiple IndexStmts, if the table is a partitioned table.
 */
List *
transformIndexStmt(IndexStmt *stmt, const char *queryString)
{
	bool		recurseToPartitions = false;

	/*
	 * If the table already exists (i.e., this isn't a create table time
	 * expansion of primary key() or unique()) and we're the ultimate parent
	 * of a partitioned table, cascade to all children. We don't do this
	 * at create table time because transformPartitionBy() automatically
	 * creates the indexes on the child tables for us.
	 *
	 * If this is a CREATE INDEX statement, idxname should already exist.
	 */
	if (Gp_role != GP_ROLE_EXECUTE && stmt->idxname != NULL)
	{
		Oid			relId;

		relId = RangeVarGetRelid(stmt->relation, true);

		if (relId != InvalidOid && rel_is_partitioned(relId))
			recurseToPartitions = true;
	}

	return transformIndexStmt_recurse(stmt, queryString, NULL, recurseToPartitions);

}
static List *
transformIndexStmt_recurse(IndexStmt *stmt, const char *queryString,
						   ParseState *masterpstate, bool recurseToPartitions)
{
	Relation	rel;
	ParseState *pstate;
	RangeTblEntry *rte;
	ListCell   *l;
	List	   *result = NIL;
	LOCKMODE	lockmode;

	/*
	 * We must not scribble on the passed-in IndexStmt, so copy it.  (This is
	 * overkill, but easy.)
	 */
	stmt = (IndexStmt *) copyObject(stmt);

	/*
	 * Open the parent table with appropriate locking.	We must do this
	 * because addRangeTableEntry() would acquire only AccessShareLock,
	 * leaving DefineIndex() needing to do a lock upgrade with consequent risk
	 * of deadlock.  Make sure this stays in sync with the type of lock
	 * DefineIndex() wants.
	 */
	lockmode = stmt->concurrent ? ShareUpdateExclusiveLock : ShareLock;
	rel = heap_openrv(stmt->relation, lockmode);

	/* Set up pstate */
	pstate = make_parsestate(NULL);
	pstate->p_sourcetext = queryString;

	/* Recurse into (sub)partitions if this is a partitioned table */
	if (recurseToPartitions)
	{
		List		*children;
		struct HTAB *nameCache;
		Oid			nspOid;

		nspOid = RangeVarGetCreationNamespace(stmt->relation);

		if (masterpstate == NULL)
			masterpstate = pstate;

		/* Lookup the parser object name cache */
		nameCache = parser_get_namecache(masterpstate);

		/* Loop over all partition children */
		children = find_inheritance_children(RelationGetRelid(rel));

		foreach(l, children)
		{
			Oid			relid = lfirst_oid(l);
			Relation	crel = heap_open(relid, NoLock); /* lock on master
															 is enough */
			IndexStmt  *chidx;
			Relation	partrel;
			HeapTuple	tuple;
			ScanKeyData scankey;
			SysScanDesc sscan;
			char	   *parname;
			int2		position;
			int4		depth;
			NameData	name;
			Oid			paroid;
			char		depthstr[NAMEDATALEN];
			char		prtstr[NAMEDATALEN];

			if (RelationIsExternal(crel))
			{
				elog(NOTICE, "skip building index for external partition \"%s\"",
					 RelationGetRelationName(crel));
				heap_close(crel, NoLock);
				continue;
			}

			chidx = (IndexStmt *)copyObject((Node *)stmt);

			/* now just update the relation and index name fields */
			chidx->relation =
				makeRangeVar(get_namespace_name(RelationGetNamespace(crel)),
							 pstrdup(RelationGetRelationName(crel)), -1);

			elog(NOTICE, "building index for child partition \"%s\"",
				 RelationGetRelationName(crel));

			/*
			 * We want the index name to resemble our partition table name
			 * with the master index name on the front. This means, we
			 * append to the indexname the parname, position, and depth
			 * as we do in transformPartitionBy().
			 *
			 * So, firstly we must retrieve from pg_partition_rule the
			 * partition descriptor for the current relid. This gives us
			 * partition name and position. With paroid, we can get the
			 * partition level descriptor from pg_partition and therefore
			 * our depth.
			 */
			partrel = heap_open(PartitionRuleRelationId, AccessShareLock);

			/* SELECT * FROM pg_partition_rule WHERE parchildrelid = :1 */
			ScanKeyInit(&scankey,
						Anum_pg_partition_rule_parchildrelid,
						BTEqualStrategyNumber, F_OIDEQ,
						ObjectIdGetDatum(relid));
			sscan = systable_beginscan(partrel, PartitionRuleParchildrelidIndexId,
									   true, SnapshotNow, 1, &scankey);
			tuple = systable_getnext(sscan);
			Assert(HeapTupleIsValid(tuple));

			name = ((Form_pg_partition_rule)GETSTRUCT(tuple))->parname;
			parname = pstrdup(NameStr(name));
			position = ((Form_pg_partition_rule)GETSTRUCT(tuple))->parruleord;
			paroid = ((Form_pg_partition_rule)GETSTRUCT(tuple))->paroid;

			systable_endscan(sscan);
			heap_close(partrel, NoLock);

			tuple = SearchSysCache1(PARTOID,
									ObjectIdGetDatum(paroid));
			Assert(HeapTupleIsValid(tuple));

			depth = ((Form_pg_partition)GETSTRUCT(tuple))->parlevel + 1;

			ReleaseSysCache(tuple);

			heap_close(crel, NoLock);

			/* now, build the piece to append */
			snprintf(depthstr, sizeof(depthstr), "%d", depth);
			if (strlen(parname) == 0)
				snprintf(prtstr, sizeof(prtstr), "prt_%d", position);
			else
				snprintf(prtstr, sizeof(prtstr), "prt_%s", parname);

			chidx->idxname = ChooseRelationNameWithCache(stmt->idxname,
														 depthstr, /* depth */
														 prtstr,   /* part spec */
														 nspOid,
														 nameCache);

			result = list_concat(result,
								 transformIndexStmt_recurse(chidx, queryString,
															masterpstate, true));
		}
	}

	/*
	 * Put the parent table into the rtable so that the expressions can refer
	 * to its fields without qualification.
	 */
	rte = addRangeTableEntryForRelation(pstate, rel, NULL, false, true);

	/* no to join list, yes to namespaces */
	addRTEtoQuery(pstate, rte, false, true, true);

	/* take care of the where clause */
	if (stmt->whereClause)
		stmt->whereClause = transformWhereClause(pstate,
												 stmt->whereClause,
												 "WHERE");

	/* take care of any index expressions */
	foreach(l, stmt->indexParams)
	{
		IndexElem  *ielem = (IndexElem *) lfirst(l);

		if (ielem->expr)
		{
			ielem->expr = transformExpr(pstate, ielem->expr);

			/*
			 * We check only that the result type is legitimate; this is for
			 * consistency with what transformWhereClause() checks for the
			 * predicate.  DefineIndex() will make more checks.
			 */
			if (expression_returns_set(ielem->expr))
				ereport(ERROR,
						(errcode(ERRCODE_DATATYPE_MISMATCH),
						 errmsg("index expression cannot return a set")));
		}
	}

	/*
	 * Check that only the base rel is mentioned.
	 */
	if (list_length(pstate->p_rtable) != 1)
		ereport(ERROR,
				(errcode(ERRCODE_INVALID_COLUMN_REFERENCE),
				 errmsg("index expressions and predicates can refer only to the table being indexed")));

	free_parsestate(pstate);

	/*
	 * Close relation, but keep the lock. Unless this is a CREATE INDEX
	 * for a partitioned table, and we're processing a partition. In that
	 * case, we want to release the lock on the partition early, so that
	 * you don't run out of space in the lock manager if there are a lot
	 * of partitions. Holding the lock on the parent table should be
	 * enough.
	 */
	if (!rel_needs_long_lock(RelationGetRelid(rel)))
		heap_close(rel, lockmode);
	else
		heap_close(rel, NoLock);

	result = lcons(stmt, result);

	return result;
}


/*
 * transformRuleStmt -
 *	  transform a CREATE RULE Statement. The action is a list of parse
 *	  trees which is transformed into a list of query trees, and we also
 *	  transform the WHERE clause if any.
 *
 * actions and whereClause are output parameters that receive the
 * transformed results.
 *
 * Note that we must not scribble on the passed-in RuleStmt, so we do
 * copyObject() on the actions and WHERE clause.
 */
void
transformRuleStmt(RuleStmt *stmt, const char *queryString,
				  List **actions, Node **whereClause)
{
	Relation	rel;
	ParseState *pstate;
	RangeTblEntry *oldrte;
	RangeTblEntry *newrte;

	/*
	 * To avoid deadlock, make sure the first thing we do is grab
	 * AccessExclusiveLock on the target relation.	This will be needed by
	 * DefineQueryRewrite(), and we don't want to grab a lesser lock
	 * beforehand.
	 */
	rel = heap_openrv(stmt->relation, AccessExclusiveLock);

	/* Set up pstate */
	pstate = make_parsestate(NULL);
	pstate->p_sourcetext = queryString;

	/*
	 * NOTE: 'OLD' must always have a varno equal to 1 and 'NEW' equal to 2.
	 * Set up their RTEs in the main pstate for use in parsing the rule
	 * qualification.
	 */
	oldrte = addRangeTableEntryForRelation(pstate, rel,
										   makeAlias("*OLD*", NIL),
										   false, false);
	newrte = addRangeTableEntryForRelation(pstate, rel,
										   makeAlias("*NEW*", NIL),
										   false, false);
	/* Must override addRangeTableEntry's default access-check flags */
	oldrte->requiredPerms = 0;
	newrte->requiredPerms = 0;

	/*
	 * They must be in the namespace too for lookup purposes, but only add the
	 * one(s) that are relevant for the current kind of rule.  In an UPDATE
	 * rule, quals must refer to OLD.field or NEW.field to be unambiguous, but
	 * there's no need to be so picky for INSERT & DELETE.  We do not add them
	 * to the joinlist.
	 */
	switch (stmt->event)
	{
		case CMD_SELECT:
			addRTEtoQuery(pstate, oldrte, false, true, true);
			break;
		case CMD_UPDATE:
			addRTEtoQuery(pstate, oldrte, false, true, true);
			addRTEtoQuery(pstate, newrte, false, true, true);
			break;
		case CMD_INSERT:
			addRTEtoQuery(pstate, newrte, false, true, true);
			break;
		case CMD_DELETE:
			addRTEtoQuery(pstate, oldrte, false, true, true);
			break;
		default:
			elog(ERROR, "unrecognized event type: %d",
				 (int) stmt->event);
			break;
	}

	/* take care of the where clause */
	*whereClause = transformWhereClause(pstate,
									  (Node *) copyObject(stmt->whereClause),
										"WHERE");

	if (list_length(pstate->p_rtable) != 2)		/* naughty, naughty... */
		ereport(ERROR,
				(errcode(ERRCODE_INVALID_OBJECT_DEFINITION),
				 errmsg("rule WHERE condition cannot contain references to other relations")));

	/* aggregates not allowed (but subselects are okay) */
	if (pstate->p_hasAggs)
		ereport(ERROR,
				(errcode(ERRCODE_GROUPING_ERROR),
		   errmsg("cannot use aggregate function in rule WHERE condition")));

	if (pstate->p_hasWindowFuncs)
		ereport(ERROR,
				(errcode(ERRCODE_SYNTAX_ERROR),
				 errmsg("cannot use window function in rule WHERE condition")));

	/*
	 * 'instead nothing' rules with a qualification need a query rangetable so
	 * the rewrite handler can add the negated rule qualification to the
	 * original query. We create a query with the new command type CMD_NOTHING
	 * here that is treated specially by the rewrite system.
	 */
	if (stmt->actions == NIL)
	{
		Query	   *nothing_qry = makeNode(Query);

		nothing_qry->commandType = CMD_NOTHING;
		nothing_qry->rtable = pstate->p_rtable;
		nothing_qry->jointree = makeFromExpr(NIL, NULL);		/* no join wanted */

		*actions = list_make1(nothing_qry);
	}
	else
	{
		ListCell   *l;
		List	   *newactions = NIL;

		/*
		 * transform each statement, like parse_sub_analyze()
		 */
		foreach(l, stmt->actions)
		{
			Node	   *action = (Node *) lfirst(l);
			ParseState *sub_pstate = make_parsestate(NULL);
			Query	   *sub_qry,
					   *top_subqry;
			bool		has_old,
						has_new;

			/*
			 * Since outer ParseState isn't parent of inner, have to pass down
			 * the query text by hand.
			 */
			sub_pstate->p_sourcetext = queryString;

			/*
			 * Set up OLD/NEW in the rtable for this statement.  The entries
			 * are added only to relnamespace, not varnamespace, because we
			 * don't want them to be referred to by unqualified field names
			 * nor "*" in the rule actions.  We decide later whether to put
			 * them in the joinlist.
			 */
			oldrte = addRangeTableEntryForRelation(sub_pstate, rel,
												   makeAlias("*OLD*", NIL),
												   false, false);
			newrte = addRangeTableEntryForRelation(sub_pstate, rel,
												   makeAlias("*NEW*", NIL),
												   false, false);
			oldrte->requiredPerms = 0;
			newrte->requiredPerms = 0;
			addRTEtoQuery(sub_pstate, oldrte, false, true, false);
			addRTEtoQuery(sub_pstate, newrte, false, true, false);

			/* Transform the rule action statement */
			top_subqry = transformStmt(sub_pstate,
									   (Node *) copyObject(action));

			/*
			 * We cannot support utility-statement actions (eg NOTIFY) with
			 * nonempty rule WHERE conditions, because there's no way to make
			 * the utility action execute conditionally.
			 */
			if (top_subqry->commandType == CMD_UTILITY &&
				*whereClause != NULL)
				ereport(ERROR,
						(errcode(ERRCODE_INVALID_OBJECT_DEFINITION),
						 errmsg("rules with WHERE conditions can only have SELECT, INSERT, UPDATE, or DELETE actions")));

			/*
			 * If the action is INSERT...SELECT, OLD/NEW have been pushed down
			 * into the SELECT, and that's what we need to look at. (Ugly
			 * kluge ... try to fix this when we redesign querytrees.)
			 */
			sub_qry = getInsertSelectQuery(top_subqry, NULL);

			/*
			 * If the sub_qry is a setop, we cannot attach any qualifications
			 * to it, because the planner won't notice them.  This could
			 * perhaps be relaxed someday, but for now, we may as well reject
			 * such a rule immediately.
			 */
			if (sub_qry->setOperations != NULL && *whereClause != NULL)
				ereport(ERROR,
						(errcode(ERRCODE_FEATURE_NOT_SUPPORTED),
						 errmsg("conditional UNION/INTERSECT/EXCEPT statements are not implemented")));

			/*
			 * Validate action's use of OLD/NEW, qual too
			 */
			has_old =
				rangeTableEntry_used((Node *) sub_qry, PRS2_OLD_VARNO, 0) ||
				rangeTableEntry_used(*whereClause, PRS2_OLD_VARNO, 0);
			has_new =
				rangeTableEntry_used((Node *) sub_qry, PRS2_NEW_VARNO, 0) ||
				rangeTableEntry_used(*whereClause, PRS2_NEW_VARNO, 0);

			switch (stmt->event)
			{
				case CMD_SELECT:
					if (has_old)
						ereport(ERROR,
								(errcode(ERRCODE_INVALID_OBJECT_DEFINITION),
								 errmsg("ON SELECT rule cannot use OLD")));
					if (has_new)
						ereport(ERROR,
								(errcode(ERRCODE_INVALID_OBJECT_DEFINITION),
								 errmsg("ON SELECT rule cannot use NEW")));
					break;
				case CMD_UPDATE:
					/* both are OK */
					break;
				case CMD_INSERT:
					if (has_old)
						ereport(ERROR,
								(errcode(ERRCODE_INVALID_OBJECT_DEFINITION),
								 errmsg("ON INSERT rule cannot use OLD")));
					break;
				case CMD_DELETE:
					if (has_new)
						ereport(ERROR,
								(errcode(ERRCODE_INVALID_OBJECT_DEFINITION),
								 errmsg("ON DELETE rule cannot use NEW")));
					break;
				default:
					elog(ERROR, "unrecognized event type: %d",
						 (int) stmt->event);
					break;
			}

			/*
			 * For efficiency's sake, add OLD to the rule action's jointree
			 * only if it was actually referenced in the statement or qual.
			 *
			 * For INSERT, NEW is not really a relation (only a reference to
			 * the to-be-inserted tuple) and should never be added to the
			 * jointree.
			 *
			 * For UPDATE, we treat NEW as being another kind of reference to
			 * OLD, because it represents references to *transformed* tuples
			 * of the existing relation.  It would be wrong to enter NEW
			 * separately in the jointree, since that would cause a double
			 * join of the updated relation.  It's also wrong to fail to make
			 * a jointree entry if only NEW and not OLD is mentioned.
			 */
			if (has_old || (has_new && stmt->event == CMD_UPDATE))
			{
				/*
				 * If sub_qry is a setop, manipulating its jointree will do no
				 * good at all, because the jointree is dummy. (This should be
				 * a can't-happen case because of prior tests.)
				 */
				if (sub_qry->setOperations != NULL)
					ereport(ERROR,
							(errcode(ERRCODE_FEATURE_NOT_SUPPORTED),
							 errmsg("conditional UNION/INTERSECT/EXCEPT statements are not implemented")));
				/* hack so we can use addRTEtoQuery() */
				sub_pstate->p_rtable = sub_qry->rtable;
				sub_pstate->p_joinlist = sub_qry->jointree->fromlist;
				addRTEtoQuery(sub_pstate, oldrte, true, false, false);
				sub_qry->jointree->fromlist = sub_pstate->p_joinlist;
			}

			newactions = lappend(newactions, top_subqry);

			free_parsestate(sub_pstate);
		}

		*actions = newactions;
	}

	free_parsestate(pstate);

	/* Close relation, but keep the exclusive lock */
	heap_close(rel, NoLock);
}


/*
 * transformAlterTableStmt -
 *		parse analysis for ALTER TABLE
 *
 * Returns a List of utility commands to be done in sequence.  One of these
 * will be the transformed AlterTableStmt, but there may be additional actions
 * to be done before and after the actual AlterTable() call.
 */
List *
transformAlterTableStmt(AlterTableStmt *stmt, const char *queryString)
{
	Relation	rel;
	ParseState *pstate;
	CreateStmtContext cxt;
	List	   *result;
	List	   *save_alist;
	ListCell   *lcmd,
			   *l;
	List	   *newcmds = NIL;
	bool		skipValidation = true;
	AlterTableCmd *newcmd;

	/*
	 * We must not scribble on the passed-in AlterTableStmt, so copy it. (This
	 * is overkill, but easy.)
	 */
	stmt = (AlterTableStmt *) copyObject(stmt);

	/*
	 * Acquire exclusive lock on the target relation, which will be held until
	 * end of transaction.	This ensures any decisions we make here based on
	 * the state of the relation will still be good at execution. We must get
	 * exclusive lock now because execution will; taking a lower grade lock
	 * now and trying to upgrade later risks deadlock.
	 *
	 * In GPDB, we release the lock early if this command is part of a
	 * partitioned CREATE TABLE.
	 */
	rel = relation_openrv(stmt->relation, AccessExclusiveLock);

	/* Set up pstate */
	pstate = make_parsestate(NULL);
	pstate->p_sourcetext = queryString;

	cxt.stmtType = "ALTER TABLE";
	cxt.relation = stmt->relation;
	cxt.rel = rel;
	cxt.inhRelations = NIL;
	cxt.isalter = true;
	cxt.iscreatepart = false;
	cxt.hasoids = false;		/* need not be right */
	cxt.columns = NIL;
	cxt.ckconstraints = NIL;
	cxt.fkconstraints = NIL;
	cxt.ixconstraints = NIL;
	cxt.inh_indexes = NIL;
	cxt.blist = NIL;
	cxt.alist = NIL;
	cxt.dlist = NIL; /* used by transformCreateStmt, not here */
	cxt.pkey = NULL;

	/*
	 * The only subtypes that currently require parse transformation handling
	 * are ADD COLUMN and ADD CONSTRAINT.  These largely re-use code from
	 * CREATE TABLE.
	 * And ALTER TABLE ... <operator> PARTITION ...
	 */
	foreach(lcmd, stmt->cmds)
	{
		AlterTableCmd *cmd = (AlterTableCmd *) lfirst(lcmd);

		switch (cmd->subtype)
		{
			case AT_AddColumn:
				{
					ColumnDef  *def = (ColumnDef *) cmd->def;

					Assert(IsA(cmd->def, ColumnDef));

					/*
					 * Adding a column with a primary key or unique constraint
					 * is not supported in GPDB.
					 */
					if (Gp_role == GP_ROLE_DISPATCH)
					{
						ListCell *c;
						foreach(c, def->constraints)
						{
							Constraint *cons = (Constraint *) lfirst(c);
							if (cons->contype == CONSTR_PRIMARY)
								ereport(ERROR,
										(errcode(ERRCODE_FEATURE_NOT_SUPPORTED),
										 errmsg("cannot add column with primary key constraint")));
							if (cons->contype == CONSTR_UNIQUE)
								ereport(ERROR,
										(errcode(ERRCODE_FEATURE_NOT_SUPPORTED),
										 errmsg("cannot add column with unique constraint")));
						}
					}
					transformColumnDefinition(pstate, &cxt,
											  (ColumnDef *) cmd->def);

					/*
					 * If the column has a non-null default, we can't skip
					 * validation of foreign keys.
					 */
					if (((ColumnDef *) cmd->def)->raw_default != NULL)
						skipValidation = false;

					newcmds = lappend(newcmds, cmd);

					/*
					 * Convert an ADD COLUMN ... NOT NULL constraint to a
					 * separate command
					 */
					if (def->is_not_null)
					{
						/* Remove NOT NULL from AddColumn */
						def->is_not_null = false;

						/* Add as a separate AlterTableCmd */
						newcmd = makeNode(AlterTableCmd);
						newcmd->subtype = AT_SetNotNull;
						newcmd->name = pstrdup(def->colname);
						newcmds = lappend(newcmds, newcmd);
					}

					/*
					 * All constraints are processed in other ways. Remove the
					 * original list
					 */
					def->constraints = NIL;

					break;
				}
			case AT_AddConstraint:

				/*
				 * The original AddConstraint cmd node doesn't go to newcmds
				 */

				if (IsA(cmd->def, Constraint))
					transformTableConstraint(pstate, &cxt,
											 (Constraint *) cmd->def);
				else if (IsA(cmd->def, FkConstraint))
				{
					cxt.fkconstraints = lappend(cxt.fkconstraints, cmd->def);

					/* GPDB: always skip validation of foreign keys */
					skipValidation = true;
				}
				else
					elog(ERROR, "unrecognized node type: %d",
						 (int) nodeTag(cmd->def));
				break;

			case AT_ProcessedConstraint:

				/*
				 * Already-transformed ADD CONSTRAINT, so just make it look
				 * like the standard case.
				 */
				cmd->subtype = AT_AddConstraint;
				newcmds = lappend(newcmds, cmd);
				break;

				/* CDB: Partitioned Tables */
            case AT_PartAlter:			/* Alter */
            case AT_PartAdd:			/* Add */
            case AT_PartCoalesce:		/* Coalesce */
            case AT_PartDrop:			/* Drop */
            case AT_PartExchange:		/* Exchange */
            case AT_PartMerge:			/* Merge */
            case AT_PartModify:			/* Modify */
            case AT_PartRename:			/* Rename */
            case AT_PartSetTemplate:	/* Set Subpartition Template */
            case AT_PartSplit:			/* Split */
            case AT_PartTruncate:		/* Truncate */
				cmd = transformAlterTable_all_PartitionStmt(
					pstate,
					stmt,
					&cxt,
					cmd);

				newcmds = lappend(newcmds, cmd);
				break;

			case AT_PartAddInternal:	/* Add partition, as part of CREATE TABLE */
				cxt.iscreatepart = true;
				newcmds = lappend(newcmds, cmd);
				break;

			default:
				newcmds = lappend(newcmds, cmd);
				break;
		}
	}

	/*
	 * transformIndexConstraints wants cxt.alist to contain only index
	 * statements, so transfer anything we already have into save_alist
	 * immediately.
	 */
	save_alist = cxt.alist;
	cxt.alist = NIL;

	/* Postprocess index and FK constraints */
	transformIndexConstraints(pstate, &cxt, false);

	transformFKConstraints(pstate, &cxt, skipValidation, true);

	/*
	 * Push any index-creation commands into the ALTER, so that they can be
	 * scheduled nicely by tablecmds.c.  Note that tablecmds.c assumes that
	 * the IndexStmt attached to an AT_AddIndex subcommand has already been
	 * through transformIndexStmt.
	 */
	foreach(l, cxt.alist)
	{
		Node	   *idxstmt = (Node *) lfirst(l);
		List	   *idxstmts;
		ListCell   *li;

		idxstmts = transformIndexStmt((IndexStmt *) idxstmt,
									  queryString);
		foreach(li, idxstmts)
		{
			Assert(IsA(idxstmt, IndexStmt));
			newcmd = makeNode(AlterTableCmd);
			newcmd->subtype = AT_AddIndex;
			newcmd->def = lfirst(li);
			newcmds = lappend(newcmds, newcmd);
		}
	}
	cxt.alist = NIL;

	/* Append any CHECK or FK constraints to the commands list */
	foreach(l, cxt.ckconstraints)
	{
		newcmd = makeNode(AlterTableCmd);
		newcmd->subtype = AT_AddConstraint;
		newcmd->def = (Node *) lfirst(l);
		newcmds = lappend(newcmds, newcmd);
	}
	foreach(l, cxt.fkconstraints)
	{
		newcmd = makeNode(AlterTableCmd);
		newcmd->subtype = AT_AddConstraint;
		newcmd->def = (Node *) lfirst(l);
		newcmds = lappend(newcmds, newcmd);
	}

	/*
	 * Close rel but keep lock
	 *
	 * If this is part of a CREATE TABLE of a partitioned table, creating
	 * the partitions, we release the lock immediately, however. We hold
	 * a lock on the parent table, and no-one can see the partitions yet,
	 * so the lock on each partition isn't strictly required. Creating a
	 * massively partitioned table could otherwise require holding a lot
	 * of locks, running out of shared memory in the lock manager.
	 */
	if (cxt.iscreatepart)
		relation_close(rel, AccessExclusiveLock);
	else
		relation_close(rel, NoLock);

	/*
	 * Output results.
	 */
	stmt->cmds = newcmds;

	result = lappend(cxt.blist, stmt);
	result = list_concat(result, cxt.alist);
	result = list_concat(result, save_alist);

	return result;
}


/*
 * Preprocess a list of column constraint clauses
 * to attach constraint attributes to their primary constraint nodes
 * and detect inconsistent/misplaced constraint attributes.
 *
 * NOTE: currently, attributes are only supported for FOREIGN KEY primary
 * constraints, but someday they ought to be supported for other constraints.
 */
static void
transformConstraintAttrs(List *constraintList)
{
	Node	   *lastprimarynode = NULL;
	bool		saw_deferrability = false;
	bool		saw_initially = false;
	ListCell   *clist;

	foreach(clist, constraintList)
	{
		Node	   *node = lfirst(clist);

		if (!IsA(node, Constraint))
		{
			lastprimarynode = node;
			/* reset flags for new primary node */
			saw_deferrability = false;
			saw_initially = false;
		}
		else
		{
			Constraint *con = (Constraint *) node;

			switch (con->contype)
			{
				case CONSTR_ATTR_DEFERRABLE:
					if (lastprimarynode == NULL ||
						!IsA(lastprimarynode, FkConstraint))
						ereport(ERROR,
								(errcode(ERRCODE_SYNTAX_ERROR),
								 errmsg("misplaced DEFERRABLE clause")));
					if (saw_deferrability)
						ereport(ERROR,
								(errcode(ERRCODE_SYNTAX_ERROR),
								 errmsg("multiple DEFERRABLE/NOT DEFERRABLE clauses not allowed")));
					saw_deferrability = true;
					((FkConstraint *) lastprimarynode)->deferrable = true;
					break;
				case CONSTR_ATTR_NOT_DEFERRABLE:
					if (lastprimarynode == NULL ||
						!IsA(lastprimarynode, FkConstraint))
						ereport(ERROR,
								(errcode(ERRCODE_SYNTAX_ERROR),
								 errmsg("misplaced NOT DEFERRABLE clause")));
					if (saw_deferrability)
						ereport(ERROR,
								(errcode(ERRCODE_SYNTAX_ERROR),
								 errmsg("multiple DEFERRABLE/NOT DEFERRABLE clauses not allowed")));
					saw_deferrability = true;
					((FkConstraint *) lastprimarynode)->deferrable = false;
					if (saw_initially &&
						((FkConstraint *) lastprimarynode)->initdeferred)
						ereport(ERROR,
								(errcode(ERRCODE_SYNTAX_ERROR),
								 errmsg("constraint declared INITIALLY DEFERRED must be DEFERRABLE")));
					break;
				case CONSTR_ATTR_DEFERRED:
					if (lastprimarynode == NULL ||
						!IsA(lastprimarynode, FkConstraint))
						ereport(ERROR,
								(errcode(ERRCODE_SYNTAX_ERROR),
							 errmsg("misplaced INITIALLY DEFERRED clause")));
					if (saw_initially)
						ereport(ERROR,
								(errcode(ERRCODE_SYNTAX_ERROR),
								 errmsg("multiple INITIALLY IMMEDIATE/DEFERRED clauses not allowed")));
					saw_initially = true;
					((FkConstraint *) lastprimarynode)->initdeferred = true;

					/*
					 * If only INITIALLY DEFERRED appears, assume DEFERRABLE
					 */
					if (!saw_deferrability)
						((FkConstraint *) lastprimarynode)->deferrable = true;
					else if (!((FkConstraint *) lastprimarynode)->deferrable)
						ereport(ERROR,
								(errcode(ERRCODE_SYNTAX_ERROR),
								 errmsg("constraint declared INITIALLY DEFERRED must be DEFERRABLE")));
					break;
				case CONSTR_ATTR_IMMEDIATE:
					if (lastprimarynode == NULL ||
						!IsA(lastprimarynode, FkConstraint))
						ereport(ERROR,
								(errcode(ERRCODE_SYNTAX_ERROR),
							errmsg("misplaced INITIALLY IMMEDIATE clause")));
					if (saw_initially)
						ereport(ERROR,
								(errcode(ERRCODE_SYNTAX_ERROR),
								 errmsg("multiple INITIALLY IMMEDIATE/DEFERRED clauses not allowed")));
					saw_initially = true;
					((FkConstraint *) lastprimarynode)->initdeferred = false;
					break;
				default:
					/* Otherwise it's not an attribute */
					lastprimarynode = node;
					/* reset flags for new primary node */
					saw_deferrability = false;
					saw_initially = false;
					break;
			}
		}
	}
}

/*
 * Special handling of type definition for a column
 */
static void
transformColumnType(ParseState *pstate, ColumnDef *column)
{
	/*
	 * All we really need to do here is verify that the type is valid.
	 */
	Type		ctype = typenameType(pstate, column->typeName, NULL);

	ReleaseSysCache(ctype);
}


/*
 * transformCreateSchemaStmt -
 *	  analyzes the CREATE SCHEMA statement
 *
 * Split the schema element list into individual commands and place
 * them in the result list in an order such that there are no forward
 * references (e.g. GRANT to a table created later in the list). Note
 * that the logic we use for determining forward references is
 * presently quite incomplete.
 *
 * SQL92 also allows constraints to make forward references, so thumb through
 * the table columns and move forward references to a posterior alter-table
 * command.
 *
 * The result is a list of parse nodes that still need to be analyzed ---
 * but we can't analyze the later commands until we've executed the earlier
 * ones, because of possible inter-object references.
 *
 * Note: this breaks the rules a little bit by modifying schema-name fields
 * within passed-in structs.  However, the transformation would be the same
 * if done over, so it should be all right to scribble on the input to this
 * extent.
 */
List *
transformCreateSchemaStmt(CreateSchemaStmt *stmt)
{
	CreateSchemaStmtContext cxt;
	List	   *result;
	ListCell   *elements;

	cxt.stmtType = "CREATE SCHEMA";
	cxt.schemaname = stmt->schemaname;
	cxt.authid = stmt->authid;
	cxt.sequences = NIL;
	cxt.tables = NIL;
	cxt.views = NIL;
	cxt.indexes = NIL;
	cxt.triggers = NIL;
	cxt.grants = NIL;

	/*
	 * Run through each schema element in the schema element list. Separate
	 * statements by type, and do preliminary analysis.
	 */
	foreach(elements, stmt->schemaElts)
	{
		Node	   *element = lfirst(elements);

		switch (nodeTag(element))
		{
			case T_CreateSeqStmt:
				{
					CreateSeqStmt *elp = (CreateSeqStmt *) element;

					setSchemaName(cxt.schemaname, &elp->sequence->schemaname);
					cxt.sequences = lappend(cxt.sequences, element);
				}
				break;

			case T_CreateStmt:
				{
					CreateStmt *elp = (CreateStmt *) element;

					setSchemaName(cxt.schemaname, &elp->relation->schemaname);

					/*
					 * XXX todo: deal with constraints
					 */
					cxt.tables = lappend(cxt.tables, element);
				}
				break;

			case T_ViewStmt:
				{
					ViewStmt   *elp = (ViewStmt *) element;

					setSchemaName(cxt.schemaname, &elp->view->schemaname);

					/*
					 * XXX todo: deal with references between views
					 */
					cxt.views = lappend(cxt.views, element);
				}
				break;

			case T_IndexStmt:
				{
					IndexStmt  *elp = (IndexStmt *) element;

					setSchemaName(cxt.schemaname, &elp->relation->schemaname);
					cxt.indexes = lappend(cxt.indexes, element);
				}
				break;

			case T_CreateTrigStmt:
				{
					CreateTrigStmt *elp = (CreateTrigStmt *) element;

					setSchemaName(cxt.schemaname, &elp->relation->schemaname);
					cxt.triggers = lappend(cxt.triggers, element);
				}
				break;

			case T_GrantStmt:
				cxt.grants = lappend(cxt.grants, element);
				break;

			default:
				elog(ERROR, "unrecognized node type: %d",
					 (int) nodeTag(element));
		}
	}

	result = NIL;
	result = list_concat(result, cxt.sequences);
	result = list_concat(result, cxt.tables);
	result = list_concat(result, cxt.views);
	result = list_concat(result, cxt.indexes);
	result = list_concat(result, cxt.triggers);
	result = list_concat(result, cxt.grants);

	return result;
}

/*
 * setSchemaName
 *		Set or check schema name in an element of a CREATE SCHEMA command
 */
static void
setSchemaName(char *context_schema, char **stmt_schema_name)
{
	if (*stmt_schema_name == NULL)
		*stmt_schema_name = context_schema;
	else if (strcmp(context_schema, *stmt_schema_name) != 0)
		ereport(ERROR,
				(errcode(ERRCODE_INVALID_SCHEMA_DEFINITION),
				 errmsg("CREATE specifies a schema (%s) "
						"different from the one being created (%s)",
						*stmt_schema_name, context_schema)));
}

/*
 * getLikeDistributionPolicy
 *
 * For Greenplum Database distributed tables, default to
 * the same distribution as the first LIKE table, unless
 * we also have INHERITS
 */
static List *
getLikeDistributionPolicy(InhRelation* e)
{
	List*			likeDistributedBy = NIL;
	Oid				relId;
	GpPolicy*		oldTablePolicy;

	relId = RangeVarGetRelid(e->relation, false);
	oldTablePolicy = GpPolicyFetch(CurrentMemoryContext, relId);

	if (oldTablePolicy != NULL &&
		oldTablePolicy->ptype == POLICYTYPE_PARTITIONED)
	{
		int ia;

		if (oldTablePolicy->nattrs > 0)
		{
			for (ia = 0 ; ia < oldTablePolicy->nattrs ; ia++)
			{
				char *attname = get_attname(relId, oldTablePolicy->attrs[ia]);

				if (likeDistributedBy)
					likeDistributedBy = lappend(likeDistributedBy, (Node *) makeString(attname));
				else
					likeDistributedBy = list_make1((Node *) makeString(attname));
			}
		}
		else
		{	/* old table is distributed randomly. */
			likeDistributedBy = list_make1((Node *) NULL);
		}
	}

	return likeDistributedBy;
}



/*
 * Transform and validate the actual encoding clauses.
 *
 * We need tell the underlying system that these are AO/CO tables too,
 * hence the concatenation of the extra elements.
 */
List *
transformStorageEncodingClause(List *options)
{
	Datum d;
	ListCell *lc;
	DefElem *dl;
	foreach(lc, options)
	{
		dl = (DefElem *) lfirst(lc);
		if (pg_strncasecmp(dl->defname, SOPT_CHECKSUM, strlen(SOPT_CHECKSUM))
			== 0)
		{
			elog(ERROR, "\"%s\" is not a column specific option.",
				 SOPT_CHECKSUM);
		}
	}
	List *extra = list_make2(makeDefElem("appendonly",
										 (Node *)makeString("true")),
							 makeDefElem("orientation",
										 (Node *)makeString("column")));

	/* add defaults for missing values */
	options = fillin_encoding(options);

	/*
	 * The following two statements validate that the encoding clause is well
	 * formed.
	 */
	d = transformRelOptions(PointerGetDatum(NULL),
									  list_concat(extra, options),
									  true, false);
	(void)heap_reloptions(RELKIND_RELATION, d, true);

	return options;
}

/*
 * Validate the sanity of column reference storage clauses.
 *
 * 1. Ensure that we only refer to columns that exist.
 * 2. Ensure that each column is referenced either zero times or once.
 */
static void
validateColumnStorageEncodingClauses(List *stenc, CreateStmt *stmt)
{
	ListCell *lc;
	struct HTAB *ht = NULL;
	struct colent {
		char colname[NAMEDATALEN];
		int count;
	} *ce = NULL;

	if (!stenc)
		return;

	/* Generate a hash table for all the columns */
	foreach(lc, stmt->tableElts)
	{
		Node *n = lfirst(lc);

		if (IsA(n, ColumnDef))
		{
			ColumnDef *c = (ColumnDef *)n;
			char *colname;
			bool found = false;
			size_t n = NAMEDATALEN - 1 < strlen(c->colname) ?
							NAMEDATALEN - 1 : strlen(c->colname);

			colname = palloc0(NAMEDATALEN);
			MemSet(colname, 0, NAMEDATALEN);
			memcpy(colname, c->colname, n);
			colname[n] = '\0';

			if (!ht)
			{
				HASHCTL  cacheInfo;
				int      cacheFlags;

				memset(&cacheInfo, 0, sizeof(cacheInfo));
				cacheInfo.keysize = NAMEDATALEN;
				cacheInfo.entrysize = sizeof(*ce);
				cacheFlags = HASH_ELEM;

				ht = hash_create("column info cache",
								 list_length(stmt->tableElts),
								 &cacheInfo, cacheFlags);
			}

			ce = hash_search(ht, colname, HASH_ENTER, &found);

			/*
			 * The user specified a duplicate column name. We check duplicate
			 * column names VERY late (under MergeAttributes(), which is called
			 * by DefineRelation(). For the specific case here, it is safe to
			 * call out that this is a duplicate. We don't need to delay until
			 * we look at inheritance.
			 */
			if (found)
			{
				ereport(ERROR,
						(errcode(ERRCODE_DUPLICATE_COLUMN),
						 errmsg("column \"%s\" duplicated",
								colname)));
				
			}
			ce->count = 0;
		}
	}

	/*
	 * If the table has no columns -- usually in the partitioning case -- then
	 * we can short circuit.
	 */
	if (!ht)
		return;

	/*
	 * All column reference storage directives without the DEFAULT
	 * clause should refer to real columns.
	 */
	foreach(lc, stenc)
	{
		ColumnReferenceStorageDirective *c = lfirst(lc);

		Insist(IsA(c, ColumnReferenceStorageDirective));

		if (c->deflt)
			continue;
		else
		{
			bool found = false;
			char colname[NAMEDATALEN];
			size_t collen = strlen(c->column);
			size_t n = NAMEDATALEN - 1 < collen ? NAMEDATALEN - 1 : collen;
			MemSet(colname, 0, NAMEDATALEN);
			memcpy(colname, c->column, n);
			colname[n] = '\0';

			ce = hash_search(ht, colname, HASH_FIND, &found);

			if (!found)
				elog(ERROR, "column \"%s\" does not exist", colname);

			ce->count++;

			if (ce->count > 1)
				elog(ERROR, "column \"%s\" referenced in more than one "
					 "COLUMN ENCODING clause", colname);

		}
	}

	hash_destroy(ht);
}

/*
 * Find the column reference storage encoding clause for `column'.
 *
 * This is called by transformAttributeEncoding() in a loop but stenc should be
 * quite small in practice.
 */
static ColumnReferenceStorageDirective *
find_crsd(char *column, List *stenc)
{
	ListCell *lc;

	foreach(lc, stenc)
	{
		ColumnReferenceStorageDirective *c = lfirst(lc);

		if (c->deflt == false && strcmp(column, c->column) == 0)
			return c;
	}
	return NULL;
}


List *
TypeNameGetStorageDirective(TypeName *typname)
{
	Relation	rel;
	ScanKeyData scankey;
	SysScanDesc sscan;
	HeapTuple	tuple;
	Oid			typid;
	int32		typmod;
	List	   *out = NIL;

	typid = typenameTypeId(NULL, typname, &typmod);

	rel = heap_open(TypeEncodingRelationId, AccessShareLock);

	/* SELECT typoptions FROM pg_type_encoding where typid = :1 */
	ScanKeyInit(&scankey,
				Anum_pg_type_encoding_typid,
				BTEqualStrategyNumber, F_OIDEQ,
				ObjectIdGetDatum(typid));
	sscan = systable_beginscan(rel, TypeEncodingTypidIndexId,
							   true, SnapshotNow, 1, &scankey);
	tuple = systable_getnext(sscan);
	if (HeapTupleIsValid(tuple))
	{
		Datum options;
		bool isnull;

		options = heap_getattr(tuple,
							   Anum_pg_type_encoding_typoptions,
							   RelationGetDescr(rel),
							   &isnull);

		Insist(!isnull);

		out = untransformRelOptions(options);
	}

	systable_endscan(sscan);
	heap_close(rel, AccessShareLock);

	return out;
}

/*
 * Make a default column storage directive from a WITH clause
 * Ignore options in the WITH clause that don't appear in 
 * storage_directives for column-level compression.
 */
List *
form_default_storage_directive(List *enc)
{
	List *out = NIL;
	ListCell *lc;

	foreach(lc, enc)
	{
		DefElem *el = lfirst(lc);

		if (!el->defname)
			out = lappend(out, copyObject(el));

		if (pg_strcasecmp("appendonly", el->defname) == 0)
			continue;
		if (pg_strcasecmp("orientation", el->defname) == 0)
			continue;
		if (pg_strcasecmp("oids", el->defname) == 0)
			continue;
		if (pg_strcasecmp("fillfactor", el->defname) == 0)
			continue;
		if (pg_strcasecmp("tablename", el->defname) == 0)
			continue;
		/* checksum is not a column specific attribute. */
		if (pg_strcasecmp("checksum", el->defname) == 0)
			continue;
		out = lappend(out, copyObject(el));
	}
	return out;
}

static List *
transformAttributeEncoding(List *stenc, CreateStmt *stmt, CreateStmtContext *cxt)
{
	ListCell *lc;
	bool found_enc = stenc != NIL;
	bool can_enc = is_aocs(stmt->options);
	ColumnReferenceStorageDirective *deflt = NULL;
	List *newenc = NIL;
	List *tmpenc;
	MemoryContext oldCtx;

#define UNSUPPORTED_ORIENTATION_ERROR() \
	ereport(ERROR, \
			(errcode(ERRCODE_FEATURE_NOT_SUPPORTED), \
			 errmsg("ENCODING clause only supported with column oriented tables")))

	/* We only support the attribute encoding clause on AOCS tables */
	if (stenc && !can_enc)
		UNSUPPORTED_ORIENTATION_ERROR();

	/* Use the temporary context to avoid leaving behind so much garbage. */
	oldCtx = MemoryContextSwitchTo(cxt->tempCtx);

	/* get the default clause, if there is one. */
	foreach(lc, stenc)
	{
		ColumnReferenceStorageDirective *c = lfirst(lc);
		Insist(IsA(c, ColumnReferenceStorageDirective));

		if (c->deflt)
		{
			/*
			 * Some quick validation: there should only be one default
			 * clause
			 */
			if (deflt)
				elog(ERROR, "only one default column encoding may be specified");

			deflt = copyObject(c);
			deflt->encoding = transformStorageEncodingClause(deflt->encoding);

			/*
			 * The default encoding and the with clause better not
			 * try and set the same options!
			 */
			if (encodings_overlap(stmt->options, deflt->encoding, false))
				ereport(ERROR,
						(errcode(ERRCODE_INVALID_TABLE_DEFINITION),
						 errmsg("DEFAULT COLUMN ENCODING clause cannot "
								"override values set in WITH clause")));
		}
	}

	/*
	 * If no default has been specified, we might create one out of the
	 * WITH clause.
	 */
	tmpenc = form_default_storage_directive(stmt->options);

	if (tmpenc)
	{
		deflt = makeNode(ColumnReferenceStorageDirective);
		deflt->deflt = true;
		deflt->encoding = transformStorageEncodingClause(tmpenc);
	}

	/*
	 * Loop over all columns. If a column has a column reference storage clause
	 * -- i.e., COLUMN name ENCODING () -- apply that. Otherwise, apply the
	 * default.
	 */
	foreach(lc, cxt->columns)
	{
		ColumnDef *d = (ColumnDef *) lfirst(lc);
		ColumnReferenceStorageDirective *c;

		Insist(IsA(d, ColumnDef));

		c = makeNode(ColumnReferenceStorageDirective);
		c->column = pstrdup(d->colname);

		/*
		 * Find a storage encoding for this column, in this order:
		 *
		 * 1. An explicit encoding clause in the ColumnDef
		 * 2. A column reference storage directive for this column
		 * 3. A default column encoding in the statement
		 * 4. A default for the type.
		 */
		if (d->encoding)
		{
			found_enc = true;
			c->encoding = transformStorageEncodingClause(d->encoding);
		}
		else
		{
			ColumnReferenceStorageDirective *s = find_crsd(c->column, stenc);

			if (s)
				c->encoding = transformStorageEncodingClause(s->encoding);
			else
			{
				if (deflt)
					c->encoding = copyObject(deflt->encoding);
				else
				{
					List *te = TypeNameGetStorageDirective(d->typeName);

					if (te)
						c->encoding = copyObject(te);
					else
						c->encoding = default_column_encoding_clause();
				}
			}
		}
		newenc = lappend(newenc, c);
	}

	/* Check again incase we expanded a some column encoding clauses */
	if (!can_enc)
	{
		if (found_enc)
			UNSUPPORTED_ORIENTATION_ERROR();
		else
			newenc = NULL;
	}

	validateColumnStorageEncodingClauses(newenc, stmt);

	/* copy the result out of the temporary memory context */
	MemoryContextSwitchTo(oldCtx);
	newenc = copyObject(newenc);

	return newenc;
}

/*
 * Tells the caller if CO is explicitly disabled, to handle cases where we
 * want to ignore encoding clauses in partition expansion.
 *
 * This is an ugly special case that backup expects to work and since we've got
 * tonnes of dumps out there and the possibility that users have learned this
 * grammar from them, we must continue to support it.
 */
static bool
co_explicitly_disabled(List *opts)
{
	ListCell *lc;

	foreach(lc, opts)
	{
		DefElem *el = lfirst(lc);
		char *arg = NULL;

		/* Argument will be a Value */
		if (!el->arg)
		{
			continue;
		}

		arg = defGetString(el);
		bool result = false;
		if (pg_strcasecmp("appendonly", el->defname) == 0 &&
			pg_strcasecmp("false", arg) == 0)
		{
			result = true;
		}
		else if (pg_strcasecmp("orientation", el->defname) == 0 &&
				 pg_strcasecmp("column", arg) != 0)
		{
			result = true;
		}

		if (result)
		{
			return true;
		}
	}
	return false;
}

/*
 * Tell the caller whether appendonly=true and orientation=column
 * have been specified.
 */
bool
is_aocs(List *opts)
{
	bool found_ao = false;
	bool found_cs = false;
	bool aovalue = false;
	bool csvalue = false;

	ListCell *lc;

	foreach(lc, opts)
	{
		DefElem *el = lfirst(lc);
		char *arg = NULL;

		/* Argument will be a Value */
		if (!el->arg)
		{
			continue;
		}

		arg = defGetString(el);

		if (pg_strcasecmp("appendonly", el->defname) == 0)
		{
			found_ao = true;
			if (!parse_bool(arg, &aovalue))
				elog(ERROR, "invalid value for option \"appendonly\"");
		}
		else if (pg_strcasecmp("orientation", el->defname) == 0)
		{
			found_cs = true;
			csvalue = pg_strcasecmp("column", arg) == 0;
		}
	}
	if (!found_ao)
		aovalue = isDefaultAO();
	if (!found_cs)
		csvalue = isDefaultAOCS();
	return (aovalue && csvalue);
}

/*
 * See if two encodings attempt to see the same parameters. If test_conflicts is
 * true, allow setting the same value, but the setting must be identical.
 */
static bool
encodings_overlap(List *a, List *b, bool test_conflicts)
{
	ListCell *lca;

	foreach(lca, a)
	{
		ListCell *lcb;
		DefElem *ela = lfirst(lca);

		foreach(lcb, b)
		{
			DefElem *elb = lfirst(lcb);

			if (pg_strcasecmp(ela->defname, elb->defname) == 0)
			{
				if (test_conflicts)
				{
					if (!ela->arg && !elb->arg)
						return true;
					else if (!ela->arg || !elb->arg)
					{
						/* skip */
					}
					else
					{
						char *ela_str = defGetString(ela);
						char *elb_str = defGetString(elb);

						if (pg_strcasecmp(ela_str,elb_str) != 0)
							return true;
					}
				}
				else
					return true;
			}
		}
	}
	return false;
}

/*
 * transformAlterTable_all_PartitionStmt -
 *	transform an Alter Table Statement for some Partition operation
 */
static AlterTableCmd *
transformAlterTable_all_PartitionStmt(
		ParseState *pstate,
		AlterTableStmt *stmt,
		CreateStmtContext *pCxt,
		AlterTableCmd *cmd)
{
	AlterPartitionCmd 	*pc   	   = (AlterPartitionCmd *) cmd->def;
	AlterPartitionCmd 	*pci  	   = pc;
	AlterPartitionId  	*pid  	   = (AlterPartitionId *)pci->partid;
	AlterTableCmd 		*atc1 	   = cmd;
	RangeVar 			*rv   	   = stmt->relation;
	PartitionNode 		*pNode 	   = NULL;
	PartitionNode 		*prevNode  = NULL;
	int 			 	 partDepth = 0;
	Oid 			 	 par_oid   = InvalidOid;
	StringInfoData   sid1, sid2;

	if (atc1->subtype == AT_PartAlter)
	{
		PgPartRule* 	 prule = NULL;
		char 			*lrelname;
		Relation 		 rel   = heap_openrv(rv, AccessShareLock);

		initStringInfo(&sid1);
		initStringInfo(&sid2);

		appendStringInfo(&sid1, "relation \"%s\"",
						 RelationGetRelationName(rel));

		lrelname = sid1.data;

		pNode = RelationBuildPartitionDesc(rel, false);

		if (!pNode)
			ereport(ERROR,
					(errcode(ERRCODE_UNDEFINED_OBJECT),
					 errmsg("%s is not partitioned",
							lrelname)));

		/* Processes nested ALTER (if it exists) */
		while (1)
		{
			AlterPartitionId  	*pid2 = NULL;

			if (atc1->subtype != AT_PartAlter)
			{
				rv = makeRangeVar(
						get_namespace_name(
								RelationGetNamespace(rel)),
						pstrdup(RelationGetRelationName(rel)), -1);
				heap_close(rel, AccessShareLock);
				rel = NULL;
				break;
			}

			pid2 = (AlterPartitionId *)pci->partid;

			if (pid2 && (pid2->idtype == AT_AP_IDValue))
			{
				List *vallist = (List *)pid2->partiddef;
				pid2->partiddef =
						(Node *)transformExpressionList(
								pstate, vallist);
			}

			partDepth++;

			if (!pNode)
				prule = NULL;
			else
				prule = get_part_rule1(rel,
									   pid2,
									   false, true,
									   NULL,
									   pNode,
									   sid1.data, NULL);

			if (prule && prule->topRule &&
				prule->topRule->children)
			{
				prevNode = pNode;
				pNode = prule->topRule->children;
				par_oid = RelationGetRelid(rel);

				/*
				 * Don't hold a long lock -- lock on the master is
				 * sufficient
				 */
				heap_close(rel, AccessShareLock);
				rel = heap_open(prule->topRule->parchildrelid,
								AccessShareLock);

				appendStringInfo(&sid2, "partition%s of %s",
								 prule->partIdStr, sid1.data);
				truncateStringInfo(&sid1, 0);
				appendStringInfo(&sid1, "%s", sid2.data);
				truncateStringInfo(&sid2, 0);
			}
			else
			{
				prevNode = pNode;
				pNode = NULL;
			}

			atc1 = (AlterTableCmd *)pci->arg1;
			pci = (AlterPartitionCmd *)atc1->def;
		} /* end while */
		if (rel)
			/* No need to hold onto the lock -- see above */
			heap_close(rel, AccessShareLock);
	} /* end if alter */

	switch (atc1->subtype)
	{
		case AT_PartAdd:				/* Add */
		case AT_PartSetTemplate:		/* Set Subpartn Template */
		case AT_PartCoalesce:			/* Coalesce */
		case AT_PartDrop:				/* Drop */
		case AT_PartExchange:			/* Exchange */
		case AT_PartMerge:				/* Merge */
		case AT_PartModify:				/* Modify */
		case AT_PartRename:				/* Rename */
		case AT_PartTruncate:			/* Truncate */
		case AT_PartSplit:				/* Split */
			/* MPP-4011: get right pid for FOR(value) */
			pid  	   = (AlterPartitionId *)pci->partid;
			if (pid && (pid->idtype == AT_AP_IDValue))
			{
				List *vallist = (List *)pid->partiddef;
				pid->partiddef =
						(Node *)transformExpressionList(
								pstate, vallist);
			}
	break;
		default:
			break;
	}
	/* transform boundary specifications at execute time */
	return cmd;
} /* end transformAlterTable_all_PartitionStmt */<|MERGE_RESOLUTION|>--- conflicted
+++ resolved
@@ -19,11 +19,7 @@
  * Portions Copyright (c) 1996-2009, PostgreSQL Global Development Group
  * Portions Copyright (c) 1994, Regents of the University of California
  *
-<<<<<<< HEAD
- *	$PostgreSQL: pgsql/src/backend/parser/parse_utilcmd.c,v 2.20 2009/01/01 17:23:46 momjian Exp $
-=======
  *	$PostgreSQL: pgsql/src/backend/parser/parse_utilcmd.c,v 2.11 2008/03/25 22:42:43 tgl Exp $
->>>>>>> f260edb1
  *
  *-------------------------------------------------------------------------
  */
@@ -405,12 +401,8 @@
 
 	/* Check for SERIAL pseudo-types */
 	is_serial = false;
-<<<<<<< HEAD
-	if (list_length(column->typeName->names) == 1)
-=======
-	if (list_length(column->typename->names) == 1 &&
-		!column->typename->pct_type)
->>>>>>> f260edb1
+	if (list_length(column->typeName->names) == 1 &&
+		!column->typeName->pct_type)
 	{
 		char	   *typname = strVal(linitial(column->typeName->names));
 
@@ -434,7 +426,7 @@
 		 * set typeid, LookupTypeName won't notice arrayBounds.  We don't
 		 * need any special coding for serial(typmod) though.
 		 */
-		if (is_serial && column->typename->arrayBounds != NIL)
+		if (is_serial && column->typeName->arrayBounds != NIL)
 			ereport(ERROR,
 					(errcode(ERRCODE_FEATURE_NOT_SUPPORTED),
 					 errmsg("array of serial is not implemented")));
@@ -1125,7 +1117,6 @@
 
 		/* Convert text string to node tree */
 		pred_str = TextDatumGetCString(datum);
-<<<<<<< HEAD
 		pred_tree = (Node *) stringToNode(pred_str);
 
 		/* Adjust Vars to match new table's column numbering */
@@ -1143,9 +1134,6 @@
 							   RelationGetRelationName(source_idx))));
 
 		index->whereClause = pred_tree;
-=======
-		index->whereClause = (Node *) stringToNode(pred_str);
->>>>>>> f260edb1
 		/* Adjust attribute numbers */
 		change_varattnos_of_a_node(index->whereClause, attmap);
 	}
