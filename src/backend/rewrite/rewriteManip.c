/*-------------------------------------------------------------------------
 *
 * rewriteManip.c
 *
<<<<<<< HEAD
 * Portions Copyright (c) 2006-2008, Greenplum inc
 * Portions Copyright (c) 2012-Present Pivotal Software, Inc.
 * Portions Copyright (c) 1996-2012, PostgreSQL Global Development Group
=======
 * Portions Copyright (c) 1996-2013, PostgreSQL Global Development Group
>>>>>>> e472b921
 * Portions Copyright (c) 1994, Regents of the University of California
 *
 *
 * IDENTIFICATION
 *	  src/backend/rewrite/rewriteManip.c
 *
 *-------------------------------------------------------------------------
 */
#include "postgres.h"

#include "catalog/pg_type.h"
#include "nodes/makefuncs.h"
#include "nodes/nodeFuncs.h"
#include "nodes/plannodes.h"
#include "optimizer/clauses.h"
#include "parser/parse_coerce.h"
#include "parser/parse_relation.h"
#include "parser/parsetree.h"
#include "rewrite/rewriteManip.h"


typedef struct
{
	int			sublevels_up;
} contain_aggs_of_level_context;

typedef struct
{
	int			agg_location;
	int			sublevels_up;
} locate_agg_of_level_context;

typedef struct
{
	int			win_location;
} locate_windowfunc_context;

static bool contain_aggs_of_level_walker(Node *node,
							 contain_aggs_of_level_context *context);
static bool locate_agg_of_level_walker(Node *node,
						   locate_agg_of_level_context *context);
static bool contain_windowfuncs_walker(Node *node, void *context);
static bool locate_windowfunc_walker(Node *node,
						 locate_windowfunc_context *context);
static bool checkExprHasSubLink_walker(Node *node, void *context);
static Relids offset_relid_set(Relids relids, int offset);
static Relids adjust_relid_set(Relids relids, int oldrelid, int newrelid);


/*
 * contain_aggs_of_level -
 *	Check if an expression contains an aggregate function call of a
 *	specified query level.
 *
 * The objective of this routine is to detect whether there are aggregates
 * belonging to the given query level.	Aggregates belonging to subqueries
 * or outer queries do NOT cause a true result.  We must recurse into
 * subqueries to detect outer-reference aggregates that logically belong to
 * the specified query level.
 */
bool
contain_aggs_of_level(Node *node, int levelsup)
{
	contain_aggs_of_level_context context;

	context.sublevels_up = levelsup;

	/*
	 * Must be prepared to start with a Query or a bare expression tree; if
	 * it's a Query, we don't want to increment sublevels_up.
	 */
	return query_or_expression_tree_walker(node,
										   contain_aggs_of_level_walker,
										   (void *) &context,
										   0);
}

static bool
contain_aggs_of_level_walker(Node *node,
							 contain_aggs_of_level_context *context)
{
	if (node == NULL)
		return false;
	if (IsA(node, Aggref))
	{
		if (((Aggref *) node)->agglevelsup == context->sublevels_up)
			return true;		/* abort the tree traversal and return true */
		/* else fall through to examine argument */
	}
	if (IsA(node, Query))
	{
		/* Recurse into subselects */
		bool		result;

		context->sublevels_up++;
		result = query_tree_walker((Query *) node,
								   contain_aggs_of_level_walker,
								   (void *) context, 0);
		context->sublevels_up--;
		return result;
	}
	return expression_tree_walker(node, contain_aggs_of_level_walker,
								  (void *) context);
}

/*
 * locate_agg_of_level -
 *	  Find the parse location of any aggregate of the specified query level.
 *
 * Returns -1 if no such agg is in the querytree, or if they all have
 * unknown parse location.	(The former case is probably caller error,
 * but we don't bother to distinguish it from the latter case.)
 *
 * Note: it might seem appropriate to merge this functionality into
 * contain_aggs_of_level, but that would complicate that function's API.
 * Currently, the only uses of this function are for error reporting,
 * and so shaving cycles probably isn't very important.
 */
int
locate_agg_of_level(Node *node, int levelsup)
{
	locate_agg_of_level_context context;

	context.agg_location = -1;	/* in case we find nothing */
	context.sublevels_up = levelsup;

	/*
	 * Must be prepared to start with a Query or a bare expression tree; if
	 * it's a Query, we don't want to increment sublevels_up.
	 */
	(void) query_or_expression_tree_walker(node,
										   locate_agg_of_level_walker,
										   (void *) &context,
										   0);

	return context.agg_location;
}

static bool
locate_agg_of_level_walker(Node *node,
						   locate_agg_of_level_context *context)
{
	if (node == NULL)
		return false;
	if (IsA(node, Aggref))
	{
		if (((Aggref *) node)->agglevelsup == context->sublevels_up &&
			((Aggref *) node)->location >= 0)
		{
			context->agg_location = ((Aggref *) node)->location;
			return true;		/* abort the tree traversal and return true */
		}
		/* else fall through to examine argument */
	}
	if (IsA(node, Query))
	{
		/* Recurse into subselects */
		bool		result;

		context->sublevels_up++;
		result = query_tree_walker((Query *) node,
								   locate_agg_of_level_walker,
								   (void *) context, 0);
		context->sublevels_up--;
		return result;
	}
	return expression_tree_walker(node, locate_agg_of_level_walker,
								  (void *) context);
}

/*
 * contain_windowfuncs -
 *	Check if an expression contains a window function call of the
 *	current query level.
 */
bool
contain_windowfuncs(Node *node)
{
	/*
	 * Must be prepared to start with a Query or a bare expression tree; if
	 * it's a Query, we don't want to increment sublevels_up.
	 */
	return query_or_expression_tree_walker(node,
										   contain_windowfuncs_walker,
										   NULL,
										   0);
}

static bool
contain_windowfuncs_walker(Node *node, void *context)
{
	if (node == NULL)
		return false;
	if (IsA(node, WindowFunc))
		return true;			/* abort the tree traversal and return true */
	/* Mustn't recurse into subselects */
	return expression_tree_walker(node, contain_windowfuncs_walker,
								  (void *) context);
}

/*
 * locate_windowfunc -
 *	  Find the parse location of any windowfunc of the current query level.
 *
 * Returns -1 if no such windowfunc is in the querytree, or if they all have
 * unknown parse location.	(The former case is probably caller error,
 * but we don't bother to distinguish it from the latter case.)
 *
 * Note: it might seem appropriate to merge this functionality into
 * contain_windowfuncs, but that would complicate that function's API.
 * Currently, the only uses of this function are for error reporting,
 * and so shaving cycles probably isn't very important.
 */
int
locate_windowfunc(Node *node)
{
	locate_windowfunc_context context;

	context.win_location = -1;	/* in case we find nothing */

	/*
	 * Must be prepared to start with a Query or a bare expression tree; if
	 * it's a Query, we don't want to increment sublevels_up.
	 */
	(void) query_or_expression_tree_walker(node,
										   locate_windowfunc_walker,
										   (void *) &context,
										   0);

	return context.win_location;
}

static bool
locate_windowfunc_walker(Node *node, locate_windowfunc_context *context)
{
	if (node == NULL)
		return false;
	if (IsA(node, WindowFunc))
	{
		if (((WindowFunc *) node)->location >= 0)
		{
			context->win_location = ((WindowFunc *) node)->location;
			return true;		/* abort the tree traversal and return true */
		}
		/* else fall through to examine argument */
	}
	/* Mustn't recurse into subselects */
	return expression_tree_walker(node, locate_windowfunc_walker,
								  (void *) context);
}

/*
 * checkExprHasSubLink -
 *	Check if an expression contains a SubLink.
 */
bool
checkExprHasSubLink(Node *node)
{
	/*
	 * If a Query is passed, examine it --- but we should not recurse into
	 * sub-Queries that are in its rangetable or CTE list.
	 */
	return query_or_expression_tree_walker(node,
										   checkExprHasSubLink_walker,
										   NULL,
										   QTW_IGNORE_RC_SUBQUERIES);
}

static bool
checkExprHasSubLink_walker(Node *node, void *context)
{
	if (node == NULL)
		return false;
	if (IsA(node, SubLink))
		return true;			/* abort the tree traversal and return true */
	return expression_tree_walker(node, checkExprHasSubLink_walker, context);
}


/*
 * OffsetVarNodes - adjust Vars when appending one query's RT to another
 *
 * Find all Var nodes in the given tree with varlevelsup == sublevels_up,
 * and increment their varno fields (rangetable indexes) by 'offset'.
 * The varnoold fields are adjusted similarly.	Also, adjust other nodes
 * that contain rangetable indexes, such as RangeTblRef and JoinExpr.
 *
 * NOTE: although this has the form of a walker, we cheat and modify the
 * nodes in-place.	The given expression tree should have been copied
 * earlier to ensure that no unwanted side-effects occur!
 */

typedef struct
{
	int			offset;
	int			sublevels_up;
} OffsetVarNodes_context;

static bool
OffsetVarNodes_walker(Node *node, OffsetVarNodes_context *context)
{
	if (node == NULL)
		return false;
	if (IsA(node, Var))
	{
		Var		   *var = (Var *) node;

		if (var->varlevelsup == context->sublevels_up)
		{
			var->varno += context->offset;
			var->varnoold += context->offset;
		}
		return false;
	}
	if (IsA(node, CurrentOfExpr))
	{
		CurrentOfExpr *cexpr = (CurrentOfExpr *) node;

		if (context->sublevels_up == 0)
			cexpr->cvarno += context->offset;
		return false;
	}
	if (IsA(node, RangeTblRef))
	{
		RangeTblRef *rtr = (RangeTblRef *) node;

		if (context->sublevels_up == 0)
			rtr->rtindex += context->offset;
		/* the subquery itself is visited separately */
		return false;
	}
	if (IsA(node, JoinExpr))
	{
		JoinExpr   *j = (JoinExpr *) node;

		if (j->rtindex && context->sublevels_up == 0)
			j->rtindex += context->offset;
		/* fall through to examine children */
	}
	if (IsA(node, PlaceHolderVar))
	{
		PlaceHolderVar *phv = (PlaceHolderVar *) node;

		if (phv->phlevelsup == context->sublevels_up)
		{
			phv->phrels = offset_relid_set(phv->phrels,
										   context->offset);
		}
		/* fall through to examine children */
	}
	if (IsA(node, AppendRelInfo))
	{
		AppendRelInfo *appinfo = (AppendRelInfo *) node;

		if (context->sublevels_up == 0)
		{
			appinfo->parent_relid += context->offset;
			appinfo->child_relid += context->offset;
		}
		/* fall through to examine children */
	}
	/* Shouldn't need to handle other planner auxiliary nodes here */
	Assert(!IsA(node, PlanRowMark));
	Assert(!IsA(node, SpecialJoinInfo));
	Assert(!IsA(node, LateralJoinInfo));
	Assert(!IsA(node, PlaceHolderInfo));
	Assert(!IsA(node, MinMaxAggInfo));

	if (IsA(node, Query))
	{
		/* Recurse into subselects */
		bool		result;

		context->sublevels_up++;
		result = query_tree_walker((Query *) node, OffsetVarNodes_walker,
								   (void *) context, 0);
		context->sublevels_up--;
		return result;
	}
	return expression_tree_walker(node, OffsetVarNodes_walker,
								  (void *) context);
}

void
OffsetVarNodes(Node *node, int offset, int sublevels_up)
{
	OffsetVarNodes_context context;

	context.offset = offset;
	context.sublevels_up = sublevels_up;

	/*
	 * Must be prepared to start with a Query or a bare expression tree; if
	 * it's a Query, go straight to query_tree_walker to make sure that
	 * sublevels_up doesn't get incremented prematurely.
	 */
	if (node && IsA(node, Query))
	{
		Query	   *qry = (Query *) node;

		/*
		 * If we are starting at a Query, and sublevels_up is zero, then we
		 * must also fix rangetable indexes in the Query itself --- namely
		 * resultRelation and rowMarks entries.  sublevels_up cannot be zero
		 * when recursing into a subquery, so there's no need to have the same
		 * logic inside OffsetVarNodes_walker.
		 */
		if (sublevels_up == 0)
		{
			ListCell   *l;

			if (qry->resultRelation)
				qry->resultRelation += offset;
			foreach(l, qry->rowMarks)
			{
				RowMarkClause *rc = (RowMarkClause *) lfirst(l);

				rc->rti += offset;
			}
		}
		query_tree_walker(qry, OffsetVarNodes_walker,
						  (void *) &context, 0);
	}
	else
		OffsetVarNodes_walker(node, &context);
}

static Relids
offset_relid_set(Relids relids, int offset)
{
	Relids		result = NULL;
	Relids		tmprelids;
	int			rtindex;

	tmprelids = bms_copy(relids);
	while ((rtindex = bms_first_member(tmprelids)) >= 0)
		result = bms_add_member(result, rtindex + offset);
	bms_free(tmprelids);
	return result;
}

/*
 * ChangeVarNodes - adjust Var nodes for a specific change of RT index
 *
 * Find all Var nodes in the given tree belonging to a specific relation
 * (identified by sublevels_up and rt_index), and change their varno fields
 * to 'new_index'.	The varnoold fields are changed too.  Also, adjust other
 * nodes that contain rangetable indexes, such as RangeTblRef and JoinExpr.
 *
 * NOTE: although this has the form of a walker, we cheat and modify the
 * nodes in-place.	The given expression tree should have been copied
 * earlier to ensure that no unwanted side-effects occur!
 */

typedef struct
{
	int			rt_index;
	int			new_index;
	int			sublevels_up;
} ChangeVarNodes_context;

static bool
ChangeVarNodes_walker(Node *node, ChangeVarNodes_context *context)
{
	if (node == NULL)
		return false;
	if (IsA(node, Var))
	{
		Var		   *var = (Var *) node;

		if (var->varlevelsup == context->sublevels_up &&
			var->varno == context->rt_index)
		{
			var->varno = context->new_index;
			var->varnoold = context->new_index;
		}
		return false;
	}
	if (IsA(node, CurrentOfExpr))
	{
		CurrentOfExpr *cexpr = (CurrentOfExpr *) node;

		if (context->sublevels_up == 0 &&
			cexpr->cvarno == context->rt_index)
			cexpr->cvarno = context->new_index;
		return false;
	}
	if (IsA(node, RangeTblRef))
	{
		RangeTblRef *rtr = (RangeTblRef *) node;

		if (context->sublevels_up == 0 &&
			rtr->rtindex == context->rt_index)
			rtr->rtindex = context->new_index;
		/* the subquery itself is visited separately */
		return false;
	}
	if (IsA(node, JoinExpr))
	{
		JoinExpr   *j = (JoinExpr *) node;

		if (context->sublevels_up == 0 &&
			j->rtindex == context->rt_index)
			j->rtindex = context->new_index;
		/* fall through to examine children */
	}
	if (IsA(node, PlaceHolderVar))
	{
		PlaceHolderVar *phv = (PlaceHolderVar *) node;

		if (phv->phlevelsup == context->sublevels_up)
		{
			phv->phrels = adjust_relid_set(phv->phrels,
										   context->rt_index,
										   context->new_index);
		}
		/* fall through to examine children */
	}
	if (IsA(node, PlanRowMark))
	{
		PlanRowMark *rowmark = (PlanRowMark *) node;

		if (context->sublevels_up == 0)
		{
			if (rowmark->rti == context->rt_index)
				rowmark->rti = context->new_index;
			if (rowmark->prti == context->rt_index)
				rowmark->prti = context->new_index;
		}
		return false;
	}
	if (IsA(node, AppendRelInfo))
	{
		AppendRelInfo *appinfo = (AppendRelInfo *) node;

		if (context->sublevels_up == 0)
		{
			if (appinfo->parent_relid == context->rt_index)
				appinfo->parent_relid = context->new_index;
			if (appinfo->child_relid == context->rt_index)
				appinfo->child_relid = context->new_index;
		}
		/* fall through to examine children */
	}
	/* Shouldn't need to handle other planner auxiliary nodes here */
	Assert(!IsA(node, SpecialJoinInfo));
	Assert(!IsA(node, LateralJoinInfo));
	Assert(!IsA(node, PlaceHolderInfo));
	Assert(!IsA(node, MinMaxAggInfo));

	if (IsA(node, Query))
	{
		/* Recurse into subselects */
		bool		result;

		context->sublevels_up++;
		result = query_tree_walker((Query *) node, ChangeVarNodes_walker,
								   (void *) context, 0);
		context->sublevels_up--;
		return result;
	}
	return expression_tree_walker(node, ChangeVarNodes_walker,
								  (void *) context);
}

void
ChangeVarNodes(Node *node, int rt_index, int new_index, int sublevels_up)
{
	ChangeVarNodes_context context;

	context.rt_index = rt_index;
	context.new_index = new_index;
	context.sublevels_up = sublevels_up;

	/*
	 * Must be prepared to start with a Query or a bare expression tree; if
	 * it's a Query, go straight to query_tree_walker to make sure that
	 * sublevels_up doesn't get incremented prematurely.
	 */
	if (node && IsA(node, Query))
	{
		Query	   *qry = (Query *) node;

		/*
		 * If we are starting at a Query, and sublevels_up is zero, then we
		 * must also fix rangetable indexes in the Query itself --- namely
		 * resultRelation and rowMarks entries.  sublevels_up cannot be zero
		 * when recursing into a subquery, so there's no need to have the same
		 * logic inside ChangeVarNodes_walker.
		 */
		if (sublevels_up == 0)
		{
			ListCell   *l;

			if (qry->resultRelation == rt_index)
				qry->resultRelation = new_index;
			foreach(l, qry->rowMarks)
			{
				RowMarkClause *rc = (RowMarkClause *) lfirst(l);

				if (rc->rti == rt_index)
					rc->rti = new_index;
			}
		}
		query_tree_walker(qry, ChangeVarNodes_walker,
						  (void *) &context, 0);
	}
	else
		ChangeVarNodes_walker(node, &context);
}

/*
 * Substitute newrelid for oldrelid in a Relid set
 */
static Relids
adjust_relid_set(Relids relids, int oldrelid, int newrelid)
{
	if (bms_is_member(oldrelid, relids))
	{
		/* Ensure we have a modifiable copy */
		relids = bms_copy(relids);
		/* Remove old, add new */
		relids = bms_del_member(relids, oldrelid);
		relids = bms_add_member(relids, newrelid);
	}
	return relids;
}

/*
 * IncrementVarSublevelsUp - adjust Var nodes when pushing them down in tree
 *
 * Find all Var nodes in the given tree having varlevelsup >= min_sublevels_up,
 * and add delta_sublevels_up to their varlevelsup value.  This is needed when
 * an expression that's correct for some nesting level is inserted into a
 * subquery.  Ordinarily the initial call has min_sublevels_up == 0 so that
 * all Vars are affected.  The point of min_sublevels_up is that we can
 * increment it when we recurse into a sublink, so that local variables in
 * that sublink are not affected, only outer references to vars that belong
 * to the expression's original query level or parents thereof.
 *
 * Likewise for other nodes containing levelsup fields, such as Aggref.
 *
 * NOTE: although this has the form of a walker, we cheat and modify the
 * Var nodes in-place.	The given expression tree should have been copied
 * earlier to ensure that no unwanted side-effects occur!
 */

typedef struct
{
	int			delta_sublevels_up;
	int			min_sublevels_up;

	/*
	 * MPP-19436: when a query mixes window function with group by or aggregates,
	 * then a transformation will turn the original structure Q into an outer
	 * query Q' and an inner query Q''
	 * Q ->  Q'
	 *       |
	 *       |->Q''
	 * All the structures will be copied from Q to Q'' except ctelists.
	 * This causes Q'', and its inner structures, to have dangling cte references, since
	 * ctelists are kept in Q'. In such a case, we need to ignore min_sublevels_up and
	 * increment by delta_sublevels_up.
	 *
	 */
	bool		        ignore_min_sublevels_up;
} IncrementVarSublevelsUp_context;

static bool
IncrementVarSublevelsUp_walker(Node *node,
							   IncrementVarSublevelsUp_context *context)
{
	if (node == NULL)
		return false;
	if (IsA(node, Var))
	{
		Var		   *var = (Var *) node;

		if (var->varlevelsup >= context->min_sublevels_up)
			var->varlevelsup += context->delta_sublevels_up;
		return false;			/* done here */
	}
	if (IsA(node, CurrentOfExpr))
	{
		/* this should not happen */
		if (context->min_sublevels_up == 0)
			elog(ERROR, "cannot push down CurrentOfExpr");
		return false;
	}
	if (IsA(node, Aggref))
	{
		Aggref	   *agg = (Aggref *) node;

		if (agg->agglevelsup >= context->min_sublevels_up)
			agg->agglevelsup += context->delta_sublevels_up;
		/* fall through to recurse into argument */
	}
	if (IsA(node, PlaceHolderVar))
	{
		PlaceHolderVar *phv = (PlaceHolderVar *) node;

		if (phv->phlevelsup >= context->min_sublevels_up)
			phv->phlevelsup += context->delta_sublevels_up;
		/* fall through to recurse into argument */
	}
	if (IsA(node, RangeTblEntry))
	{
		RangeTblEntry *rte = (RangeTblEntry *) node;

		if (rte->rtekind == RTE_CTE)
		{
			if (rte->ctelevelsup >= context->min_sublevels_up)
				rte->ctelevelsup += context->delta_sublevels_up;

			/*
			* Fix for MPP-19436: in transformGroupedWindows, min_sublevels_up
			* is ignored. For RTE refer to the original query ctelist should
			* all be incremented.
			*/
			if(context->ignore_min_sublevels_up && rte->ctelevelsup == context->min_sublevels_up - 1)
			{
				rte->ctelevelsup += context->delta_sublevels_up;
			}
		}
		return false;			/* allow range_table_walker to continue */
	}
	if (IsA(node, Query))
	{
		/* Recurse into subselects */
		bool		result;

		context->min_sublevels_up++;
		result = query_tree_walker((Query *) node,
								   IncrementVarSublevelsUp_walker,
								   (void *) context,
								   QTW_EXAMINE_RTES);
		context->min_sublevels_up--;
		return result;
	}
	return expression_tree_walker(node, IncrementVarSublevelsUp_walker,
								  (void *) context);
}

void
IncrementVarSublevelsUp(Node *node, int delta_sublevels_up,
						int min_sublevels_up)
{
	IncrementVarSublevelsUp_context context;

	context.delta_sublevels_up = delta_sublevels_up;
	context.min_sublevels_up = min_sublevels_up;
	context.ignore_min_sublevels_up = false;

	/*
	 * Must be prepared to start with a Query or a bare expression tree; if
	 * it's a Query, we don't want to increment sublevels_up.
	 */
	query_or_expression_tree_walker(node,
									IncrementVarSublevelsUp_walker,
									(void *) &context,
									QTW_EXAMINE_RTES);
}

void
IncrementVarSublevelsUpInTransformGroupedWindows(Node *node,
		int delta_sublevels_up, int min_sublevels_up)
{
	IncrementVarSublevelsUp_context context;

	context.delta_sublevels_up = delta_sublevels_up;
	context.min_sublevels_up = min_sublevels_up;
	context.ignore_min_sublevels_up = true;

	/*
	 * Must be prepared to start with a Query or a bare expression tree; if
	 * it's a Query, we don't want to increment sublevels_up.
	 */
	query_or_expression_tree_walker(node,
									IncrementVarSublevelsUp_walker,
									(void *) &context,
									QTW_EXAMINE_RTES);
}

/*
 * IncrementVarSublevelsUp_rtable -
 *	Same as IncrementVarSublevelsUp, but to be invoked on a range table.
 */
void
IncrementVarSublevelsUp_rtable(List *rtable, int delta_sublevels_up,
							   int min_sublevels_up)
{
	IncrementVarSublevelsUp_context context;

	context.delta_sublevels_up = delta_sublevels_up;
	context.min_sublevels_up = min_sublevels_up;
	context.ignore_min_sublevels_up = false;

	range_table_walker(rtable,
					   IncrementVarSublevelsUp_walker,
					   (void *) &context,
					   QTW_EXAMINE_RTES);
}


/*
 * rangeTableEntry_used - detect whether an RTE is referenced somewhere
 *	in var nodes or join or setOp trees of a query or expression.
 */

typedef struct
{
	int			rt_index;
	int			sublevels_up;
} rangeTableEntry_used_context;

static bool
rangeTableEntry_used_walker(Node *node,
							rangeTableEntry_used_context *context)
{
	if (node == NULL)
		return false;
	if (IsA(node, Var))
	{
		Var		   *var = (Var *) node;

		if (var->varlevelsup == context->sublevels_up &&
			var->varno == context->rt_index)
			return true;
		return false;
	}
	if (IsA(node, CurrentOfExpr))
	{
		CurrentOfExpr *cexpr = (CurrentOfExpr *) node;

		if (context->sublevels_up == 0 &&
			cexpr->cvarno == context->rt_index)
			return true;
		return false;
	}
	if (IsA(node, RangeTblRef))
	{
		RangeTblRef *rtr = (RangeTblRef *) node;

		if (rtr->rtindex == context->rt_index &&
			context->sublevels_up == 0)
			return true;
		/* the subquery itself is visited separately */
		return false;
	}
	if (IsA(node, JoinExpr))
	{
		JoinExpr   *j = (JoinExpr *) node;

		if (j->rtindex == context->rt_index &&
			context->sublevels_up == 0)
			return true;
		/* fall through to examine children */
	}
	/* Shouldn't need to handle planner auxiliary nodes here */
	Assert(!IsA(node, PlaceHolderVar));
	Assert(!IsA(node, PlanRowMark));
	Assert(!IsA(node, SpecialJoinInfo));
	Assert(!IsA(node, LateralJoinInfo));
	Assert(!IsA(node, AppendRelInfo));
	Assert(!IsA(node, PlaceHolderInfo));
	Assert(!IsA(node, MinMaxAggInfo));

	if (IsA(node, Query))
	{
		/* Recurse into subselects */
		bool		result;

		context->sublevels_up++;
		result = query_tree_walker((Query *) node, rangeTableEntry_used_walker,
								   (void *) context, 0);
		context->sublevels_up--;
		return result;
	}
	return expression_tree_walker(node, rangeTableEntry_used_walker,
								  (void *) context);
}

bool
rangeTableEntry_used(Node *node, int rt_index, int sublevels_up)
{
	rangeTableEntry_used_context context;

	context.rt_index = rt_index;
	context.sublevels_up = sublevels_up;

	/*
	 * Must be prepared to start with a Query or a bare expression tree; if
	 * it's a Query, we don't want to increment sublevels_up.
	 */
	return query_or_expression_tree_walker(node,
										   rangeTableEntry_used_walker,
										   (void *) &context,
										   0);
}


/*
 * attribute_used -
 *	Check if a specific attribute number of a RTE is used
 *	somewhere in the query or expression.
 */

typedef struct
{
	int			rt_index;
	int			attno;
	int			sublevels_up;
} attribute_used_context;

static bool
attribute_used_walker(Node *node,
					  attribute_used_context *context)
{
	if (node == NULL)
		return false;
	if (IsA(node, Var))
	{
		Var		   *var = (Var *) node;

		if (var->varlevelsup == context->sublevels_up &&
			var->varno == context->rt_index &&
			var->varattno == context->attno)
			return true;
		return false;
	}
	if (IsA(node, Query))
	{
		/* Recurse into subselects */
		bool		result;

		context->sublevels_up++;
		result = query_tree_walker((Query *) node, attribute_used_walker,
								   (void *) context, 0);
		context->sublevels_up--;
		return result;
	}
	return expression_tree_walker(node, attribute_used_walker,
								  (void *) context);
}

bool
attribute_used(Node *node, int rt_index, int attno, int sublevels_up)
{
	attribute_used_context context;

	context.rt_index = rt_index;
	context.attno = attno;
	context.sublevels_up = sublevels_up;

	/*
	 * Must be prepared to start with a Query or a bare expression tree; if
	 * it's a Query, we don't want to increment sublevels_up.
	 */
	return query_or_expression_tree_walker(node,
										   attribute_used_walker,
										   (void *) &context,
										   0);
}


/*
 * If the given Query is an INSERT ... SELECT construct, extract and
 * return the sub-Query node that represents the SELECT part.  Otherwise
 * return the given Query.
 *
 * If subquery_ptr is not NULL, then *subquery_ptr is set to the location
 * of the link to the SELECT subquery inside parsetree, or NULL if not an
 * INSERT ... SELECT.
 *
 * This is a hack needed because transformations on INSERT ... SELECTs that
 * appear in rule actions should be applied to the source SELECT, not to the
 * INSERT part.  Perhaps this can be cleaned up with redesigned querytrees.
 */
Query *
getInsertSelectQuery(Query *parsetree, Query ***subquery_ptr)
{
	Query	   *selectquery;
	RangeTblEntry *selectrte;
	RangeTblRef *rtr;

	if (subquery_ptr)
		*subquery_ptr = NULL;

	if (parsetree == NULL)
		return parsetree;
	if (parsetree->commandType != CMD_INSERT)
		return parsetree;

	/*
	 * Currently, this is ONLY applied to rule-action queries, and so we
	 * expect to find the OLD and NEW placeholder entries in the given query.
	 * If they're not there, it must be an INSERT/SELECT in which they've been
	 * pushed down to the SELECT.
	 */
	if (list_length(parsetree->rtable) >= 2 &&
		strcmp(rt_fetch(PRS2_OLD_VARNO, parsetree->rtable)->eref->aliasname,
			   "old") == 0 &&
		strcmp(rt_fetch(PRS2_NEW_VARNO, parsetree->rtable)->eref->aliasname,
			   "new") == 0)
		return parsetree;
	Assert(parsetree->jointree && IsA(parsetree->jointree, FromExpr));
	if (list_length(parsetree->jointree->fromlist) != 1)
		elog(ERROR, "expected to find SELECT subquery");
	rtr = (RangeTblRef *) linitial(parsetree->jointree->fromlist);
	Assert(IsA(rtr, RangeTblRef));
	selectrte = rt_fetch(rtr->rtindex, parsetree->rtable);
	selectquery = selectrte->subquery;
	if (!(selectquery && IsA(selectquery, Query) &&
		  selectquery->commandType == CMD_SELECT))
		elog(ERROR, "expected to find SELECT subquery");
	if (list_length(selectquery->rtable) >= 2 &&
		strcmp(rt_fetch(PRS2_OLD_VARNO, selectquery->rtable)->eref->aliasname,
			   "old") == 0 &&
		strcmp(rt_fetch(PRS2_NEW_VARNO, selectquery->rtable)->eref->aliasname,
			   "new") == 0)
	{
		if (subquery_ptr)
			*subquery_ptr = &(selectrte->subquery);
		return selectquery;
	}
	elog(ERROR, "could not find rule placeholders");
	return NULL;				/* not reached */
}


/*
 * Add the given qualifier condition to the query's WHERE clause
 */
void
AddQual(Query *parsetree, Node *qual)
{
	Node	   *copy;

	if (qual == NULL)
		return;

	if (parsetree->commandType == CMD_UTILITY)
	{
		/*
		 * There's noplace to put the qual on a utility statement.
		 *
		 * If it's a NOTIFY, silently ignore the qual; this means that the
		 * NOTIFY will execute, whether or not there are any qualifying rows.
		 * While clearly wrong, this is much more useful than refusing to
		 * execute the rule at all, and extra NOTIFY events are harmless for
		 * typical uses of NOTIFY.
		 *
		 * If it isn't a NOTIFY, error out, since unconditional execution of
		 * other utility stmts is unlikely to be wanted.  (This case is not
		 * currently allowed anyway, but keep the test for safety.)
		 */
		if (parsetree->utilityStmt && IsA(parsetree->utilityStmt, NotifyStmt))
			return;
		else
			ereport(ERROR,
					(errcode(ERRCODE_FEATURE_NOT_SUPPORTED),
			  errmsg("conditional utility statements are not implemented")));
	}

	if (parsetree->setOperations != NULL)
	{
		/*
		 * There's noplace to put the qual on a setop statement, either. (This
		 * could be fixed, but right now the planner simply ignores any qual
		 * condition on a setop query.)
		 */
		ereport(ERROR,
				(errcode(ERRCODE_FEATURE_NOT_SUPPORTED),
				 errmsg("conditional UNION/INTERSECT/EXCEPT statements are not implemented")));
	}

	/* INTERSECT want's the original, but we need to copy - Jan */
	copy = copyObject(qual);

	parsetree->jointree->quals = make_and_qual(parsetree->jointree->quals,
											   copy);

	/*
	 * We had better not have stuck an aggregate into the WHERE clause.
	 */
	Assert(!contain_aggs_of_level(copy, 0));

	/*
	 * Make sure query is marked correctly if added qual has sublinks. Need
	 * not search qual when query is already marked.
	 */
	if (!parsetree->hasSubLinks)
		parsetree->hasSubLinks = checkExprHasSubLink(copy);
}


/*
 * Invert the given clause and add it to the WHERE qualifications of the
 * given querytree.  Inversion means "x IS NOT TRUE", not just "NOT x",
 * else we will do the wrong thing when x evaluates to NULL.
 */
void
AddInvertedQual(Query *parsetree, Node *qual)
{
	BooleanTest *invqual;

	if (qual == NULL)
		return;

	/* Need not copy input qual, because AddQual will... */
	invqual = makeNode(BooleanTest);
	invqual->arg = (Expr *) qual;
	invqual->booltesttype = IS_NOT_TRUE;

	AddQual(parsetree, (Node *) invqual);
}


/*
 * replace_rte_variables() finds all Vars in an expression tree
 * that reference a particular RTE, and replaces them with substitute
 * expressions obtained from a caller-supplied callback function.
 *
 * When invoking replace_rte_variables on a portion of a Query, pass the
 * address of the containing Query's hasSubLinks field as outer_hasSubLinks.
 * Otherwise, pass NULL, but inserting a SubLink into a non-Query expression
 * will then cause an error.
 *
 * Note: the business with inserted_sublink is needed to update hasSubLinks
 * in subqueries when the replacement adds a subquery inside a subquery.
 * Messy, isn't it?  We do not need to do similar pushups for hasAggs,
 * because it isn't possible for this transformation to insert a level-zero
 * aggregate reference into a subquery --- it could only insert outer aggs.
 * Likewise for hasWindowFuncs.
 *
 * Note: usually, we'd not expose the mutator function or context struct
 * for a function like this.  We do so because callbacks often find it
 * convenient to recurse directly to the mutator on sub-expressions of
 * what they will return.
 */
Node *
replace_rte_variables(Node *node, int target_varno, int sublevels_up,
					  replace_rte_variables_callback callback,
					  void *callback_arg,
					  bool *outer_hasSubLinks)
{
	Node	   *result;
	replace_rte_variables_context context;

	context.callback = callback;
	context.callback_arg = callback_arg;
	context.target_varno = target_varno;
	context.sublevels_up = sublevels_up;

	/*
	 * We try to initialize inserted_sublink to true if there is no need to
	 * detect new sublinks because the query already has some.
	 */
	if (node && IsA(node, Query))
		context.inserted_sublink = ((Query *) node)->hasSubLinks;
	else if (outer_hasSubLinks)
		context.inserted_sublink = *outer_hasSubLinks;
	else
		context.inserted_sublink = false;

	/*
	 * Must be prepared to start with a Query or a bare expression tree; if
	 * it's a Query, we don't want to increment sublevels_up.
	 */
	result = query_or_expression_tree_mutator(node,
											  replace_rte_variables_mutator,
											  (void *) &context,
											  0);

	if (context.inserted_sublink)
	{
		if (result && IsA(result, Query))
			((Query *) result)->hasSubLinks = true;
		else if (outer_hasSubLinks)
			*outer_hasSubLinks = true;
		else
			elog(ERROR, "replace_rte_variables inserted a SubLink, but has noplace to record it");
	}
	return result;
}

Node *
replace_rte_variables_mutator(Node *node,
							  replace_rte_variables_context *context)
{
	if (node == NULL)
		return NULL;
	if (IsA(node, Var))
	{
		Var		   *var = (Var *) node;

		if (var->varno == context->target_varno &&
			var->varlevelsup == context->sublevels_up)
		{
			/* Found a matching variable, make the substitution */
			Node	   *newnode;

			newnode = (*context->callback) (var, context);
			/* Detect if we are adding a sublink to query */
			if (!context->inserted_sublink)
				context->inserted_sublink = checkExprHasSubLink(newnode);
			return newnode;
		}
		/* otherwise fall through to copy the var normally */
	}
	else if (IsA(node, CurrentOfExpr))
	{
		CurrentOfExpr *cexpr = (CurrentOfExpr *) node;

		if (cexpr->cvarno == context->target_varno &&
			context->sublevels_up == 0)
		{
			/*
			 * We get here if a WHERE CURRENT OF expression turns out to apply
			 * to a view.  Someday we might be able to translate the
			 * expression to apply to an underlying table of the view, but
			 * right now it's not implemented.
			 */
			ereport(ERROR,
					(errcode(ERRCODE_FEATURE_NOT_SUPPORTED),
					 errmsg("WHERE CURRENT OF on a view is not implemented")));
		}
		/* otherwise fall through to copy the expr normally */
	}
	else if (IsA(node, Query))
	{
		/* Recurse into RTE subquery or not-yet-planned sublink subquery */
		Query	   *newnode;
		bool		save_inserted_sublink;

		context->sublevels_up++;
		save_inserted_sublink = context->inserted_sublink;
		context->inserted_sublink = ((Query *) node)->hasSubLinks;
		newnode = query_tree_mutator((Query *) node,
									 replace_rte_variables_mutator,
									 (void *) context,
									 0);
		newnode->hasSubLinks |= context->inserted_sublink;
		context->inserted_sublink = save_inserted_sublink;
		context->sublevels_up--;
		return (Node *) newnode;
	}
	return expression_tree_mutator(node, replace_rte_variables_mutator,
								   (void *) context);
}

/*
 * map_variable_attnos() finds all user-column Vars in an expression tree
 * that reference a particular RTE, and adjusts their varattnos according
 * to the given mapping array (varattno n is replaced by attno_map[n-1]).
 * Vars for system columns are not modified.
 *
 * A zero in the mapping array represents a dropped column, which should not
 * appear in the expression.
 *
 * If the expression tree contains a whole-row Var for the target RTE,
 * the Var is not changed but *found_whole_row is returned as TRUE.
 * For most callers this is an error condition, but we leave it to the caller
 * to report the error so that useful context can be provided.  (In some
 * usages it would be appropriate to modify the Var's vartype and insert a
 * ConvertRowtypeExpr node to map back to the original vartype.  We might
 * someday extend this function's API to support that.  For now, the only
 * concession to that future need is that this function is a tree mutator
 * not just a walker.)
 *
 * This could be built using replace_rte_variables and a callback function,
 * but since we don't ever need to insert sublinks, replace_rte_variables is
 * overly complicated.
 */

typedef struct
{
	int			target_varno;		/* RTE index to search for */
	int			sublevels_up;		/* (current) nesting depth */
	const AttrNumber *attno_map;	/* map array for user attnos */
	int			map_length;			/* number of entries in attno_map[] */
	bool	   *found_whole_row;	/* output flag */
} map_variable_attnos_context;

static Node *
map_variable_attnos_mutator(Node *node,
							map_variable_attnos_context *context)
{
	if (node == NULL)
		return NULL;
	if (IsA(node, Var))
	{
		Var		   *var = (Var *) node;

		if (var->varno == context->target_varno &&
			var->varlevelsup == context->sublevels_up)
		{
			/* Found a matching variable, make the substitution */
			Var	   *newvar = (Var *) palloc(sizeof(Var));
			int		attno = var->varattno;

			*newvar = *var;
			if (attno > 0)
			{
				/* user-defined column, replace attno */
				if (attno > context->map_length ||
					context->attno_map[attno - 1] == 0)
					elog(ERROR, "unexpected varattno %d in expression to be mapped",
						 attno);
				newvar->varattno = newvar->varoattno = context->attno_map[attno - 1];
			}
			else if (attno == 0)
			{
				/* whole-row variable, warn caller */
				*(context->found_whole_row) = true;
			}
			return (Node *) newvar;
		}
		/* otherwise fall through to copy the var normally */
	}
	else if (IsA(node, Query))
	{
		/* Recurse into RTE subquery or not-yet-planned sublink subquery */
		Query	   *newnode;

		context->sublevels_up++;
		newnode = query_tree_mutator((Query *) node,
									 map_variable_attnos_mutator,
									 (void *) context,
									 0);
		context->sublevels_up--;
		return (Node *) newnode;
	}
	return expression_tree_mutator(node, map_variable_attnos_mutator,
								   (void *) context);
}

Node *
map_variable_attnos(Node *node,
					int target_varno, int sublevels_up,
					const AttrNumber *attno_map, int map_length,
					bool *found_whole_row)
{
	map_variable_attnos_context context;

	context.target_varno = target_varno;
	context.sublevels_up = sublevels_up;
	context.attno_map = attno_map;
	context.map_length = map_length;
	context.found_whole_row = found_whole_row;

	*found_whole_row = false;

	/*
	 * Must be prepared to start with a Query or a bare expression tree; if
	 * it's a Query, we don't want to increment sublevels_up.
	 */
	return query_or_expression_tree_mutator(node,
											map_variable_attnos_mutator,
											(void *) &context,
											0);
}


/*
 * map_variable_attnos() finds all user-column Vars in an expression tree
 * that reference a particular RTE, and adjusts their varattnos according
 * to the given mapping array (varattno n is replaced by attno_map[n-1]).
 * Vars for system columns are not modified.
 *
 * A zero in the mapping array represents a dropped column, which should not
 * appear in the expression.
 *
 * If the expression tree contains a whole-row Var for the target RTE,
 * the Var is not changed but *found_whole_row is returned as TRUE.
 * For most callers this is an error condition, but we leave it to the caller
 * to report the error so that useful context can be provided.	(In some
 * usages it would be appropriate to modify the Var's vartype and insert a
 * ConvertRowtypeExpr node to map back to the original vartype.  We might
 * someday extend this function's API to support that.  For now, the only
 * concession to that future need is that this function is a tree mutator
 * not just a walker.)
 *
 * This could be built using replace_rte_variables and a callback function,
 * but since we don't ever need to insert sublinks, replace_rte_variables is
 * overly complicated.
 */

typedef struct
{
	int			target_varno;	/* RTE index to search for */
	int			sublevels_up;	/* (current) nesting depth */
	const AttrNumber *attno_map;	/* map array for user attnos */
	int			map_length;		/* number of entries in attno_map[] */
	bool	   *found_whole_row;	/* output flag */
} map_variable_attnos_context;

static Node *
map_variable_attnos_mutator(Node *node,
							map_variable_attnos_context *context)
{
	if (node == NULL)
		return NULL;
	if (IsA(node, Var))
	{
		Var		   *var = (Var *) node;

		if (var->varno == context->target_varno &&
			var->varlevelsup == context->sublevels_up)
		{
			/* Found a matching variable, make the substitution */
			Var		   *newvar = (Var *) palloc(sizeof(Var));
			int			attno = var->varattno;

			*newvar = *var;
			if (attno > 0)
			{
				/* user-defined column, replace attno */
				if (attno > context->map_length ||
					context->attno_map[attno - 1] == 0)
					elog(ERROR, "unexpected varattno %d in expression to be mapped",
						 attno);
				newvar->varattno = newvar->varoattno = context->attno_map[attno - 1];
			}
			else if (attno == 0)
			{
				/* whole-row variable, warn caller */
				*(context->found_whole_row) = true;
			}
			return (Node *) newvar;
		}
		/* otherwise fall through to copy the var normally */
	}
	else if (IsA(node, Query))
	{
		/* Recurse into RTE subquery or not-yet-planned sublink subquery */
		Query	   *newnode;

		context->sublevels_up++;
		newnode = query_tree_mutator((Query *) node,
									 map_variable_attnos_mutator,
									 (void *) context,
									 0);
		context->sublevels_up--;
		return (Node *) newnode;
	}
	return expression_tree_mutator(node, map_variable_attnos_mutator,
								   (void *) context);
}

Node *
map_variable_attnos(Node *node,
					int target_varno, int sublevels_up,
					const AttrNumber *attno_map, int map_length,
					bool *found_whole_row)
{
	map_variable_attnos_context context;

	context.target_varno = target_varno;
	context.sublevels_up = sublevels_up;
	context.attno_map = attno_map;
	context.map_length = map_length;
	context.found_whole_row = found_whole_row;

	*found_whole_row = false;

	/*
	 * Must be prepared to start with a Query or a bare expression tree; if
	 * it's a Query, we don't want to increment sublevels_up.
	 */
	return query_or_expression_tree_mutator(node,
											map_variable_attnos_mutator,
											(void *) &context,
											0);
}


/*
 * ReplaceVarsFromTargetList - replace Vars with items from a targetlist
 *
 * Vars matching target_varno and sublevels_up are replaced by the
 * entry with matching resno from targetlist, if there is one.
 *
 * If there is no matching resno for such a Var, the action depends on the
 * nomatch_option:
 *	REPLACEVARS_REPORT_ERROR: throw an error
 *	REPLACEVARS_CHANGE_VARNO: change Var's varno to nomatch_varno
 *	REPLACEVARS_SUBSTITUTE_NULL: replace Var with a NULL Const of same type
 *
 * The caller must also provide target_rte, the RTE describing the target
 * relation.  This is needed to handle whole-row Vars referencing the target.
 * We expand such Vars into RowExpr constructs.
 *
 * outer_hasSubLinks works the same as for replace_rte_variables().
 */

typedef struct
{
	RangeTblEntry *target_rte;
	List	   *targetlist;
	ReplaceVarsNoMatchOption nomatch_option;
	int			nomatch_varno;
} ReplaceVarsFromTargetList_context;

static Node *
ReplaceVarsFromTargetList_callback(Var *var,
								   replace_rte_variables_context *context)
{
	ReplaceVarsFromTargetList_context *rcon = (ReplaceVarsFromTargetList_context *) context->callback_arg;
	TargetEntry *tle;

	if (var->varattno == InvalidAttrNumber)
	{
		/* Must expand whole-tuple reference into RowExpr */
		RowExpr    *rowexpr;
		List	   *colnames;
		List	   *fields;

		/*
		 * If generating an expansion for a var of a named rowtype (ie, this
		 * is a plain relation RTE), then we must include dummy items for
		 * dropped columns.  If the var is RECORD (ie, this is a JOIN), then
		 * omit dropped columns.  Either way, attach column names to the
		 * RowExpr for use of ruleutils.c.
		 */
		expandRTE(rcon->target_rte,
				  var->varno, var->varlevelsup, var->location,
				  (var->vartype != RECORDOID),
				  &colnames, &fields);
		/* Adjust the generated per-field Vars... */
		fields = (List *) replace_rte_variables_mutator((Node *) fields,
														context);
		rowexpr = makeNode(RowExpr);
		rowexpr->args = fields;
		rowexpr->row_typeid = var->vartype;
		rowexpr->row_format = COERCE_IMPLICIT_CAST;
		rowexpr->colnames = colnames;
		rowexpr->location = var->location;

		return (Node *) rowexpr;
	}

	/* Normal case referencing one targetlist element */
	tle = get_tle_by_resno(rcon->targetlist, var->varattno);

	if (tle == NULL || tle->resjunk)
	{
		/* Failed to find column in targetlist */
		switch (rcon->nomatch_option)
		{
			case REPLACEVARS_REPORT_ERROR:
				/* fall through, throw error below */
				break;

			case REPLACEVARS_CHANGE_VARNO:
				var = (Var *) copyObject(var);
				var->varno = rcon->nomatch_varno;
				var->varnoold = rcon->nomatch_varno;
				return (Node *) var;

			case REPLACEVARS_SUBSTITUTE_NULL:

				/*
				 * If Var is of domain type, we should add a CoerceToDomain
				 * node, in case there is a NOT NULL domain constraint.
				 */
				return coerce_to_domain((Node *) makeNullConst(var->vartype,
															   var->vartypmod,
															 var->varcollid),
										InvalidOid, -1,
										var->vartype,
										COERCE_IMPLICIT_CAST,
										-1,
										false,
										false);
		}
		elog(ERROR, "could not find replacement targetlist entry for attno %d",
			 var->varattno);
		return NULL;			/* keep compiler quiet */
	}
	else
	{
		/* Make a copy of the tlist item to return */
		Node	   *newnode = copyObject(tle->expr);

		/* Must adjust varlevelsup if tlist item is from higher query */
		if (var->varlevelsup > 0)
			IncrementVarSublevelsUp(newnode, var->varlevelsup, 0);

		return newnode;
	}
}

Node *
ReplaceVarsFromTargetList(Node *node,
						  int target_varno, int sublevels_up,
						  RangeTblEntry *target_rte,
						  List *targetlist,
						  ReplaceVarsNoMatchOption nomatch_option,
						  int nomatch_varno,
						  bool *outer_hasSubLinks)
{
	ReplaceVarsFromTargetList_context context;

	context.target_rte = target_rte;
	context.targetlist = targetlist;
	context.nomatch_option = nomatch_option;
	context.nomatch_varno = nomatch_varno;

	return replace_rte_variables(node, target_varno, sublevels_up,
								 ReplaceVarsFromTargetList_callback,
								 (void *) &context,
								 outer_hasSubLinks);
}<|MERGE_RESOLUTION|>--- conflicted
+++ resolved
@@ -2,13 +2,9 @@
  *
  * rewriteManip.c
  *
-<<<<<<< HEAD
  * Portions Copyright (c) 2006-2008, Greenplum inc
  * Portions Copyright (c) 2012-Present Pivotal Software, Inc.
- * Portions Copyright (c) 1996-2012, PostgreSQL Global Development Group
-=======
  * Portions Copyright (c) 1996-2013, PostgreSQL Global Development Group
->>>>>>> e472b921
  * Portions Copyright (c) 1994, Regents of the University of California
  *
  *
@@ -1374,119 +1370,6 @@
 
 
 /*
- * map_variable_attnos() finds all user-column Vars in an expression tree
- * that reference a particular RTE, and adjusts their varattnos according
- * to the given mapping array (varattno n is replaced by attno_map[n-1]).
- * Vars for system columns are not modified.
- *
- * A zero in the mapping array represents a dropped column, which should not
- * appear in the expression.
- *
- * If the expression tree contains a whole-row Var for the target RTE,
- * the Var is not changed but *found_whole_row is returned as TRUE.
- * For most callers this is an error condition, but we leave it to the caller
- * to report the error so that useful context can be provided.	(In some
- * usages it would be appropriate to modify the Var's vartype and insert a
- * ConvertRowtypeExpr node to map back to the original vartype.  We might
- * someday extend this function's API to support that.  For now, the only
- * concession to that future need is that this function is a tree mutator
- * not just a walker.)
- *
- * This could be built using replace_rte_variables and a callback function,
- * but since we don't ever need to insert sublinks, replace_rte_variables is
- * overly complicated.
- */
-
-typedef struct
-{
-	int			target_varno;	/* RTE index to search for */
-	int			sublevels_up;	/* (current) nesting depth */
-	const AttrNumber *attno_map;	/* map array for user attnos */
-	int			map_length;		/* number of entries in attno_map[] */
-	bool	   *found_whole_row;	/* output flag */
-} map_variable_attnos_context;
-
-static Node *
-map_variable_attnos_mutator(Node *node,
-							map_variable_attnos_context *context)
-{
-	if (node == NULL)
-		return NULL;
-	if (IsA(node, Var))
-	{
-		Var		   *var = (Var *) node;
-
-		if (var->varno == context->target_varno &&
-			var->varlevelsup == context->sublevels_up)
-		{
-			/* Found a matching variable, make the substitution */
-			Var		   *newvar = (Var *) palloc(sizeof(Var));
-			int			attno = var->varattno;
-
-			*newvar = *var;
-			if (attno > 0)
-			{
-				/* user-defined column, replace attno */
-				if (attno > context->map_length ||
-					context->attno_map[attno - 1] == 0)
-					elog(ERROR, "unexpected varattno %d in expression to be mapped",
-						 attno);
-				newvar->varattno = newvar->varoattno = context->attno_map[attno - 1];
-			}
-			else if (attno == 0)
-			{
-				/* whole-row variable, warn caller */
-				*(context->found_whole_row) = true;
-			}
-			return (Node *) newvar;
-		}
-		/* otherwise fall through to copy the var normally */
-	}
-	else if (IsA(node, Query))
-	{
-		/* Recurse into RTE subquery or not-yet-planned sublink subquery */
-		Query	   *newnode;
-
-		context->sublevels_up++;
-		newnode = query_tree_mutator((Query *) node,
-									 map_variable_attnos_mutator,
-									 (void *) context,
-									 0);
-		context->sublevels_up--;
-		return (Node *) newnode;
-	}
-	return expression_tree_mutator(node, map_variable_attnos_mutator,
-								   (void *) context);
-}
-
-Node *
-map_variable_attnos(Node *node,
-					int target_varno, int sublevels_up,
-					const AttrNumber *attno_map, int map_length,
-					bool *found_whole_row)
-{
-	map_variable_attnos_context context;
-
-	context.target_varno = target_varno;
-	context.sublevels_up = sublevels_up;
-	context.attno_map = attno_map;
-	context.map_length = map_length;
-	context.found_whole_row = found_whole_row;
-
-	*found_whole_row = false;
-
-	/*
-	 * Must be prepared to start with a Query or a bare expression tree; if
-	 * it's a Query, we don't want to increment sublevels_up.
-	 */
-	return query_or_expression_tree_mutator(node,
-											map_variable_attnos_mutator,
-											(void *) &context,
-											0);
-}
-
-
-/*
  * ReplaceVarsFromTargetList - replace Vars with items from a targetlist
  *
  * Vars matching target_varno and sublevels_up are replaced by the
