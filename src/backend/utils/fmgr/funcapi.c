/*-------------------------------------------------------------------------
 *
 * funcapi.c
 *	  Utility and convenience functions for fmgr functions that return
 *	  sets and/or composite types.
 *
 * Copyright (c) 2002-2008, PostgreSQL Global Development Group
 *
 * IDENTIFICATION
<<<<<<< HEAD
 *	  $PostgreSQL: pgsql/src/backend/utils/fmgr/funcapi.c,v 1.37.2.2 2008/11/30 18:49:42 tgl Exp $
=======
 *	  $PostgreSQL: pgsql/src/backend/utils/fmgr/funcapi.c,v 1.38 2008/02/29 02:49:39 neilc Exp $
>>>>>>> 0f855d62
 *
 *-------------------------------------------------------------------------
 */
#include "postgres.h"

#include "access/heapam.h"
#include "catalog/namespace.h"
#include "catalog/pg_proc.h"
#include "catalog/pg_type.h"
#include "executor/executor.h"          /* ReturnSetInfo, RegisterExprContextCallback */
#include "funcapi.h"
#include "parser/parse_coerce.h"
#include "parser/parse_expr.h"
#include "utils/array.h"
#include "utils/builtins.h"
#include "utils/lsyscache.h"
#include "utils/memutils.h"
#include "utils/syscache.h"
#include "utils/typcache.h"


static void shutdown_MultiFuncCall(Datum arg);
static TypeFuncClass internal_get_result_type(Oid funcid,
						 Node *call_expr,
						 ReturnSetInfo *rsinfo,
						 Oid *resultTypeId,
						 TupleDesc *resultTupleDesc);
static bool resolve_polymorphic_tupdesc(TupleDesc tupdesc,
							oidvector *declared_args,
							Node *call_expr);
static TypeFuncClass get_type_func_class(Oid typid);


/*
 * init_MultiFuncCall
 * Create an empty FuncCallContext data structure
 * and do some other basic Multi-function call setup
 * and error checking
 */
FuncCallContext *
init_MultiFuncCall(PG_FUNCTION_ARGS)
{
	FuncCallContext *retval;

	/*
	 * Bail if we're called in the wrong context
	 */
	if (fcinfo->resultinfo == NULL || !IsA(fcinfo->resultinfo, ReturnSetInfo))
		ereport(ERROR,
				(errcode(ERRCODE_FEATURE_NOT_SUPPORTED),
				 errmsg("set-valued function called in context that cannot accept a set")));

	if (fcinfo->flinfo->fn_extra == NULL)
	{
		/*
		 * First call
		 */
		ReturnSetInfo  *rsi = (ReturnSetInfo *) fcinfo->resultinfo;
		MemoryContext	multi_call_ctx;

		/*
		 * Create a suitably long-lived context to hold cross-call data
		 */
		multi_call_ctx = AllocSetContextCreate(fcinfo->flinfo->fn_mcxt,
											   "SRF multi-call context",
											   ALLOCSET_SMALL_MINSIZE,
											   ALLOCSET_SMALL_INITSIZE,
											   ALLOCSET_SMALL_MAXSIZE);

		/*
		 * Allocate suitably long-lived space and zero it
		 */
		retval = (FuncCallContext *)
			MemoryContextAllocZero(multi_call_ctx,
								   sizeof(FuncCallContext));

		/*
		 * initialize the elements
		 */
		retval->call_cntr = 0;
		retval->max_calls = 0;
		retval->slot = NULL;
		retval->user_fctx = NULL;
		retval->attinmeta = NULL;
		retval->tuple_desc = NULL;
		retval->multi_call_memory_ctx = multi_call_ctx;

		/*
		 * save the pointer for cross-call use
		 */
		fcinfo->flinfo->fn_extra = retval;

		/*
		 * Ensure we will get shut down cleanly if the exprcontext is not run
		 * to completion.
		 */
		RegisterExprContextCallback(rsi->econtext,
									shutdown_MultiFuncCall,
									PointerGetDatum(fcinfo->flinfo));
	}
	else
	{
		/* second and subsequent calls */
		elog(ERROR, "init_MultiFuncCall cannot be called more than once");

		/* never reached, but keep compiler happy */
		retval = NULL;
	}

	return retval;
}

/*
 * per_MultiFuncCall
 *
 * Do Multi-function per-call setup
 */
FuncCallContext *
per_MultiFuncCall(PG_FUNCTION_ARGS)
{
	FuncCallContext *retval = (FuncCallContext *) fcinfo->flinfo->fn_extra;

	/*
	 * Clear the TupleTableSlot, if present.  This is for safety's sake: the
	 * Slot will be in a long-lived context (it better be, if the
	 * FuncCallContext is pointing to it), but in most usage patterns the
	 * tuples stored in it will be in the function's per-tuple context. So at
	 * the beginning of each call, the Slot will hold a dangling pointer to an
	 * already-recycled tuple.	We clear it out here.
	 *
	 * Note: use of retval->slot is obsolete as of 8.0, and we expect that it
	 * will always be NULL.  This is just here for backwards compatibility in
	 * case someone creates a slot anyway.
	 */
	if (retval->slot != NULL)
		ExecClearTuple(retval->slot);

	return retval;
}

/*
 * end_MultiFuncCall
 * Clean up after init_MultiFuncCall
 */
void
end_MultiFuncCall(PG_FUNCTION_ARGS, FuncCallContext *funcctx)
{
	ReturnSetInfo *rsi = (ReturnSetInfo *) fcinfo->resultinfo;

	/* Deregister the shutdown callback */
	UnregisterExprContextCallback(rsi->econtext,
								  shutdown_MultiFuncCall,
								  PointerGetDatum(fcinfo->flinfo));

	/* But use it to do the real work */
	shutdown_MultiFuncCall(PointerGetDatum(fcinfo->flinfo));
}

/*
 * shutdown_MultiFuncCall
 * Shutdown function to clean up after init_MultiFuncCall
 */
static void
shutdown_MultiFuncCall(Datum arg)
{
	FmgrInfo   *flinfo = (FmgrInfo *) DatumGetPointer(arg);
	FuncCallContext *funcctx = (FuncCallContext *) flinfo->fn_extra;

	/* unbind from flinfo */
	flinfo->fn_extra = NULL;

	/*
	 * Delete context that holds all multi-call data, including the
	 * FuncCallContext itself
	 */
<<<<<<< HEAD
=======
	MemoryContextSwitchTo(flinfo->fn_mcxt);
>>>>>>> 0f855d62
	MemoryContextDelete(funcctx->multi_call_memory_ctx);
}


/*
 * get_call_result_type
 *		Given a function's call info record, determine the kind of datatype
 *		it is supposed to return.  If resultTypeId isn't NULL, *resultTypeId
 *		receives the actual datatype OID (this is mainly useful for scalar
 *		result types).	If resultTupleDesc isn't NULL, *resultTupleDesc
 *		receives a pointer to a TupleDesc when the result is of a composite
 *		type, or NULL when it's a scalar result.
 *
 * One hard case that this handles is resolution of actual rowtypes for
 * functions returning RECORD (from either the function's OUT parameter
 * list, or a ReturnSetInfo context node).	TYPEFUNC_RECORD is returned
 * only when we couldn't resolve the actual rowtype for lack of information.
 *
 * The other hard case that this handles is resolution of polymorphism.
 * We will never return polymorphic pseudotypes (ANYELEMENT etc), either
 * as a scalar result type or as a component of a rowtype.
 *
 * This function is relatively expensive --- in a function returning set,
 * try to call it only the first time through.
 */
TypeFuncClass
get_call_result_type(FunctionCallInfo fcinfo,
					 Oid *resultTypeId,
					 TupleDesc *resultTupleDesc)
{
	return internal_get_result_type(fcinfo->flinfo->fn_oid,
									fcinfo->flinfo->fn_expr,
									(ReturnSetInfo *) fcinfo->resultinfo,
									resultTypeId,
									resultTupleDesc);
}

/*
 * get_expr_result_type
 *		As above, but work from a calling expression node tree
 */
TypeFuncClass
get_expr_result_type(Node *expr,
					 Oid *resultTypeId,
					 TupleDesc *resultTupleDesc)
{
	TypeFuncClass result;

	if (expr && IsA(expr, FuncExpr))
		result = internal_get_result_type(((FuncExpr *) expr)->funcid,
										  expr,
										  NULL,
										  resultTypeId,
										  resultTupleDesc);
	else if (expr && IsA(expr, OpExpr))
		result = internal_get_result_type(get_opcode(((OpExpr *) expr)->opno),
										  expr,
										  NULL,
										  resultTypeId,
										  resultTupleDesc);
	else
	{
		/* handle as a generic expression; no chance to resolve RECORD */
		Oid			typid = exprType(expr);

		if (resultTypeId)
			*resultTypeId = typid;
		if (resultTupleDesc)
			*resultTupleDesc = NULL;
		result = get_type_func_class(typid);
		if (result == TYPEFUNC_COMPOSITE && resultTupleDesc)
			*resultTupleDesc = lookup_rowtype_tupdesc_copy(typid, -1);
	}

	return result;
}

/*
 * get_func_result_type
 *		As above, but work from a function's OID only
 *
 * This will not be able to resolve pure-RECORD results nor polymorphism.
 */
TypeFuncClass
get_func_result_type(Oid functionId,
					 Oid *resultTypeId,
					 TupleDesc *resultTupleDesc)
{
	return internal_get_result_type(functionId,
									NULL,
									NULL,
									resultTypeId,
									resultTupleDesc);
}

/*
 * assign_func_result_transient_type
 *		assign typmod if the result of function is transient type.
 *
 */
void
assign_func_result_transient_type(Oid funcid)
{
	HeapTuple	tp;
	Form_pg_proc procform;
	TupleDesc	tupdesc;

	tp = SearchSysCache1(PROCOID, ObjectIdGetDatum(funcid));
	if (!HeapTupleIsValid(tp))
		elog(ERROR, "cache lookup failed for function %u", funcid);
	procform = (Form_pg_proc) GETSTRUCT(tp);

	tupdesc = build_function_result_tupdesc_t(tp);
	if (tupdesc == NULL)
	{
		ReleaseSysCache(tp);
		return;
	}

	if (resolve_polymorphic_tupdesc(tupdesc,
									&procform->proargtypes,
									NULL))
	{
		if (tupdesc->tdtypeid == RECORDOID &&
			tupdesc->tdtypmod < 0)
			assign_record_type_typmod(tupdesc);
	}
	ReleaseSysCache(tp);
}

/*
 * internal_get_result_type -- workhorse code implementing all the above
 *
 * funcid must always be supplied.	call_expr and rsinfo can be NULL if not
 * available.  We will return TYPEFUNC_RECORD, and store NULL into
 * *resultTupleDesc, if we cannot deduce the complete result rowtype from
 * the available information.
 */
static TypeFuncClass
internal_get_result_type(Oid funcid,
						 Node *call_expr,
						 ReturnSetInfo *rsinfo,
						 Oid *resultTypeId,
						 TupleDesc *resultTupleDesc)
{
	TypeFuncClass result;
	HeapTuple	tp;
	Form_pg_proc procform;
	Oid			rettype;
	TupleDesc	tupdesc;

	/* First fetch the function's pg_proc row to inspect its rettype */
	tp = SearchSysCache(PROCOID,
						ObjectIdGetDatum(funcid),
						0, 0, 0);
	if (!HeapTupleIsValid(tp))
		elog(ERROR, "cache lookup failed for function %u", funcid);
	procform = (Form_pg_proc) GETSTRUCT(tp);

	rettype = procform->prorettype;

	/* Check for OUT parameters defining a RECORD result */
	tupdesc = build_function_result_tupdesc_t(tp);
	if (tupdesc)
	{
		/*
		 * It has OUT parameters, so it's basically like a regular composite
		 * type, except we have to be able to resolve any polymorphic OUT
		 * parameters.
		 */
		if (resultTypeId)
			*resultTypeId = rettype;

		if (resolve_polymorphic_tupdesc(tupdesc,
										&procform->proargtypes,
										call_expr))
		{
			if (tupdesc->tdtypeid == RECORDOID &&
				tupdesc->tdtypmod < 0)
				assign_record_type_typmod(tupdesc);
			if (resultTupleDesc)
				*resultTupleDesc = tupdesc;
			result = TYPEFUNC_COMPOSITE;
		}
		else
		{
			if (resultTupleDesc)
				*resultTupleDesc = NULL;
			result = TYPEFUNC_RECORD;
		}

		ReleaseSysCache(tp);

		return result;
	}

	/*
	 * If scalar polymorphic result, try to resolve it.
	 */
	if (IsPolymorphicType(rettype))
	{
		Oid			newrettype = exprType(call_expr);

		if (!OidIsValid(newrettype))	/* this probably should not happen */
			ereport(ERROR,
					(errcode(ERRCODE_DATATYPE_MISMATCH),
					 errmsg("could not determine actual result type for function \"%s\" declared to return type %s",
							NameStr(procform->proname),
							format_type_be(rettype))));
		rettype = newrettype;
	}

	if (resultTypeId)
		*resultTypeId = rettype;
	if (resultTupleDesc)
		*resultTupleDesc = NULL;	/* default result */

	/* Classify the result type */
	result = get_type_func_class(rettype);
	switch (result)
	{
		case TYPEFUNC_COMPOSITE:
			if (resultTupleDesc)
				*resultTupleDesc = lookup_rowtype_tupdesc_copy(rettype, -1);
			/* Named composite types can't have any polymorphic columns */
			break;
		case TYPEFUNC_SCALAR:
			break;
		case TYPEFUNC_RECORD:
			/* We must get the tupledesc from call context */
			if (rsinfo && IsA(rsinfo, ReturnSetInfo) &&
				rsinfo->expectedDesc != NULL)
			{
				result = TYPEFUNC_COMPOSITE;
				if (resultTupleDesc)
					*resultTupleDesc = rsinfo->expectedDesc;
				/* Assume no polymorphic columns here, either */
			}
			break;
		default:
			break;
	}

	ReleaseSysCache(tp);

	return result;
}

/*
 * Given the result tuple descriptor for a function with OUT parameters,
 * replace any polymorphic columns (ANYELEMENT etc) with correct data types
 * deduced from the input arguments. Returns TRUE if able to deduce all types,
 * FALSE if not.
 */
static bool
resolve_polymorphic_tupdesc(TupleDesc tupdesc, oidvector *declared_args,
							Node *call_expr)
{
	int			natts = tupdesc->natts;
	int			nargs = declared_args->dim1;
	bool		have_anyelement_result = false;
	bool		have_anyarray_result = false;
	bool		have_anynonarray = false;
	bool		have_anyenum = false;
	Oid			anyelement_type = InvalidOid;
	Oid			anyarray_type = InvalidOid;
	int			i;

	/* See if there are any polymorphic outputs; quick out if not */
	for (i = 0; i < natts; i++)
	{
		switch (tupdesc->attrs[i]->atttypid)
		{
			case ANYELEMENTOID:
				have_anyelement_result = true;
				break;
			case ANYARRAYOID:
				have_anyarray_result = true;
				break;
			case ANYNONARRAYOID:
				have_anyelement_result = true;
				have_anynonarray = true;
				break;
			case ANYENUMOID:
				have_anyelement_result = true;
				have_anyenum = true;
				break;
			default:
				break;
		}
	}
	if (!have_anyelement_result && !have_anyarray_result)
		return true;

	/*
	 * Otherwise, extract actual datatype(s) from input arguments.	(We assume
	 * the parser already validated consistency of the arguments.)
	 */
	if (!call_expr)
		return false;			/* no hope */

	for (i = 0; i < nargs; i++)
	{
		switch (declared_args->values[i])
		{
			case ANYELEMENTOID:
			case ANYNONARRAYOID:
			case ANYENUMOID:
				if (!OidIsValid(anyelement_type))
					anyelement_type = get_call_expr_argtype(call_expr, i);
				break;
			case ANYARRAYOID:
				if (!OidIsValid(anyarray_type))
					anyarray_type = get_call_expr_argtype(call_expr, i);
				break;
			default:
				break;
		}
	}

	/* If nothing found, parser messed up */
	if (!OidIsValid(anyelement_type) && !OidIsValid(anyarray_type))
		return false;

	/* If needed, deduce one polymorphic type from the other */
	if (have_anyelement_result && !OidIsValid(anyelement_type))
		anyelement_type = resolve_generic_type(ANYELEMENTOID,
											   anyarray_type,
											   ANYARRAYOID);
	if (have_anyarray_result && !OidIsValid(anyarray_type))
		anyarray_type = resolve_generic_type(ANYARRAYOID,
											 anyelement_type,
											 ANYELEMENTOID);

	/* Enforce ANYNONARRAY if needed */
	if (have_anynonarray && type_is_array(anyelement_type))
		return false;

	/* Enforce ANYENUM if needed */
	if (have_anyenum && !type_is_enum(anyelement_type))
		return false;

	/* And finally replace the tuple column types as needed */
	for (i = 0; i < natts; i++)
	{
		switch (tupdesc->attrs[i]->atttypid)
		{
			case ANYELEMENTOID:
			case ANYNONARRAYOID:
			case ANYENUMOID:
				TupleDescInitEntry(tupdesc, i + 1,
								   NameStr(tupdesc->attrs[i]->attname),
								   anyelement_type,
								   -1,
								   0);
				break;
			case ANYARRAYOID:
				TupleDescInitEntry(tupdesc, i + 1,
								   NameStr(tupdesc->attrs[i]->attname),
								   anyarray_type,
								   -1,
								   0);
				break;
			default:
				break;
		}
	}

	return true;
}

/*
 * Given the declared argument types and modes for a function, replace any
 * polymorphic types (ANYELEMENT etc) with correct data types deduced from the
 * input arguments.  Returns TRUE if able to deduce all types, FALSE if not.
 * This is the same logic as resolve_polymorphic_tupdesc, but with a different
 * argument representation.
 *
 * argmodes may be NULL, in which case all arguments are assumed to be IN mode.
 */
bool
resolve_polymorphic_argtypes(int numargs, Oid *argtypes, char *argmodes,
							 Node *call_expr)
{
	bool		have_anyelement_result = false;
	bool		have_anyarray_result = false;
	Oid			anyelement_type = InvalidOid;
	Oid			anyarray_type = InvalidOid;
	int			inargno;
	int			i;

	/* First pass: resolve polymorphic inputs, check for outputs */
	inargno = 0;
	for (i = 0; i < numargs; i++)
	{
		char		argmode = argmodes ? argmodes[i] : PROARGMODE_IN;

		switch (argtypes[i])
		{
			case ANYELEMENTOID:
			case ANYNONARRAYOID:
			case ANYENUMOID:
				if (argmode == PROARGMODE_OUT || argmode == PROARGMODE_TABLE)
					have_anyelement_result = true;
				else
				{
					if (!OidIsValid(anyelement_type))
					{
						anyelement_type = get_call_expr_argtype(call_expr,
																inargno);
						if (!OidIsValid(anyelement_type))
							return false;
					}
					argtypes[i] = anyelement_type;
				}
				break;
			case ANYARRAYOID:
				if (argmode == PROARGMODE_OUT || argmode == PROARGMODE_TABLE)
					have_anyarray_result = true;
				else
				{
					if (!OidIsValid(anyarray_type))
					{
						anyarray_type = get_call_expr_argtype(call_expr,
															  inargno);
						if (!OidIsValid(anyarray_type))
							return false;
					}
					argtypes[i] = anyarray_type;
				}
				break;
			default:
				break;
		}
		if (argmode != PROARGMODE_OUT && argmode != PROARGMODE_TABLE)
			inargno++;
	}

	/* Done? */
	if (!have_anyelement_result && !have_anyarray_result)
		return true;

	/* If no input polymorphics, parser messed up */
	if (!OidIsValid(anyelement_type) && !OidIsValid(anyarray_type))
		return false;

	/* If needed, deduce one polymorphic type from the other */
	if (have_anyelement_result && !OidIsValid(anyelement_type))
		anyelement_type = resolve_generic_type(ANYELEMENTOID,
											   anyarray_type,
											   ANYARRAYOID);
	if (have_anyarray_result && !OidIsValid(anyarray_type))
		anyarray_type = resolve_generic_type(ANYARRAYOID,
											 anyelement_type,
											 ANYELEMENTOID);

	/* XXX do we need to enforce ANYNONARRAY or ANYENUM here?  I think not */

	/* And finally replace the output column types as needed */
	for (i = 0; i < numargs; i++)
	{
		switch (argtypes[i])
		{
			case ANYELEMENTOID:
			case ANYNONARRAYOID:
			case ANYENUMOID:
				argtypes[i] = anyelement_type;
				break;
			case ANYARRAYOID:
				argtypes[i] = anyarray_type;
				break;
			default:
				break;
		}
	}

	return true;
}

/*
 * get_type_func_class
 *		Given the type OID, obtain its TYPEFUNC classification.
 *
 * This is intended to centralize a bunch of formerly ad-hoc code for
 * classifying types.  The categories used here are useful for deciding
 * how to handle functions returning the datatype.
 */
static TypeFuncClass
get_type_func_class(Oid typid)
{
	switch (get_typtype(typid))
	{
		case TYPTYPE_COMPOSITE:
			return TYPEFUNC_COMPOSITE;
		case TYPTYPE_BASE:
		case TYPTYPE_DOMAIN:
		case TYPTYPE_ENUM:
			return TYPEFUNC_SCALAR;
		case TYPTYPE_PSEUDO:
			if (typid == RECORDOID)
				return TYPEFUNC_RECORD;

			/*
			 * We treat VOID and CSTRING as legitimate scalar datatypes,
			 * mostly for the convenience of the JDBC driver (which wants to
			 * be able to do "SELECT * FROM foo()" for all legitimately
			 * user-callable functions).
			 */
			if (typid == VOIDOID || typid == CSTRINGOID)
				return TYPEFUNC_SCALAR;
			return TYPEFUNC_OTHER;
	}
	/* shouldn't get here, probably */
	return TYPEFUNC_OTHER;
}


/*
 * get_func_arg_info
 *
 * Fetch info about the argument types, names, and IN/OUT modes from the
 * pg_proc tuple.  Return value is the total number of arguments.
 * Other results are palloc'd.  *p_argtypes is always filled in, but
 * *p_argnames and *p_argmodes will be set NULL in the default cases
 * (no names, and all IN arguments, respectively).
 *
 * Note that this function simply fetches what is in the pg_proc tuple;
 * it doesn't do any interpretation of polymorphic types.
 */
int
get_func_arg_info(HeapTuple procTup,
				  Oid **p_argtypes, char ***p_argnames, char **p_argmodes)
{
	Form_pg_proc procStruct = (Form_pg_proc) GETSTRUCT(procTup);
	Datum		proallargtypes;
	Datum		proargmodes;
	Datum		proargnames;
	bool		isNull;
	ArrayType  *arr;
	int			numargs;
	Datum	   *elems;
	int			nelems;
	int			i;

	/* First discover the total number of parameters and get their types */
	proallargtypes = SysCacheGetAttr(PROCOID, procTup,
									 Anum_pg_proc_proallargtypes,
									 &isNull);
	if (!isNull)
	{
		/*
		 * We expect the arrays to be 1-D arrays of the right types; verify
		 * that.  For the OID and char arrays, we don't need to use
		 * deconstruct_array() since the array data is just going to look like
		 * a C array of values.
		 */
		arr = DatumGetArrayTypeP(proallargtypes);		/* ensure not toasted */
		numargs = ARR_DIMS(arr)[0];
		if (ARR_NDIM(arr) != 1 ||
			numargs < 0 ||
			ARR_HASNULL(arr) ||
			ARR_ELEMTYPE(arr) != OIDOID)
			elog(ERROR, "proallargtypes is not a 1-D Oid array");
		Assert(numargs >= procStruct->pronargs);
		*p_argtypes = (Oid *) palloc(numargs * sizeof(Oid));
		memcpy(*p_argtypes, ARR_DATA_PTR(arr),
			   numargs * sizeof(Oid));
	}
	else
	{
		/* If no proallargtypes, use proargtypes */
		numargs = procStruct->proargtypes.dim1;
		Assert(numargs == procStruct->pronargs);
		*p_argtypes = (Oid *) palloc(numargs * sizeof(Oid));
		memcpy(*p_argtypes, procStruct->proargtypes.values,
			   numargs * sizeof(Oid));
	}

	/* Get argument names, if available */
	proargnames = SysCacheGetAttr(PROCOID, procTup,
								  Anum_pg_proc_proargnames,
								  &isNull);
	if (isNull)
		*p_argnames = NULL;
	else
	{
		deconstruct_array(DatumGetArrayTypeP(proargnames),
						  TEXTOID, -1, false, 'i',
						  &elems, NULL, &nelems);
		if (nelems != numargs)	/* should not happen */
			elog(ERROR, "proargnames must have the same number of elements as the function has arguments");
		*p_argnames = (char **) palloc(sizeof(char *) * numargs);
		for (i = 0; i < numargs; i++)
			(*p_argnames)[i] = DatumGetCString(DirectFunctionCall1(textout,
																   elems[i]));
	}

	/* Get argument modes, if available */
	proargmodes = SysCacheGetAttr(PROCOID, procTup,
								  Anum_pg_proc_proargmodes,
								  &isNull);
	if (isNull)
		*p_argmodes = NULL;
	else
	{
		arr = DatumGetArrayTypeP(proargmodes);	/* ensure not toasted */
		if (ARR_NDIM(arr) != 1 ||
			ARR_DIMS(arr)[0] != numargs ||
			ARR_HASNULL(arr) ||
			ARR_ELEMTYPE(arr) != CHAROID)
			elog(ERROR, "proargmodes is not a 1-D char array");
		*p_argmodes = (char *) palloc(numargs * sizeof(char));
		memcpy(*p_argmodes, ARR_DATA_PTR(arr),
			   numargs * sizeof(char));
	}

	return numargs;
}


/*
 * get_func_result_name
 *
 * If the function has exactly one output parameter, and that parameter
 * is named, return the name (as a palloc'd string).  Else return NULL.
 *
 * This is used to determine the default output column name for functions
 * returning scalar types.
 */
char *
get_func_result_name(Oid functionId)
{
	char	   *result;
	HeapTuple	procTuple;
	Datum		proargmodes;
	Datum		proargnames;
	bool		isnull;
	ArrayType  *arr;
	int			numargs;
	char	   *argmodes;
	Datum	   *argnames;
	int			numoutargs;
	int			nargnames;
	int			i;

	/* First fetch the function's pg_proc row */
	procTuple = SearchSysCache(PROCOID,
							   ObjectIdGetDatum(functionId),
							   0, 0, 0);
	if (!HeapTupleIsValid(procTuple))
		elog(ERROR, "cache lookup failed for function %u", functionId);

	/* If there are no named OUT parameters, return NULL */
	if (heap_attisnull(procTuple, Anum_pg_proc_proargmodes) ||
		heap_attisnull(procTuple, Anum_pg_proc_proargnames))
		result = NULL;
	else
	{
		/* Get the data out of the tuple */
		proargmodes = SysCacheGetAttr(PROCOID, procTuple,
									  Anum_pg_proc_proargmodes,
									  &isnull);
		Assert(!isnull);
		proargnames = SysCacheGetAttr(PROCOID, procTuple,
									  Anum_pg_proc_proargnames,
									  &isnull);
		Assert(!isnull);

		/*
		 * We expect the arrays to be 1-D arrays of the right types; verify
		 * that.  For the char array, we don't need to use deconstruct_array()
		 * since the array data is just going to look like a C array of
		 * values.
		 */
		arr = DatumGetArrayTypeP(proargmodes);	/* ensure not toasted */
		numargs = ARR_DIMS(arr)[0];
		if (ARR_NDIM(arr) != 1 ||
			numargs < 0 ||
			ARR_HASNULL(arr) ||
			ARR_ELEMTYPE(arr) != CHAROID)
			elog(ERROR, "proargmodes is not a 1-D char array");
		argmodes = (char *) ARR_DATA_PTR(arr);
		arr = DatumGetArrayTypeP(proargnames);	/* ensure not toasted */
		if (ARR_NDIM(arr) != 1 ||
			ARR_DIMS(arr)[0] != numargs ||
			ARR_HASNULL(arr) ||
			ARR_ELEMTYPE(arr) != TEXTOID)
			elog(ERROR, "proargnames is not a 1-D text array");
		deconstruct_array(arr, TEXTOID, -1, false, 'i',
						  &argnames, NULL, &nargnames);
		Assert(nargnames == numargs);

		/* scan for output argument(s) */
		result = NULL;
		numoutargs = 0;
		for (i = 0; i < numargs; i++)
		{
			if (argmodes[i] == PROARGMODE_IN ||
				argmodes[i] == PROARGMODE_VARIADIC)
				continue;
			Assert(argmodes[i] == PROARGMODE_OUT ||
				   argmodes[i] == PROARGMODE_INOUT ||
				   argmodes[i] == PROARGMODE_TABLE);
			if (++numoutargs > 1)
			{
				/* multiple out args, so forget it */
				result = NULL;
				break;
			}
			result = DatumGetCString(DirectFunctionCall1(textout,
														 argnames[i]));
			if (result == NULL || result[0] == '\0')
			{
				/* Parameter is not named, so forget it */
				result = NULL;
				break;
			}
		}
	}

	ReleaseSysCache(procTuple);

	return result;
}


/*
 * build_function_result_tupdesc_t
 *
 * Given a pg_proc row for a function, return a tuple descriptor for the
 * result rowtype, or NULL if the function does not have OUT parameters.
 *
 * Note that this does not handle resolution of polymorphic types;
 * that is deliberate.
 */
TupleDesc
build_function_result_tupdesc_t(HeapTuple procTuple)
{
	Form_pg_proc procform = (Form_pg_proc) GETSTRUCT(procTuple);
	Datum		proallargtypes;
	Datum		proargmodes;
	Datum		proargnames;
	bool		isnull;

	/* Return NULL if the function isn't declared to return RECORD */
	if (procform->prorettype != RECORDOID)
		return NULL;

	/* If there are no OUT parameters, return NULL */
	if (heap_attisnull(procTuple, Anum_pg_proc_proallargtypes) ||
		heap_attisnull(procTuple, Anum_pg_proc_proargmodes))
		return NULL;

	/* Get the data out of the tuple */
	proallargtypes = SysCacheGetAttr(PROCOID, procTuple,
									 Anum_pg_proc_proallargtypes,
									 &isnull);
	Assert(!isnull);
	proargmodes = SysCacheGetAttr(PROCOID, procTuple,
								  Anum_pg_proc_proargmodes,
								  &isnull);
	Assert(!isnull);
	proargnames = SysCacheGetAttr(PROCOID, procTuple,
								  Anum_pg_proc_proargnames,
								  &isnull);
	if (isnull)
		proargnames = PointerGetDatum(NULL);	/* just to be sure */

	return build_function_result_tupdesc_d(proallargtypes,
										   proargmodes,
										   proargnames);
}

/*
 * build_function_result_tupdesc_d
 *
 * Build a RECORD function's tupledesc from the pg_proc proallargtypes,
 * proargmodes, and proargnames arrays.  This is split out for the
 * convenience of ProcedureCreate, which needs to be able to compute the
 * tupledesc before actually creating the function.
 *
 * Returns NULL if there are not at least two OUT or INOUT arguments.
 */
TupleDesc
build_function_result_tupdesc_d(Datum proallargtypes,
								Datum proargmodes,
								Datum proargnames)
{
	TupleDesc	desc;
	ArrayType  *arr;
	int			numargs;
	Oid		   *argtypes;
	char	   *argmodes;
	Datum	   *argnames = NULL;
	Oid		   *outargtypes;
	char	  **outargnames;
	int			numoutargs;
	int			nargnames;
	int			i;

	/* Can't have output args if columns are null */
	if (proallargtypes == PointerGetDatum(NULL) ||
		proargmodes == PointerGetDatum(NULL))
		return NULL;

	/*
	 * We expect the arrays to be 1-D arrays of the right types; verify that.
	 * For the OID and char arrays, we don't need to use deconstruct_array()
	 * since the array data is just going to look like a C array of values.
	 */
	arr = DatumGetArrayTypeP(proallargtypes);	/* ensure not toasted */
	numargs = ARR_DIMS(arr)[0];
	if (ARR_NDIM(arr) != 1 ||
		numargs < 0 ||
		ARR_HASNULL(arr) ||
		ARR_ELEMTYPE(arr) != OIDOID)
		elog(ERROR, "proallargtypes is not a 1-D Oid array");
	argtypes = (Oid *) ARR_DATA_PTR(arr);
	arr = DatumGetArrayTypeP(proargmodes);		/* ensure not toasted */
	if (ARR_NDIM(arr) != 1 ||
		ARR_DIMS(arr)[0] != numargs ||
		ARR_HASNULL(arr) ||
		ARR_ELEMTYPE(arr) != CHAROID)
		elog(ERROR, "proargmodes is not a 1-D char array");
	argmodes = (char *) ARR_DATA_PTR(arr);
	if (proargnames != PointerGetDatum(NULL))
	{
		arr = DatumGetArrayTypeP(proargnames);	/* ensure not toasted */
		if (ARR_NDIM(arr) != 1 ||
			ARR_DIMS(arr)[0] != numargs ||
			ARR_HASNULL(arr) ||
			ARR_ELEMTYPE(arr) != TEXTOID)
			elog(ERROR, "proargnames is not a 1-D text array");
		deconstruct_array(arr, TEXTOID, -1, false, 'i',
						  &argnames, NULL, &nargnames);
		Assert(nargnames == numargs);
	}

	/* zero elements probably shouldn't happen, but handle it gracefully */
	if (numargs <= 0)
		return NULL;

	/* extract output-argument types and names */
	outargtypes = (Oid *) palloc(numargs * sizeof(Oid));
	outargnames = (char **) palloc(numargs * sizeof(char *));
	numoutargs = 0;
	for (i = 0; i < numargs; i++)
	{
		char	   *pname;

		switch (argmodes[i])
		{
			/* input modes */
			case PROARGMODE_IN:
			case PROARGMODE_VARIADIC:
				break;

			/* input and output */
			case PROARGMODE_INOUT:
				/* fallthrough */

			/* output modes */
			case PROARGMODE_OUT:
			case PROARGMODE_TABLE:
				outargtypes[numoutargs] = argtypes[i];
				if (argnames)
					pname = DatumGetCString(DirectFunctionCall1(textout, argnames[i]));
				else
					pname = NULL;
				if (pname == NULL || pname[0] == '\0')
				{
					/* Parameter is not named, so gin up a column name */
					pname = (char *) palloc(32);
					snprintf(pname, 32, "column%d", numoutargs + 1);
				}
				outargnames[numoutargs] = pname;
				numoutargs++;
		}
	}

	/*
	 * If there is no output argument, or only one, the function does not
	 * return tuples.
	 */
	if (numoutargs < 2)
		return NULL;

	desc = CreateTemplateTupleDesc(numoutargs, false);
	for (i = 0; i < numoutargs; i++)
	{
		TupleDescInitEntry(desc, i + 1,
						   outargnames[i],
						   outargtypes[i],
						   -1,
						   0);
	}

	return desc;
}


/*
 * RelationNameGetTupleDesc
 *
 * Given a (possibly qualified) relation name, build a TupleDesc.
 *
 * Note: while this works as advertised, it's seldom the best way to
 * build a tupdesc for a function's result type.  It's kept around
 * only for backwards compatibility with existing user-written code.
 */
TupleDesc
RelationNameGetTupleDesc(const char *relname)
{
	RangeVar   *relvar;
	Relation	rel;
	TupleDesc	tupdesc;
	List	   *relname_list;

	/* Open relation and copy the tuple description */
	relname_list = stringToQualifiedNameList(relname);
	relvar = makeRangeVarFromNameList(relname_list);
	rel = relation_openrv(relvar, AccessShareLock);
	tupdesc = CreateTupleDescCopy(RelationGetDescr(rel));
	relation_close(rel, AccessShareLock);

	return tupdesc;
}

/*
 * TypeGetTupleDesc
 *
 * Given a type Oid, build a TupleDesc.  (In most cases you should be
 * using get_call_result_type or one of its siblings instead of this
 * routine, so that you can handle OUT parameters, RECORD result type,
 * and polymorphic results.)
 *
 * If the type is composite, *and* a colaliases List is provided, *and*
 * the List is of natts length, use the aliases instead of the relation
 * attnames.  (NB: this usage is deprecated since it may result in
 * creation of unnecessary transient record types.)
 *
 * If the type is a base type, a single item alias List is required.
 */
TupleDesc
TypeGetTupleDesc(Oid typeoid, List *colaliases)
{
	TypeFuncClass functypclass = get_type_func_class(typeoid);
	TupleDesc	tupdesc = NULL;

	/*
	 * Build a suitable tupledesc representing the output rows
	 */
	if (functypclass == TYPEFUNC_COMPOSITE)
	{
		/* Composite data type, e.g. a table's row type */
		tupdesc = lookup_rowtype_tupdesc_copy(typeoid, -1);

		if (colaliases != NIL)
		{
			int			natts = tupdesc->natts;
			int			varattno;

			/* does the list length match the number of attributes? */
			if (list_length(colaliases) != natts)
				ereport(ERROR,
						(errcode(ERRCODE_DATATYPE_MISMATCH),
						 errmsg("number of aliases does not match number of columns")));

			/* OK, use the aliases instead */
			for (varattno = 0; varattno < natts; varattno++)
			{
				char	   *label = strVal(list_nth(colaliases, varattno));

				if (label != NULL)
					namestrcpy(&(tupdesc->attrs[varattno]->attname), label);
			}

			/* The tuple type is now an anonymous record type */
			tupdesc->tdtypeid = RECORDOID;
			tupdesc->tdtypmod = -1;
		}
	}
	else if (functypclass == TYPEFUNC_SCALAR)
	{
		/* Base data type, i.e. scalar */
		char	   *attname;

		/* the alias list is required for base types */
		if (colaliases == NIL)
			ereport(ERROR,
					(errcode(ERRCODE_DATATYPE_MISMATCH),
					 errmsg("no column alias was provided")));

		/* the alias list length must be 1 */
		if (list_length(colaliases) != 1)
			ereport(ERROR,
					(errcode(ERRCODE_DATATYPE_MISMATCH),
			  errmsg("number of aliases does not match number of columns")));

		/* OK, get the column alias */
		attname = strVal(linitial(colaliases));

		tupdesc = CreateTemplateTupleDesc(1, false);
		TupleDescInitEntry(tupdesc,
						   (AttrNumber) 1,
						   attname,
						   typeoid,
						   -1,
						   0);
	}
	else if (functypclass == TYPEFUNC_RECORD)
	{
		/* XXX can't support this because typmod wasn't passed in ... */
		ereport(ERROR,
				(errcode(ERRCODE_DATATYPE_MISMATCH),
				 errmsg("could not determine row description for function returning record")));
	}
	else
	{
		/* crummy error message, but parser should have caught this */
		elog(ERROR, "function in FROM has unsupported return type");
	}

	return tupdesc;
}<|MERGE_RESOLUTION|>--- conflicted
+++ resolved
@@ -7,11 +7,7 @@
  * Copyright (c) 2002-2008, PostgreSQL Global Development Group
  *
  * IDENTIFICATION
-<<<<<<< HEAD
- *	  $PostgreSQL: pgsql/src/backend/utils/fmgr/funcapi.c,v 1.37.2.2 2008/11/30 18:49:42 tgl Exp $
-=======
  *	  $PostgreSQL: pgsql/src/backend/utils/fmgr/funcapi.c,v 1.38 2008/02/29 02:49:39 neilc Exp $
->>>>>>> 0f855d62
  *
  *-------------------------------------------------------------------------
  */
@@ -187,10 +183,6 @@
 	 * Delete context that holds all multi-call data, including the
 	 * FuncCallContext itself
 	 */
-<<<<<<< HEAD
-=======
-	MemoryContextSwitchTo(flinfo->fn_mcxt);
->>>>>>> 0f855d62
 	MemoryContextDelete(funcctx->multi_call_memory_ctx);
 }
 
@@ -201,7 +193,7 @@
  *		it is supposed to return.  If resultTypeId isn't NULL, *resultTypeId
  *		receives the actual datatype OID (this is mainly useful for scalar
  *		result types).	If resultTupleDesc isn't NULL, *resultTupleDesc
- *		receives a pointer to a TupleDesc when the result is of a composite
+ *		receives a pointer to a TupleDesc when the result is of a composit//
  *		type, or NULL when it's a scalar result.
  *
  * One hard case that this handles is resolution of actual rowtypes for
