--- conflicted
+++ resolved
@@ -243,7 +243,7 @@
 	int			weight;			/* weight of first digit */
 	int			sign;			/* NUMERIC_POS, NUMERIC_NEG, or NUMERIC_NAN */
 	int			dscale;			/* display scale */
-	NumericDigit *buf			/* start of space for digits[] */;
+	NumericDigit *buf;			/* start of space for digits[] */
 	NumericDigit *digits;		/* base-NBASE digits */
 	NumericDigit ndb[NUMERIC_LOCAL_NDIG];	/* local space for digits[] */
 } NumericVar;
@@ -400,23 +400,13 @@
 static void alloc_var(NumericVar *var, int ndigits);
 static void zero_var(NumericVar *var);
 
-<<<<<<< HEAD
 static const char *init_var_from_str(const char *str, const char *cp, NumericVar *dest);
 static void set_var_from_var(NumericVar *value, NumericVar *dest);
 static void init_var_from_var(NumericVar *value, NumericVar *dest);
 static void init_ro_var_from_var(NumericVar *value, NumericVar *dest);
-/*static void set_var_from_num(Numeric value, NumericVar *dest);*/
+static void set_var_from_num(Numeric value, NumericVar *dest);
 static void init_var_from_num(Numeric value, NumericVar *dest);
-static void init_ro_var_from_num(Numeric value, NumericVar *dest);
-static char *get_str_from_var(NumericVar *var, int dscale);
-=======
-static const char *set_var_from_str(const char *str, const char *cp,
-				 NumericVar *dest);
-static void set_var_from_num(Numeric value, NumericVar *dest);
-static void init_var_from_num(Numeric num, NumericVar *dest);
-static void set_var_from_var(NumericVar *value, NumericVar *dest);
 static char *get_str_from_var(NumericVar *var);
->>>>>>> e472b921
 static char *get_str_from_var_sci(NumericVar *var, int rscale);
 
 /* ----------
@@ -588,14 +578,6 @@
 
 	/*
 	 * Get the number in the variable format.
-<<<<<<< HEAD
-	 *
-	 * Even if we didn't need to change format, we'd still need to copy the
-	 * value to have a modifiable copy for rounding.  init_var_from_num() also
-	 * guarantees there is extra digit space in case we produce a carry out
-	 * from rounding.
-=======
->>>>>>> e472b921
 	 */
 	init_var_from_num(num, &x);
 
@@ -705,6 +687,12 @@
  * long format that was in use before Postgres 9.1 (commit 14534353). If the
  * Numeric is already in long format, it will be returned directly; otherwise a
  * new Numeric will be allocated.
+ *
+ * GPDB_93_MERGE_FIXME: The output result for ap_upgrade test had to be updated
+ * for 9.3 merge compared to before the merge. Since 9.3 should not have
+ * introduced any user-visible change to numeric format, the reason for the
+ * change in values should be investigated and impact of the same should be
+ * evaluated.
  */
 Numeric
 numeric_force_long_format(Numeric num)
@@ -755,7 +743,7 @@
 		if (NUMERIC_WEIGHT(result) != weight ||
 			NUMERIC_DSCALE(result) != var.dscale)
 		{
-			char *ntp = get_str_from_var(&var, var.dscale);
+			char *ntp = get_str_from_var(&var);
 
 			ereport(ERROR,
 					(errcode(ERRCODE_NUMERIC_VALUE_OUT_OF_RANGE),
@@ -838,11 +826,7 @@
 	StringInfoData buf;
 	int			i;
 
-<<<<<<< HEAD
-	init_ro_var_from_num(num, &x);
-=======
 	init_var_from_num(num, &x);
->>>>>>> e472b921
 
 	pq_begintypsend(&buf);
 
@@ -976,10 +960,13 @@
 	 * We really need to fiddle with things - unpack the number into a
 	 * variable and let apply_typmod() do it.
 	 */
-
-	init_var_from_num(num, &var);
+	init_var(&var);
+
+	set_var_from_num(num, &var);
 	apply_typmod(&var, typmod);
 	new = make_result(&var);
+
+	free_var(&var);
 
 	PG_RETURN_NUMERIC(new);
 }
@@ -1284,11 +1271,7 @@
 	if (NUMERIC_IS_NAN(num))
 		PG_RETURN_NUMERIC(make_result(&const_nan));
 
-<<<<<<< HEAD
-	init_ro_var_from_num(num, &result);
-=======
 	init_var_from_num(num, &result);
->>>>>>> e472b921
 	ceil_var(&result, &result);
 
 	res = make_result(&result);
@@ -1312,11 +1295,7 @@
 	if (NUMERIC_IS_NAN(num))
 		PG_RETURN_NUMERIC(make_result(&const_nan));
 
-<<<<<<< HEAD
-	init_ro_var_from_num(num, &result);
-=======
 	init_var_from_num(num, &result);
->>>>>>> e472b921
 	floor_var(&result, &result);
 
 	res = make_result(&result);
@@ -1418,15 +1397,9 @@
 	NumericVar	bound2_var;
 	NumericVar	operand_var;
 
-<<<<<<< HEAD
-	init_ro_var_from_num(bound1, &bound1_var);
-	init_ro_var_from_num(bound2, &bound2_var);
-	init_ro_var_from_num(operand, &operand_var);
-=======
 	init_var_from_num(bound1, &bound1_var);
 	init_var_from_num(bound2, &bound2_var);
 	init_var_from_num(operand, &operand_var);
->>>>>>> e472b921
 
 	if (cmp_var(&bound1_var, &bound2_var) < 0)
 	{
@@ -1711,26 +1684,16 @@
 	/*
 	 * Unpack the values, let add_var() compute the result and return it.
 	 */
-<<<<<<< HEAD
-	quick_init_var(&result);
-
-	init_ro_var_from_num(num1, &arg1);
-	init_ro_var_from_num(num2, &arg2);
-=======
 	init_var_from_num(num1, &arg1);
 	init_var_from_num(num2, &arg2);
->>>>>>> e472b921
-
-	init_var(&result);
+
+	quick_init_var(&result);
 	add_var(&arg1, &arg2, &result);
 
 	res = make_result(&result);
 
-<<<<<<< HEAD
-=======
 	free_var(&result);
 
->>>>>>> e472b921
 	PG_RETURN_NUMERIC(res);
 }
 
@@ -1759,26 +1722,16 @@
 	/*
 	 * Unpack the values, let sub_var() compute the result and return it.
 	 */
-<<<<<<< HEAD
-	quick_init_var(&result);
-
-	init_ro_var_from_num(num1, &arg1);
-	init_ro_var_from_num(num2, &arg2);
-=======
 	init_var_from_num(num1, &arg1);
 	init_var_from_num(num2, &arg2);
->>>>>>> e472b921
-
-	init_var(&result);
+
+	quick_init_var(&result);
 	sub_var(&arg1, &arg2, &result);
 
 	res = make_result(&result);
 
-<<<<<<< HEAD
-=======
 	free_var(&result);
 
->>>>>>> e472b921
 	PG_RETURN_NUMERIC(res);
 }
 
@@ -1811,29 +1764,15 @@
 	 * we request exact representation for the product (rscale = sum(dscale of
 	 * arg1, dscale of arg2)).
 	 */
-<<<<<<< HEAD
-	quick_init_var(&result);
-
-	init_ro_var_from_num(num1, &arg1);
-	init_ro_var_from_num(num2, &arg2);
-=======
 	init_var_from_num(num1, &arg1);
 	init_var_from_num(num2, &arg2);
->>>>>>> e472b921
-
-	init_var(&result);
+
+	quick_init_var(&result);
 	mul_var(&arg1, &arg2, &result, arg1.dscale + arg2.dscale);
 
-<<<<<<< HEAD
-	free_var(&arg1);
-	free_var(&arg2);
-
 	res = make_result(&result);
-=======
-	res = make_result(&result);
 
 	free_var(&result);
->>>>>>> e472b921
 
 	PG_RETURN_NUMERIC(res);
 }
@@ -1864,17 +1803,10 @@
 	/*
 	 * Unpack the arguments
 	 */
-<<<<<<< HEAD
-	quick_init_var(&result);
-
-	init_ro_var_from_num(num1, &arg1);
-	init_ro_var_from_num(num2, &arg2);
-=======
 	init_var_from_num(num1, &arg1);
 	init_var_from_num(num2, &arg2);
 
-	init_var(&result);
->>>>>>> e472b921
+	quick_init_var(&result);
 
 	/*
 	 * Select scale for division result
@@ -1886,16 +1818,9 @@
 	 */
 	div_var(&arg1, &arg2, &result, rscale, true);
 
-<<<<<<< HEAD
-	free_var(&arg1);
-	free_var(&arg2);
-
 	res = make_result(&result);
-=======
-	res = make_result(&result);
 
 	free_var(&result);
->>>>>>> e472b921
 
 	PG_RETURN_NUMERIC(res);
 }
@@ -1925,17 +1850,10 @@
 	/*
 	 * Unpack the arguments
 	 */
-<<<<<<< HEAD
-	init_var(&result);
-
 	init_var_from_num(num1, &arg1);
 	init_var_from_num(num2, &arg2);
-=======
-	init_var_from_num(num1, &arg1);
-	init_var_from_num(num2, &arg2);
 
 	init_var(&result);
->>>>>>> e472b921
 
 	/*
 	 * Do the divide and return the result
@@ -1968,33 +1886,20 @@
 	if (NUMERIC_IS_NAN(num1) || NUMERIC_IS_NAN(num2))
 		PG_RETURN_NUMERIC(make_result(&const_nan));
 
-<<<<<<< HEAD
-	quick_init_var(&result);
-
-	init_ro_var_from_num(num1, &arg1);
-	init_ro_var_from_num(num2, &arg2);
-
-	mod_var(&arg1, &arg2, &result);
-
-	free_var(&arg2);
-	free_var(&arg1);
-=======
 	init_var_from_num(num1, &arg1);
 	init_var_from_num(num2, &arg2);
 
-	init_var(&result);
+	quick_init_var(&result);
 
 	mod_var(&arg1, &arg2, &result);
 
 	res = make_result(&result);
 
 	free_var(&result);
->>>>>>> e472b921
-
-	res = make_result(&result);
 
 	PG_RETURN_NUMERIC(res);
 }
+
 
 /*
  * numeric_inc() -
@@ -2017,16 +1922,13 @@
 	/*
 	 * Compute the result and return it
 	 */
-<<<<<<< HEAD
-
-	init_ro_var_from_num(num, &arg);
-=======
 	init_var_from_num(num, &arg);
->>>>>>> e472b921
 
 	add_var(&arg, &const_one, &arg);
 
 	res = make_result(&arg);
+
+	free_var(&arg);
 
 	PG_RETURN_NUMERIC(res);
 }
@@ -2159,9 +2061,9 @@
 		mul_var(&result, &fact, &result, 0);
 	}
 
+	res = make_result(&result);
+
 	free_var(&fact);
-
-	res = make_result(&result);
 
 	PG_RETURN_NUMERIC(res);
 }
@@ -2193,15 +2095,9 @@
 	 * to give at least NUMERIC_MIN_SIG_DIGITS significant digits; but in any
 	 * case not less than the input's dscale.
 	 */
-<<<<<<< HEAD
+	init_var_from_num(num, &arg);
+
 	quick_init_var(&result);
-
-	init_ro_var_from_num(num, &arg);
-=======
-	init_var_from_num(num, &arg);
-
-	init_var(&result);
->>>>>>> e472b921
 
 	/* Assume the input was normalized, so arg.weight is accurate */
 	sweight = (arg.weight + 1) * DEC_DIGITS / 2 - 1;
@@ -2215,15 +2111,11 @@
 	 * Let sqrt_var() do the calculation and return the result.
 	 */
 	sqrt_var(&arg, &result, rscale);
-	free_var(&arg);
 
 	res = make_result(&result);
 
-<<<<<<< HEAD
-=======
 	free_var(&result);
 
->>>>>>> e472b921
 	PG_RETURN_NUMERIC(res);
 }
 
@@ -2254,15 +2146,9 @@
 	 * to give at least NUMERIC_MIN_SIG_DIGITS significant digits; but in any
 	 * case not less than the input's dscale.
 	 */
-<<<<<<< HEAD
+	init_var_from_num(num, &arg);
+
 	quick_init_var(&result);
-
-	init_var_from_num(num, &arg);
-=======
-	init_var_from_num(num, &arg);
-
-	init_var(&result);
->>>>>>> e472b921
 
 	/* convert input to float8, ignoring overflow */
 	val = numericvar_to_double_no_overflow(&arg);
@@ -2287,15 +2173,9 @@
 	 */
 	exp_var(&arg, &result, rscale);
 
-<<<<<<< HEAD
-	free_var(&arg);
-=======
 	res = make_result(&result);
 
 	free_var(&result);
->>>>>>> e472b921
-
-	res = make_result(&result);
 
 	PG_RETURN_NUMERIC(res);
 }
@@ -2322,16 +2202,9 @@
 	if (NUMERIC_IS_NAN(num))
 		PG_RETURN_NUMERIC(make_result(&const_nan));
 
-<<<<<<< HEAD
+	init_var_from_num(num, &arg);
 	quick_init_var(&result);
 
-	init_ro_var_from_num(num, &arg);
-
-=======
-	init_var_from_num(num, &arg);
-	init_var(&result);
-
->>>>>>> e472b921
 	/* Approx decimal digits before decimal point */
 	dec_digits = (arg.weight + 1) * DEC_DIGITS;
 
@@ -2348,15 +2221,9 @@
 
 	ln_var(&arg, &result, rscale);
 
-<<<<<<< HEAD
-	free_var(&arg);
-=======
 	res = make_result(&result);
 
 	free_var(&result);
->>>>>>> e472b921
-
-	res = make_result(&result);
 
 	PG_RETURN_NUMERIC(res);
 }
@@ -2386,34 +2253,19 @@
 	/*
 	 * Initialize things
 	 */
-<<<<<<< HEAD
-	quick_init_var(&result);
-
-	init_ro_var_from_num(num1, &arg1);
-	init_ro_var_from_num(num2, &arg2);
-
-=======
 	init_var_from_num(num1, &arg1);
 	init_var_from_num(num2, &arg2);
-	init_var(&result);
-
->>>>>>> e472b921
+	quick_init_var(&result);
+
 	/*
 	 * Call log_var() to compute and return the result; note it handles scale
 	 * selection itself.
 	 */
 	log_var(&arg1, &arg2, &result);
 
-<<<<<<< HEAD
-	free_var(&arg2);
-	free_var(&arg1);
-=======
 	res = make_result(&result);
 
 	free_var(&result);
->>>>>>> e472b921
-
-	res = make_result(&result);
 
 	PG_RETURN_NUMERIC(res);
 }
@@ -2444,21 +2296,12 @@
 	/*
 	 * Initialize things
 	 */
-<<<<<<< HEAD
+	init_var(&arg2_trunc);
 	quick_init_var(&result);
-
-	init_ro_var_from_num(num1, &arg1);
-	init_ro_var_from_num(num2, &arg2);
-	init_var_from_var(&arg2, &arg2_trunc);
-
-=======
-	init_var(&arg2_trunc);
-	init_var(&result);
 	init_var_from_num(num1, &arg1);
 	init_var_from_num(num2, &arg2);
 
 	set_var_from_var(&arg2, &arg2_trunc);
->>>>>>> e472b921
 	trunc_var(&arg2_trunc, 0);
 
 	/*
@@ -2484,16 +2327,9 @@
 	 */
 	power_var(&arg1, &arg2, &result);
 
-<<<<<<< HEAD
-	free_var(&arg2);
-=======
 	res = make_result(&result);
 
 	free_var(&result);
->>>>>>> e472b921
-	free_var(&arg2_trunc);
-
-	res = make_result(&result);
 
 	PG_RETURN_NUMERIC(res);
 }
@@ -2529,12 +2365,12 @@
 	/* result = result - rbound */
 	if (rbound != NULL)
 	{
-		init_ro_var_from_num(rbound, &regvar);
+		init_var_from_num(rbound, &regvar);
 		sub_var(&result, &regvar, &result);
 	}
 
 	/* result = floor(result / width) * width */
-	init_ro_var_from_num(width, &widvar);
+	init_var_from_num(width, &widvar);
 
 	if (cmp_var(&widvar, &const_zero) <= 0)
 		ereport(ERROR,
@@ -2564,14 +2400,7 @@
 	free_var(&wrkvar);
 	free_var(&widvar);
 
-<<<<<<< HEAD
 	return make_result(&result);
-=======
-	/* Convert to variable format, then convert to int4 */
-	init_var_from_num(num, &x);
-	result = numericvar_to_int4(&x);
-	PG_RETURN_INT32(result);
->>>>>>> e472b921
 }
 
 /*
@@ -2601,9 +2430,9 @@
 		NumericVar v1;
 		int rscale;
 		
-		init_ro_var_from_num(x, &v);
-		init_ro_var_from_num(x0, &v0);
-		init_ro_var_from_num(x1, &v1);
+		init_var_from_num(x, &v);
+		init_var_from_num(x0, &v0);
+		init_var_from_num(x1, &v1);
 		
 		sub_var(&v, &v0, &v);
 		sub_var(&v1, &v0, &v1);
@@ -2623,7 +2452,7 @@
 		
 		if ( *eq_bounds )
 		{
-			init_ro_var_from_num(x, &v);
+			init_var_from_num(x, &v);
 			*eq_abscissas = ( cmp_var(&v, &v0) == 0 );
 			set_var_from_var(&const_zero, &v);
 		}
@@ -2660,8 +2489,8 @@
 		NumericVar vf;
 		char buf[DBL_DIG + 100];
 		
-		init_ro_var_from_num(y0, &v0);
-		init_ro_var_from_num(y1, &v1);
+		init_var_from_num(y0, &v0);
+		init_var_from_num(y1, &v1);
 		sub_var(&v1, &v0, &v1);
 		
 		/* Make a numeric version of f */
@@ -4434,36 +4263,8 @@
 
 	state = PG_ARGISNULL(0) ? NULL : (NumericAggState *) PG_GETARG_POINTER(0);
 
-<<<<<<< HEAD
 	/* If there were no non-null inputs, return NULL */
 	if (state == NULL || (state->N + state->NaNcount) == 0)
-=======
-	PG_RETURN_ARRAYTYPE_P(do_numeric_avg_accum(transarray, newval));
-}
-
-
-Datum
-numeric_avg(PG_FUNCTION_ARGS)
-{
-	ArrayType  *transarray = PG_GETARG_ARRAYTYPE_P(0);
-	Datum	   *transdatums;
-	int			ndatums;
-	Numeric		N,
-				sumX;
-
-	/* We assume the input is array of numeric */
-	deconstruct_array(transarray,
-					  NUMERICOID, -1, false, 'i',
-					  &transdatums, NULL, &ndatums);
-	if (ndatums != 2)
-		elog(ERROR, "expected 2-element numeric array");
-	N = DatumGetNumeric(transdatums[0]);
-	sumX = DatumGetNumeric(transdatums[1]);
-
-	/* SQL defines AVG of no values to be NULL */
-	/* N is zero iff no digits (cf. numeric_uminus) */
-	if (NUMERIC_NDIGITS(N) == 0)
->>>>>>> e472b921
 		PG_RETURN_NULL();
 
 	if (state->NaNcount > 0)	/* there was at least one NaN input */
@@ -4508,7 +4309,6 @@
 	if (state->NaNcount > 0)
 		return make_result(&const_nan);
 
-<<<<<<< HEAD
 	init_var(&vN);
 	init_var(&vsumX);
 	init_var(&vsumX2);
@@ -4516,9 +4316,6 @@
 	int64_to_numericvar(state->N, &vN);
 	set_var_from_var(&(state->sumX), &vsumX);
 	set_var_from_var(&(state->sumX2), &vsumX2);
-=======
-	init_var_from_num(N, &vN);
->>>>>>> e472b921
 
 	/*
 	 * Sample stddev and variance are undefined when N <= 1; population stddev
@@ -4538,12 +4335,6 @@
 	quick_init_var(&vNminus1);
 	sub_var(&vN, &const_one, &vNminus1);
 
-<<<<<<< HEAD
-=======
-	init_var_from_num(sumX, &vsumX);
-	init_var_from_num(sumX2, &vsumX2);
-
->>>>>>> e472b921
 	/* compute rscale for mul_var calls */
 	rscale = vsumX.dscale * 2;
 
@@ -5412,7 +5203,6 @@
  *
  *	Convert the packed db format into a variable
  */
-#if 0
 static void
 set_var_from_num(Numeric num, NumericVar *dest)
 {
@@ -5428,36 +5218,24 @@
 
 	memcpy(dest->digits, NUMERIC_DIGITS(num), ndigits * sizeof(NumericDigit));
 }
-#endif
+
 
 /*
  * init_var_from_num() -
  *
- *	Convert the packed db format into a variable
+ *	Initialize a variable from packed db format. The digits array is not
+ *	copied, which saves some cycles when the resulting var is not modified.
+ *	Also, there's no need to call free_var(), as long as you don't assign any
+ *	other value to it (with set_var_* functions, or by using the var as the
+ *	destination of a function like add_var())
+ *
+ *	CAUTION: Do not modify the digits buffer of a var initialized with this
+ *	function, e.g by calling round_var() or trunc_var(), as the changes will
+ *	propagate to the original Numeric! It's OK to use it as the destination
+ *	argument of one of the calculational functions, though.
  */
 static void
 init_var_from_num(Numeric num, NumericVar *dest)
-{
-	int			ndigits;
-
-	ndigits = NUMERIC_NDIGITS(num);
-
-	init_alloc_var(dest, ndigits);
-
-	dest->weight = NUMERIC_WEIGHT(num);
-	dest->sign = NUMERIC_SIGN(num);
-	dest->dscale = NUMERIC_DSCALE(num);
-
-	memcpy(dest->digits, NUMERIC_DIGITS(num), ndigits * sizeof(NumericDigit));
-}
-
-/*
- * init_ro_var_from_num() -
- *
- *	Convert the packed db format into a variable
- */
-static void
-init_ro_var_from_num(Numeric num, NumericVar *dest)
 {
 	dest->ndigits = NUMERIC_NDIGITS(num);
 	dest->weight = NUMERIC_WEIGHT(num);
@@ -5465,32 +5243,6 @@
 	dest->dscale = NUMERIC_DSCALE(num);
 	dest->digits = NUMERIC_DIGITS(num);
 	dest->buf = dest->ndb;
-}
-
-
-/*
- * init_var_from_num() -
- *
- *	Initialize a variable from packed db format. The digits array is not
- *	copied, which saves some cycles when the resulting var is not modified.
- *	Also, there's no need to call free_var(), as long as you don't assign any
- *	other value to it (with set_var_* functions, or by using the var as the
- *	destination of a function like add_var())
- *
- *	CAUTION: Do not modify the digits buffer of a var initialized with this
- *	function, e.g by calling round_var() or trunc_var(), as the changes will
- *	propagate to the original Numeric! It's OK to use it as the destination
- *	argument of one of the calculational functions, though.
- */
-static void
-init_var_from_num(Numeric num, NumericVar *dest)
-{
-	dest->ndigits = NUMERIC_NDIGITS(num);
-	dest->weight = NUMERIC_WEIGHT(num);
-	dest->sign = NUMERIC_SIGN(num);
-	dest->dscale = NUMERIC_DSCALE(num);
-	dest->digits = NUMERIC_DIGITS(num);
-	dest->buf = NULL;			/* digits array is not palloc'd */
 }
 
 
@@ -5768,12 +5520,7 @@
 	init_var(&denominator);
 	init_var(&significand);
 
-<<<<<<< HEAD
-	int64_to_numericvar((int64) 10, &denominator);
-	power_var_int(&denominator, exponent, &denominator, denom_scale);
-=======
 	power_var_int(&const_ten, exponent, &denominator, denom_scale);
->>>>>>> e472b921
 	div_var(var, &denominator, &significand, rscale, true);
 	sig_out = get_str_from_var(&significand);
 
@@ -5966,12 +5713,6 @@
  * Convert numeric to int8, rounding if needed.
  *
  * If overflow, return FALSE (no error is raised).	Return TRUE if okay.
-<<<<<<< HEAD
- *
- *	CAUTION: var's contents may be modified by rounding!
- *	CAUTION: we free_var(var) here!
-=======
->>>>>>> e472b921
  */
 static bool
 numericvar_to_int64(NumericVar *var, int64 *result)
@@ -5995,7 +5736,6 @@
 	ndigits = rounded.ndigits;
 	if (ndigits == 0)
 	{
-		free_var(var);
 		*result = 0;
 		free_var(&rounded);
 		return true;
@@ -6030,11 +5770,7 @@
 		{
 			if (!neg || (-val) != val || val == 0 || oldval < 0)
 			{
-<<<<<<< HEAD
-				free_var(var);
-=======
 				free_var(&rounded);
->>>>>>> e472b921
 				return false;
 			}
 		}
@@ -6043,7 +5779,6 @@
 	free_var(&rounded);
 
 	*result = neg ? -val : val;
-	free_var(var);
 	return true;
 }
 
@@ -7825,18 +7560,9 @@
 	if (exp->ndigits == 0 || exp->ndigits <= exp->weight + 1)
 	{
 		/* exact integer, but does it fit in int? */
-<<<<<<< HEAD
-		NumericVar	x;
-		int64		expval64 = 0;
-
-		/* must copy because numericvar_to_int8() scribbles on input */
-		init_var_from_var(exp, &x);
-		if (numericvar_to_int64(&x, &expval64))
-=======
 		int64		expval64;
 
-		if (numericvar_to_int8(exp, &expval64))
->>>>>>> e472b921
+		if (numericvar_to_int64(exp, &expval64))
 		{
 			int			expval = (int) expval64;
 
@@ -7850,10 +7576,6 @@
 				rscale = Min(rscale, NUMERIC_MAX_DISPLAY_SCALE);
 
 				power_var_int(base, expval, result, rscale);
-<<<<<<< HEAD
-
-=======
->>>>>>> e472b921
 				return;
 			}
 		}
@@ -7895,7 +7617,6 @@
 	ln_var(base, &ln_base, local_rscale);
 
 	mul_var(&ln_base, exp, &ln_num, local_rscale);
-	free_var(&ln_base);
 
 	/* Set scale for exp() -- compare numeric_exp() */
 
@@ -7920,6 +7641,7 @@
 	exp_var(&ln_num, result, rscale);
 
 	free_var(&ln_num);
+	free_var(&ln_base);
 }
 
 /*
