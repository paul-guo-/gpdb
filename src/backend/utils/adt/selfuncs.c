/*-------------------------------------------------------------------------
 *
 * selfuncs.c
 *	  Selectivity functions and index cost estimation functions for
 *	  standard operators and index access methods.
 *
 *	  Selectivity routines are registered in the pg_operator catalog
 *	  in the "oprrest" and "oprjoin" attributes.
 *
 *	  Index cost functions are registered in the pg_am catalog
 *	  in the "amcostestimate" attribute.
 *
<<<<<<< HEAD
 * Portions Copyright (c) 2006-2009, Greenplum inc
 * Portions Copyright (c) 2012-Present Pivotal Software, Inc.
 * Portions Copyright (c) 1996-2014, PostgreSQL Global Development Group
=======
 * Portions Copyright (c) 1996-2015, PostgreSQL Global Development Group
>>>>>>> ab93f90c
 * Portions Copyright (c) 1994, Regents of the University of California
 *
 *
 * IDENTIFICATION
 *	  src/backend/utils/adt/selfuncs.c
 *
 *-------------------------------------------------------------------------
 */

/*----------
 * Operator selectivity estimation functions are called to estimate the
 * selectivity of WHERE clauses whose top-level operator is their operator.
 * We divide the problem into two cases:
 *		Restriction clause estimation: the clause involves vars of just
 *			one relation.
 *		Join clause estimation: the clause involves vars of multiple rels.
 * Join selectivity estimation is far more difficult and usually less accurate
 * than restriction estimation.
 *
 * When dealing with the inner scan of a nestloop join, we consider the
 * join's joinclauses as restriction clauses for the inner relation, and
 * treat vars of the outer relation as parameters (a/k/a constants of unknown
 * values).  So, restriction estimators need to be able to accept an argument
 * telling which relation is to be treated as the variable.
 *
 * The call convention for a restriction estimator (oprrest function) is
 *
 *		Selectivity oprrest (PlannerInfo *root,
 *							 Oid operator,
 *							 List *args,
 *							 int varRelid);
 *
 * root: general information about the query (rtable and RelOptInfo lists
 * are particularly important for the estimator).
 * operator: OID of the specific operator in question.
 * args: argument list from the operator clause.
 * varRelid: if not zero, the relid (rtable index) of the relation to
 * be treated as the variable relation.  May be zero if the args list
 * is known to contain vars of only one relation.
 *
 * This is represented at the SQL level (in pg_proc) as
 *
 *		float8 oprrest (internal, oid, internal, int4);
 *
 * The result is a selectivity, that is, a fraction (0 to 1) of the rows
 * of the relation that are expected to produce a TRUE result for the
 * given operator.
 *
 * The call convention for a join estimator (oprjoin function) is similar
 * except that varRelid is not needed, and instead join information is
 * supplied:
 *
 *		Selectivity oprjoin (PlannerInfo *root,
 *							 Oid operator,
 *							 List *args,
 *							 JoinType jointype,
 *							 SpecialJoinInfo *sjinfo);
 *
 *		float8 oprjoin (internal, oid, internal, int2, internal);
 *
 * (Before Postgres 8.4, join estimators had only the first four of these
 * parameters.  That signature is still allowed, but deprecated.)  The
 * relationship between jointype and sjinfo is explained in the comments for
 * clause_selectivity() --- the short version is that jointype is usually
 * best ignored in favor of examining sjinfo.
 *
 * Join selectivity for regular inner and outer joins is defined as the
 * fraction (0 to 1) of the cross product of the relations that is expected
 * to produce a TRUE result for the given operator.  For both semi and anti
 * joins, however, the selectivity is defined as the fraction of the left-hand
 * side relation's rows that are expected to have a match (ie, at least one
 * row with a TRUE result) in the right-hand side.
 *
 * For both oprrest and oprjoin functions, the operator's input collation OID
 * (if any) is passed using the standard fmgr mechanism, so that the estimator
 * function can fetch it with PG_GET_COLLATION().  Note, however, that all
 * statistics in pg_statistic are currently built using the database's default
 * collation.  Thus, in most cases where we are looking at statistics, we
 * should ignore the actual operator collation and use DEFAULT_COLLATION_OID.
 * We expect that the error induced by doing this is usually not large enough
 * to justify complicating matters.
 *----------
 */

#include "postgres.h"

#include <ctype.h>
#include <math.h>

#include "access/gin.h"
#include "access/htup_details.h"
#include "access/sysattr.h"
#include "catalog/index.h"
#include "catalog/pg_collation.h"
#include "catalog/pg_opfamily.h"
#include "catalog/pg_statistic.h"
#include "catalog/pg_type.h"
#include "catalog/pg_constraint.h"
#include "executor/executor.h"
#include "mb/pg_wchar.h"
#include "miscadmin.h"
#include "nodes/makefuncs.h"
#include "nodes/nodeFuncs.h"
#include "optimizer/clauses.h"
#include "optimizer/cost.h"
#include "optimizer/pathnode.h"
#include "optimizer/paths.h"
#include "optimizer/plancat.h"
#include "optimizer/predtest.h"
#include "optimizer/restrictinfo.h"
#include "optimizer/var.h"
#include "parser/parse_clause.h"
#include "parser/parse_coerce.h"
#include "parser/parsetree.h"
#include "utils/acl.h"
#include "utils/builtins.h"
#include "utils/bytea.h"
#include "utils/date.h"
#include "utils/datum.h"
#include "utils/fmgroids.h"
#include "utils/lsyscache.h"
#include "utils/nabstime.h"
#include "utils/pg_locale.h"
#include "utils/rel.h"
#include "utils/selfuncs.h"
#include "utils/spccache.h"
#include "utils/syscache.h"
#include "utils/timestamp.h"
#include "utils/tqual.h"
#include "utils/typcache.h"

#include "cdb/cdbutil.h"
#include "cdb/cdbvars.h"

/* Hooks for plugins to get control when we ask for stats */
get_relation_stats_hook_type get_relation_stats_hook = NULL;
get_index_stats_hook_type get_index_stats_hook = NULL;

static double var_eq_const(VariableStatData *vardata, Oid operator,
			 Datum constval, bool constisnull,
			 bool varonleft);
static double var_eq_non_const(VariableStatData *vardata, Oid operator,
				 Node *other,
				 bool varonleft);
static double ineq_histogram_selectivity(PlannerInfo *root,
						   VariableStatData *vardata,
						   FmgrInfo *opproc, bool isgt,
						   Datum constval, Oid consttype);
static double eqjoinsel_inner(Oid operator,
				VariableStatData *vardata1, VariableStatData *vardata2);
static double eqjoinsel_semi(Oid operator,
			   VariableStatData *vardata1, VariableStatData *vardata2,
			   RelOptInfo *inner_rel);
static bool convert_to_scalar(Datum value, Oid valuetypid, double *scaledvalue,
				  Datum lobound, Datum hibound, Oid boundstypid,
				  double *scaledlobound, double *scaledhibound, bool isgt);
static double convert_numeric_to_scalar(Datum value, Oid typid, bool *failure);
static void convert_bytea_to_scalar(Datum value,
						double *scaledvalue,
						Datum lobound,
						double *scaledlobound,
						Datum hibound,
						double *scaledhibound);
static double convert_one_bytea_to_scalar(unsigned char *value, int valuelen,
							int rangelo, int rangehi);
static void examine_simple_variable(PlannerInfo *root, Var *var,
						VariableStatData *vardata);
static bool get_variable_range(PlannerInfo *root, VariableStatData *vardata,
				   Oid sortop, Datum *min, Datum *max);
static bool get_actual_variable_range(PlannerInfo *root,
						  VariableStatData *vardata,
						  Oid sortop,
						  Datum *min, Datum *max);
static RelOptInfo *find_join_input_rel(PlannerInfo *root, Relids relids);
static Selectivity prefix_selectivity(PlannerInfo *root,
				   VariableStatData *vardata,
				   Oid vartype, Oid opfamily, Const *prefixcon);
static Selectivity like_selectivity(const char *patt, int pattlen,
				 bool case_insensitive);
static Selectivity regex_selectivity(const char *patt, int pattlen,
				  bool case_insensitive,
				  int fixed_prefix_len);
static Datum string_to_datum(const char *str, Oid datatype);
static Const *string_to_const(const char *str, Oid datatype);
static Const *string_to_bytea_const(const char *str, size_t str_len);
static List *add_predicate_to_quals(IndexOptInfo *index, List *indexQuals);


/*
 *		eqsel			- Selectivity of "=" for any data types.
 *
 * Note: this routine is also used to estimate selectivity for some
 * operators that are not "=" but have comparable selectivity behavior,
 * such as "~=" (geometric approximate-match).  Even for "=", we must
 * keep in mind that the left and right datatypes may differ.
 */
Datum
eqsel(PG_FUNCTION_ARGS)
{
	PlannerInfo *root = (PlannerInfo *) PG_GETARG_POINTER(0);
	Oid			operator = PG_GETARG_OID(1);
	List	   *args = (List *) PG_GETARG_POINTER(2);
	int			varRelid = PG_GETARG_INT32(3);
	VariableStatData vardata;
	Node	   *other;
	bool		varonleft;
	double		selec;

	/*
	 * If expression is not variable = something or something = variable, then
	 * punt and return a default estimate.
	 */
	if (!get_restriction_variable(root, args, varRelid,
								  &vardata, &other, &varonleft))
		PG_RETURN_FLOAT8(DEFAULT_EQ_SEL);

	/*
	 * We can do a lot better if the something is a constant.  (Note: the
	 * Const might result from estimation rather than being a simple constant
	 * in the query.)
	 */
	if (IsA(other, Const))
		selec = var_eq_const(&vardata, operator,
							 ((Const *) other)->constvalue,
							 ((Const *) other)->constisnull,
							 varonleft);
	else
		selec = var_eq_non_const(&vardata, operator, other,
								 varonleft);

	ReleaseVariableStats(vardata);

	PG_RETURN_FLOAT8((float8) selec);
}

/*
 * var_eq_const --- eqsel for var = const case
 *
 * This is split out so that some other estimation functions can use it.
 */
static double
var_eq_const(VariableStatData *vardata, Oid operator,
			 Datum constval, bool constisnull,
			 bool varonleft)
{
	double		selec;
	bool		isdefault;
	Oid			opfuncoid;

	/*
	 * If the constant is NULL, assume operator is strict and return zero, ie,
	 * operator will never return TRUE.
	 */
	if (constisnull)
		return 0.0;

	/*
	 * If we matched the var to a unique index or DISTINCT clause, assume
	 * there is exactly one match regardless of anything else.  (This is
	 * slightly bogus, since the index or clause's equality operator might be
	 * different from ours, but it's much more likely to be right than
	 * ignoring the information.)
	 */
	if (vardata->isunique && vardata->rel && vardata->rel->tuples >= 1.0)
		return 1.0 / vardata->rel->tuples;

	if (HeapTupleIsValid(vardata->statsTuple) &&
		statistic_proc_security_check(vardata,
									  (opfuncoid = get_opcode(operator))))
	{
		Form_pg_statistic stats;
		AttStatsSlot sslot;
		bool		match = false;
		int			i;

		stats = (Form_pg_statistic) GETSTRUCT(vardata->statsTuple);

		/*
		 * Is the constant "=" to any of the column's most common values?
		 * (Although the given operator may not really be "=", we will assume
		 * that seeing whether it returns TRUE is an appropriate test.  If you
		 * don't like this, maybe you shouldn't be using eqsel for your
		 * operator...)
		 */
		if (get_attstatsslot(&sslot, vardata->statsTuple,
							 STATISTIC_KIND_MCV, InvalidOid,
							 ATTSTATSSLOT_VALUES | ATTSTATSSLOT_NUMBERS))
		{
			FmgrInfo	eqproc;

			fmgr_info(opfuncoid, &eqproc);

			for (i = 0; i < sslot.nvalues; i++)
			{
				/* be careful to apply operator right way 'round */
				if (varonleft)
					match = DatumGetBool(FunctionCall2Coll(&eqproc,
														   DEFAULT_COLLATION_OID,
														   sslot.values[i],
														   constval));
				else
					match = DatumGetBool(FunctionCall2Coll(&eqproc,
														   DEFAULT_COLLATION_OID,
														   constval,
														   sslot.values[i]));
				if (match)
					break;
			}
		}
		else
		{
			/* no most-common-value info available */
			i = 0;				/* keep compiler quiet */
		}

		if (match)
		{
			/*
			 * Constant is "=" to this common value.  We know selectivity
			 * exactly (or as exactly as ANALYZE could calculate it, anyway).
			 */
			selec = sslot.numbers[i];
		}
		else
		{
			/*
			 * Comparison is against a constant that is neither NULL nor any
			 * of the common values.  Its selectivity cannot be more than
			 * this:
			 */
			double		sumcommon = 0.0;
			double		otherdistinct;

			for (i = 0; i < sslot.nnumbers; i++)
				sumcommon += sslot.numbers[i];
			selec = 1.0 - sumcommon - stats->stanullfrac;
			CLAMP_PROBABILITY(selec);

			/*
			 * and in fact it's probably a good deal less. We approximate that
			 * all the not-common values share this remaining fraction
			 * equally, so we divide by the number of other distinct values.
			 */
			otherdistinct = get_variable_numdistinct(vardata, &isdefault) - sslot.nnumbers;
			if (otherdistinct > 1)
				selec /= otherdistinct;

			/*
			 * Another cross-check: selectivity shouldn't be estimated as more
			 * than the least common "most common value".
			 */
			if (sslot.nnumbers > 0 && selec > sslot.numbers[sslot.nnumbers - 1])
				selec = sslot.numbers[sslot.nnumbers - 1];
		}

		free_attstatsslot(&sslot);
	}
	else
	{
		/*
		 * No ANALYZE stats available, so make a guess using estimated number
		 * of distinct values and assuming they are equally common. (The guess
		 * is unlikely to be very good, but we do know a few special cases.)
		 */
		selec = 1.0 / get_variable_numdistinct(vardata, &isdefault);
	}

	/* result should be in range, but make sure... */
	CLAMP_PROBABILITY(selec);

	return selec;
}

/*
 * var_eq_non_const --- eqsel for var = something-other-than-const case
 */
static double
var_eq_non_const(VariableStatData *vardata, Oid operator,
				 Node *other,
				 bool varonleft)
{
	double		selec;
	bool		isdefault;

	/*
	 * If we matched the var to a unique index or DISTINCT clause, assume
	 * there is exactly one match regardless of anything else.  (This is
	 * slightly bogus, since the index or clause's equality operator might be
	 * different from ours, but it's much more likely to be right than
	 * ignoring the information.)
	 */
	if (vardata->isunique && vardata->rel && vardata->rel->tuples >= 1.0)
		return 1.0 / vardata->rel->tuples;

	if (HeapTupleIsValid(vardata->statsTuple))
	{
		Form_pg_statistic stats;
		double		ndistinct;
		AttStatsSlot sslot;

		stats = (Form_pg_statistic) GETSTRUCT(vardata->statsTuple);

		/*
		 * Search is for a value that we do not know a priori, but we will
		 * assume it is not NULL.  Estimate the selectivity as non-null
		 * fraction divided by number of distinct values, so that we get a
		 * result averaged over all possible values whether common or
		 * uncommon.  (Essentially, we are assuming that the not-yet-known
		 * comparison value is equally likely to be any of the possible
		 * values, regardless of their frequency in the table.  Is that a good
		 * idea?)
		 */
		selec = 1.0 - stats->stanullfrac;
		ndistinct = get_variable_numdistinct(vardata, &isdefault);
		if (ndistinct > 1)
			selec /= ndistinct;

		/*
		 * Cross-check: selectivity should never be estimated as more than the
		 * most common value's.
		 */
		if (get_attstatsslot(&sslot, vardata->statsTuple,
							 STATISTIC_KIND_MCV, InvalidOid,
							 ATTSTATSSLOT_NUMBERS))
		{
			if (sslot.nnumbers > 0 && selec > sslot.numbers[0])
				selec = sslot.numbers[0];
			free_attstatsslot(&sslot);
		}
	}
	else
	{
		/*
		 * No ANALYZE stats available, so make a guess using estimated number
		 * of distinct values and assuming they are equally common. (The guess
		 * is unlikely to be very good, but we do know a few special cases.)
		 */
		selec = 1.0 / get_variable_numdistinct(vardata, &isdefault);
	}

	/* result should be in range, but make sure... */
	CLAMP_PROBABILITY(selec);

	return selec;
}

/*
 *		neqsel			- Selectivity of "!=" for any data types.
 *
 * This routine is also used for some operators that are not "!="
 * but have comparable selectivity behavior.  See above comments
 * for eqsel().
 */
Datum
neqsel(PG_FUNCTION_ARGS)
{
	PlannerInfo *root = (PlannerInfo *) PG_GETARG_POINTER(0);
	Oid			operator = PG_GETARG_OID(1);
	List	   *args = (List *) PG_GETARG_POINTER(2);
	int			varRelid = PG_GETARG_INT32(3);
	Oid			eqop;
	float8		result;

	/*
	 * We want 1 - eqsel() where the equality operator is the one associated
	 * with this != operator, that is, its negator.
	 */
	eqop = get_negator(operator);
	if (eqop)
	{
		result = DatumGetFloat8(DirectFunctionCall4(eqsel,
													PointerGetDatum(root),
													ObjectIdGetDatum(eqop),
													PointerGetDatum(args),
													Int32GetDatum(varRelid)));
	}
	else
	{
		/* Use default selectivity (should we raise an error instead?) */
		result = DEFAULT_EQ_SEL;
	}
	result = 1.0 - result;
	PG_RETURN_FLOAT8(result);
}

/*
 *	scalarineqsel		- Selectivity of "<", "<=", ">", ">=" for scalars.
 *
 * This is the guts of both scalarltsel and scalargtsel.  The caller has
 * commuted the clause, if necessary, so that we can treat the variable as
 * being on the left.  The caller must also make sure that the other side
 * of the clause is a non-null Const, and dissect same into a value and
 * datatype.
 *
 * This routine works for any datatype (or pair of datatypes) known to
 * convert_to_scalar().  If it is applied to some other datatype,
 * it will return an approximate estimate based on assuming that the constant
 * value falls in the middle of the bin identified by binary search.
 */
static double
scalarineqsel(PlannerInfo *root, Oid operator, bool isgt,
			  VariableStatData *vardata, Datum constval, Oid consttype)
{
	Form_pg_statistic stats;
	FmgrInfo	opproc;
	double		mcv_selec,
				hist_selec,
				sumcommon;
	double		selec;
	HeapTuple	tp = getStatsTuple(vardata);

	if (!HeapTupleIsValid(getStatsTuple(vardata)))
	{
		/* no stats available, so default result */
		return DEFAULT_INEQ_SEL;
	}
	stats = (Form_pg_statistic) GETSTRUCT(tp);

	fmgr_info(get_opcode(operator), &opproc);

	/*
	 * If we have most-common-values info, add up the fractions of the MCV
	 * entries that satisfy MCV OP CONST.  These fractions contribute directly
	 * to the result selectivity.  Also add up the total fraction represented
	 * by MCV entries.
	 */
	mcv_selec = mcv_selectivity(vardata, &opproc, constval, true,
								&sumcommon);

	/*
	 * If there is a histogram, determine which bin the constant falls in, and
	 * compute the resulting contribution to selectivity.
	 */
	hist_selec = ineq_histogram_selectivity(root, vardata, &opproc, isgt,
											constval, consttype);

	/*
	 * Now merge the results from the MCV and histogram calculations,
	 * realizing that the histogram covers only the non-null values that are
	 * not listed in MCV.
	 */
	selec = 1.0 - stats->stanullfrac - sumcommon;

	if (hist_selec >= 0.0)
		selec *= hist_selec;
	else
	{
		/*
		 * If no histogram but there are values not accounted for by MCV,
		 * arbitrarily assume half of them will match.
		 */
		selec *= 0.5;
	}

	selec += mcv_selec;

	/* result should be in range, but make sure... */
	CLAMP_PROBABILITY(selec);

	return selec;
}

/*
 *	mcv_selectivity			- Examine the MCV list for selectivity estimates
 *
 * Determine the fraction of the variable's MCV population that satisfies
 * the predicate (VAR OP CONST), or (CONST OP VAR) if !varonleft.  Also
 * compute the fraction of the total column population represented by the MCV
 * list.  This code will work for any boolean-returning predicate operator.
 *
 * The function result is the MCV selectivity, and the fraction of the
 * total population is returned into *sumcommonp.  Zeroes are returned
 * if there is no MCV list.
 */
double
mcv_selectivity(VariableStatData *vardata, FmgrInfo *opproc,
				Datum constval, bool varonleft,
				double *sumcommonp)
{
	double		mcv_selec,
				sumcommon;
	AttStatsSlot sslot;
	int			i;
	HeapTuple	tp = getStatsTuple(vardata);

	mcv_selec = 0.0;
	sumcommon = 0.0;

	if (HeapTupleIsValid(tp) &&
		statistic_proc_security_check(vardata, opproc->fn_oid) &&
		get_attstatsslot(&sslot, tp,
						 STATISTIC_KIND_MCV, InvalidOid,
						 ATTSTATSSLOT_VALUES | ATTSTATSSLOT_NUMBERS))
	{
		for (i = 0; i < sslot.nvalues; i++)
		{
			if (varonleft ?
				DatumGetBool(FunctionCall2Coll(opproc,
											   DEFAULT_COLLATION_OID,
											   sslot.values[i],
											   constval)) :
				DatumGetBool(FunctionCall2Coll(opproc,
											   DEFAULT_COLLATION_OID,
											   constval,
											   sslot.values[i])))
				mcv_selec += sslot.numbers[i];
			sumcommon += sslot.numbers[i];
		}
		free_attstatsslot(&sslot);
	}

	*sumcommonp = sumcommon;
	return mcv_selec;
}

/*
 *	histogram_selectivity	- Examine the histogram for selectivity estimates
 *
 * Determine the fraction of the variable's histogram entries that satisfy
 * the predicate (VAR OP CONST), or (CONST OP VAR) if !varonleft.
 *
 * This code will work for any boolean-returning predicate operator, whether
 * or not it has anything to do with the histogram sort operator.  We are
 * essentially using the histogram just as a representative sample.  However,
 * small histograms are unlikely to be all that representative, so the caller
 * should be prepared to fall back on some other estimation approach when the
 * histogram is missing or very small.  It may also be prudent to combine this
 * approach with another one when the histogram is small.
 *
 * If the actual histogram size is not at least min_hist_size, we won't bother
 * to do the calculation at all.  Also, if the n_skip parameter is > 0, we
 * ignore the first and last n_skip histogram elements, on the grounds that
 * they are outliers and hence not very representative.  Typical values for
 * these parameters are 10 and 1.
 *
 * The function result is the selectivity, or -1 if there is no histogram
 * or it's smaller than min_hist_size.
 *
 * The output parameter *hist_size receives the actual histogram size,
 * or zero if no histogram.  Callers may use this number to decide how
 * much faith to put in the function result.
 *
 * Note that the result disregards both the most-common-values (if any) and
 * null entries.  The caller is expected to combine this result with
 * statistics for those portions of the column population.  It may also be
 * prudent to clamp the result range, ie, disbelieve exact 0 or 1 outputs.
 */
double
histogram_selectivity(VariableStatData *vardata, FmgrInfo *opproc,
					  Datum constval, bool varonleft,
					  int min_hist_size, int n_skip,
					  int *hist_size)
{
	double		result;
	HeapTuple	tp = getStatsTuple(vardata);
	AttStatsSlot sslot;

	/* check sanity of parameters */
	Assert(n_skip >= 0);
	Assert(min_hist_size > 2 * n_skip);

	if (HeapTupleIsValid(tp) &&
		statistic_proc_security_check(vardata, opproc->fn_oid) &&
		get_attstatsslot(&sslot, tp,
						 STATISTIC_KIND_HISTOGRAM, InvalidOid,
						 ATTSTATSSLOT_VALUES))
	{
		*hist_size = sslot.nvalues;
		if (sslot.nvalues >= min_hist_size)
		{
			int			nmatch = 0;
			int			i;

			for (i = n_skip; i < sslot.nvalues - n_skip; i++)
			{
				if (varonleft ?
					DatumGetBool(FunctionCall2Coll(opproc,
												   DEFAULT_COLLATION_OID,
												   sslot.values[i],
												   constval)) :
					DatumGetBool(FunctionCall2Coll(opproc,
												   DEFAULT_COLLATION_OID,
												   constval,
												   sslot.values[i])))
					nmatch++;
			}
			result = ((double) nmatch) / ((double) (sslot.nvalues - 2 * n_skip));
		}
		else
			result = -1;
		free_attstatsslot(&sslot);
	}
	else
	{
		*hist_size = 0;
		result = -1;
	}

	return result;
}

/*
 *	ineq_histogram_selectivity	- Examine the histogram for scalarineqsel
 *
 * Determine the fraction of the variable's histogram population that
 * satisfies the inequality condition, ie, VAR < CONST or VAR > CONST.
 *
 * Returns -1 if there is no histogram (valid results will always be >= 0).
 *
 * Note that the result disregards both the most-common-values (if any) and
 * null entries.  The caller is expected to combine this result with
 * statistics for those portions of the column population.
 */
static double
ineq_histogram_selectivity(PlannerInfo *root,
						   VariableStatData *vardata,
						   FmgrInfo *opproc, bool isgt,
						   Datum constval, Oid consttype)
{
	double		hist_selec;
	HeapTuple	tp = getStatsTuple(vardata);
	AttStatsSlot sslot;

	hist_selec = -1.0;

	/*
	 * Someday, ANALYZE might store more than one histogram per rel/att,
	 * corresponding to more than one possible sort ordering defined for the
	 * column type.  However, to make that work we will need to figure out
	 * which staop to search for --- it's not necessarily the one we have at
	 * hand!  (For example, we might have a '<=' operator rather than the '<'
	 * operator that will appear in staop.)  For now, assume that whatever
	 * appears in pg_statistic is sorted the same way our operator sorts, or
	 * the reverse way if isgt is TRUE.
	 */
	if (HeapTupleIsValid(tp) &&
		statistic_proc_security_check(vardata, opproc->fn_oid) &&
		get_attstatsslot(&sslot, tp,
						 STATISTIC_KIND_HISTOGRAM, InvalidOid,
						 ATTSTATSSLOT_VALUES))
	{
		if (sslot.nvalues > 1)
		{
			/*
			 * Use binary search to find proper location, ie, the first slot
			 * at which the comparison fails.  (If the given operator isn't
			 * actually sort-compatible with the histogram, you'll get garbage
			 * results ... but probably not any more garbage-y than you would
			 * from the old linear search.)
			 *
			 * If the binary search accesses the first or last histogram
			 * entry, we try to replace that endpoint with the true column min
			 * or max as found by get_actual_variable_range().  This
			 * ameliorates misestimates when the min or max is moving as a
			 * result of changes since the last ANALYZE.  Note that this could
			 * result in effectively including MCVs into the histogram that
			 * weren't there before, but we don't try to correct for that.
			 */
			double		histfrac;
			int			lobound = 0;	/* first possible slot to search */
			int			hibound = sslot.nvalues;		/* last+1 slot to search */
			bool		have_end = false;

			/*
			 * If there are only two histogram entries, we'll want up-to-date
			 * values for both.  (If there are more than two, we need at most
			 * one of them to be updated, so we deal with that within the
			 * loop.)
			 */
			if (sslot.nvalues == 2)
				have_end = get_actual_variable_range(root,
													 vardata,
													 sslot.staop,
													 &sslot.values[0],
													 &sslot.values[1]);

			while (lobound < hibound)
			{
				int			probe = (lobound + hibound) / 2;
				bool		ltcmp;

				/*
				 * If we find ourselves about to compare to the first or last
				 * histogram entry, first try to replace it with the actual
				 * current min or max (unless we already did so above).
				 */
				if (probe == 0 && sslot.nvalues > 2)
					have_end = get_actual_variable_range(root,
														 vardata,
														 sslot.staop,
														 &sslot.values[0],
														 NULL);
				else if (probe == sslot.nvalues - 1 && sslot.nvalues > 2)
					have_end = get_actual_variable_range(root,
														 vardata,
														 sslot.staop,
														 NULL,
														 &sslot.values[probe]);

				ltcmp = DatumGetBool(FunctionCall2Coll(opproc,
													   DEFAULT_COLLATION_OID,
													   sslot.values[probe],
													   constval));
				if (isgt)
					ltcmp = !ltcmp;
				if (ltcmp)
					lobound = probe + 1;
				else
					hibound = probe;
			}

			if (lobound <= 0)
			{
				/* Constant is below lower histogram boundary. */
				histfrac = 0.0;
			}
			else if (lobound >= sslot.nvalues)
			{
				/* Constant is above upper histogram boundary. */
				histfrac = 1.0;
			}
			else
			{
				int			i = lobound;
				double		val,
							high,
							low;
				double		binfrac;

				/*
				 * We have values[i-1] <= constant <= values[i].
				 *
				 * Convert the constant and the two nearest bin boundary
				 * values to a uniform comparison scale, and do a linear
				 * interpolation within this bin.
				 */
				if (convert_to_scalar(constval, consttype, &val,
									  sslot.values[i - 1], sslot.values[i],
									  vardata->vartype,
									  &low, &high, isgt))
				{
					if (high <= low)
					{
						/* cope if bin boundaries appear identical */
						binfrac = 0.5;
					}
					else if (val <= low)
						binfrac = 0.0;
					else if (val >= high)
						binfrac = 1.0;
					else
					{
						binfrac = (val - low) / (high - low);

						/*
						 * Watch out for the possibility that we got a NaN or
						 * Infinity from the division.  This can happen
						 * despite the previous checks, if for example "low"
						 * is -Infinity.
						 */
						if (isnan(binfrac) ||
							binfrac < 0.0 || binfrac > 1.0)
							binfrac = 0.5;
					}
				}
				else
				{
					/*
					 * Ideally we'd produce an error here, on the grounds that
					 * the given operator shouldn't have scalarXXsel
					 * registered as its selectivity func unless we can deal
					 * with its operand types.  But currently, all manner of
					 * stuff is invoking scalarXXsel, so give a default
					 * estimate until that can be fixed.
					 */
					binfrac = 0.5;
				}

				/*
				 * Now, compute the overall selectivity across the values
				 * represented by the histogram.  We have i-1 full bins and
				 * binfrac partial bin below the constant.
				 */
				histfrac = (double) (i - 1) + binfrac;
				histfrac /= (double) (sslot.nvalues - 1);
			}

			/*
			 * Now histfrac = fraction of histogram entries below the
			 * constant.
			 *
			 * Account for "<" vs ">"
			 */
			hist_selec = isgt ? (1.0 - histfrac) : histfrac;

			/*
			 * The histogram boundaries are only approximate to begin with,
			 * and may well be out of date anyway.  Therefore, don't believe
			 * extremely small or large selectivity estimates --- unless we
			 * got actual current endpoint values from the table.
			 */
			if (have_end)
				CLAMP_PROBABILITY(hist_selec);
			else
			{
				if (hist_selec < 0.0001)
					hist_selec = 0.0001;
				else if (hist_selec > 0.9999)
					hist_selec = 0.9999;
			}
		}

		free_attstatsslot(&sslot);
	}

	return hist_selec;
}

/*
 *		scalarltsel		- Selectivity of "<" (also "<=") for scalars.
 */
Datum
scalarltsel(PG_FUNCTION_ARGS)
{
	PlannerInfo *root = (PlannerInfo *) PG_GETARG_POINTER(0);
	Oid			operator = PG_GETARG_OID(1);
	List	   *args = (List *) PG_GETARG_POINTER(2);
	int			varRelid = PG_GETARG_INT32(3);
	VariableStatData vardata;
	Node	   *other = NULL;
	bool		varonleft = false;
	Datum		constval;
	Oid			consttype;
	bool		isgt;
	double		selec;

	/*
	 * If expression is not variable op something or something op variable,
	 * then punt and return a default estimate.
	 */
	if (!get_restriction_variable(root, args, varRelid,
								  &vardata, &other, &varonleft))
		PG_RETURN_FLOAT8(DEFAULT_INEQ_SEL);

	/*
	 * Can't do anything useful if the something is not a constant, either.
	 */
	if (!IsA(other, Const))
	{
		ReleaseVariableStats(vardata);
		PG_RETURN_FLOAT8(DEFAULT_INEQ_SEL);
	}

	/*
	 * If the constant is NULL, assume operator is strict and return zero, ie,
	 * operator will never return TRUE.
	 */
	if (((Const *) other)->constisnull)
	{
		ReleaseVariableStats(vardata);
		PG_RETURN_FLOAT8(0.0);
	}
	constval = ((Const *) other)->constvalue;
	consttype = ((Const *) other)->consttype;

	/*
	 * Force the var to be on the left to simplify logic in scalarineqsel.
	 */
	if (varonleft)
	{
		/* we have var < other */
		isgt = false;
	}
	else
	{
		/* we have other < var, commute to make var > other */
		operator = get_commutator(operator);
		if (!operator)
		{
			/* Use default selectivity (should we raise an error instead?) */
			ReleaseVariableStats(vardata);
			PG_RETURN_FLOAT8(DEFAULT_INEQ_SEL);
		}
		isgt = true;
	}

	selec = scalarineqsel(root, operator, isgt, &vardata, constval, consttype);

	ReleaseVariableStats(vardata);

	PG_RETURN_FLOAT8((float8) selec);
}

/*
 *		scalargtsel		- Selectivity of ">" (also ">=") for integers.
 */
Datum
scalargtsel(PG_FUNCTION_ARGS)
{
	PlannerInfo *root = (PlannerInfo *) PG_GETARG_POINTER(0);
	Oid			operator = PG_GETARG_OID(1);
	List	   *args = (List *) PG_GETARG_POINTER(2);
	int			varRelid = PG_GETARG_INT32(3);
	VariableStatData vardata;
	Node	   *other = NULL;
	bool		varonleft = false;
	Datum		constval;
	Oid			consttype;
	bool		isgt;
	double		selec;

	/*
	 * If expression is not variable op something or something op variable,
	 * then punt and return a default estimate.
	 */
	if (!get_restriction_variable(root, args, varRelid,
								  &vardata, &other, &varonleft))
		PG_RETURN_FLOAT8(DEFAULT_INEQ_SEL);

	/*
	 * Can't do anything useful if the something is not a constant, either.
	 */
	if (!IsA(other, Const))
	{
		ReleaseVariableStats(vardata);
		PG_RETURN_FLOAT8(DEFAULT_INEQ_SEL);
	}

	/*
	 * If the constant is NULL, assume operator is strict and return zero, ie,
	 * operator will never return TRUE.
	 */
	if (((Const *) other)->constisnull)
	{
		ReleaseVariableStats(vardata);
		PG_RETURN_FLOAT8(0.0);
	}
	constval = ((Const *) other)->constvalue;
	consttype = ((Const *) other)->consttype;

	/*
	 * Force the var to be on the left to simplify logic in scalarineqsel.
	 */
	if (varonleft)
	{
		/* we have var > other */
		isgt = true;
	}
	else
	{
		/* we have other > var, commute to make var < other */
		operator = get_commutator(operator);
		if (!operator)
		{
			/* Use default selectivity (should we raise an error instead?) */
			ReleaseVariableStats(vardata);
			PG_RETURN_FLOAT8(DEFAULT_INEQ_SEL);
		}
		isgt = false;
	}

	selec = scalarineqsel(root, operator, isgt, &vardata, constval, consttype);

	ReleaseVariableStats(vardata);

	PG_RETURN_FLOAT8((float8) selec);
}

/*
 * patternsel			- Generic code for pattern-match selectivity.
 */
static double
patternsel(PG_FUNCTION_ARGS, Pattern_Type ptype, bool negate)
{
	PlannerInfo *root = (PlannerInfo *) PG_GETARG_POINTER(0);
	Oid			operator = PG_GETARG_OID(1);
	List	   *args = (List *) PG_GETARG_POINTER(2);
	int			varRelid = PG_GETARG_INT32(3);
	Oid			collation = PG_GET_COLLATION();
	VariableStatData vardata;
	Node	   *other=NULL;
	bool		varonleft=false;
	Datum		constval;
	Oid			consttype;
	Oid			vartype;
	Oid			opfamily;
	Pattern_Prefix_Status pstatus;
	Const	   *patt;
	Const	   *prefix = NULL;
	Selectivity rest_selec = 0;
	double		result;

	/*
	 * If this is for a NOT LIKE or similar operator, get the corresponding
	 * positive-match operator and work with that.  Set result to the correct
	 * default estimate, too.
	 */
	if (negate)
	{
		operator = get_negator(operator);
		if (!OidIsValid(operator))
			elog(ERROR, "patternsel called for operator without a negator");
		result = 1.0 - DEFAULT_MATCH_SEL;
	}
	else
	{
		result = DEFAULT_MATCH_SEL;
	}

	/*
	 * If expression is not variable op constant, then punt and return a
	 * default estimate.
	 */
	if (!get_restriction_variable(root, args, varRelid,
								  &vardata, &other, &varonleft))
		return result;
	if (!varonleft || !IsA(other, Const))
	{
		ReleaseVariableStats(vardata);
		return result;
	}

	/*
	 * If the constant is NULL, assume operator is strict and return zero, ie,
	 * operator will never return TRUE.  (It's zero even for a negator op.)
	 */
	if (((Const *) other)->constisnull)
	{
		ReleaseVariableStats(vardata);
		return 0.0;
	}
	constval = ((Const *) other)->constvalue;
	consttype = ((Const *) other)->consttype;

	/*
	 * The right-hand const is type text or bytea for all supported operators.
	 * We do not expect to see binary-compatible types here, since
	 * const-folding should have relabeled the const to exactly match the
	 * operator's declared type.
	 */
	if (consttype != TEXTOID && consttype != BYTEAOID)
	{
		ReleaseVariableStats(vardata);
		return result;
	}

	/*
	 * Similarly, the exposed type of the left-hand side should be one of
	 * those we know.  (Do not look at vardata.atttype, which might be
	 * something binary-compatible but different.)	We can use it to choose
	 * the index opfamily from which we must draw the comparison operators.
	 *
	 * NOTE: It would be more correct to use the PATTERN opfamilies than the
	 * simple ones, but at the moment ANALYZE will not generate statistics for
	 * the PATTERN operators.  But our results are so approximate anyway that
	 * it probably hardly matters.
	 */
	vartype = vardata.vartype;

	switch (vartype)
	{
		case TEXTOID:
			opfamily = TEXT_BTREE_FAM_OID;
			break;
		case BPCHAROID:
			opfamily = BPCHAR_BTREE_FAM_OID;
			break;
		case NAMEOID:
			opfamily = NAME_BTREE_FAM_OID;
			break;
		case BYTEAOID:
			opfamily = BYTEA_BTREE_FAM_OID;
			break;
		default:
			ReleaseVariableStats(vardata);
			return result;
	}

	/*
	 * Pull out any fixed prefix implied by the pattern, and estimate the
	 * fractional selectivity of the remainder of the pattern.  Unlike many of
	 * the other functions in this file, we use the pattern operator's actual
	 * collation for this step.  This is not because we expect the collation
	 * to make a big difference in the selectivity estimate (it seldom would),
	 * but because we want to be sure we cache compiled regexps under the
	 * right cache key, so that they can be re-used at runtime.
	 */
	patt = (Const *) other;
	pstatus = pattern_fixed_prefix(patt, ptype, collation,
								   &prefix, &rest_selec);

	/*
	 * If necessary, coerce the prefix constant to the right type.
	 */
	if (prefix && prefix->consttype != vartype)
	{
		char	   *prefixstr;

		switch (prefix->consttype)
		{
			case TEXTOID:
				prefixstr = TextDatumGetCString(prefix->constvalue);
				break;
			case BYTEAOID:
				prefixstr = DatumGetCString(DirectFunctionCall1(byteaout,
														prefix->constvalue));
				break;
			default:
				elog(ERROR, "unrecognized consttype: %u",
					 prefix->consttype);
				ReleaseVariableStats(vardata);
				return result;
		}
		prefix = string_to_const(prefixstr, vartype);
		pfree(prefixstr);
	}

	if (pstatus == Pattern_Prefix_Exact)
	{
		/*
		 * Pattern specifies an exact match, so pretend operator is '='
		 */
		Oid			eqopr = get_opfamily_member(opfamily, vartype, vartype,
												BTEqualStrategyNumber);

		if (eqopr == InvalidOid)
			elog(ERROR, "no = operator for opfamily %u", opfamily);
		result = var_eq_const(&vardata, eqopr, prefix->constvalue,
							  false, true);
	}
	else
	{
		/*
		 * Not exact-match pattern.  If we have a sufficiently large
		 * histogram, estimate selectivity for the histogram part of the
		 * population by counting matches in the histogram.  If not, estimate
		 * selectivity of the fixed prefix and remainder of pattern
		 * separately, then combine the two to get an estimate of the
		 * selectivity for the part of the column population represented by
		 * the histogram.  (For small histograms, we combine these
		 * approaches.)
		 *
		 * We then add up data for any most-common-values values; these are
		 * not in the histogram population, and we can get exact answers for
		 * them by applying the pattern operator, so there's no reason to
		 * approximate.  (If the MCVs cover a significant part of the total
		 * population, this gives us a big leg up in accuracy.)
		 */
		Selectivity selec;
		int			hist_size;
		FmgrInfo	opproc;
		double		nullfrac,
					mcv_selec,
					sumcommon;

		/* Try to use the histogram entries to get selectivity */
		fmgr_info(get_opcode(operator), &opproc);

		selec = histogram_selectivity(&vardata, &opproc, constval, true,
									  10, 1, &hist_size);

		/* If not at least 100 entries, use the heuristic method */
		if (hist_size < 100)
		{
			Selectivity heursel;
			Selectivity prefixsel;

			if (pstatus == Pattern_Prefix_Partial)
				prefixsel = prefix_selectivity(root, &vardata, vartype,
											   opfamily, prefix);
			else
				prefixsel = 1.0;
			heursel = prefixsel * rest_selec;

			if (selec < 0)		/* fewer than 10 histogram entries? */
				selec = heursel;
			else
			{
				/*
				 * For histogram sizes from 10 to 100, we combine the
				 * histogram and heuristic selectivities, putting increasingly
				 * more trust in the histogram for larger sizes.
				 */
				double		hist_weight = hist_size / 100.0;

				selec = selec * hist_weight + heursel * (1.0 - hist_weight);
			}
		}

		/* In any case, don't believe extremely small or large estimates. */
		if (selec < 0.0001)
			selec = 0.0001;
		else if (selec > 0.9999)
			selec = 0.9999;

		/*
		 * If we have most-common-values info, add up the fractions of the MCV
		 * entries that satisfy MCV OP PATTERN.  These fractions contribute
		 * directly to the result selectivity.  Also add up the total fraction
		 * represented by MCV entries.
		 */
		mcv_selec = mcv_selectivity(&vardata, &opproc, constval, true,
									&sumcommon);

		if (HeapTupleIsValid(getStatsTuple(&vardata)))
		{
			HeapTuple tp = getStatsTuple(&vardata);
			nullfrac = ((Form_pg_statistic) GETSTRUCT(tp))->stanullfrac;
		}
		else
			nullfrac = 0.0;

		/*
		 * Now merge the results from the MCV and histogram calculations,
		 * realizing that the histogram covers only the non-null values that
		 * are not listed in MCV.
		 */
		selec *= 1.0 - nullfrac - sumcommon;
		selec += mcv_selec;

		/* result should be in range, but make sure... */
		CLAMP_PROBABILITY(selec);
		result = selec;
	}

	if (prefix)
	{
		pfree(DatumGetPointer(prefix->constvalue));
		pfree(prefix);
	}

	ReleaseVariableStats(vardata);

	return negate ? (1.0 - result) : result;
}

/*
 *		regexeqsel		- Selectivity of regular-expression pattern match.
 */
Datum
regexeqsel(PG_FUNCTION_ARGS)
{
	PG_RETURN_FLOAT8(patternsel(fcinfo, Pattern_Type_Regex, false));
}

/*
 *		icregexeqsel	- Selectivity of case-insensitive regex match.
 */
Datum
icregexeqsel(PG_FUNCTION_ARGS)
{
	PG_RETURN_FLOAT8(patternsel(fcinfo, Pattern_Type_Regex_IC, false));
}

/*
 *		likesel			- Selectivity of LIKE pattern match.
 */
Datum
likesel(PG_FUNCTION_ARGS)
{
	PG_RETURN_FLOAT8(patternsel(fcinfo, Pattern_Type_Like, false));
}

/*
 *		iclikesel			- Selectivity of ILIKE pattern match.
 */
Datum
iclikesel(PG_FUNCTION_ARGS)
{
	PG_RETURN_FLOAT8(patternsel(fcinfo, Pattern_Type_Like_IC, false));
}

/*
 *		regexnesel		- Selectivity of regular-expression pattern non-match.
 */
Datum
regexnesel(PG_FUNCTION_ARGS)
{
	PG_RETURN_FLOAT8(patternsel(fcinfo, Pattern_Type_Regex, true));
}

/*
 *		icregexnesel	- Selectivity of case-insensitive regex non-match.
 */
Datum
icregexnesel(PG_FUNCTION_ARGS)
{
	PG_RETURN_FLOAT8(patternsel(fcinfo, Pattern_Type_Regex_IC, true));
}

/*
 *		nlikesel		- Selectivity of LIKE pattern non-match.
 */
Datum
nlikesel(PG_FUNCTION_ARGS)
{
	PG_RETURN_FLOAT8(patternsel(fcinfo, Pattern_Type_Like, true));
}

/*
 *		icnlikesel		- Selectivity of ILIKE pattern non-match.
 */
Datum
icnlikesel(PG_FUNCTION_ARGS)
{
	PG_RETURN_FLOAT8(patternsel(fcinfo, Pattern_Type_Like_IC, true));
}

/*
 *		booltestsel		- Selectivity of BooleanTest Node.
 */
Selectivity
booltestsel(PlannerInfo *root, BoolTestType booltesttype, Node *arg,
			int varRelid, JoinType jointype, SpecialJoinInfo *sjinfo)
{
	VariableStatData vardata;
	double		selec;

	examine_variable(root, arg, varRelid, &vardata);

	if (HeapTupleIsValid(getStatsTuple(&vardata)))
	{
		Form_pg_statistic stats;
		double		freq_null;
		AttStatsSlot sslot;

		HeapTuple	tp = getStatsTuple(&vardata);

		stats = (Form_pg_statistic) GETSTRUCT(tp);
		freq_null = stats->stanullfrac;

		if (get_attstatsslot(&sslot, tp,
							 STATISTIC_KIND_MCV, InvalidOid,
							 ATTSTATSSLOT_VALUES | ATTSTATSSLOT_NUMBERS)
			&& sslot.nnumbers > 0)
		{
			double		freq_true;
			double		freq_false;

			/*
			 * Get first MCV frequency and derive frequency for true.
			 */
			if (DatumGetBool(sslot.values[0]))
				freq_true = sslot.numbers[0];
			else
				freq_true = 1.0 - sslot.numbers[0] - freq_null;

			/*
			 * Next derive frequency for false. Then use these as appropriate
			 * to derive frequency for each case.
			 */
			freq_false = 1.0 - freq_true - freq_null;

			switch (booltesttype)
			{
				case IS_UNKNOWN:
					/* select only NULL values */
					selec = freq_null;
					break;
				case IS_NOT_UNKNOWN:
					/* select non-NULL values */
					selec = 1.0 - freq_null;
					break;
				case IS_TRUE:
					/* select only TRUE values */
					selec = freq_true;
					break;
				case IS_NOT_TRUE:
					/* select non-TRUE values */
					selec = 1.0 - freq_true;
					break;
				case IS_FALSE:
					/* select only FALSE values */
					selec = freq_false;
					break;
				case IS_NOT_FALSE:
					/* select non-FALSE values */
					selec = 1.0 - freq_false;
					break;
				default:
					elog(ERROR, "unrecognized booltesttype: %d",
						 (int) booltesttype);
					selec = 0.0;	/* Keep compiler quiet */
					break;
			}

			free_attstatsslot(&sslot);
		}
		else
		{
			/*
			 * No most-common-value info available. Still have null fraction
			 * information, so use it for IS [NOT] UNKNOWN. Otherwise adjust
			 * for null fraction and assume a 50-50 split of TRUE and FALSE.
			 */
			switch (booltesttype)
			{
				case IS_UNKNOWN:
					/* select only NULL values */
					selec = freq_null;
					break;
				case IS_NOT_UNKNOWN:
					/* select non-NULL values */
					selec = 1.0 - freq_null;
					break;
				case IS_TRUE:
				case IS_FALSE:
					/* Assume we select half of the non-NULL values */
					selec = (1.0 - freq_null) / 2.0;
					break;
				case IS_NOT_TRUE:
				case IS_NOT_FALSE:
					/* Assume we select NULLs plus half of the non-NULLs */
					/* equiv. to freq_null + (1.0 - freq_null) / 2.0 */
					selec = (freq_null + 1.0) / 2.0;
					break;
				default:
					elog(ERROR, "unrecognized booltesttype: %d",
						 (int) booltesttype);
					selec = 0.0;	/* Keep compiler quiet */
					break;
			}
		}
	}
	else
	{
		/*
		 * If we can't get variable statistics for the argument, perhaps
		 * clause_selectivity can do something with it.  We ignore the
		 * possibility of a NULL value when using clause_selectivity, and just
		 * assume the value is either TRUE or FALSE.
		 */
		switch (booltesttype)
		{
			case IS_UNKNOWN:
				selec = DEFAULT_UNK_SEL;
				break;
			case IS_NOT_UNKNOWN:
				selec = DEFAULT_NOT_UNK_SEL;
				break;
			case IS_TRUE:
			case IS_NOT_FALSE:
				selec = (double) clause_selectivity(root, arg,
													varRelid,
													jointype, sjinfo,
													false /* use_damping */);
				break;
			case IS_FALSE:
			case IS_NOT_TRUE:
				selec = 1.0 - (double) clause_selectivity(root, arg,
														  varRelid,
														  jointype, sjinfo,
														  false /* use_damping */);
				break;
			default:
				elog(ERROR, "unrecognized booltesttype: %d",
					 (int) booltesttype);
				selec = 0.0;	/* Keep compiler quiet */
				break;
		}
	}

	ReleaseVariableStats(vardata);

	/* result should be in range, but make sure... */
	CLAMP_PROBABILITY(selec);

	return (Selectivity) selec;
}

/*
 *		nulltestsel		- Selectivity of NullTest Node.
 */
Selectivity
nulltestsel(PlannerInfo *root, NullTestType nulltesttype, Node *arg,
			int varRelid, JoinType jointype, SpecialJoinInfo *sjinfo)
{
	VariableStatData vardata;
	double		selec;

	/*
	 * GPDB_84_MERGE_NOTE: Following hack is removed in the upstream commit e006a24a.
	 * However, removing this causes cost differences for some ICG queries.
	 * Hence, keeping the hack in GPDB
	 * Special hack: an IS NULL test being applied at an outer join should not
	 * be taken at face value, since it's very likely being used to select the
	 * outer-side rows that don't have a match, and thus its selectivity has
	 * nothing whatever to do with the statistics of the original table
	 * column.	We do not have nearly enough context here to determine its
	 * true selectivity, so for the moment punt and guess at 0.5.  Eventually
	 * the planner should be made to provide enough info about the clause's
	 * context to let us do better.
	 */
	if (IS_OUTER_JOIN(jointype) && nulltesttype == IS_NULL)
		return (Selectivity) 0.5;

	examine_variable(root, arg, varRelid, &vardata);

	if (HeapTupleIsValid(getStatsTuple(&vardata)))
	{
		Form_pg_statistic stats;
		HeapTuple tp = getStatsTuple(&vardata);
		double		freq_null;

		stats = (Form_pg_statistic) GETSTRUCT(tp);
		freq_null = stats->stanullfrac;

		switch (nulltesttype)
		{
			case IS_NULL:

				/*
				 * Use freq_null directly.
				 */
				selec = freq_null;
				break;
			case IS_NOT_NULL:

				/*
				 * Select not unknown (not null) values. Calculate from
				 * freq_null.
				 */
				selec = 1.0 - freq_null;
				break;
			default:
				elog(ERROR, "unrecognized nulltesttype: %d",
					 (int) nulltesttype);
				return (Selectivity) 0; /* keep compiler quiet */
		}
	}
	else
	{
		/*
		 * No ANALYZE stats available, so make a guess
		 */
		switch (nulltesttype)
		{
			case IS_NULL:
				selec = DEFAULT_UNK_SEL;
				break;
			case IS_NOT_NULL:
				selec = DEFAULT_NOT_UNK_SEL;
				break;
			default:
				elog(ERROR, "unrecognized nulltesttype: %d",
					 (int) nulltesttype);
				return (Selectivity) 0; /* keep compiler quiet */
		}
	}

	ReleaseVariableStats(vardata);

	/* result should be in range, but make sure... */
	CLAMP_PROBABILITY(selec);

	return (Selectivity) selec;
}

/*
 * strip_array_coercion - strip binary-compatible relabeling from an array expr
 *
 * For array values, the parser normally generates ArrayCoerceExpr conversions,
 * but it seems possible that RelabelType might show up.  Also, the planner
 * is not currently tense about collapsing stacked ArrayCoerceExpr nodes,
 * so we need to be ready to deal with more than one level.
 */
static Node *
strip_array_coercion(Node *node)
{
	for (;;)
	{
		if (node && IsA(node, ArrayCoerceExpr) &&
			((ArrayCoerceExpr *) node)->elemfuncid == InvalidOid)
		{
			node = (Node *) ((ArrayCoerceExpr *) node)->arg;
		}
		else if (node && IsA(node, RelabelType))
		{
			/* We don't really expect this case, but may as well cope */
			node = (Node *) ((RelabelType *) node)->arg;
		}
		else
			break;
	}
	return node;
}

/*
 *		scalararraysel		- Selectivity of ScalarArrayOpExpr Node.
 */
Selectivity
scalararraysel(PlannerInfo *root,
			   ScalarArrayOpExpr *clause,
			   bool is_join_clause,
			   int varRelid,
			   JoinType jointype,
			   SpecialJoinInfo *sjinfo)
{
	Oid			operator = clause->opno;
	bool		useOr = clause->useOr;
	bool		isEquality = false;
	bool		isInequality = false;
	Node	   *leftop;
	Node	   *rightop;
	Oid			nominal_element_type;
	Oid			nominal_element_collation;
	TypeCacheEntry *typentry;
	RegProcedure oprsel;
	FmgrInfo	oprselproc;
	Selectivity s1;
	Selectivity s1disjoint;

	/* First, deconstruct the expression */
	Assert(list_length(clause->args) == 2);
	leftop = (Node *) linitial(clause->args);
	rightop = (Node *) lsecond(clause->args);

	/* aggressively reduce both sides to constants */
	leftop = estimate_expression_value(root, leftop);
	rightop = estimate_expression_value(root, rightop);

	/* get nominal (after relabeling) element type of rightop */
	nominal_element_type = get_base_element_type(exprType(rightop));
	if (!OidIsValid(nominal_element_type))
		return (Selectivity) 0.5;		/* probably shouldn't happen */
	/* get nominal collation, too, for generating constants */
	nominal_element_collation = exprCollation(rightop);

	/* look through any binary-compatible relabeling of rightop */
	rightop = strip_array_coercion(rightop);

	/*
	 * Detect whether the operator is the default equality or inequality
	 * operator of the array element type.
	 */
	typentry = lookup_type_cache(nominal_element_type, TYPECACHE_EQ_OPR);
	if (OidIsValid(typentry->eq_opr))
	{
		if (operator == typentry->eq_opr)
			isEquality = true;
		else if (get_negator(operator) == typentry->eq_opr)
			isInequality = true;
	}

	/*
	 * If it is equality or inequality, we might be able to estimate this as a
	 * form of array containment; for instance "const = ANY(column)" can be
	 * treated as "ARRAY[const] <@ column".  scalararraysel_containment tries
	 * that, and returns the selectivity estimate if successful, or -1 if not.
	 */
	if ((isEquality || isInequality) && !is_join_clause)
	{
		s1 = scalararraysel_containment(root, leftop, rightop,
										nominal_element_type,
										isEquality, useOr, varRelid);
		if (s1 >= 0.0)
			return s1;
	}

	/*
	 * Look up the underlying operator's selectivity estimator. Punt if it
	 * hasn't got one.
	 */
	if (is_join_clause)
		oprsel = get_oprjoin(operator);
	else
		oprsel = get_oprrest(operator);
	if (!oprsel)
		return (Selectivity) 0.5;
	fmgr_info(oprsel, &oprselproc);

	/*
	 * In the array-containment check above, we must only believe that an
	 * operator is equality or inequality if it is the default btree equality
	 * operator (or its negator) for the element type, since those are the
	 * operators that array containment will use.  But in what follows, we can
	 * be a little laxer, and also believe that any operators using eqsel() or
	 * neqsel() as selectivity estimator act like equality or inequality.
	 */
	if (oprsel == F_EQSEL || oprsel == F_EQJOINSEL)
		isEquality = true;
	else if (oprsel == F_NEQSEL || oprsel == F_NEQJOINSEL)
		isInequality = true;

	/*
	 * We consider three cases:
	 *
	 * 1. rightop is an Array constant: deconstruct the array, apply the
	 * operator's selectivity function for each array element, and merge the
	 * results in the same way that clausesel.c does for AND/OR combinations.
	 *
	 * 2. rightop is an ARRAY[] construct: apply the operator's selectivity
	 * function for each element of the ARRAY[] construct, and merge.
	 *
	 * 3. otherwise, make a guess ...
	 */
	if (rightop && IsA(rightop, Const))
	{
		Datum		arraydatum = ((Const *) rightop)->constvalue;
		bool		arrayisnull = ((Const *) rightop)->constisnull;
		ArrayType  *arrayval;
		int16		elmlen;
		bool		elmbyval;
		char		elmalign;
		int			num_elems;
		Datum	   *elem_values;
		bool	   *elem_nulls;
		int			i;

		if (arrayisnull)		/* qual can't succeed if null array */
			return (Selectivity) 0.0;
		arrayval = DatumGetArrayTypeP(arraydatum);
		get_typlenbyvalalign(ARR_ELEMTYPE(arrayval),
							 &elmlen, &elmbyval, &elmalign);
		deconstruct_array(arrayval,
						  ARR_ELEMTYPE(arrayval),
						  elmlen, elmbyval, elmalign,
						  &elem_values, &elem_nulls, &num_elems);

		/*
		 * For generic operators, we assume the probability of success is
		 * independent for each array element.  But for "= ANY" or "<> ALL",
		 * if the array elements are distinct (which'd typically be the case)
		 * then the probabilities are disjoint, and we should just sum them.
		 *
		 * If we were being really tense we would try to confirm that the
		 * elements are all distinct, but that would be expensive and it
		 * doesn't seem to be worth the cycles; it would amount to penalizing
		 * well-written queries in favor of poorly-written ones.  However, we
		 * do protect ourselves a little bit by checking whether the
		 * disjointness assumption leads to an impossible (out of range)
		 * probability; if so, we fall back to the normal calculation.
		 */
		s1 = s1disjoint = (useOr ? 0.0 : 1.0);

		for (i = 0; i < num_elems; i++)
		{
			List	   *args;
			Selectivity s2;

			args = list_make2(leftop,
							  makeConst(nominal_element_type,
										-1,
										nominal_element_collation,
										elmlen,
										elem_values[i],
										elem_nulls[i],
										elmbyval));
			if (is_join_clause)
				s2 = DatumGetFloat8(FunctionCall5Coll(&oprselproc,
													  clause->inputcollid,
													  PointerGetDatum(root),
												  ObjectIdGetDatum(operator),
													  PointerGetDatum(args),
													  Int16GetDatum(jointype),
												   PointerGetDatum(sjinfo)));
			else
				s2 = DatumGetFloat8(FunctionCall4Coll(&oprselproc,
													  clause->inputcollid,
													  PointerGetDatum(root),
												  ObjectIdGetDatum(operator),
													  PointerGetDatum(args),
												   Int32GetDatum(varRelid)));

			if (useOr)
			{
				s1 = s1 + s2 - s1 * s2;
				if (isEquality)
					s1disjoint += s2;
			}
			else
			{
				s1 = s1 * s2;
				if (isInequality)
					s1disjoint += s2 - 1.0;
			}
		}

		/* accept disjoint-probability estimate if in range */
		if ((useOr ? isEquality : isInequality) &&
			s1disjoint >= 0.0 && s1disjoint <= 1.0)
			s1 = s1disjoint;
	}
	else if (rightop && IsA(rightop, ArrayExpr) &&
			 !((ArrayExpr *) rightop)->multidims)
	{
		ArrayExpr  *arrayexpr = (ArrayExpr *) rightop;
		int16		elmlen;
		bool		elmbyval;
		ListCell   *l;

		get_typlenbyval(arrayexpr->element_typeid,
						&elmlen, &elmbyval);

		/*
		 * We use the assumption of disjoint probabilities here too, although
		 * the odds of equal array elements are rather higher if the elements
		 * are not all constants (which they won't be, else constant folding
		 * would have reduced the ArrayExpr to a Const).  In this path it's
		 * critical to have the sanity check on the s1disjoint estimate.
		 */
		s1 = s1disjoint = (useOr ? 0.0 : 1.0);

		foreach(l, arrayexpr->elements)
		{
			Node	   *elem = (Node *) lfirst(l);
			List	   *args;
			Selectivity s2;

			/*
			 * Theoretically, if elem isn't of nominal_element_type we should
			 * insert a RelabelType, but it seems unlikely that any operator
			 * estimation function would really care ...
			 */
			args = list_make2(leftop, elem);
			if (is_join_clause)
				s2 = DatumGetFloat8(FunctionCall5Coll(&oprselproc,
													  clause->inputcollid,
													  PointerGetDatum(root),
												  ObjectIdGetDatum(operator),
													  PointerGetDatum(args),
													  Int16GetDatum(jointype),
												   PointerGetDatum(sjinfo)));
			else
				s2 = DatumGetFloat8(FunctionCall4Coll(&oprselproc,
													  clause->inputcollid,
													  PointerGetDatum(root),
												  ObjectIdGetDatum(operator),
													  PointerGetDatum(args),
												   Int32GetDatum(varRelid)));

			if (useOr)
			{
				s1 = s1 + s2 - s1 * s2;
				if (isEquality)
					s1disjoint += s2;
			}
			else
			{
				s1 = s1 * s2;
				if (isInequality)
					s1disjoint += s2 - 1.0;
			}
		}

		/* accept disjoint-probability estimate if in range */
		if ((useOr ? isEquality : isInequality) &&
			s1disjoint >= 0.0 && s1disjoint <= 1.0)
			s1 = s1disjoint;
	}
	else
	{
		CaseTestExpr *dummyexpr;
		List	   *args;
		Selectivity s2;
		int			i;

		/*
		 * We need a dummy rightop to pass to the operator selectivity
		 * routine.  It can be pretty much anything that doesn't look like a
		 * constant; CaseTestExpr is a convenient choice.
		 */
		dummyexpr = makeNode(CaseTestExpr);
		dummyexpr->typeId = nominal_element_type;
		dummyexpr->typeMod = -1;
		dummyexpr->collation = clause->inputcollid;
		args = list_make2(leftop, dummyexpr);
		if (is_join_clause)
			s2 = DatumGetFloat8(FunctionCall5Coll(&oprselproc,
												  clause->inputcollid,
												  PointerGetDatum(root),
												  ObjectIdGetDatum(operator),
												  PointerGetDatum(args),
												  Int16GetDatum(jointype),
												  PointerGetDatum(sjinfo)));
		else
			s2 = DatumGetFloat8(FunctionCall4Coll(&oprselproc,
												  clause->inputcollid,
												  PointerGetDatum(root),
												  ObjectIdGetDatum(operator),
												  PointerGetDatum(args),
												  Int32GetDatum(varRelid)));
		s1 = useOr ? 0.0 : 1.0;

		/*
		 * Arbitrarily assume 10 elements in the eventual array value (see
		 * also estimate_array_length).  We don't risk an assumption of
		 * disjoint probabilities here.
		 */
		for (i = 0; i < 10; i++)
		{
			if (useOr)
				s1 = s1 + s2 - s1 * s2;
			else
				s1 = s1 * s2;
		}
	}

	/* result should be in range, but make sure... */
	CLAMP_PROBABILITY(s1);

	return s1;
}

/*
 * Estimate number of elements in the array yielded by an expression.
 *
 * It's important that this agree with scalararraysel.
 */
int
estimate_array_length(Node *arrayexpr)
{
	/* look through any binary-compatible relabeling of arrayexpr */
	arrayexpr = strip_array_coercion(arrayexpr);

	if (arrayexpr && IsA(arrayexpr, Const))
	{
		Datum		arraydatum = ((Const *) arrayexpr)->constvalue;
		bool		arrayisnull = ((Const *) arrayexpr)->constisnull;
		ArrayType  *arrayval;

		if (arrayisnull)
			return 0;
		arrayval = DatumGetArrayTypeP(arraydatum);
		return ArrayGetNItems(ARR_NDIM(arrayval), ARR_DIMS(arrayval));
	}
	else if (arrayexpr && IsA(arrayexpr, ArrayExpr) &&
			 !((ArrayExpr *) arrayexpr)->multidims)
	{
		return list_length(((ArrayExpr *) arrayexpr)->elements);
	}
	else
	{
		/* default guess --- see also scalararraysel */
		return 10;
	}
}

/*
 *		rowcomparesel		- Selectivity of RowCompareExpr Node.
 *
 * We estimate RowCompare selectivity by considering just the first (high
 * order) columns, which makes it equivalent to an ordinary OpExpr.  While
 * this estimate could be refined by considering additional columns, it
 * seems unlikely that we could do a lot better without multi-column
 * statistics.
 */
Selectivity
rowcomparesel(PlannerInfo *root,
			  RowCompareExpr *clause,
			  int varRelid, JoinType jointype, SpecialJoinInfo *sjinfo)
{
	Selectivity s1;
	Oid			opno = linitial_oid(clause->opnos);
	Oid			inputcollid = linitial_oid(clause->inputcollids);
	List	   *opargs;
	bool		is_join_clause;

	/* Build equivalent arg list for single operator */
	opargs = list_make2(linitial(clause->largs), linitial(clause->rargs));

	/*
	 * Decide if it's a join clause.  This should match clausesel.c's
	 * treat_as_join_clause(), except that we intentionally consider only the
	 * leading columns and not the rest of the clause.
	 */
	if (varRelid != 0)
	{
		/*
		 * Caller is forcing restriction mode (eg, because we are examining an
		 * inner indexscan qual).
		 */
		is_join_clause = false;
	}
	else if (sjinfo == NULL)
	{
		/*
		 * It must be a restriction clause, since it's being evaluated at a
		 * scan node.
		 */
		is_join_clause = false;
	}
	else
	{
		/*
		 * Otherwise, it's a join if there's more than one relation used.
		 */
		is_join_clause = (NumRelids((Node *) opargs) > 1);
	}

	if (is_join_clause)
	{
		/* Estimate selectivity for a join clause. */
		s1 = join_selectivity(root, opno,
							  opargs,
							  inputcollid,
							  jointype,
							  sjinfo);
	}
	else
	{
		/* Estimate selectivity for a restriction clause. */
		s1 = restriction_selectivity(root, opno,
									 opargs,
									 inputcollid,
									 varRelid);
	}

	return s1;
}

/*
 *		eqjoinsel		- Join selectivity of "="
 */
Datum
eqjoinsel(PG_FUNCTION_ARGS)
{
	PlannerInfo *root = (PlannerInfo *) PG_GETARG_POINTER(0);
	Oid			operator = PG_GETARG_OID(1);
	List	   *args = (List *) PG_GETARG_POINTER(2);

#ifdef NOT_USED
	JoinType	jointype = (JoinType) PG_GETARG_INT16(3);
#endif
	SpecialJoinInfo *sjinfo = (SpecialJoinInfo *) PG_GETARG_POINTER(4);
	double		selec;
	VariableStatData vardata1;
	VariableStatData vardata2;
	bool		join_is_reversed;
	RelOptInfo *inner_rel;

	get_join_variables(root, args, sjinfo,
					   &vardata1, &vardata2, &join_is_reversed);

	switch (sjinfo->jointype)
	{
		case JOIN_INNER:
		case JOIN_LEFT:
		case JOIN_FULL:
			selec = eqjoinsel_inner(operator, &vardata1, &vardata2);
			break;
		case JOIN_SEMI:
		case JOIN_ANTI:
		case JOIN_LASJ_NOTIN:

			/*
			 * Look up the join's inner relation.  min_righthand is sufficient
			 * information because neither SEMI nor ANTI joins permit any
			 * reassociation into or out of their RHS, so the righthand will
			 * always be exactly that set of rels.
			 */
			inner_rel = find_join_input_rel(root, sjinfo->min_righthand);

			if (!join_is_reversed)
				selec = eqjoinsel_semi(operator, &vardata1, &vardata2,
									   inner_rel);
			else
				selec = eqjoinsel_semi(get_commutator(operator),
									   &vardata2, &vardata1,
									   inner_rel);
			break;
		default:
			/* other values not expected here */
			elog(ERROR, "unrecognized join type: %d",
				 (int) sjinfo->jointype);
			selec = 0;			/* keep compiler quiet */
			break;
	}

	ReleaseVariableStats(vardata1);
	ReleaseVariableStats(vardata2);

	CLAMP_PROBABILITY(selec);

	PG_RETURN_FLOAT8((float8) selec);
}

/*
 * eqjoinsel_inner --- eqjoinsel for normal inner join
 *
 * We also use this for LEFT/FULL outer joins; it's not presently clear
 * that it's worth trying to distinguish them here.
 */
static double
eqjoinsel_inner(Oid operator,
				VariableStatData *vardata1, VariableStatData *vardata2)
{
	double		selec;
	double		nd1;
	double		nd2;
	bool		isdefault1;
	bool		isdefault2;
	Oid			opfuncoid;
	Form_pg_statistic stats1 = NULL;
	Form_pg_statistic stats2 = NULL;
	bool		have_mcvs1 = false;
	bool		have_mcvs2 = false;
	AttStatsSlot sslot1;
	AttStatsSlot sslot2;

	nd1 = get_variable_numdistinct(vardata1, &isdefault1);
	nd2 = get_variable_numdistinct(vardata2, &isdefault2);

	memset(&sslot1, 0, sizeof(sslot1));
	memset(&sslot2, 0, sizeof(sslot2));

	opfuncoid = get_opcode(operator);
	if (HeapTupleIsValid(getStatsTuple(vardata1)))
	{
		HeapTuple tp = getStatsTuple(vardata1);
		stats1 = (Form_pg_statistic) GETSTRUCT(tp);
		if (statistic_proc_security_check(vardata1, opfuncoid))
			have_mcvs1 = get_attstatsslot(&sslot1, tp,
										  STATISTIC_KIND_MCV, InvalidOid,
										  ATTSTATSSLOT_VALUES | ATTSTATSSLOT_NUMBERS);



	}

	if (HeapTupleIsValid(getStatsTuple(vardata2)))
	{
		HeapTuple tp = getStatsTuple(vardata2);
		stats2 = (Form_pg_statistic) GETSTRUCT(tp);
		if (statistic_proc_security_check(vardata2, opfuncoid))
			have_mcvs2 = get_attstatsslot(&sslot2, tp,
										  STATISTIC_KIND_MCV, InvalidOid,
										  ATTSTATSSLOT_VALUES | ATTSTATSSLOT_NUMBERS);
	}

	if (have_mcvs1 && have_mcvs2)
	{
		/*
		 * We have most-common-value lists for both relations.  Run through
		 * the lists to see which MCVs actually join to each other with the
		 * given operator.  This allows us to determine the exact join
		 * selectivity for the portion of the relations represented by the MCV
		 * lists.  We still have to estimate for the remaining population, but
		 * in a skewed distribution this gives us a big leg up in accuracy.
		 * For motivation see the analysis in Y. Ioannidis and S.
		 * Christodoulakis, "On the propagation of errors in the size of join
		 * results", Technical Report 1018, Computer Science Dept., University
		 * of Wisconsin, Madison, March 1991 (available from ftp.cs.wisc.edu).
		 */
		FmgrInfo	eqproc;
		bool	   *hasmatch1;
		bool	   *hasmatch2;
		double		nullfrac1 = stats1->stanullfrac;
		double		nullfrac2 = stats2->stanullfrac;
		double		matchprodfreq,
					matchfreq1,
					matchfreq2,
					unmatchfreq1,
					unmatchfreq2,
					otherfreq1,
					otherfreq2,
					totalsel1,
					totalsel2;
		int			i,
					nmatches;

		fmgr_info(get_opcode(operator), &eqproc);
		hasmatch1 = (bool *) palloc0(sslot1.nvalues * sizeof(bool));
		hasmatch2 = (bool *) palloc0(sslot2.nvalues * sizeof(bool));

		/*
		 * Note we assume that each MCV will match at most one member of the
		 * other MCV list.  If the operator isn't really equality, there could
		 * be multiple matches --- but we don't look for them, both for speed
		 * and because the math wouldn't add up...
		 */
		matchprodfreq = 0.0;
		nmatches = 0;
		for (i = 0; i < sslot1.nvalues; i++)
		{
			int			j;

			for (j = 0; j < sslot2.nvalues; j++)
			{
				if (hasmatch2[j])
					continue;
				if (DatumGetBool(FunctionCall2Coll(&eqproc,
												   DEFAULT_COLLATION_OID,
												   sslot1.values[i],
												   sslot2.values[j])))
				{
					hasmatch1[i] = hasmatch2[j] = true;
					matchprodfreq += sslot1.numbers[i] * sslot2.numbers[j];
					nmatches++;
					break;
				}
			}
		}
		CLAMP_PROBABILITY(matchprodfreq);
		/* Sum up frequencies of matched and unmatched MCVs */
		matchfreq1 = unmatchfreq1 = 0.0;
		for (i = 0; i < sslot1.nvalues; i++)
		{
			if (hasmatch1[i])
				matchfreq1 += sslot1.numbers[i];
			else
				unmatchfreq1 += sslot1.numbers[i];
		}
		CLAMP_PROBABILITY(matchfreq1);
		CLAMP_PROBABILITY(unmatchfreq1);
		matchfreq2 = unmatchfreq2 = 0.0;
		for (i = 0; i < sslot2.nvalues; i++)
		{
			if (hasmatch2[i])
				matchfreq2 += sslot2.numbers[i];
			else
				unmatchfreq2 += sslot2.numbers[i];
		}
		CLAMP_PROBABILITY(matchfreq2);
		CLAMP_PROBABILITY(unmatchfreq2);
		pfree(hasmatch1);
		pfree(hasmatch2);

		/*
		 * Compute total frequency of non-null values that are not in the MCV
		 * lists.
		 */
		otherfreq1 = 1.0 - nullfrac1 - matchfreq1 - unmatchfreq1;
		otherfreq2 = 1.0 - nullfrac2 - matchfreq2 - unmatchfreq2;
		CLAMP_PROBABILITY(otherfreq1);
		CLAMP_PROBABILITY(otherfreq2);

		/*
		 * We can estimate the total selectivity from the point of view of
		 * relation 1 as: the known selectivity for matched MCVs, plus
		 * unmatched MCVs that are assumed to match against random members of
		 * relation 2's non-MCV population, plus non-MCV values that are
		 * assumed to match against random members of relation 2's unmatched
		 * MCVs plus non-MCV values.
		 */
		totalsel1 = matchprodfreq;
		if (nd2 > sslot2.nvalues)
			totalsel1 += unmatchfreq1 * otherfreq2 / (nd2 - sslot2.nvalues);
		if (nd2 > nmatches)
			totalsel1 += otherfreq1 * (otherfreq2 + unmatchfreq2) /
				(nd2 - nmatches);
		/* Same estimate from the point of view of relation 2. */
		totalsel2 = matchprodfreq;
		if (nd1 > sslot1.nvalues)
			totalsel2 += unmatchfreq2 * otherfreq1 / (nd1 - sslot1.nvalues);
		if (nd1 > nmatches)
			totalsel2 += otherfreq2 * (otherfreq1 + unmatchfreq1) /
				(nd1 - nmatches);

		/*
		 * Use the smaller of the two estimates.  This can be justified in
		 * essentially the same terms as given below for the no-stats case: to
		 * a first approximation, we are estimating from the point of view of
		 * the relation with smaller nd.
		 */
		selec = (totalsel1 < totalsel2) ? totalsel1 : totalsel2;
	}
	else
	{
		/*
		 * We do not have MCV lists for both sides.  Estimate the join
		 * selectivity as MIN(1/nd1,1/nd2)*(1-nullfrac1)*(1-nullfrac2). This
		 * is plausible if we assume that the join operator is strict and the
		 * non-null values are about equally distributed: a given non-null
		 * tuple of rel1 will join to either zero or N2*(1-nullfrac2)/nd2 rows
		 * of rel2, so total join rows are at most
		 * N1*(1-nullfrac1)*N2*(1-nullfrac2)/nd2 giving a join selectivity of
		 * not more than (1-nullfrac1)*(1-nullfrac2)/nd2. By the same logic it
		 * is not more than (1-nullfrac1)*(1-nullfrac2)/nd1, so the expression
		 * with MIN() is an upper bound.  Using the MIN() means we estimate
		 * from the point of view of the relation with smaller nd (since the
		 * larger nd is determining the MIN).  It is reasonable to assume that
		 * most tuples in this rel will have join partners, so the bound is
		 * probably reasonably tight and should be taken as-is.
		 *
		 * XXX Can we be smarter if we have an MCV list for just one side? It
		 * seems that if we assume equal distribution for the other side, we
		 * end up with the same answer anyway.
		 */
		double		nullfrac1 = stats1 ? stats1->stanullfrac : 0.0;
		double		nullfrac2 = stats2 ? stats2->stanullfrac : 0.0;

		selec = (1.0 - nullfrac1) * (1.0 - nullfrac2);
		if (nd1 > nd2)
			selec /= nd1;
		else
			selec /= nd2;
	}

	free_attstatsslot(&sslot1);
	free_attstatsslot(&sslot2);

	return selec;
}

/*
 * eqjoinsel_semi --- eqjoinsel for semi join
 *
 * (Also used for anti join, which we are supposed to estimate the same way.)
 * Caller has ensured that vardata1 is the LHS variable.
 * Unlike eqjoinsel_inner, we have to cope with operator being InvalidOid.
 */
static double
eqjoinsel_semi(Oid operator,
			   VariableStatData *vardata1, VariableStatData *vardata2,
			   RelOptInfo *inner_rel)
{
	double		selec;
	double		nd1;
	double		nd2;
	bool		isdefault1;
	bool		isdefault2;
	Oid			opfuncoid;
	Form_pg_statistic stats1 = NULL;
	bool		have_mcvs1 = false;
	bool		have_mcvs2 = false;
	AttStatsSlot sslot1;
	AttStatsSlot sslot2;

	nd1 = get_variable_numdistinct(vardata1, &isdefault1);
	nd2 = get_variable_numdistinct(vardata2, &isdefault2);

	opfuncoid = OidIsValid(operator) ? get_opcode(operator) : InvalidOid;

	/*
	 * We clamp nd2 to be not more than what we estimate the inner relation's
	 * size to be.  This is intuitively somewhat reasonable since obviously
	 * there can't be more than that many distinct values coming from the
	 * inner rel.  The reason for the asymmetry (ie, that we don't clamp nd1
	 * likewise) is that this is the only pathway by which restriction clauses
	 * applied to the inner rel will affect the join result size estimate,
	 * since set_joinrel_size_estimates will multiply SEMI/ANTI selectivity by
	 * only the outer rel's size.  If we clamped nd1 we'd be double-counting
	 * the selectivity of outer-rel restrictions.
	 *
	 * We can apply this clamping both with respect to the base relation from
	 * which the join variable comes (if there is just one), and to the
	 * immediate inner input relation of the current join.
	 */
	if (vardata2->rel)
		nd2 = Min(nd2, vardata2->rel->rows);
	nd2 = Min(nd2, inner_rel->rows);

	memset(&sslot1, 0, sizeof(sslot1));
	memset(&sslot2, 0, sizeof(sslot2));

	if (HeapTupleIsValid(vardata1->statsTuple))
	{
		/* note we allow use of nullfrac regardless of security check */
		stats1 = (Form_pg_statistic) GETSTRUCT(vardata1->statsTuple);
		if (statistic_proc_security_check(vardata1, opfuncoid))
			have_mcvs1 = get_attstatsslot(&sslot1, vardata1->statsTuple,
										  STATISTIC_KIND_MCV, InvalidOid,
										  ATTSTATSSLOT_VALUES | ATTSTATSSLOT_NUMBERS);
	}

	if (HeapTupleIsValid(vardata2->statsTuple) &&
		statistic_proc_security_check(vardata2, opfuncoid))
	{
		have_mcvs2 = get_attstatsslot(&sslot2, vardata2->statsTuple,
									  STATISTIC_KIND_MCV, InvalidOid,
									  ATTSTATSSLOT_VALUES);
		/* note: currently don't need stanumbers from RHS */
	}

	if (have_mcvs1 && have_mcvs2 && OidIsValid(operator))
	{
		/*
		 * We have most-common-value lists for both relations.  Run through
		 * the lists to see which MCVs actually join to each other with the
		 * given operator.  This allows us to determine the exact join
		 * selectivity for the portion of the relations represented by the MCV
		 * lists.  We still have to estimate for the remaining population, but
		 * in a skewed distribution this gives us a big leg up in accuracy.
		 */
		FmgrInfo	eqproc;
		bool	   *hasmatch1;
		bool	   *hasmatch2;
		double		nullfrac1 = stats1->stanullfrac;
		double		matchfreq1,
					uncertainfrac,
					uncertain;
		int			i,
					nmatches,
					clamped_nvalues2;

		/*
		 * The clamping above could have resulted in nd2 being less than
		 * nvalues2; in which case, we assume that precisely the nd2 most
		 * common values in the relation will appear in the join input, and so
		 * compare to only the first nd2 members of the MCV list.  Of course
		 * this is frequently wrong, but it's the best bet we can make.
		 */
		clamped_nvalues2 = Min(sslot2.nvalues, nd2);

		fmgr_info(get_opcode(operator), &eqproc);
		hasmatch1 = (bool *) palloc0(sslot1.nvalues * sizeof(bool));
		hasmatch2 = (bool *) palloc0(sslot2.nvalues * sizeof(bool));

		/*
		 * Note we assume that each MCV will match at most one member of the
		 * other MCV list.  If the operator isn't really equality, there could
		 * be multiple matches --- but we don't look for them, both for speed
		 * and because the math wouldn't add up...
		 */
		nmatches = 0;
		for (i = 0; i < sslot1.nvalues; i++)
		{
			int			j;

			for (j = 0; j < sslot2.nvalues; j++)
			{
				if (hasmatch2[j])
					continue;
				if (DatumGetBool(FunctionCall2Coll(&eqproc,
												   DEFAULT_COLLATION_OID,
												   sslot1.values[i],
												   sslot2.values[j])))
				{
					hasmatch1[i] = hasmatch2[j] = true;
					nmatches++;
					break;
				}
			}
		}
		/* Sum up frequencies of matched MCVs */
		matchfreq1 = 0.0;
		for (i = 0; i < sslot1.nvalues; i++)
		{
			if (hasmatch1[i])
				matchfreq1 += sslot1.numbers[i];
		}
		CLAMP_PROBABILITY(matchfreq1);
		pfree(hasmatch1);
		pfree(hasmatch2);

		/*
		 * Now we need to estimate the fraction of relation 1 that has at
		 * least one join partner.  We know for certain that the matched MCVs
		 * do, so that gives us a lower bound, but we're really in the dark
		 * about everything else.  Our crude approach is: if nd1 <= nd2 then
		 * assume all non-null rel1 rows have join partners, else assume for
		 * the uncertain rows that a fraction nd2/nd1 have join partners. We
		 * can discount the known-matched MCVs from the distinct-values counts
		 * before doing the division.
		 *
		 * Crude as the above is, it's completely useless if we don't have
		 * reliable ndistinct values for both sides.  Hence, if either nd1 or
		 * nd2 is default, punt and assume half of the uncertain rows have
		 * join partners.
		 */
		if (!isdefault1 && !isdefault2)
		{
			nd1 -= nmatches;
			nd2 -= nmatches;
			if (nd1 <= nd2 || nd2 < 0)
				uncertainfrac = 1.0;
			else
				uncertainfrac = nd2 / nd1;
		}
		else
			uncertainfrac = 0.5;
		uncertain = 1.0 - matchfreq1 - nullfrac1;
		CLAMP_PROBABILITY(uncertain);
		selec = matchfreq1 + uncertainfrac * uncertain;
	}
	else
	{
		/*
		 * Without MCV lists for both sides, we can only use the heuristic
		 * about nd1 vs nd2.
		 */
		double		nullfrac1 = stats1 ? stats1->stanullfrac : 0.0;

		if (!isdefault1 && !isdefault2)
		{
			if (nd1 <= nd2 || nd2 < 0)
				selec = 1.0 - nullfrac1;
			else
				selec = (nd2 / nd1) * (1.0 - nullfrac1);
		}
		else
			selec = 0.5 * (1.0 - nullfrac1);
	}

	free_attstatsslot(&sslot1);
	free_attstatsslot(&sslot2);

	return selec;
}

/*
 *		neqjoinsel		- Join selectivity of "!="
 */
Datum
neqjoinsel(PG_FUNCTION_ARGS)
{
	PlannerInfo *root = (PlannerInfo *) PG_GETARG_POINTER(0);
	Oid			operator = PG_GETARG_OID(1);
	List	   *args = (List *) PG_GETARG_POINTER(2);
	JoinType	jointype = (JoinType) PG_GETARG_INT16(3);
	SpecialJoinInfo *sjinfo = (SpecialJoinInfo *) PG_GETARG_POINTER(4);
	Oid			eqop;
	float8		result;

	/*
	 * We want 1 - eqjoinsel() where the equality operator is the one
	 * associated with this != operator, that is, its negator.
	 */
	eqop = get_negator(operator);
	if (eqop)
	{
		result = DatumGetFloat8(DirectFunctionCall5(eqjoinsel,
													PointerGetDatum(root),
													ObjectIdGetDatum(eqop),
													PointerGetDatum(args),
													Int16GetDatum(jointype),
													PointerGetDatum(sjinfo)));
	}
	else
	{
		/* Use default selectivity (should we raise an error instead?) */
		result = DEFAULT_EQ_SEL;
	}
	result = 1.0 - result;
	PG_RETURN_FLOAT8(result);
}

/*
 *		scalarltjoinsel - Join selectivity of "<" and "<=" for scalars
 */
Datum
scalarltjoinsel(PG_FUNCTION_ARGS)
{
	PG_RETURN_FLOAT8(DEFAULT_INEQ_SEL);
}

/*
 *		scalargtjoinsel - Join selectivity of ">" and ">=" for scalars
 */
Datum
scalargtjoinsel(PG_FUNCTION_ARGS)
{
	PG_RETURN_FLOAT8(DEFAULT_INEQ_SEL);
}

/*
 * patternjoinsel		- Generic code for pattern-match join selectivity.
 */
static double
patternjoinsel(PG_FUNCTION_ARGS, Pattern_Type ptype, bool negate)
{
	/* For the moment we just punt. */
	return negate ? (1.0 - DEFAULT_MATCH_SEL) : DEFAULT_MATCH_SEL;
}

/*
 *		regexeqjoinsel	- Join selectivity of regular-expression pattern match.
 */
Datum
regexeqjoinsel(PG_FUNCTION_ARGS)
{
	PG_RETURN_FLOAT8(patternjoinsel(fcinfo, Pattern_Type_Regex, false));
}

/*
 *		icregexeqjoinsel	- Join selectivity of case-insensitive regex match.
 */
Datum
icregexeqjoinsel(PG_FUNCTION_ARGS)
{
	PG_RETURN_FLOAT8(patternjoinsel(fcinfo, Pattern_Type_Regex_IC, false));
}

/*
 *		likejoinsel			- Join selectivity of LIKE pattern match.
 */
Datum
likejoinsel(PG_FUNCTION_ARGS)
{
	PG_RETURN_FLOAT8(patternjoinsel(fcinfo, Pattern_Type_Like, false));
}

/*
 *		iclikejoinsel			- Join selectivity of ILIKE pattern match.
 */
Datum
iclikejoinsel(PG_FUNCTION_ARGS)
{
	PG_RETURN_FLOAT8(patternjoinsel(fcinfo, Pattern_Type_Like_IC, false));
}

/*
 *		regexnejoinsel	- Join selectivity of regex non-match.
 */
Datum
regexnejoinsel(PG_FUNCTION_ARGS)
{
	PG_RETURN_FLOAT8(patternjoinsel(fcinfo, Pattern_Type_Regex, true));
}

/*
 *		icregexnejoinsel	- Join selectivity of case-insensitive regex non-match.
 */
Datum
icregexnejoinsel(PG_FUNCTION_ARGS)
{
	PG_RETURN_FLOAT8(patternjoinsel(fcinfo, Pattern_Type_Regex_IC, true));
}

/*
 *		nlikejoinsel		- Join selectivity of LIKE pattern non-match.
 */
Datum
nlikejoinsel(PG_FUNCTION_ARGS)
{
	PG_RETURN_FLOAT8(patternjoinsel(fcinfo, Pattern_Type_Like, true));
}

/*
 *		icnlikejoinsel		- Join selectivity of ILIKE pattern non-match.
 */
Datum
icnlikejoinsel(PG_FUNCTION_ARGS)
{
	PG_RETURN_FLOAT8(patternjoinsel(fcinfo, Pattern_Type_Like_IC, true));
}

/*
 * mergejoinscansel			- Scan selectivity of merge join.
 *
 * A merge join will stop as soon as it exhausts either input stream.
 * Therefore, if we can estimate the ranges of both input variables,
 * we can estimate how much of the input will actually be read.  This
 * can have a considerable impact on the cost when using indexscans.
 *
 * Also, we can estimate how much of each input has to be read before the
 * first join pair is found, which will affect the join's startup time.
 *
 * clause should be a clause already known to be mergejoinable.  opfamily,
 * strategy, and nulls_first specify the sort ordering being used.
 *
 * The outputs are:
 *		*leftstart is set to the fraction of the left-hand variable expected
 *		 to be scanned before the first join pair is found (0 to 1).
 *		*leftend is set to the fraction of the left-hand variable expected
 *		 to be scanned before the join terminates (0 to 1).
 *		*rightstart, *rightend similarly for the right-hand variable.
 */
void
mergejoinscansel(PlannerInfo *root, Node *clause,
				 Oid opfamily, int strategy, bool nulls_first,
				 Selectivity *leftstart, Selectivity *leftend,
				 Selectivity *rightstart, Selectivity *rightend)
{
	Node	   *left,
			   *right;
	VariableStatData leftvar,
				rightvar;
	int			op_strategy;
	Oid			op_lefttype;
	Oid			op_righttype;
	Oid			opno,
				lsortop,
				rsortop,
				lstatop,
				rstatop,
				ltop,
				leop,
				revltop,
				revleop;
	bool		isgt;
	Datum		leftmin,
				leftmax,
				rightmin,
				rightmax;
	double		selec;

	/* Set default results if we can't figure anything out. */
	/* XXX should default "start" fraction be a bit more than 0? */
	*leftstart = *rightstart = 0.0;
	*leftend = *rightend = 1.0;

	/* Deconstruct the merge clause */
	if (!is_opclause(clause))
		return;					/* shouldn't happen */
	opno = ((OpExpr *) clause)->opno;
	left = get_leftop((Expr *) clause);
	right = get_rightop((Expr *) clause);
	if (!right)
		return;					/* shouldn't happen */

	/* Look for stats for the inputs */
	examine_variable(root, left, 0, &leftvar);
	examine_variable(root, right, 0, &rightvar);

	/* Extract the operator's declared left/right datatypes */
	get_op_opfamily_properties(opno, opfamily, false,
							   &op_strategy,
							   &op_lefttype,
							   &op_righttype);
	Assert(op_strategy == BTEqualStrategyNumber);

	/*
	 * Look up the various operators we need.  If we don't find them all, it
	 * probably means the opfamily is broken, but we just fail silently.
	 *
	 * Note: we expect that pg_statistic histograms will be sorted by the '<'
	 * operator, regardless of which sort direction we are considering.
	 */
	switch (strategy)
	{
		case BTLessStrategyNumber:
			isgt = false;
			if (op_lefttype == op_righttype)
			{
				/* easy case */
				ltop = get_opfamily_member(opfamily,
										   op_lefttype, op_righttype,
										   BTLessStrategyNumber);
				leop = get_opfamily_member(opfamily,
										   op_lefttype, op_righttype,
										   BTLessEqualStrategyNumber);
				lsortop = ltop;
				rsortop = ltop;
				lstatop = lsortop;
				rstatop = rsortop;
				revltop = ltop;
				revleop = leop;
			}
			else
			{
				ltop = get_opfamily_member(opfamily,
										   op_lefttype, op_righttype,
										   BTLessStrategyNumber);
				leop = get_opfamily_member(opfamily,
										   op_lefttype, op_righttype,
										   BTLessEqualStrategyNumber);
				lsortop = get_opfamily_member(opfamily,
											  op_lefttype, op_lefttype,
											  BTLessStrategyNumber);
				rsortop = get_opfamily_member(opfamily,
											  op_righttype, op_righttype,
											  BTLessStrategyNumber);
				lstatop = lsortop;
				rstatop = rsortop;
				revltop = get_opfamily_member(opfamily,
											  op_righttype, op_lefttype,
											  BTLessStrategyNumber);
				revleop = get_opfamily_member(opfamily,
											  op_righttype, op_lefttype,
											  BTLessEqualStrategyNumber);
			}
			break;
		case BTGreaterStrategyNumber:
			/* descending-order case */
			isgt = true;
			if (op_lefttype == op_righttype)
			{
				/* easy case */
				ltop = get_opfamily_member(opfamily,
										   op_lefttype, op_righttype,
										   BTGreaterStrategyNumber);
				leop = get_opfamily_member(opfamily,
										   op_lefttype, op_righttype,
										   BTGreaterEqualStrategyNumber);
				lsortop = ltop;
				rsortop = ltop;
				lstatop = get_opfamily_member(opfamily,
											  op_lefttype, op_lefttype,
											  BTLessStrategyNumber);
				rstatop = lstatop;
				revltop = ltop;
				revleop = leop;
			}
			else
			{
				ltop = get_opfamily_member(opfamily,
										   op_lefttype, op_righttype,
										   BTGreaterStrategyNumber);
				leop = get_opfamily_member(opfamily,
										   op_lefttype, op_righttype,
										   BTGreaterEqualStrategyNumber);
				lsortop = get_opfamily_member(opfamily,
											  op_lefttype, op_lefttype,
											  BTGreaterStrategyNumber);
				rsortop = get_opfamily_member(opfamily,
											  op_righttype, op_righttype,
											  BTGreaterStrategyNumber);
				lstatop = get_opfamily_member(opfamily,
											  op_lefttype, op_lefttype,
											  BTLessStrategyNumber);
				rstatop = get_opfamily_member(opfamily,
											  op_righttype, op_righttype,
											  BTLessStrategyNumber);
				revltop = get_opfamily_member(opfamily,
											  op_righttype, op_lefttype,
											  BTGreaterStrategyNumber);
				revleop = get_opfamily_member(opfamily,
											  op_righttype, op_lefttype,
											  BTGreaterEqualStrategyNumber);
			}
			break;
		default:
			goto fail;			/* shouldn't get here */
	}

	if (!OidIsValid(lsortop) ||
		!OidIsValid(rsortop) ||
		!OidIsValid(lstatop) ||
		!OidIsValid(rstatop) ||
		!OidIsValid(ltop) ||
		!OidIsValid(leop) ||
		!OidIsValid(revltop) ||
		!OidIsValid(revleop))
		goto fail;				/* insufficient info in catalogs */

	/* Try to get ranges of both inputs */
	if (!isgt)
	{
		if (!get_variable_range(root, &leftvar, lstatop,
								&leftmin, &leftmax))
			goto fail;			/* no range available from stats */
		if (!get_variable_range(root, &rightvar, rstatop,
								&rightmin, &rightmax))
			goto fail;			/* no range available from stats */
	}
	else
	{
		/* need to swap the max and min */
		if (!get_variable_range(root, &leftvar, lstatop,
								&leftmax, &leftmin))
			goto fail;			/* no range available from stats */
		if (!get_variable_range(root, &rightvar, rstatop,
								&rightmax, &rightmin))
			goto fail;			/* no range available from stats */
	}

	/*
	 * Now, the fraction of the left variable that will be scanned is the
	 * fraction that's <= the right-side maximum value.  But only believe
	 * non-default estimates, else stick with our 1.0.
	 */
	selec = scalarineqsel(root, leop, isgt, &leftvar,
						  rightmax, op_righttype);
	if (selec != DEFAULT_INEQ_SEL)
		*leftend = selec;

	/* And similarly for the right variable. */
	selec = scalarineqsel(root, revleop, isgt, &rightvar,
						  leftmax, op_lefttype);
	if (selec != DEFAULT_INEQ_SEL)
		*rightend = selec;

	/*
	 * Only one of the two "end" fractions can really be less than 1.0;
	 * believe the smaller estimate and reset the other one to exactly 1.0. If
	 * we get exactly equal estimates (as can easily happen with self-joins),
	 * believe neither.
	 */
	if (*leftend > *rightend)
		*leftend = 1.0;
	else if (*leftend < *rightend)
		*rightend = 1.0;
	else
		*leftend = *rightend = 1.0;

	/*
	 * Also, the fraction of the left variable that will be scanned before the
	 * first join pair is found is the fraction that's < the right-side
	 * minimum value.  But only believe non-default estimates, else stick with
	 * our own default.
	 */
	selec = scalarineqsel(root, ltop, isgt, &leftvar,
						  rightmin, op_righttype);
	if (selec != DEFAULT_INEQ_SEL)
		*leftstart = selec;

	/* And similarly for the right variable. */
	selec = scalarineqsel(root, revltop, isgt, &rightvar,
						  leftmin, op_lefttype);
	if (selec != DEFAULT_INEQ_SEL)
		*rightstart = selec;

	/*
	 * Only one of the two "start" fractions can really be more than zero;
	 * believe the larger estimate and reset the other one to exactly 0.0. If
	 * we get exactly equal estimates (as can easily happen with self-joins),
	 * believe neither.
	 */
	if (*leftstart < *rightstart)
		*leftstart = 0.0;
	else if (*leftstart > *rightstart)
		*rightstart = 0.0;
	else
		*leftstart = *rightstart = 0.0;

	/*
	 * If the sort order is nulls-first, we're going to have to skip over any
	 * nulls too.  These would not have been counted by scalarineqsel, and we
	 * can safely add in this fraction regardless of whether we believe
	 * scalarineqsel's results or not.  But be sure to clamp the sum to 1.0!
	 */
	if (nulls_first)
	{
		Form_pg_statistic stats;
		HeapTuple leftStatsTuple;
		HeapTuple rightStatsTuple;

		leftStatsTuple = getStatsTuple(&leftvar);
		if (HeapTupleIsValid(leftStatsTuple))
		{
			stats = (Form_pg_statistic) GETSTRUCT(leftStatsTuple);
			*leftstart += stats->stanullfrac;
			CLAMP_PROBABILITY(*leftstart);
			*leftend += stats->stanullfrac;
			CLAMP_PROBABILITY(*leftend);
		}
		rightStatsTuple = getStatsTuple(&rightvar);
		if (HeapTupleIsValid(rightStatsTuple))
		{
			stats = (Form_pg_statistic) GETSTRUCT(rightStatsTuple);
			*rightstart += stats->stanullfrac;
			CLAMP_PROBABILITY(*rightstart);
			*rightend += stats->stanullfrac;
			CLAMP_PROBABILITY(*rightend);
		}
	}

	/* Disbelieve start >= end, just in case that can happen */
	if (*leftstart >= *leftend)
	{
		*leftstart = 0.0;
		*leftend = 1.0;
	}
	if (*rightstart >= *rightend)
	{
		*rightstart = 0.0;
		*rightend = 1.0;
	}

fail:
	ReleaseVariableStats(leftvar);
	ReleaseVariableStats(rightvar);
}


/*
 * Helper routine for estimate_num_groups: add an item to a list of
 * GroupVarInfos, but only if it's not known equal to any of the existing
 * entries.
 */
typedef struct
{
	Node	   *var;			/* might be an expression, not just a Var */
	RelOptInfo *rel;			/* relation it belongs to */
	double		ndistinct;		/* # distinct values */
} GroupVarInfo;

static List *
add_unique_group_var(PlannerInfo *root, List *varinfos,
					 Node *var, VariableStatData *vardata)
{
	GroupVarInfo *varinfo;
	double		ndistinct;
	bool		isdefault;
	ListCell   *lc;

	ndistinct = get_variable_numdistinct(vardata, &isdefault);

	/* cannot use foreach here because of possible list_delete */
	lc = list_head(varinfos);
	while (lc)
	{
		varinfo = (GroupVarInfo *) lfirst(lc);

		/* must advance lc before list_delete possibly pfree's it */
		lc = lnext(lc);

		/* Drop exact duplicates */
		if (equal(var, varinfo->var))
			return varinfos;

		/*
		 * Drop known-equal vars, but only if they belong to different
		 * relations (see comments for estimate_num_groups)
		 */
		if (vardata->rel != varinfo->rel &&
			exprs_known_equal(root, var, varinfo->var))
		{
			if (varinfo->ndistinct <= ndistinct)
			{
				/* Keep older item, forget new one */
				return varinfos;
			}
			else
			{
				/* Delete the older item */
				varinfos = list_delete_ptr(varinfos, varinfo);
			}
		}
	}

	varinfo = (GroupVarInfo *) palloc(sizeof(GroupVarInfo));

	varinfo->var = var;
	varinfo->rel = vardata->rel;
	varinfo->ndistinct = ndistinct;
	varinfos = lappend(varinfos, varinfo);
	return varinfos;
}

/*
 * estimate_num_groups		- Estimate number of groups in a grouped query
 *
 * Given a query having a GROUP BY clause, estimate how many groups there
 * will be --- ie, the number of distinct combinations of the GROUP BY
 * expressions.
 *
 * This routine is also used to estimate the number of rows emitted by
 * a DISTINCT filtering step; that is an isomorphic problem.  (Note:
 * actually, we only use it for DISTINCT when there's no grouping or
 * aggregation ahead of the DISTINCT.)
 *
 * Inputs:
 *	root - the query
 *	groupExprs - list of expressions being grouped by
 *	input_rows - number of rows estimated to arrive at the group/unique
 *		filter step
 *	pgset - NULL, or a List** pointing to a grouping set to filter the
 *		groupExprs against
 *
 * Given the lack of any cross-correlation statistics in the system, it's
 * impossible to do anything really trustworthy with GROUP BY conditions
 * involving multiple Vars.  We should however avoid assuming the worst
 * case (all possible cross-product terms actually appear as groups) since
 * very often the grouped-by Vars are highly correlated.  Our current approach
 * is as follows:
 *	1.  Expressions yielding boolean are assumed to contribute two groups,
 *		independently of their content, and are ignored in the subsequent
 *		steps.  This is mainly because tests like "col IS NULL" break the
 *		heuristic used in step 2 especially badly.
 *	2.  Reduce the given expressions to a list of unique Vars used.  For
 *		example, GROUP BY a, a + b is treated the same as GROUP BY a, b.
 *		It is clearly correct not to count the same Var more than once.
 *		It is also reasonable to treat f(x) the same as x: f() cannot
 *		increase the number of distinct values (unless it is volatile,
 *		which we consider unlikely for grouping), but it probably won't
 *		reduce the number of distinct values much either.
 *		As a special case, if a GROUP BY expression can be matched to an
 *		expressional index for which we have statistics, then we treat the
 *		whole expression as though it were just a Var.
 *	3.  If the list contains Vars of different relations that are known equal
 *		due to equivalence classes, then drop all but one of the Vars from each
 *		known-equal set, keeping the one with smallest estimated # of values
 *		(since the extra values of the others can't appear in joined rows).
 *		Note the reason we only consider Vars of different relations is that
 *		if we considered ones of the same rel, we'd be double-counting the
 *		restriction selectivity of the equality in the next step.
 *	4.  For Vars within a single source rel, we multiply together the numbers
 *		of values, clamp to the number of rows in the rel (divided by 10 if
 *		more than one Var), and then multiply by the selectivity of the
 *		restriction clauses for that rel.  When there's more than one Var,
 *		the initial product is probably too high (it's the worst case) but
 *		clamping to a fraction of the rel's rows seems to be a helpful
 *		heuristic for not letting the estimate get out of hand.  (The factor
 *		of 10 is derived from pre-Postgres-7.4 practice.)  Multiplying
 *		by the restriction selectivity is effectively assuming that the
 *		restriction clauses are independent of the grouping, which is a crummy
 *		assumption, but it's hard to do better.
 *	5.  If there are Vars from multiple rels, we repeat step 4 for each such
 *		rel, and multiply the results together.
 * Note that rels not containing grouped Vars are ignored completely, as are
 * join clauses.  Such rels cannot increase the number of groups, and we
 * assume such clauses do not reduce the number either (somewhat bogus,
 * but we don't have the info to do better).
 */
double
estimate_num_groups(PlannerInfo *root, List *groupExprs, double input_rows,
					List **pgset)
{
	List	   *varinfos = NIL;
	double		numdistinct;
	ListCell   *l;
	int			i;

	/*
	 * We don't ever want to return an estimate of zero groups, as that tends
	 * to lead to division-by-zero and other unpleasantness.  The input_rows
	 * estimate is usually already at least 1, but clamp it just in case it
	 * isn't.
	 */
	input_rows = clamp_row_est(input_rows);

	/*
	 * If no grouping columns, there's exactly one group.  (This can't happen
	 * for normal cases with GROUP BY or DISTINCT, but it is possible for
	 * corner cases with set operations.)
	 */
	if (groupExprs == NIL || (pgset && list_length(*pgset) < 1))
		return 1.0;

	/*
	 * Count groups derived from boolean grouping expressions.  For other
	 * expressions, find the unique Vars used, treating an expression as a Var
	 * if we can find stats for it.  For each one, record the statistical
	 * estimate of number of distinct values (total in its table, without
	 * regard for filtering).
	 */
	numdistinct = 1.0;

	i = 0;
	foreach(l, groupExprs)
	{
		Node	   *groupexpr = (Node *) lfirst(l);
		VariableStatData vardata;
		List	   *varshere;
		ListCell   *l2;

		/* is expression in this grouping set? */
		if (pgset && !list_member_int(*pgset, i++))
			continue;

		/* Short-circuit for expressions returning boolean */
		if (exprType(groupexpr) == BOOLOID)
		{
			numdistinct *= 2.0;
			continue;
		}

		/*
		 * If examine_variable is able to deduce anything about the GROUP BY
		 * expression, treat it as a single variable even if it's really more
		 * complicated.
		 */
		examine_variable(root, groupexpr, 0, &vardata);
		if (HeapTupleIsValid(getStatsTuple(&vardata)) || vardata.isunique)
		{
			varinfos = add_unique_group_var(root, varinfos,
											groupexpr, &vardata);
			ReleaseVariableStats(vardata);
			continue;
		}
		ReleaseVariableStats(vardata);

		/*
		 * Else pull out the component Vars.  Handle PlaceHolderVars by
		 * recursing into their arguments (effectively assuming that the
		 * PlaceHolderVar doesn't change the number of groups, which boils
		 * down to ignoring the possible addition of nulls to the result set).
		 */
		varshere = pull_var_clause(groupexpr,
								   PVC_RECURSE_AGGREGATES,
								   PVC_RECURSE_PLACEHOLDERS);

		/*
		 * If we find any variable-free GROUP BY item, then either it is a
		 * constant (and we can ignore it) or it contains a volatile function;
		 * in the latter case we punt and assume that each input row will
		 * yield a distinct group.
		 */
		if (varshere == NIL)
		{
			if (contain_volatile_functions(groupexpr))
				return input_rows;
			continue;
		}

		/*
		 * Else add variables to varinfos list
		 */
		foreach(l2, varshere)
		{
			Node	   *var = (Node *) lfirst(l2);

			examine_variable(root, var, 0, &vardata);
			varinfos = add_unique_group_var(root, varinfos, var, &vardata);
			ReleaseVariableStats(vardata);
		}
	}

	/*
	 * If now no Vars, we must have an all-constant or all-boolean GROUP BY
	 * list.
	 */
	if (varinfos == NIL)
	{
		/* Guard against out-of-range answers */
		if (numdistinct > input_rows)
			numdistinct = input_rows;
		return numdistinct;
	}

	/*
	 * Group Vars by relation and estimate total numdistinct.
	 *
	 * For each iteration of the outer loop, we process the frontmost Var in
	 * varinfos, plus all other Vars in the same relation.  We remove these
	 * Vars from the newvarinfos list for the next iteration. This is the
	 * easiest way to group Vars of same rel together.
	 */
	do
	{
		GroupVarInfo *varinfo1 = (GroupVarInfo *) linitial(varinfos);
		RelOptInfo *rel = varinfo1->rel;
		double		reldistinct = varinfo1->ndistinct;
		double		relmaxndistinct = reldistinct;
		int			relvarcount = 1;
		List	   *newvarinfos = NIL;

		/*
		 * Get the product of numdistinct estimates of the Vars for this rel.
		 * Also, construct new varinfos list of remaining Vars.
		 */
		for_each_cell(l, lnext(list_head(varinfos)))
		{
			GroupVarInfo *varinfo2 = (GroupVarInfo *) lfirst(l);

			if (varinfo2->rel == varinfo1->rel)
			{
				reldistinct *= varinfo2->ndistinct;
				if (relmaxndistinct < varinfo2->ndistinct)
					relmaxndistinct = varinfo2->ndistinct;
				relvarcount++;
			}
			else
			{
				/* not time to process varinfo2 yet */
				newvarinfos = lcons(varinfo2, newvarinfos);
			}
		}

		/*
		 * Sanity check --- don't divide by zero if empty relation.
		 */
		Assert(rel->reloptkind == RELOPT_BASEREL ||
			   (rel->reloptkind == RELOPT_OTHER_MEMBER_REL &&
				rel->rtekind == RTE_RELATION));
		if (rel->tuples > 0)
		{
			/*
			 * Clamp to size of rel, or size of rel / 10 if multiple Vars. The
			 * fudge factor is because the Vars are probably correlated but we
			 * don't know by how much.  We should never clamp to less than the
			 * largest ndistinct value for any of the Vars, though, since
			 * there will surely be at least that many groups.
			 */
			double		clamp = rel->tuples;

			if (relvarcount > 1)
			{
				clamp *= 0.1;
				if (clamp < relmaxndistinct)
				{
					clamp = relmaxndistinct;
					/* for sanity in case some ndistinct is too large: */
					if (clamp > rel->tuples)
						clamp = rel->tuples;
				}
			}
			if (reldistinct > clamp)
				reldistinct = clamp;

			/*
			 * Multiply by restriction selectivity.
			 */
			reldistinct *= rel->rows / rel->tuples;

			/*
			 * Update estimate of total distinct groups.
			 */
			numdistinct *= reldistinct;
		}

		varinfos = newvarinfos;
	} while (varinfos != NIL);

	numdistinct = ceil(numdistinct);

	/* Guard against out-of-range answers */
	if (numdistinct > input_rows)
		numdistinct = input_rows;
	if (numdistinct < 1.0)
		numdistinct = 1.0;

	return numdistinct;
}

/*
 * Estimate hash bucketsize fraction (ie, number of entries in a bucket
 * divided by total tuples in relation) if the specified expression is used
 * as a hash key.
 *
 * XXX This is really pretty bogus since we're effectively assuming that the
 * distribution of hash keys will be the same after applying restriction
 * clauses as it was in the underlying relation.  However, we are not nearly
 * smart enough to figure out how the restrict clauses might change the
 * distribution, so this will have to do for now.
 *
 * We are passed the number of buckets the executor will use for the given
 * input relation.  If the data were perfectly distributed, with the same
 * number of tuples going into each available bucket, then the bucketsize
 * fraction would be 1/nbuckets.  But this happy state of affairs will occur
 * only if (a) there are at least nbuckets distinct data values, and (b)
 * we have a not-too-skewed data distribution.  Otherwise the buckets will
 * be nonuniformly occupied.  If the other relation in the join has a key
 * distribution similar to this one's, then the most-loaded buckets are
 * exactly those that will be probed most often.  Therefore, the "average"
 * bucket size for costing purposes should really be taken as something close
 * to the "worst case" bucket size.  We try to estimate this by adjusting the
 * fraction if there are too few distinct data values, and then scaling up
 * by the ratio of the most common value's frequency to the average frequency.
 *
 * If no statistics are available, use a default estimate of 0.1.  This will
 * discourage use of a hash rather strongly if the inner relation is large,
 * which is what we want.  We do not want to hash unless we know that the
 * inner rel is well-dispersed (or the alternatives seem much worse).
 */
Selectivity
estimate_hash_bucketsize(PlannerInfo *root, Node *hashkey, double nbuckets)
{
	VariableStatData vardata;
	double		estfract,
				ndistinct,
				stanullfrac,
				mcvfreq,
				avgfreq;
	AttStatsSlot sslot;
	bool		isdefault;

	examine_variable(root, hashkey, 0, &vardata);

	/* Get number of distinct values */
	ndistinct = get_variable_numdistinct(&vardata, &isdefault);

	/* If ndistinct isn't real, punt and return 0.1, per comments above */
	if (isdefault)
	{
		ReleaseVariableStats(vardata);
		return (Selectivity) 0.1;
	}

	if (HeapTupleIsValid(getStatsTuple(&vardata)))
	{
		HeapTuple tp = getStatsTuple(&vardata);
		Form_pg_statistic stats;

		stats = (Form_pg_statistic) GETSTRUCT(tp);
		stanullfrac = stats->stanullfrac;
	}
	else
		stanullfrac = 0.0;

	/* Compute avg freq of all distinct data values in raw relation */
	avgfreq = (1.0 - stanullfrac) / ndistinct;

	/*
	 * Adjust ndistinct to account for restriction clauses.  Observe we are
	 * assuming that the data distribution is affected uniformly by the
	 * restriction clauses!
	 *
	 * XXX Possibly better way, but much more expensive: multiply by
	 * selectivity of rel's restriction clauses that mention the target Var.
	 */
	if (vardata.rel)
		ndistinct *= vardata.rel->rows / vardata.rel->tuples;

	/*
	 * Initial estimate of bucketsize fraction is 1/nbuckets as long as the
	 * number of buckets is less than the expected number of distinct values;
	 * otherwise it is 1/ndistinct.
	 */
	if (ndistinct > nbuckets)
		estfract = 1.0 / nbuckets;
	else
		estfract = 1.0 / ndistinct;

	/*
	 * Look up the frequency of the most common value, if available.
	 */
	mcvfreq = 0.0;

	if (HeapTupleIsValid(getStatsTuple(&vardata)))
	{
		HeapTuple tp = getStatsTuple(&vardata);
		if (get_attstatsslot(&sslot, tp,
							 STATISTIC_KIND_MCV, InvalidOid,
							 ATTSTATSSLOT_NUMBERS))
		{
			/*
			 * The first MCV stat is for the most common value.
			 */
			if (sslot.nnumbers > 0)
				mcvfreq = sslot.numbers[0];
			free_attstatsslot(&sslot);
		}
	}

	/*
	 * Adjust estimated bucketsize upward to account for skewed distribution.
	 */
	if (avgfreq > 0.0 && mcvfreq > avgfreq)
		estfract *= mcvfreq / avgfreq;

	/*
	 * Clamp bucketsize to sane range (the above adjustment could easily
	 * produce an out-of-range result).  We set the lower bound a little above
	 * zero, since zero isn't a very sane result.
	 */
	if (estfract < 1.0e-6)
		estfract = 1.0e-6;
	else if (estfract > 1.0)
		estfract = 1.0;

	ReleaseVariableStats(vardata);

	return (Selectivity) estfract;
}


/*-------------------------------------------------------------------------
 *
 * Support routines
 *
 *-------------------------------------------------------------------------
 */

/*
 * convert_to_scalar
 *	  Convert non-NULL values of the indicated types to the comparison
 *	  scale needed by scalarineqsel().
 *	  Returns "true" if successful.
 *
 * XXX this routine is a hack: ideally we should look up the conversion
 * subroutines in pg_type.
 *
 * All numeric datatypes are simply converted to their equivalent
 * "double" values.  (NUMERIC values that are outside the range of "double"
 * are clamped to +/- HUGE_VAL.)
 *
 * String datatypes are converted to have hi and lo bound be constants, with
 *    the scaledvalue equally either hi or lo, depending on the value of isgt
 *    (done so that the caller will include the entire bucket in the final
 *     computed selectivity, even after inverting for the isgt case)
 *
 * The bytea datatype is just enough different from strings that it has
 * to be treated separately.
 *
 * The several datatypes representing absolute times are all converted
 * to Timestamp, which is actually a double, and then we just use that
 * double value.  Note this will give correct results even for the "special"
 * values of Timestamp, since those are chosen to compare correctly;
 * see timestamp_cmp.
 *
 * The several datatypes representing relative times (intervals) are all
 * converted to measurements expressed in seconds.
 *
 * isgt can be used by datatypes which cannot interpolate and instead must
 *   return an appropriate default
 *
 */
static bool
convert_to_scalar(Datum value, Oid valuetypid, double *scaledvalue,
				  Datum lobound, Datum hibound, Oid boundstypid,
				  double *scaledlobound, double *scaledhibound,
				  bool isgt)
{
	bool		failure = false;

	/*
	 * Both the valuetypid and the boundstypid should exactly match the
	 * declared input type(s) of the operator we are invoked for.  However,
	 * extensions might try to use scalarineqsel as estimator for operators
	 * with input type(s) we don't handle here; in such cases, we want to
	 * return false, not fail.  In any case, we mustn't assume that valuetypid
	 * and boundstypid are identical.
	 *
	 * XXX The histogram we are interpolating between points of could belong
	 * to a column that's only binary-compatible with the declared type. In
	 * essence we are assuming that the semantics of binary-compatible types
	 * are enough alike that we can use a histogram generated with one type's
	 * operators to estimate selectivity for the other's.  This is outright
	 * wrong in some cases --- in particular signed versus unsigned
	 * interpretation could trip us up.  But it's useful enough in the
	 * majority of cases that we do it anyway.  Should think about more
	 * rigorous ways to do it.
	 */
	switch (valuetypid)
	{
			/*
			 * Built-in numeric types
			 */
		case BOOLOID:
		case INT2OID:
		case INT4OID:
		case INT8OID:
		case FLOAT4OID:
		case FLOAT8OID:
		case NUMERICOID:
		case OIDOID:
		case REGPROCOID:
		case REGPROCEDUREOID:
		case REGOPEROID:
		case REGOPERATOROID:
		case REGCLASSOID:
		case REGTYPEOID:
		case REGCONFIGOID:
		case REGDICTIONARYOID:
<<<<<<< HEAD
			*scaledvalue = convert_numeric_to_scalar(value, valuetypid,
													 &failure);
			*scaledlobound = convert_numeric_to_scalar(lobound, boundstypid,
													   &failure);
			*scaledhibound = convert_numeric_to_scalar(hibound, boundstypid,
													   &failure);
			return !failure;
=======
		case REGROLEOID:
		case REGNAMESPACEOID:
			*scaledvalue = convert_numeric_to_scalar(value, valuetypid);
			*scaledlobound = convert_numeric_to_scalar(lobound, boundstypid);
			*scaledhibound = convert_numeric_to_scalar(hibound, boundstypid);
			return true;
>>>>>>> ab93f90c

			/*
			 * Built-in string types
			 */
		case CHAROID:
		case BPCHAROID:
		case VARCHAROID:
		case TEXTOID:
		case NAMEOID:
			{
			    *scaledlobound = 1;
			    *scaledhibound = 2;
			    *scaledvalue = isgt ? 1 : 2;
				return true;
			}

			/*
			 * Built-in bytea type
			 */
		case BYTEAOID:
			{
				/* We only support bytea vs bytea comparison */
				if (boundstypid != BYTEAOID)
					return false;
				convert_bytea_to_scalar(value, scaledvalue,
										lobound, scaledlobound,
										hibound, scaledhibound);
				return true;
			}

			/*
			 * Built-in time types
			 */
		case TIMESTAMPOID:
		case TIMESTAMPTZOID:
		case ABSTIMEOID:
		case DATEOID:
		case INTERVALOID:
		case RELTIMEOID:
		case TINTERVALOID:
		case TIMEOID:
		case TIMETZOID:
			*scaledvalue = convert_timevalue_to_scalar(value, valuetypid,
													   &failure);
			*scaledlobound = convert_timevalue_to_scalar(lobound, boundstypid,
														 &failure);
			*scaledhibound = convert_timevalue_to_scalar(hibound, boundstypid,
														 &failure);
			return !failure;

			/*
			 * Built-in network types
			 */
		case INETOID:
		case CIDROID:
		case MACADDROID:
			*scaledvalue = convert_network_to_scalar(value, valuetypid,
													 &failure);
			*scaledlobound = convert_network_to_scalar(lobound, boundstypid,
													   &failure);
			*scaledhibound = convert_network_to_scalar(hibound, boundstypid,
													   &failure);
			return !failure;
	}
	/* Don't know how to convert */
	*scaledvalue = *scaledlobound = *scaledhibound = 0;
	return false;
}

/*
 * Do convert_to_scalar()'s work for any numeric data type.
 *
 * On failure (e.g., unsupported typid), set *failure to true;
 * otherwise, that variable is not changed.
 */
static double
convert_numeric_to_scalar(Datum value, Oid typid, bool *failure)
{
	switch (typid)
	{
		case BOOLOID:
			return (double) DatumGetBool(value);
		case INT2OID:
			return (double) DatumGetInt16(value);
		case INT4OID:
			return (double) DatumGetInt32(value);
		case INT8OID:
			return (double) DatumGetInt64(value);
		case FLOAT4OID:
			return (double) DatumGetFloat4(value);
		case FLOAT8OID:
			return (double) DatumGetFloat8(value);
		case NUMERICOID:
			/* Note: out-of-range values will be clamped to +-HUGE_VAL */
			return (double)
				DatumGetFloat8(DirectFunctionCall1(numeric_float8_no_overflow,
												   value));
		case OIDOID:
		case REGPROCOID:
		case REGPROCEDUREOID:
		case REGOPEROID:
		case REGOPERATOROID:
		case REGCLASSOID:
		case REGTYPEOID:
		case REGCONFIGOID:
		case REGDICTIONARYOID:
		case REGROLEOID:
		case REGNAMESPACEOID:
			/* we can treat OIDs as integers... */
			return (double) DatumGetObjectId(value);
	}

	*failure = true;
	return 0;
}

#ifdef NOT_USED
/*
 * Do convert_to_scalar()'s work for any character-string data type.
 *
 * String datatypes are converted to a scale that ranges from 0 to 1,
 * where we visualize the bytes of the string as fractional digits.
 *
 * We do not want the base to be 256, however, since that tends to
 * generate inflated selectivity estimates; few databases will have
 * occurrences of all 256 possible byte values at each position.
 * Instead, use the smallest and largest byte values seen in the bounds
 * as the estimated range for each byte, after some fudging to deal with
 * the fact that we probably aren't going to see the full range that way.
 *
 * An additional refinement is that we discard any common prefix of the
 * three strings before computing the scaled values.  This allows us to
 * "zoom in" when we encounter a narrow data range.  An example is a phone
 * number database where all the values begin with the same area code.
 * (Actually, the bounds will be adjacent histogram-bin-boundary values,
 * so this is more likely to happen than you might think.)
 */
static void
convert_string_to_scalar(char *value,
						 double *scaledvalue,
						 char *lobound,
						 double *scaledlobound,
						 char *hibound,
						 double *scaledhibound)
{
	int			rangelo,
				rangehi;
	char	   *sptr;

	rangelo = rangehi = (unsigned char) hibound[0];
	for (sptr = lobound; *sptr; sptr++)
	{
		if (rangelo > (unsigned char) *sptr)
			rangelo = (unsigned char) *sptr;
		if (rangehi < (unsigned char) *sptr)
			rangehi = (unsigned char) *sptr;
	}
	for (sptr = hibound; *sptr; sptr++)
	{
		if (rangelo > (unsigned char) *sptr)
			rangelo = (unsigned char) *sptr;
		if (rangehi < (unsigned char) *sptr)
			rangehi = (unsigned char) *sptr;
	}
	/* If range includes any upper-case ASCII chars, make it include all */
	if (rangelo <= 'Z' && rangehi >= 'A')
	{
		if (rangelo > 'A')
			rangelo = 'A';
		if (rangehi < 'Z')
			rangehi = 'Z';
	}
	/* Ditto lower-case */
	if (rangelo <= 'z' && rangehi >= 'a')
	{
		if (rangelo > 'a')
			rangelo = 'a';
		if (rangehi < 'z')
			rangehi = 'z';
	}
	/* Ditto digits */
	if (rangelo <= '9' && rangehi >= '0')
	{
		if (rangelo > '0')
			rangelo = '0';
		if (rangehi < '9')
			rangehi = '9';
	}

	/*
	 * If range includes less than 10 chars, assume we have not got enough
	 * data, and make it include regular ASCII set.
	 */
	if (rangehi - rangelo < 9)
	{
		rangelo = ' ';
		rangehi = 127;
	}

	/*
	 * Now strip any common prefix of the three strings.
	 */
	while (*lobound)
	{
		if (*lobound != *hibound || *lobound != *value)
			break;
		lobound++, hibound++, value++;
	}

	/*
	 * Now we can do the conversions.
	 */
	*scaledvalue = convert_one_string_to_scalar(value, rangelo, rangehi);
	*scaledlobound = convert_one_string_to_scalar(lobound, rangelo, rangehi);
	*scaledhibound = convert_one_string_to_scalar(hibound, rangelo, rangehi);
}
#endif

#ifdef NOT_USED
static double
convert_one_string_to_scalar(char *value, int rangelo, int rangehi)
{
	int			slen = strlen(value);
	double		num,
				denom,
				base;

	if (slen <= 0)
		return 0.0;				/* empty string has scalar value 0 */

	/*
	 * Since base is at least 10, need not consider more than about 20 chars
	 */
	if (slen > 20)
		slen = 20;

	/* Convert initial characters to fraction */
	base = rangehi - rangelo + 1;
	num = 0.0;
	denom = base;
	while (slen-- > 0)
	{
		int			ch = (unsigned char) *value++;

		if (ch < rangelo)
			ch = rangelo - 1;
		else if (ch > rangehi)
			ch = rangehi + 1;
		num += ((double) (ch - rangelo)) / denom;
		denom *= base;
	}

	return num;
}
#endif

#ifdef NOT_USED
/*
 * Convert a string-type Datum into a palloc'd, null-terminated string.
 *
 * On failure (e.g., unsupported typid), set *failure to true;
 * otherwise, that variable is not changed.  (We'll return NULL on failure.)
 *
 * When using a non-C locale, we must pass the string through strxfrm()
 * before continuing, so as to generate correct locale-specific results.
 */
static char *
convert_string_datum(Datum value, Oid typid, bool *failure)
{
	char	   *val;

	switch (typid)
	{
		case CHAROID:
			val = (char *) palloc(2);
			val[0] = DatumGetChar(value);
			val[1] = '\0';
			break;
		case BPCHAROID:
		case VARCHAROID:
		case TEXTOID:
			val = TextDatumGetCString(value);
			break;
		case NAMEOID:
			{
				NameData   *nm = (NameData *) DatumGetPointer(value);

				val = pstrdup(NameStr(*nm));
				break;
			}
		default:
			*failure = true;
			return NULL;
	}

	if (!lc_collate_is_c(DEFAULT_COLLATION_OID))
	{
		char	   *xfrmstr;
		size_t		xfrmlen;
		size_t xfrmlen2 PG_USED_FOR_ASSERTS_ONLY;

		/*
		 * Note: originally we guessed at a suitable output buffer size, and
		 * only needed to call strxfrm twice if our guess was too small.
		 * However, it seems that some versions of Solaris have buggy strxfrm
		 * that can write past the specified buffer length in that scenario.
		 * So, do it the dumb way for portability.
		 *
		 * Yet other systems (e.g., glibc) sometimes return a smaller value
		 * from the second call than the first; thus the Assert must be <= not
		 * == as you'd expect.  Can't any of these people program their way
		 * out of a paper bag?
		 *
		 * XXX: strxfrm doesn't support UTF-8 encoding on Win32, it can return
		 * bogus data or set an error. This is not really a problem unless it
		 * crashes since it will only give an estimation error and nothing
		 * fatal.
		 */
#if _MSC_VER == 1400			/* VS.Net 2005 */

		/*
		 *
		 * http://connect.microsoft.com/VisualStudio/feedback/ViewFeedback.aspx?
		 * FeedbackID=99694 */
		{
			char		x[1];

			xfrmlen = strxfrm(x, val, 0);
		}
#else
		xfrmlen = strxfrm(NULL, val, 0);
#endif
#ifdef WIN32

		/*
		 * On Windows, strxfrm returns INT_MAX when an error occurs. Instead
		 * of trying to allocate this much memory (and fail), just return the
		 * original string unmodified as if we were in the C locale.
		 */
		if (xfrmlen == INT_MAX)
			return val;
#endif
		xfrmstr = (char *) palloc(xfrmlen + 1);
		xfrmlen2 = strxfrm(xfrmstr, val, xfrmlen + 1);
		Assert(xfrmlen2 <= xfrmlen);
		pfree(val);
		val = xfrmstr;
	}

	return val;
}
#endif

/*
 * Do convert_to_scalar()'s work for any bytea data type.
 *
 * Very similar to the old convert_string_to_scalar except we can't assume
 * null-termination and therefore pass explicit lengths around.
 *
 * Also, assumptions about likely "normal" ranges of characters have been
 * removed - a data range of 0..255 is always used, for now.  (Perhaps
 * someday we will add information about actual byte data range to
 * pg_statistic.)
 */
static void
convert_bytea_to_scalar(Datum value,
						double *scaledvalue,
						Datum lobound,
						double *scaledlobound,
						Datum hibound,
						double *scaledhibound)
{
	bytea	   *valuep = DatumGetByteaPP(value);
	bytea	   *loboundp = DatumGetByteaPP(lobound);
	bytea	   *hiboundp = DatumGetByteaPP(hibound);
	int			rangelo,
				rangehi,
				valuelen = VARSIZE_ANY_EXHDR(valuep),
				loboundlen = VARSIZE_ANY_EXHDR(loboundp),
				hiboundlen = VARSIZE_ANY_EXHDR(hiboundp),
				i,
				minlen;
	unsigned char *valstr = (unsigned char *) VARDATA_ANY(valuep);
	unsigned char *lostr = (unsigned char *) VARDATA_ANY(loboundp);
	unsigned char *histr = (unsigned char *) VARDATA_ANY(hiboundp);

	/*
	 * Assume bytea data is uniformly distributed across all byte values.
	 */
	rangelo = 0;
	rangehi = 255;

	/*
	 * Now strip any common prefix of the three strings.
	 */
	minlen = Min(Min(valuelen, loboundlen), hiboundlen);
	for (i = 0; i < minlen; i++)
	{
		if (*lostr != *histr || *lostr != *valstr)
			break;
		lostr++, histr++, valstr++;
		loboundlen--, hiboundlen--, valuelen--;
	}

	/*
	 * Now we can do the conversions.
	 */
	*scaledvalue = convert_one_bytea_to_scalar(valstr, valuelen, rangelo, rangehi);
	*scaledlobound = convert_one_bytea_to_scalar(lostr, loboundlen, rangelo, rangehi);
	*scaledhibound = convert_one_bytea_to_scalar(histr, hiboundlen, rangelo, rangehi);
}

static double
convert_one_bytea_to_scalar(unsigned char *value, int valuelen,
							int rangelo, int rangehi)
{
	double		num,
				denom,
				base;

	if (valuelen <= 0)
		return 0.0;				/* empty string has scalar value 0 */

	/*
	 * Since base is 256, need not consider more than about 10 chars (even
	 * this many seems like overkill)
	 */
	if (valuelen > 10)
		valuelen = 10;

	/* Convert initial characters to fraction */
	base = rangehi - rangelo + 1;
	num = 0.0;
	denom = base;
	while (valuelen-- > 0)
	{
		int			ch = *value++;

		if (ch < rangelo)
			ch = rangelo - 1;
		else if (ch > rangehi)
			ch = rangehi + 1;
		num += ((double) (ch - rangelo)) / denom;
		denom *= base;
	}

	return num;
}

/*
 * Do convert_to_scalar()'s work for any timevalue data type.
 *
 * On failure (e.g., unsupported typid), set *failure to true;
 * otherwise, that variable is not changed.
 */
double
convert_timevalue_to_scalar(Datum value, Oid typid, bool *failure)
{
	switch (typid)
	{
		case TIMESTAMPOID:
			return DatumGetTimestamp(value);
		case TIMESTAMPTZOID:
			return DatumGetTimestampTz(value);
		case ABSTIMEOID:
			return DatumGetTimestamp(DirectFunctionCall1(abstime_timestamp,
														 value));
		case DATEOID:
			return date2timestamp_no_overflow(DatumGetDateADT(value));
		case INTERVALOID:
			{
				Interval   *interval = DatumGetIntervalP(value);

				/*
				 * Convert the month part of Interval to days using assumed
				 * average month length of 365.25/12.0 days.  Not too
				 * accurate, but plenty good enough for our purposes.
				 */
#ifdef HAVE_INT64_TIMESTAMP
				return interval->time + interval->day * (double) USECS_PER_DAY +
					interval->month * ((DAYS_PER_YEAR / (double) MONTHS_PER_YEAR) * USECS_PER_DAY);
#else
				return interval->time + interval->day * SECS_PER_DAY +
					interval->month * ((DAYS_PER_YEAR / (double) MONTHS_PER_YEAR) * (double) SECS_PER_DAY);
#endif
			}
		case RELTIMEOID:
#ifdef HAVE_INT64_TIMESTAMP
			return (DatumGetRelativeTime(value) * 1000000.0);
#else
			return DatumGetRelativeTime(value);
#endif
		case TINTERVALOID:
			{
				TimeInterval tinterval = DatumGetTimeInterval(value);

#ifdef HAVE_INT64_TIMESTAMP
				if (tinterval->status != 0)
					return ((tinterval->data[1] - tinterval->data[0]) * 1000000.0);
#else
				if (tinterval->status != 0)
					return tinterval->data[1] - tinterval->data[0];
#endif
				return 0;		/* for lack of a better idea */
			}
		case TIMEOID:
			return DatumGetTimeADT(value);
		case TIMETZOID:
			{
				TimeTzADT  *timetz = DatumGetTimeTzADTP(value);

				/* use GMT-equivalent time */
#ifdef HAVE_INT64_TIMESTAMP
				return (double) (timetz->time + (timetz->zone * 1000000.0));
#else
				return (double) (timetz->time + timetz->zone);
#endif
			}
	}

	*failure = true;
	return 0;
}


/*
 * get_restriction_variable
 *		Examine the args of a restriction clause to see if it's of the
 *		form (variable op pseudoconstant) or (pseudoconstant op variable),
 *		where "variable" could be either a Var or an expression in vars of a
 *		single relation.  If so, extract information about the variable,
 *		and also indicate which side it was on and the other argument.
 *
 * Inputs:
 *	root: the planner info
 *	args: clause argument list
 *	varRelid: see specs for restriction selectivity functions
 *
 * Outputs: (these are valid only if TRUE is returned)
 *	*vardata: gets information about variable (see examine_variable)
 *	*other: gets other clause argument, aggressively reduced to a constant
 *	*varonleft: set TRUE if variable is on the left, FALSE if on the right
 *
 * Returns TRUE if a variable is identified, otherwise FALSE.
 *
 * Note: if there are Vars on both sides of the clause, we must fail, because
 * callers are expecting that the other side will act like a pseudoconstant.
 */
bool
get_restriction_variable(PlannerInfo *root, List *args, int varRelid,
						 VariableStatData *vardata, Node **other,
						 bool *varonleft)
{
	Node	   *left,
			   *right;
	VariableStatData rdata;

	/* Fail if not a binary opclause (probably shouldn't happen) */
	if (list_length(args) != 2)
		return false;

	left = (Node *) linitial(args);
	right = (Node *) lsecond(args);

	/*
	 * Examine both sides.  Note that when varRelid is nonzero, Vars of other
	 * relations will be treated as pseudoconstants.
	 */
	examine_variable(root, left, varRelid, vardata);
	examine_variable(root, right, varRelid, &rdata);

	/*
	 * If one side is a variable and the other not, we win.
	 */
	if (vardata->rel && rdata.rel == NULL)
	{
		*varonleft = true;
		*other = estimate_expression_value(root, rdata.var);
		/* Assume we need no ReleaseVariableStats(rdata) here */
		return true;
	}

	if (vardata->rel == NULL && rdata.rel)
	{
		*varonleft = false;
		*other = estimate_expression_value(root, vardata->var);
		/* Assume we need no ReleaseVariableStats(*vardata) here */
		*vardata = rdata;
		return true;
	}

	/* Ooops, clause has wrong structure (probably var op var) */
	ReleaseVariableStats(*vardata);
	ReleaseVariableStats(rdata);

	return false;
}

/*
 * get_join_variables
 *		Apply examine_variable() to each side of a join clause.
 *		Also, attempt to identify whether the join clause has the same
 *		or reversed sense compared to the SpecialJoinInfo.
 *
 * We consider the join clause "normal" if it is "lhs_var OP rhs_var",
 * or "reversed" if it is "rhs_var OP lhs_var".  In complicated cases
 * where we can't tell for sure, we default to assuming it's normal.
 */
void
get_join_variables(PlannerInfo *root, List *args, SpecialJoinInfo *sjinfo,
				   VariableStatData *vardata1, VariableStatData *vardata2,
				   bool *join_is_reversed)
{
	Node	   *left,
			   *right;

	if (list_length(args) != 2)
		elog(ERROR, "join operator should take two arguments");

	left = (Node *) linitial(args);
	right = (Node *) lsecond(args);

	examine_variable(root, left, 0, vardata1);
	examine_variable(root, right, 0, vardata2);

	if (vardata1->rel &&
		bms_is_subset(vardata1->rel->relids, sjinfo->syn_righthand))
		*join_is_reversed = true;		/* var1 is on RHS */
	else if (vardata2->rel &&
			 bms_is_subset(vardata2->rel->relids, sjinfo->syn_lefthand))
		*join_is_reversed = true;		/* var2 is on LHS */
	else
		*join_is_reversed = false;
}

/*
 * This method returns a pointer to the largest child relation for an inherited (incl partitioned)
 * relation. If there are multiple levels in the hierarchy, we delve down recursively till we
 * find the largest (as determined from the path structure).
 * Input: a partitioned table
 * Output: largest child partition. If there are no child partition because all of them have been eliminated, then
 *         returns NULL.
 */
static RelOptInfo* largest_child_relation(PlannerInfo *root, RelOptInfo *rel)
{
	AppendPath *append_path = NULL;
	ListCell *subpath_lc = NULL;
	RelOptInfo *largest_child_in_subpath = NULL;
	double max_rows = -1.0;

	Assert(IsA(rel->cheapest_total_path, AppendPath));

	append_path = (AppendPath *) rel->cheapest_total_path;

	foreach(subpath_lc, append_path->subpaths)
	{
		RelOptInfo *candidate_child = NULL;
		Path *subpath = lfirst(subpath_lc);

		if (IsA(subpath, AppendPath))
		{
			candidate_child = largest_child_relation(root, subpath->parent);
		}
		else
		{
			candidate_child = subpath->parent;
		}

		if (candidate_child && candidate_child->rows > max_rows)
		{
			max_rows = candidate_child->rows;
			largest_child_in_subpath = candidate_child;
		}
	}

	return largest_child_in_subpath;
}

/*
 * The purpose of this method is to make the statistics (on a specific column) of a child partition
 * representative of the parent relation. This entails the following assumptions:
 * 1.  if ndistinct<=-1.0 in child partition, the column is a unique column in the child partition. We
 * 	   expect the column to remain distinct in the master as well.
 * 2.  if -1.0 < ndistinct < 0.0, the absolute number of ndistinct values in the child partition is a fraction
 *     of the number of rows in the partition. We expect that the absolute number of ndistinct in the master
 *     to stay the same. Therefore, we convert this to a positive number.
 *     The method get_variable_numdistinct will multiply this by the number of tuples in the master relation.
 * 3.  if ndistinct is positive, it indicates a small absolute number of distinct values. We expect these
 * 	   values to be repeated in all partitions. Therefore, we expect no change in the ndistinct in the master.
 *
 * Input:
 * 	   statsTuple, which is a heaptuple representing statistics on a child relation. It expects statstuple to be non-null.
 * 	   scalefactor, which is in the range (0.0,1.0]
 *
 * Output:
 * 	   This method modifies the tuple passed to it.
 */
static void inline adjust_partition_table_statistic_for_parent(HeapTuple statsTuple, double childtuples)
{
	Form_pg_statistic stats;

	Assert(HeapTupleIsValid(statsTuple));

	stats = (Form_pg_statistic) GETSTRUCT(statsTuple);

	if (stats->stadistinct <= -1.0)
	{
		/*
		 * Case 1 as described above.
		 */

		return;
	}
	else if (stats->stadistinct < 0.0)
	{
		/*
		 * Case 2 as described above.
		 */

		stats->stadistinct = ((double) -1.0) * stats->stadistinct * childtuples;
	}
	else
	{
		/**
		 * Case 3 as described above.
		 */

		return;
	}
}

/*
 * examine_variable
 *		Try to look up statistical data about an expression.
 *		Fill in a VariableStatData struct to describe the expression.
 *
 * Inputs:
 *	root: the planner info
 *	node: the expression tree to examine
 *	varRelid: see specs for restriction selectivity functions
 *
 * Outputs: *vardata is filled as follows:
 *	var: the input expression (with any binary relabeling stripped, if
 *		it is or contains a variable; but otherwise the type is preserved)
 *	rel: RelOptInfo for relation containing variable; NULL if expression
 *		contains no Vars (NOTE this could point to a RelOptInfo of a
 *		subquery, not one in the current query).
 *	statsTuple: the pg_statistic entry for the variable, if one exists;
 *		otherwise NULL.
 *	freefunc: pointer to a function to release statsTuple with.
 *	vartype: exposed type of the expression; this should always match
 *		the declared input type of the operator we are estimating for.
 *	atttype, atttypmod: actual type/typmod of the "var" expression.  This is
 *		commonly the same as the exposed type of the variable argument,
 *		but can be different in binary-compatible-type cases.
 *	isunique: TRUE if we were able to match the var to a unique index or a
 *		single-column DISTINCT clause, implying its values are unique for
 *		this query.  (Caution: this should be trusted for statistical
 *		purposes only, since we do not check indimmediate nor verify that
 *		the exact same definition of equality applies.)
 *	acl_ok: TRUE if current user has permission to read the column(s)
 *		underlying the pg_statistic entry.  This is consulted by
 *		statistic_proc_security_check().
 *
 * Caller is responsible for doing ReleaseVariableStats() before exiting.
 */
void
examine_variable(PlannerInfo *root, Node *node, int varRelid,
				 VariableStatData *vardata)
{
	Node	   *basenode;
	Relids		varnos;
	RelOptInfo *onerel;

	/* Make sure we don't return dangling pointers in vardata */
	MemSet(vardata, 0, sizeof(VariableStatData));

	/* Save the exposed type of the expression */
	vardata->vartype = exprType(node);

	vardata->numdistinctFromPrimaryKey = -1.0; /* ignore by default*/

	/* Look inside any binary-compatible relabeling */

	if (IsA(node, RelabelType))
		basenode = (Node *) ((RelabelType *) node)->arg;
	else
		basenode = node;

	/* Fast path for a simple Var */

	if (IsA(basenode, Var) &&
		(varRelid == 0 || varRelid == ((Var *) basenode)->varno))
	{
		Var		   *var = (Var *) basenode;

		/* Set up result fields other than the stats tuple */
		vardata->var = basenode;	/* return Var without relabeling */
		vardata->rel = find_base_rel(root, var->varno);
		vardata->atttype = var->vartype;
		vardata->atttypmod = var->vartypmod;
		vardata->isunique = has_unique_index(vardata->rel, var->varattno);

		/* Try to locate some stats */
		examine_simple_variable(root, var, vardata);

		return;
	}

	/*
	 * Okay, it's a more complicated expression.  Determine variable
	 * membership.  Note that when varRelid isn't zero, only vars of that
	 * relation are considered "real" vars.
	 */
	varnos = pull_varnos(basenode);

	onerel = NULL;

	switch (bms_membership(varnos))
	{
		case BMS_EMPTY_SET:
			/* No Vars at all ... must be pseudo-constant clause */
			break;
		case BMS_SINGLETON:
			if (varRelid == 0 || bms_is_member(varRelid, varnos))
			{
				onerel = find_base_rel(root,
					   (varRelid ? varRelid : bms_singleton_member(varnos)));
				vardata->rel = onerel;
				node = basenode;	/* strip any relabeling */
			}
			/* else treat it as a constant */
			break;
		case BMS_MULTIPLE:
			if (varRelid == 0)
			{
				/* treat it as a variable of a join relation */
				vardata->rel = find_join_rel(root, varnos);
				node = basenode;	/* strip any relabeling */
			}
			else if (bms_is_member(varRelid, varnos))
			{
				/* ignore the vars belonging to other relations */
				vardata->rel = find_base_rel(root, varRelid);
				node = basenode;	/* strip any relabeling */
				/* note: no point in expressional-index search here */
			}
			/* else treat it as a constant */
			break;
	}

	bms_free(varnos);

	vardata->var = node;
	vardata->atttype = exprType(node);
	vardata->atttypmod = exprTypmod(node);

	if (onerel)
	{
		/*
		 * We have an expression in vars of a single relation.  Try to match
		 * it to expressional index columns, in hopes of finding some
		 * statistics.
		 *
		 * XXX it's conceivable that there are multiple matches with different
		 * index opfamilies; if so, we need to pick one that matches the
		 * operator we are estimating for.  FIXME later.
		 */
		ListCell   *ilist;

		foreach(ilist, onerel->indexlist)
		{
			IndexOptInfo *index = (IndexOptInfo *) lfirst(ilist);
			ListCell   *indexpr_item;
			int			pos;

			indexpr_item = list_head(index->indexprs);
			if (indexpr_item == NULL)
				continue;		/* no expressions here... */

			for (pos = 0; pos < index->ncolumns; pos++)
			{
				if (index->indexkeys[pos] == 0)
				{
					Node	   *indexkey;

					if (indexpr_item == NULL)
						elog(ERROR, "too few entries in indexprs list");
					indexkey = (Node *) lfirst(indexpr_item);
					if (indexkey && IsA(indexkey, RelabelType))
						indexkey = (Node *) ((RelabelType *) indexkey)->arg;
					if (equal(node, indexkey))
					{
						/*
						 * Found a match ... is it a unique index? Tests here
						 * should match has_unique_index().
						 */
						if (index->unique &&
							index->ncolumns == 1 &&
							(index->indpred == NIL || index->predOK))
							vardata->isunique = true;

						/*
						 * Has it got stats?  We only consider stats for
						 * non-partial indexes, since partial indexes probably
						 * don't reflect whole-relation statistics; the above
						 * check for uniqueness is the only info we take from
						 * a partial index.
						 *
						 * An index stats hook, however, must make its own
						 * decisions about what to do with partial indexes.
						 */
						if (get_index_stats_hook &&
							(*get_index_stats_hook) (root, index->indexoid,
													 pos + 1, vardata))
						{
							/*
							 * The hook took control of acquiring a stats
							 * tuple.  If it did supply a tuple, it'd better
							 * have supplied a freefunc.
							 */
							if (HeapTupleIsValid(vardata->statsTuple) &&
								!vardata->freefunc)
								elog(ERROR, "no function provided to release variable stats with");
						}
						else if (index->indpred == NIL)
						{
							vardata->statsTuple =
								SearchSysCache3(STATRELATTINH,
										   ObjectIdGetDatum(index->indexoid),
												Int16GetDatum(pos + 1),
												BoolGetDatum(false));
							vardata->freefunc = ReleaseSysCache;

							if (HeapTupleIsValid(vardata->statsTuple))
							{
								/* Get index's table for permission check */
								RangeTblEntry *rte;

								rte = planner_rt_fetch(index->rel->relid, root);
								Assert(rte->rtekind == RTE_RELATION);

								/*
								 * For simplicity, we insist on the whole
								 * table being selectable, rather than trying
								 * to identify which column(s) the index
								 * depends on.
								 */
								vardata->acl_ok =
									(pg_class_aclcheck(rte->relid, GetUserId(),
												 ACL_SELECT) == ACLCHECK_OK);
							}
							else
							{
								/* suppress leakproofness checks later */
								vardata->acl_ok = true;
							}
						}
						if (vardata->statsTuple)
							break;
					}
					indexpr_item = lnext(indexpr_item);
				}
			}
			if (HeapTupleIsValid(getStatsTuple(vardata)))
				break;
		}
	}
}

/*
 * examine_simple_variable
 *		Handle a simple Var for examine_variable
 *
 * This is split out as a subroutine so that we can recurse to deal with
 * Vars referencing subqueries.
 *
 * We already filled in all the fields of *vardata except for the stats tuple.
 */
static void
examine_simple_variable(PlannerInfo *root, Var *var,
						VariableStatData *vardata)
{
	RangeTblEntry *rte = root->simple_rte_array[var->varno];

	Assert(IsA(rte, RangeTblEntry));

	/*
	 * If this attribute has a foreign key relationship, then first look
	 * at primary key statistics. If there exist stats on that attribute,
	 * we utilize those. If not, continue.
	 */

	if (gp_statistics_use_fkeys)
	{
		Oid         pkrelid = InvalidOid;
		AttrNumber  pkattno = -1;

		if (ConstraintGetPrimaryKeyOf(rte->relid, var->varattno, &pkrelid, &pkattno))
		{
			HeapTuple	pkStatsTuple;

			/* SELECT reltuples FROM pg_class */

			pkStatsTuple = SearchSysCache1(RELOID, ObjectIdGetDatum(pkrelid));
			if (HeapTupleIsValid(pkStatsTuple))
			{
				Form_pg_class classForm = (Form_pg_class) GETSTRUCT(pkStatsTuple);
				if (classForm->reltuples > 0)
				{
					vardata->numdistinctFromPrimaryKey = classForm->reltuples;
				}
			}

			ReleaseSysCache(pkStatsTuple);
		}
	} 

	if (get_relation_stats_hook &&
		(*get_relation_stats_hook) (root, rte, var->varattno, vardata))
	{
		/*
		 * The hook took control of acquiring a stats tuple.  If it did supply
		 * a tuple, it'd better have supplied a freefunc.
		 */
		if (HeapTupleIsValid(vardata->statsTuple) &&
			!vardata->freefunc)
			elog(ERROR, "no function provided to release variable stats with");
	}
	else if (rte->inh)
	{
		RelOptInfo *rel = root->simple_rel_array[var->varno];

		/*
		 * If gp_statistics_pullup_from_child_partition is set, we attempt to pull up statistics from
		 * the largest child partition in an inherited or a partitioned table.
		 */
		if (gp_statistics_pullup_from_child_partition  &&
			rel->cheapest_total_path != NULL)
		{
			RelOptInfo *childrel = largest_child_relation(root, rel);
			vardata->statsTuple = NULL;

			if (childrel)
			{
				RangeTblEntry *child_rte = NULL;

				child_rte = root->simple_rte_array[childrel->relid];

				Assert(child_rte != NULL);
				const char *attname = get_relid_attribute_name(rte->relid, var->varattno);
				AttrNumber child_attno = get_attnum(child_rte->relid, attname);

				/*
				 * Get statistics from the child partition.
				 */
				vardata->statsTuple = SearchSysCache3(STATRELATTINH,
													  ObjectIdGetDatum(child_rte->relid),
													  Int16GetDatum(child_attno),
													  BoolGetDatum(child_rte->inh));

				if (vardata->statsTuple != NULL)
				{
					adjust_partition_table_statistic_for_parent(vardata->statsTuple, childrel->tuples);
				}
				vardata->freefunc = ReleaseSysCache;
			}
		}
	}
	else if (rte->rtekind == RTE_RELATION)
	{
		/*
		 * Plain table or parent of an inheritance appendrel, so look up the
		 * column in pg_statistic
		 */
		vardata->statsTuple = SearchSysCache3(STATRELATTINH,
											  ObjectIdGetDatum(rte->relid),
											  Int16GetDatum(var->varattno),
											  BoolGetDatum(rte->inh));
		vardata->freefunc = ReleaseSysCache;

		if (HeapTupleIsValid(vardata->statsTuple))
		{
			/* check if user has permission to read this column */
			vardata->acl_ok =
				(pg_class_aclcheck(rte->relid, GetUserId(),
								   ACL_SELECT) == ACLCHECK_OK) ||
				(pg_attribute_aclcheck(rte->relid, var->varattno, GetUserId(),
									   ACL_SELECT) == ACLCHECK_OK);
		}
		else
		{
			/* suppress any possible leakproofness checks later */
			vardata->acl_ok = true;
		}
	}
	else if (rte->rtekind == RTE_SUBQUERY && !rte->inh)
	{
		/*
		 * Plain subquery (not one that was converted to an appendrel).
		 */
		Query	   *subquery = rte->subquery;
		RelOptInfo *rel;
		TargetEntry *ste;

		/*
		 * Punt if it's a whole-row var rather than a plain column reference.
		 */
		if (var->varattno == InvalidAttrNumber)
			return;

		/*
		 * Punt if subquery uses set operations or GROUP BY, as these will
		 * mash underlying columns' stats beyond recognition.  (Set ops are
		 * particularly nasty; if we forged ahead, we would return stats
		 * relevant to only the leftmost subselect...)	DISTINCT is also
		 * problematic, but we check that later because there is a possibility
		 * of learning something even with it.
		 */
		if (subquery->setOperations ||
			subquery->groupClause)
			return;

		/*
		 * OK, fetch RelOptInfo for subquery.  Note that we don't change the
		 * rel returned in vardata, since caller expects it to be a rel of the
		 * caller's query level.  Because we might already be recursing, we
		 * can't use that rel pointer either, but have to look up the Var's
		 * rel afresh.
		 */
		rel = find_base_rel(root, var->varno);

		/* If the subquery hasn't been planned yet, we have to punt */
		if (rel->subroot == NULL)
			return;
		Assert(IsA(rel->subroot, PlannerInfo));

		/*
		 * Switch our attention to the subquery as mangled by the planner. It
		 * was okay to look at the pre-planning version for the tests above,
		 * but now we need a Var that will refer to the subroot's live
		 * RelOptInfos.  For instance, if any subquery pullup happened during
		 * planning, Vars in the targetlist might have gotten replaced, and we
		 * need to see the replacement expressions.
		 */
		subquery = rel->subroot->parse;
		Assert(IsA(subquery, Query));

		/* Get the subquery output expression referenced by the upper Var */
		ste = get_tle_by_resno(subquery->targetList, var->varattno);
		if (ste == NULL || ste->resjunk)
			elog(ERROR, "subquery %s does not have attribute %d",
				 rte->eref->aliasname, var->varattno);
		var = (Var *) ste->expr;

		/*
		 * If subquery uses DISTINCT, we can't make use of any stats for the
		 * variable ... but, if it's the only DISTINCT column, we are entitled
		 * to consider it unique.  We do the test this way so that it works
		 * for cases involving DISTINCT ON.
		 */
		if (subquery->distinctClause)
		{
			if (list_length(subquery->distinctClause) == 1 &&
				targetIsInSortList(ste, InvalidOid, subquery->distinctClause))
				vardata->isunique = true;
			/* cannot go further */
			return;
		}

		/*
		 * If the sub-query originated from a view with the security_barrier
		 * attribute, we must not look at the variable's statistics, though it
		 * seems all right to notice the existence of a DISTINCT clause. So
		 * stop here.
		 *
		 * This is probably a harsher restriction than necessary; it's
		 * certainly OK for the selectivity estimator (which is a C function,
		 * and therefore omnipotent anyway) to look at the statistics.  But
		 * many selectivity estimators will happily *invoke the operator
		 * function* to try to work out a good estimate - and that's not OK.
		 * So for now, don't dig down for stats.
		 */
		if (rte->security_barrier)
			return;

		/* Can only handle a simple Var of subquery's query level */
		if (var && IsA(var, Var) &&
			var->varlevelsup == 0)
		{
			/*
			 * OK, recurse into the subquery.  Note that the original setting
			 * of vardata->isunique (which will surely be false) is left
			 * unchanged in this situation.  That's what we want, since even
			 * if the underlying column is unique, the subquery may have
			 * joined to other tables in a way that creates duplicates.
			 */
			examine_simple_variable(rel->subroot, var, vardata);
		}
	}
	else
	{
		/*
		 * Otherwise, the Var comes from a FUNCTION, VALUES, or CTE RTE.  (We
		 * won't see RTE_JOIN here because join alias Vars have already been
		 * flattened.)	There's not much we can do with function outputs, but
		 * maybe someday try to be smarter about VALUES and/or CTEs.
		 */
	}
}

/*
 * Check whether it is permitted to call func_oid passing some of the
 * pg_statistic data in vardata.  We allow this either if the user has SELECT
 * privileges on the table or column underlying the pg_statistic data or if
 * the function is marked leak-proof.
 */
bool
statistic_proc_security_check(VariableStatData *vardata, Oid func_oid)
{
	if (vardata->acl_ok)
		return true;

	if (!OidIsValid(func_oid))
		return false;

	if (get_func_leakproof(func_oid))
		return true;

	ereport(DEBUG2,
			(errmsg_internal("not using statistics because function \"%s\" is not leak-proof",
							 get_func_name(func_oid))));
	return false;
}

/*
 * get_variable_numdistinct
 *	  Estimate the number of distinct values of a variable.
 *
 * vardata: results of examine_variable
 * *isdefault: set to TRUE if the result is a default rather than based on
 * anything meaningful.
 *
 * NB: be careful to produce a positive integral result, since callers may
 * compare the result to exact integer counts, or might divide by it.
 */
double
get_variable_numdistinct(VariableStatData *vardata, bool *isdefault)
{
	double		stadistinct;
	double		stanullfrac = 0.0;
	double		ntuples;

	*isdefault = false;

	/**
	 * If we have an estimate from the primary key, then that is the most accurate value.
	 */
	if (gp_statistics_use_fkeys &&
			vardata->numdistinctFromPrimaryKey > 0.0)
	{
		return vardata->numdistinctFromPrimaryKey;
	}

	/*
	 * Determine the stadistinct value to use.  There are cases where we can
	 * get an estimate even without a pg_statistic entry, or can get a better
	 * value than is in pg_statistic.  Grab stanullfrac too if we can find it
	 * (otherwise, assume no nulls, for lack of any better idea).
	 */
	if (HeapTupleIsValid(getStatsTuple(vardata)))
	{
		/* Use the pg_statistic entry */
		Form_pg_statistic stats;
		HeapTuple tp = getStatsTuple(vardata);

		stats = (Form_pg_statistic) GETSTRUCT(tp);
		stadistinct = stats->stadistinct;
		stanullfrac = stats->stanullfrac;
	}
	else if (vardata->vartype == BOOLOID)
	{
		/*
		 * Special-case boolean columns: presumably, two distinct values.
		 *
		 * Are there any other datatypes we should wire in special estimates
		 * for?
		 */
		stadistinct = 2.0;
	}
	else
	{
		/*
		 * We don't keep statistics for system columns, but in some cases we
		 * can infer distinctness anyway.
		 */
		if (vardata->var && IsA(vardata->var, Var))
		{
			switch (((Var *) vardata->var)->varattno)
			{
				case ObjectIdAttributeNumber:
				case SelfItemPointerAttributeNumber:
					stadistinct = -1.0; /* unique (and all non null) */
					break;
				case TableOidAttributeNumber:
					stadistinct = 1.0;	/* only 1 value */
					break;
				case GpSegmentIdAttributeNumber:   /*CDB*/
					stadistinct = getgpsegmentCount();
					break;
				default:
					stadistinct = 0.0;	/* means "unknown" */
					break;
			}
		}
		else
			stadistinct = 0.0;	/* means "unknown" */

		/*
		 * XXX consider using estimate_num_groups on expressions?
		 */
	}

	/*
	 * If there is a unique index or DISTINCT clause for the variable, assume
	 * it is unique no matter what pg_statistic says; the statistics could be
	 * out of date, or we might have found a partial unique index that proves
	 * the var is unique for this query.  However, we'd better still believe
	 * the null-fraction statistic.
	 */
	if (vardata->isunique)
		stadistinct = -1.0 * (1.0 - stanullfrac);

	/*
	 * If we had an absolute estimate, use that.
	 */
	if (stadistinct > 0.0)
		return clamp_row_est(stadistinct);

	/*
	 * Otherwise we need to get the relation size; punt if not available.
	 */
	if (vardata->rel == NULL)
	{
		*isdefault = true;
		return DEFAULT_NUM_DISTINCT;
	}
	ntuples = vardata->rel->tuples;
	if (ntuples <= 0.0)
	{
		*isdefault = true;
		return DEFAULT_NUM_DISTINCT;
	}

	/*
	 * If we had a relative estimate, use that.
	 */
	if (stadistinct < 0.0)
		return clamp_row_est(-stadistinct * ntuples);

	/*
	 * With no data, estimate ndistinct = ntuples if the table is small, else
	 * use default.  We use DEFAULT_NUM_DISTINCT as the cutoff for "small" so
	 * that the behavior isn't discontinuous.
	 */
	if (ntuples < DEFAULT_NUM_DISTINCT)
		return clamp_row_est(ntuples);

	*isdefault = true;
	return DEFAULT_NUM_DISTINCT;
}

/*
 * get_variable_range
 *		Estimate the minimum and maximum value of the specified variable.
 *		If successful, store values in *min and *max, and return TRUE.
 *		If no data available, return FALSE.
 *
 * sortop is the "<" comparison operator to use.  This should generally
 * be "<" not ">", as only the former is likely to be found in pg_statistic.
 */
static bool
get_variable_range(PlannerInfo *root, VariableStatData *vardata, Oid sortop,
				   Datum *min, Datum *max)
{
	Datum		tmin = 0;
	Datum		tmax = 0;
	bool		have_data = false;
	int16		typLen;
	bool		typByVal;
	AttStatsSlot sslot;
	Oid			opfuncoid;
	int			i;
	HeapTuple	tp = getStatsTuple(vardata);

	/*
	 * XXX It's very tempting to try to use the actual column min and max, if
	 * we can get them relatively-cheaply with an index probe.  However, since
	 * this function is called many times during join planning, that could
	 * have unpleasant effects on planning speed.  Need more investigation
	 * before enabling this.
	 */
#ifdef NOT_USED
	if (get_actual_variable_range(root, vardata, sortop, min, max))
		return true;
#endif

	if (!HeapTupleIsValid(tp))
	{
		/* no stats available, so default result */
		return false;
	}

	/*
	 * If we can't apply the sortop to the stats data, just fail.  In
	 * principle, if there's a histogram and no MCVs, we could return the
	 * histogram endpoints without ever applying the sortop ... but it's
	 * probably not worth trying, because whatever the caller wants to do with
	 * the endpoints would likely fail the security check too.
	 */
	if (!statistic_proc_security_check(vardata,
									   (opfuncoid = get_opcode(sortop))))
		return false;

	get_typlenbyval(vardata->atttype, &typLen, &typByVal);

	/*
	 * If there is a histogram, grab the first and last values.
	 *
	 * If there is a histogram that is sorted with some other operator than
	 * the one we want, fail --- this suggests that there is data we can't
	 * use.
	 */
	if (get_attstatsslot(&sslot, tp,
						 STATISTIC_KIND_HISTOGRAM, sortop,
						 ATTSTATSSLOT_VALUES))
	{
		/*
		 * GPDB: GPDB allows users to modify pg_statistics.stavalues with
		 * UPDATEs (PostgreSQL complaints about the table row type not
		 * matching). So just in case that the type of the values in
		 * pg_statistics isn't what we'd expect, give an error rather than
		 * crash. That shouldn't happen, but better safe than sorry.
		 *
		 * GPDB_91_MERGE_FIXME: this is the second place we've added this. Does
		 * it need to be pulled into get_attstatsslot() itself?
		 */
		if (!IsBinaryCoercible(sslot.valuetype, vardata->atttype))
			elog(ERROR, "invalid histogram of type %s, for attribute of type %s",
				 format_type_be(sslot.valuetype), format_type_be(vardata->atttype));

		if (sslot.nvalues > 0)
		{
			tmin = datumCopy(sslot.values[0], typByVal, typLen);
			tmax = datumCopy(sslot.values[sslot.nvalues - 1], typByVal, typLen);
			have_data = true;
		}
		free_attstatsslot(&sslot);
	}
	else if (get_attstatsslot(&sslot, tp,
							  STATISTIC_KIND_HISTOGRAM, InvalidOid,
							  0))
	{
		free_attstatsslot(&sslot);
		return false;
	}

	/*
	 * If we have most-common-values info, look for extreme MCVs.  This is
	 * needed even if we also have a histogram, since the histogram excludes
	 * the MCVs.  However, usually the MCVs will not be the extreme values, so
	 * avoid unnecessary data copying.
	 */
	if (get_attstatsslot(&sslot, tp,
						 STATISTIC_KIND_MCV, InvalidOid,
						 ATTSTATSSLOT_VALUES))
	{
		bool		tmin_is_mcv = false;
		bool		tmax_is_mcv = false;
		FmgrInfo	opproc;

		fmgr_info(opfuncoid, &opproc);

		/*
		 * GPDB: See the identical check, above, for histogram data.
		 */
		if (!IsBinaryCoercible(sslot.valuetype, vardata->atttype))
			elog(ERROR, "invalid MCV array of type %s, for attribute of type %s",
				 format_type_be(sslot.valuetype), format_type_be(vardata->atttype));

		for (i = 0; i < sslot.nvalues; i++)
		{
			if (!have_data)
			{
				tmin = tmax = sslot.values[i];
				tmin_is_mcv = tmax_is_mcv = have_data = true;
				continue;
			}
			if (DatumGetBool(FunctionCall2Coll(&opproc,
											   DEFAULT_COLLATION_OID,
											   sslot.values[i], tmin)))
			{
				tmin = sslot.values[i];
				tmin_is_mcv = true;
			}
			if (DatumGetBool(FunctionCall2Coll(&opproc,
											   DEFAULT_COLLATION_OID,
											   tmax, sslot.values[i])))
			{
				tmax = sslot.values[i];
				tmax_is_mcv = true;
			}
		}
		if (tmin_is_mcv)
			tmin = datumCopy(tmin, typByVal, typLen);
		if (tmax_is_mcv)
			tmax = datumCopy(tmax, typByVal, typLen);
		free_attstatsslot(&sslot);
	}

	*min = tmin;
	*max = tmax;
	return have_data;
}


/*
 * get_actual_variable_range
 *		Attempt to identify the current *actual* minimum and/or maximum
 *		of the specified variable, by looking for a suitable btree index
 *		and fetching its low and/or high values.
 *		If successful, store values in *min and *max, and return TRUE.
 *		(Either pointer can be NULL if that endpoint isn't needed.)
 *		If no data available, return FALSE.
 *
 * sortop is the "<" comparison operator to use.
 */
static bool
get_actual_variable_range(PlannerInfo *root, VariableStatData *vardata,
						  Oid sortop,
						  Datum *min, Datum *max)
{
	bool		have_data = false;
	RelOptInfo *rel = vardata->rel;
	RangeTblEntry *rte;
	ListCell   *lc;

	/* No hope if no relation or it doesn't have indexes */
	if (rel == NULL || rel->indexlist == NIL)
		return false;
	/* If it has indexes it must be a plain relation */
	rte = root->simple_rte_array[rel->relid];
	Assert(rte->rtekind == RTE_RELATION);

	/* Search through the indexes to see if any match our problem */
	foreach(lc, rel->indexlist)
	{
		IndexOptInfo *index = (IndexOptInfo *) lfirst(lc);
		ScanDirection indexscandir;

		/* Ignore non-btree indexes */
		if (index->relam != BTREE_AM_OID)
			continue;

		/*
		 * Ignore partial indexes --- we only want stats that cover the entire
		 * relation.
		 */
		if (index->indpred != NIL)
			continue;

		/*
		 * The index list might include hypothetical indexes inserted by a
		 * get_relation_info hook --- don't try to access them.
		 */
		if (index->hypothetical)
			continue;

		/*
		 * The first index column must match the desired variable and sort
		 * operator --- but we can use a descending-order index.
		 */
		if (!match_index_to_operand(vardata->var, 0, index))
			continue;
		switch (get_op_opfamily_strategy(sortop, index->sortopfamily[0]))
		{
			case BTLessStrategyNumber:
				if (index->reverse_sort[0])
					indexscandir = BackwardScanDirection;
				else
					indexscandir = ForwardScanDirection;
				break;
			case BTGreaterStrategyNumber:
				if (index->reverse_sort[0])
					indexscandir = ForwardScanDirection;
				else
					indexscandir = BackwardScanDirection;
				break;
			default:
				/* index doesn't match the sortop */
				continue;
		}

		/*
		 * Found a suitable index to extract data from.  We'll need an EState
		 * and a bunch of other infrastructure.
		 */
		{
			EState	   *estate;
			ExprContext *econtext;
			MemoryContext tmpcontext;
			MemoryContext oldcontext;
			Relation	heapRel;
			Relation	indexRel;
			IndexInfo  *indexInfo;
			TupleTableSlot *slot;
			int16		typLen;
			bool		typByVal;
			ScanKeyData scankeys[1];
			IndexScanDesc index_scan;
			HeapTuple	tup;
			Datum		values[INDEX_MAX_KEYS];
			bool		isnull[INDEX_MAX_KEYS];
			SnapshotData SnapshotDirty;

			estate = CreateExecutorState();
			econtext = GetPerTupleExprContext(estate);
			/* Make sure any cruft is generated in the econtext's memory */
			tmpcontext = econtext->ecxt_per_tuple_memory;
			oldcontext = MemoryContextSwitchTo(tmpcontext);

			/*
			 * Open the table and index so we can read from them.  We should
			 * already have at least AccessShareLock on the table, but not
			 * necessarily on the index.
			 */
			heapRel = heap_open(rte->relid, NoLock);
			indexRel = index_open(index->indexoid, AccessShareLock);

			/* extract index key information from the index's pg_index info */
			indexInfo = BuildIndexInfo(indexRel);

			/* some other stuff */
			slot = MakeSingleTupleTableSlot(RelationGetDescr(heapRel));
			econtext->ecxt_scantuple = slot;
			get_typlenbyval(vardata->atttype, &typLen, &typByVal);
			InitDirtySnapshot(SnapshotDirty);

			/* set up an IS NOT NULL scan key so that we ignore nulls */
			ScanKeyEntryInitialize(&scankeys[0],
								   SK_ISNULL | SK_SEARCHNOTNULL,
								   1,	/* index col to scan */
								   InvalidStrategy,		/* no strategy */
								   InvalidOid,	/* no strategy subtype */
								   InvalidOid,	/* no collation */
								   InvalidOid,	/* no reg proc for this */
								   (Datum) 0);	/* constant */

			have_data = true;

			/* If min is requested ... */
			if (min)
			{
				/*
				 * In principle, we should scan the index with our current
				 * active snapshot, which is the best approximation we've got
				 * to what the query will see when executed.  But that won't
				 * be exact if a new snap is taken before running the query,
				 * and it can be very expensive if a lot of uncommitted rows
				 * exist at the end of the index (because we'll laboriously
				 * fetch each one and reject it).  What seems like a good
				 * compromise is to use SnapshotDirty.  That will accept
				 * uncommitted rows, and thus avoid fetching multiple heap
				 * tuples in this scenario.  On the other hand, it will reject
				 * known-dead rows, and thus not give a bogus answer when the
				 * extreme value has been deleted; that case motivates not
				 * using SnapshotAny here.
				 */
				index_scan = index_beginscan(heapRel, indexRel, &SnapshotDirty,
											 1, 0);
				index_rescan(index_scan, scankeys, 1, NULL, 0);

				/* Fetch first tuple in sortop's direction */
				if ((tup = index_getnext(index_scan,
										 indexscandir)) != NULL)
				{
					/* Extract the index column values from the heap tuple */
					ExecStoreHeapTuple(tup, slot, InvalidBuffer, false);
					FormIndexDatum(indexInfo, slot, estate,
								   values, isnull);

					/* Shouldn't have got a null, but be careful */
					if (isnull[0])
						elog(ERROR, "found unexpected null value in index \"%s\"",
							 RelationGetRelationName(indexRel));

					/* Copy the index column value out to caller's context */
					MemoryContextSwitchTo(oldcontext);
					*min = datumCopy(values[0], typByVal, typLen);
					MemoryContextSwitchTo(tmpcontext);
				}
				else
					have_data = false;

				index_endscan(index_scan);
			}

			/* If max is requested, and we didn't find the index is empty */
			if (max && have_data)
			{
				index_scan = index_beginscan(heapRel, indexRel, &SnapshotDirty,
											 1, 0);
				index_rescan(index_scan, scankeys, 1, NULL, 0);

				/* Fetch first tuple in reverse direction */
				if ((tup = index_getnext(index_scan,
										 -indexscandir)) != NULL)
				{
					/* Extract the index column values from the heap tuple */
					ExecStoreHeapTuple(tup, slot, InvalidBuffer, false);
					FormIndexDatum(indexInfo, slot, estate,
								   values, isnull);

					/* Shouldn't have got a null, but be careful */
					if (isnull[0])
						elog(ERROR, "found unexpected null value in index \"%s\"",
							 RelationGetRelationName(indexRel));

					/* Copy the index column value out to caller's context */
					MemoryContextSwitchTo(oldcontext);
					*max = datumCopy(values[0], typByVal, typLen);
					MemoryContextSwitchTo(tmpcontext);
				}
				else
					have_data = false;

				index_endscan(index_scan);
			}

			/* Clean everything up */
			ExecDropSingleTupleTableSlot(slot);

			index_close(indexRel, AccessShareLock);
			heap_close(heapRel, NoLock);

			MemoryContextSwitchTo(oldcontext);
			FreeExecutorState(estate);

			/* And we're done */
			break;
		}
	}

	return have_data;
}

/*
 * find_join_input_rel
 *		Look up the input relation for a join.
 *
 * We assume that the input relation's RelOptInfo must have been constructed
 * already.
 */
static RelOptInfo *
find_join_input_rel(PlannerInfo *root, Relids relids)
{
	RelOptInfo *rel = NULL;

	switch (bms_membership(relids))
	{
		case BMS_EMPTY_SET:
			/* should not happen */
			break;
		case BMS_SINGLETON:
			rel = find_base_rel(root, bms_singleton_member(relids));
			break;
		case BMS_MULTIPLE:
			rel = find_join_rel(root, relids);
			break;
	}

	if (rel == NULL)
		elog(ERROR, "could not find RelOptInfo for given relids");

	return rel;
}


/*-------------------------------------------------------------------------
 *
 * Pattern analysis functions
 *
 * These routines support analysis of LIKE and regular-expression patterns
 * by the planner/optimizer.  It's important that they agree with the
 * regular-expression code in backend/regex/ and the LIKE code in
 * backend/utils/adt/like.c.  Also, the computation of the fixed prefix
 * must be conservative: if we report a string longer than the true fixed
 * prefix, the query may produce actually wrong answers, rather than just
 * getting a bad selectivity estimate!
 *
 * Note that the prefix-analysis functions are called from
 * backend/optimizer/path/indxpath.c as well as from routines in this file.
 *
 *-------------------------------------------------------------------------
 */

/*
 * Check whether char is a letter (and, hence, subject to case-folding)
 *
 * In multibyte character sets, we can't use isalpha, and it does not seem
 * worth trying to convert to wchar_t to use iswalpha.  Instead, just assume
 * any multibyte char is potentially case-varying.
 */
static int
pattern_char_isalpha(char c, bool is_multibyte,
					 pg_locale_t locale, bool locale_is_c)
{
	if (locale_is_c)
		return (c >= 'A' && c <= 'Z') || (c >= 'a' && c <= 'z');
	else if (is_multibyte && IS_HIGHBIT_SET(c))
		return true;
#ifdef HAVE_LOCALE_T
	else if (locale)
		return isalpha_l((unsigned char) c, locale);
#endif
	else
		return isalpha((unsigned char) c);
}

/*
 * Extract the fixed prefix, if any, for a pattern.
 *
 * *prefix is set to a palloc'd prefix string (in the form of a Const node),
 *	or to NULL if no fixed prefix exists for the pattern.
 * If rest_selec is not NULL, *rest_selec is set to an estimate of the
 *	selectivity of the remainder of the pattern (without any fixed prefix).
 * The prefix Const has the same type (TEXT or BYTEA) as the input pattern.
 *
 * The return value distinguishes no fixed prefix, a partial prefix,
 * or an exact-match-only pattern.
 */

static Pattern_Prefix_Status
like_fixed_prefix(Const *patt_const, bool case_insensitive, Oid collation,
				  Const **prefix_const, Selectivity *rest_selec)
{
	char	   *match;
	char	   *patt;
	int			pattlen;
	Oid			typeid = patt_const->consttype;
	int			pos,
				match_pos;
	bool		is_multibyte = (pg_database_encoding_max_length() > 1);
	pg_locale_t locale = 0;
	bool		locale_is_c = false;

	/* the right-hand const is type text or bytea */
	Assert(typeid == BYTEAOID || typeid == TEXTOID);

	if (case_insensitive)
	{
		if (typeid == BYTEAOID)
			ereport(ERROR,
					(errcode(ERRCODE_FEATURE_NOT_SUPPORTED),
			errmsg("case insensitive matching not supported on type bytea")));

		/* If case-insensitive, we need locale info */
		if (lc_ctype_is_c(collation))
			locale_is_c = true;
		else if (collation != DEFAULT_COLLATION_OID)
		{
			if (!OidIsValid(collation))
			{
				/*
				 * This typically means that the parser could not resolve a
				 * conflict of implicit collations, so report it that way.
				 */
				ereport(ERROR,
						(errcode(ERRCODE_INDETERMINATE_COLLATION),
						 errmsg("could not determine which collation to use for ILIKE"),
						 errhint("Use the COLLATE clause to set the collation explicitly.")));
			}
			locale = pg_newlocale_from_collation(collation);
		}
	}

	if (typeid != BYTEAOID)
	{
		patt = TextDatumGetCString(patt_const->constvalue);
		pattlen = strlen(patt);
	}
	else
	{
		bytea	   *bstr = DatumGetByteaP(patt_const->constvalue);

		pattlen = VARSIZE(bstr) - VARHDRSZ;
		patt = (char *) palloc(pattlen);
		memcpy(patt, VARDATA(bstr), pattlen);
		if ((Pointer) bstr != DatumGetPointer(patt_const->constvalue))
			pfree(bstr);
	}

	match = palloc(pattlen + 1);
	match_pos = 0;
	for (pos = 0; pos < pattlen; pos++)
	{
		/* % and _ are wildcard characters in LIKE */
		if (patt[pos] == '%' ||
			patt[pos] == '_')
			break;

		/* Backslash escapes the next character */
		if (patt[pos] == '\\')
		{
			pos++;
			if (pos >= pattlen)
				break;
		}

		/* Stop if case-varying character (it's sort of a wildcard) */
		if (case_insensitive &&
		  pattern_char_isalpha(patt[pos], is_multibyte, locale, locale_is_c))
			break;

		match[match_pos++] = patt[pos];
	}

	match[match_pos] = '\0';

	if (typeid != BYTEAOID)
		*prefix_const = string_to_const(match, typeid);
	else
		*prefix_const = string_to_bytea_const(match, match_pos);

	if (rest_selec != NULL)
		*rest_selec = like_selectivity(&patt[pos], pattlen - pos,
									   case_insensitive);

	pfree(patt);
	pfree(match);

	/* in LIKE, an empty pattern is an exact match! */
	if (pos == pattlen)
		return Pattern_Prefix_Exact;	/* reached end of pattern, so exact */

	if (match_pos > 0)
		return Pattern_Prefix_Partial;

	return Pattern_Prefix_None;
}

static Pattern_Prefix_Status
regex_fixed_prefix(Const *patt_const, bool case_insensitive, Oid collation,
				   Const **prefix_const, Selectivity *rest_selec)
{
	Oid			typeid = patt_const->consttype;
	char	   *prefix;
	bool		exact;

	/*
	 * Should be unnecessary, there are no bytea regex operators defined. As
	 * such, it should be noted that the rest of this function has *not* been
	 * made safe for binary (possibly NULL containing) strings.
	 */
	if (typeid == BYTEAOID)
		ereport(ERROR,
				(errcode(ERRCODE_FEATURE_NOT_SUPPORTED),
		 errmsg("regular-expression matching not supported on type bytea")));

	/* Use the regexp machinery to extract the prefix, if any */
	prefix = regexp_fixed_prefix(DatumGetTextPP(patt_const->constvalue),
								 case_insensitive, collation,
								 &exact);

	if (prefix == NULL)
	{
		*prefix_const = NULL;

		if (rest_selec != NULL)
		{
			char	   *patt = TextDatumGetCString(patt_const->constvalue);

			*rest_selec = regex_selectivity(patt, strlen(patt),
											case_insensitive,
											0);
			pfree(patt);
		}

		return Pattern_Prefix_None;
	}

	*prefix_const = string_to_const(prefix, typeid);

	if (rest_selec != NULL)
	{
		if (exact)
		{
			/* Exact match, so there's no additional selectivity */
			*rest_selec = 1.0;
		}
		else
		{
			char	   *patt = TextDatumGetCString(patt_const->constvalue);

			*rest_selec = regex_selectivity(patt, strlen(patt),
											case_insensitive,
											strlen(prefix));
			pfree(patt);
		}
	}

	pfree(prefix);

	if (exact)
		return Pattern_Prefix_Exact;	/* pattern specifies exact match */
	else
		return Pattern_Prefix_Partial;
}

Pattern_Prefix_Status
pattern_fixed_prefix(Const *patt, Pattern_Type ptype, Oid collation,
					 Const **prefix, Selectivity *rest_selec)
{
	Pattern_Prefix_Status result;

	switch (ptype)
	{
		case Pattern_Type_Like:
			result = like_fixed_prefix(patt, false, collation,
									   prefix, rest_selec);
			break;
		case Pattern_Type_Like_IC:
			result = like_fixed_prefix(patt, true, collation,
									   prefix, rest_selec);
			break;
		case Pattern_Type_Regex:
			result = regex_fixed_prefix(patt, false, collation,
										prefix, rest_selec);
			break;
		case Pattern_Type_Regex_IC:
			result = regex_fixed_prefix(patt, true, collation,
										prefix, rest_selec);
			break;
		default:
			elog(ERROR, "unrecognized ptype: %d", (int) ptype);
			result = Pattern_Prefix_None;		/* keep compiler quiet */
			break;
	}
	return result;
}

/*
 * Estimate the selectivity of a fixed prefix for a pattern match.
 *
 * A fixed prefix "foo" is estimated as the selectivity of the expression
 * "variable >= 'foo' AND variable < 'fop'" (see also indxpath.c).
 *
 * The selectivity estimate is with respect to the portion of the column
 * population represented by the histogram --- the caller must fold this
 * together with info about MCVs and NULLs.
 *
 * We use the >= and < operators from the specified btree opfamily to do the
 * estimation.  The given variable and Const must be of the associated
 * datatype.
 *
 * XXX Note: we make use of the upper bound to estimate operator selectivity
 * even if the locale is such that we cannot rely on the upper-bound string.
 * The selectivity only needs to be approximately right anyway, so it seems
 * more useful to use the upper-bound code than not.
 */
static Selectivity
prefix_selectivity(PlannerInfo *root, VariableStatData *vardata,
				   Oid vartype, Oid opfamily, Const *prefixcon)
{
	Selectivity prefixsel;
	Oid			cmpopr;
	FmgrInfo	opproc;
	Const	   *greaterstrcon;
	Selectivity eq_sel;

	cmpopr = get_opfamily_member(opfamily, vartype, vartype,
								 BTGreaterEqualStrategyNumber);
	if (cmpopr == InvalidOid)
		elog(ERROR, "no >= operator for opfamily %u", opfamily);
	fmgr_info(get_opcode(cmpopr), &opproc);

	prefixsel = ineq_histogram_selectivity(root, vardata, &opproc, true,
										   prefixcon->constvalue,
										   prefixcon->consttype);

	if (prefixsel < 0.0)
	{
		/* No histogram is present ... return a suitable default estimate */
		return DEFAULT_MATCH_SEL;
	}

	/*-------
	 * If we can create a string larger than the prefix, say
	 *	"x < greaterstr".
	 *-------
	 */
	cmpopr = get_opfamily_member(opfamily, vartype, vartype,
								 BTLessStrategyNumber);
	if (cmpopr == InvalidOid)
		elog(ERROR, "no < operator for opfamily %u", opfamily);
	fmgr_info(get_opcode(cmpopr), &opproc);
	greaterstrcon = make_greater_string(prefixcon, &opproc,
										DEFAULT_COLLATION_OID);
	if (greaterstrcon)
	{
		Selectivity topsel;

		topsel = ineq_histogram_selectivity(root, vardata, &opproc, false,
											greaterstrcon->constvalue,
											greaterstrcon->consttype);

		/* ineq_histogram_selectivity worked before, it shouldn't fail now */
		Assert(topsel >= 0.0);

		/*
		 * Merge the two selectivities in the same way as for a range query
		 * (see clauselist_selectivity()).  Note that we don't need to worry
		 * about double-exclusion of nulls, since ineq_histogram_selectivity
		 * doesn't count those anyway.
		 */
		prefixsel = topsel + prefixsel - 1.0;
	}

	/*
	 * If the prefix is long then the two bounding values might be too close
	 * together for the histogram to distinguish them usefully, resulting in a
	 * zero estimate (plus or minus roundoff error). To avoid returning a
	 * ridiculously small estimate, compute the estimated selectivity for
	 * "variable = 'foo'", and clamp to that. (Obviously, the resultant
	 * estimate should be at least that.)
	 *
	 * We apply this even if we couldn't make a greater string.  That case
	 * suggests that the prefix is near the maximum possible, and thus
	 * probably off the end of the histogram, and thus we probably got a very
	 * small estimate from the >= condition; so we still need to clamp.
	 */
	cmpopr = get_opfamily_member(opfamily, vartype, vartype,
								 BTEqualStrategyNumber);
	if (cmpopr == InvalidOid)
		elog(ERROR, "no = operator for opfamily %u", opfamily);
	eq_sel = var_eq_const(vardata, cmpopr, prefixcon->constvalue,
						  false, true);

	prefixsel = Max(prefixsel, eq_sel);

	return prefixsel;
}


/*
 * Estimate the selectivity of a pattern of the specified type.
 * Note that any fixed prefix of the pattern will have been removed already,
 * so actually we may be looking at just a fragment of the pattern.
 *
 * For now, we use a very simplistic approach: fixed characters reduce the
 * selectivity a good deal, character ranges reduce it a little,
 * wildcards (such as % for LIKE or .* for regex) increase it.
 *
 * CDB: There is a gradual lessening of the change in selectivity as more
 * fixed characters or character ranges are added.
 */

#define FIXED_CHAR_SEL	0.20	/* about 1/5 */
#define CHAR_RANGE_SEL	0.25
#define ANY_CHAR_SEL	0.99	/* not 1, since it won't match end-of-string */
#define FULL_WILDCARD_SEL 5.0
#define CDB_RANCHOR_SEL 0.95
#define CDB_ROLLOFF_SEL 0.14

static Selectivity
like_selectivity(const char *patt, int pattlen, bool case_insensitive)
{
	Selectivity sel = 1.0;
    Selectivity fixed_char_sel = FIXED_CHAR_SEL;
	int			pos;

	/* Skip any leading wildcard; it's already factored into initial sel */
	for (pos = 0; pos < pattlen; pos++)
	{
		if (patt[pos] != '%' && patt[pos] != '_')
			break;
	}

	for (; pos < pattlen; pos++)
	{
		/* % and _ are wildcard characters in LIKE */
		if (patt[pos] == '%')
        {}
		else if (patt[pos] == '_')
			sel *= ANY_CHAR_SEL;
		else
        {
            if (patt[pos] == '\\')
		    {
			    /* Backslash quotes the next character */
			    pos++;
			    if (pos >= pattlen)
				    break;
		    }

			sel *= fixed_char_sel;
            fixed_char_sel += (1.0 - fixed_char_sel) * CDB_ROLLOFF_SEL;
        }
	}

	/* CDB: If no trailing wildcard, reduce selectivity slightly. */
	if (pos > 0 && patt[pos-1] != '%')
		sel *= CDB_RANCHOR_SEL;
	else if (pos >= 2 && patt[pos-2] == '\\')
		sel *= CDB_RANCHOR_SEL;

	return sel;
}

static Selectivity
regex_selectivity_sub(const char *patt, int pattlen, bool case_insensitive)
{
	Selectivity sel = 1.0;
    Selectivity fixed_char_sel = FIXED_CHAR_SEL;
    Selectivity csel;
    int			paren_depth = 0;
	int			paren_pos = 0;	/* dummy init to keep compiler quiet */
	int			pos;

	for (pos = 0; pos < pattlen; pos++)
	{
		if (patt[pos] == '(')
		{
			if (paren_depth == 0)
				paren_pos = pos;	/* remember start of parenthesized item */
			paren_depth++;
		}
		else if (patt[pos] == ')' && paren_depth > 0)
		{
			paren_depth--;
			if (paren_depth == 0)
				sel *= regex_selectivity_sub(patt + (paren_pos + 1),
											 pos - (paren_pos + 1),
											 case_insensitive);
		}
		else if (patt[pos] == '|' && paren_depth == 0)
		{
			/*
			 * If unquoted | is present at paren level 0 in pattern, we have
			 * multiple alternatives; sum their probabilities.
			 */
			sel += regex_selectivity_sub(patt + (pos + 1),
										 pattlen - (pos + 1),
										 case_insensitive);
			break;				/* rest of pattern is now processed */
		}
		else if (patt[pos] == '[')
		{
			bool		negclass = false;

			if (patt[++pos] == '^')
			{
				negclass = true;
				pos++;
			}
			if (patt[pos] == ']')		/* ']' at start of class is not
										 * special */
				pos++;
			while (pos < pattlen && patt[pos] != ']')
				pos++;
			if (paren_depth == 0)
            {
                csel = CHAR_RANGE_SEL / FIXED_CHAR_SEL * fixed_char_sel;
                sel *= (negclass ? (1.0 - csel) : csel);
                fixed_char_sel += (1.0 - fixed_char_sel) * CDB_ROLLOFF_SEL;
            }
		}
		else if (patt[pos] == '.')
		{
			if (paren_depth == 0)
                sel *= Max(ANY_CHAR_SEL, fixed_char_sel);
		}
		else if (patt[pos] == '*' ||
				 patt[pos] == '?' ||
				 patt[pos] == '+')
        {}
		else if (patt[pos] == '{')
		{
			while (pos < pattlen && patt[pos] != '}')
				pos++;
		}
		else
		{
			/* backslash quotes the next character */
            if (patt[pos] == '\\')
            {
                pos++;
                if (pos >= pattlen)
                    break;
            }
			if (paren_depth == 0)
            {
                sel *= fixed_char_sel;
                fixed_char_sel += (1.0 - fixed_char_sel) * CDB_ROLLOFF_SEL;
            }
		}
	}
	if (sel > 1.0)
		sel = 1.0;
	return sel;
}

static Selectivity
regex_selectivity(const char *patt, int pattlen, bool case_insensitive,
				  int fixed_prefix_len)
{
	Selectivity sel;

	/* If patt doesn't end with $, consider it to have a trailing wildcard */
	if (pattlen > 0 && patt[pattlen - 1] == '$' &&
		(pattlen == 1 || patt[pattlen - 2] != '\\'))
	{
		/* has trailing $ */
		sel = regex_selectivity_sub(patt, pattlen - 1, case_insensitive);
        sel *= CDB_RANCHOR_SEL;
    }
	else
	{
		/* no trailing $ */
		sel = regex_selectivity_sub(patt, pattlen, case_insensitive);
		sel *= FULL_WILDCARD_SEL;
	}

	/* If there's a fixed prefix, discount its selectivity */
	if (fixed_prefix_len > 0)
		sel /= pow(FIXED_CHAR_SEL, fixed_prefix_len);

	/* Make sure result stays in range */
	CLAMP_PROBABILITY(sel);
	return sel;
}


/*
 * For bytea, the increment function need only increment the current byte
 * (there are no multibyte characters to worry about).
 */
static bool
byte_increment(unsigned char *ptr, int len)
{
	if (*ptr >= 255)
		return false;
	(*ptr)++;
	return true;
}

/*
 * Try to generate a string greater than the given string or any
 * string it is a prefix of.  If successful, return a palloc'd string
 * in the form of a Const node; else return NULL.
 *
 * The caller must provide the appropriate "less than" comparison function
 * for testing the strings, along with the collation to use.
 *
 * The key requirement here is that given a prefix string, say "foo",
 * we must be able to generate another string "fop" that is greater than
 * all strings "foobar" starting with "foo".  We can test that we have
 * generated a string greater than the prefix string, but in non-C collations
 * that is not a bulletproof guarantee that an extension of the string might
 * not sort after it; an example is that "foo " is less than "foo!", but it
 * is not clear that a "dictionary" sort ordering will consider "foo!" less
 * than "foo bar".  CAUTION: Therefore, this function should be used only for
 * estimation purposes when working in a non-C collation.
 *
 * To try to catch most cases where an extended string might otherwise sort
 * before the result value, we determine which of the strings "Z", "z", "y",
 * and "9" is seen as largest by the collation, and append that to the given
 * prefix before trying to find a string that compares as larger.
 *
 * To search for a greater string, we repeatedly "increment" the rightmost
 * character, using an encoding-specific character incrementer function.
 * When it's no longer possible to increment the last character, we truncate
 * off that character and start incrementing the next-to-rightmost.
 * For example, if "z" were the last character in the sort order, then we
 * could produce "foo" as a string greater than "fonz".
 *
 * This could be rather slow in the worst case, but in most cases we
 * won't have to try more than one or two strings before succeeding.
 *
 * Note that it's important for the character incrementer not to be too anal
 * about producing every possible character code, since in some cases the only
 * way to get a larger string is to increment a previous character position.
 * So we don't want to spend too much time trying every possible character
 * code at the last position.  A good rule of thumb is to be sure that we
 * don't try more than 256*K values for a K-byte character (and definitely
 * not 256^K, which is what an exhaustive search would approach).
 */
Const *
make_greater_string(const Const *str_const, FmgrInfo *ltproc, Oid collation)
{
	Oid			datatype = str_const->consttype;
	char	   *workstr;
	int			len;
	Datum		cmpstr;
	text	   *cmptxt = NULL;
	mbcharacter_incrementer charinc;

	/*
	 * Get a modifiable copy of the prefix string in C-string format, and set
	 * up the string we will compare to as a Datum.  In C locale this can just
	 * be the given prefix string, otherwise we need to add a suffix.  Types
	 * NAME and BYTEA sort bytewise so they don't need a suffix either.
	 */
	if (datatype == NAMEOID)
	{
		workstr = DatumGetCString(DirectFunctionCall1(nameout,
													  str_const->constvalue));
		len = strlen(workstr);
		cmpstr = str_const->constvalue;
	}
	else if (datatype == BYTEAOID)
	{
		bytea	   *bstr = DatumGetByteaP(str_const->constvalue);

		len = VARSIZE(bstr) - VARHDRSZ;
		workstr = (char *) palloc(len);
		memcpy(workstr, VARDATA(bstr), len);
		if ((Pointer) bstr != DatumGetPointer(str_const->constvalue))
			pfree(bstr);
		cmpstr = str_const->constvalue;
	}
	else
	{
		workstr = TextDatumGetCString(str_const->constvalue);
		len = strlen(workstr);
		if (lc_collate_is_c(collation) || len == 0)
			cmpstr = str_const->constvalue;
		else
		{
			/* If first time through, determine the suffix to use */
			static char suffixchar = 0;
			static Oid	suffixcollation = 0;

			if (!suffixchar || suffixcollation != collation)
			{
				char	   *best;

				best = "Z";
				if (varstr_cmp(best, 1, "z", 1, collation) < 0)
					best = "z";
				if (varstr_cmp(best, 1, "y", 1, collation) < 0)
					best = "y";
				if (varstr_cmp(best, 1, "9", 1, collation) < 0)
					best = "9";
				suffixchar = *best;
				suffixcollation = collation;
			}

			/* And build the string to compare to */
			cmptxt = (text *) palloc(VARHDRSZ + len + 1);
			SET_VARSIZE(cmptxt, VARHDRSZ + len + 1);
			memcpy(VARDATA(cmptxt), workstr, len);
			*(VARDATA(cmptxt) + len) = suffixchar;
			cmpstr = PointerGetDatum(cmptxt);
		}
	}

	/* Select appropriate character-incrementer function */
	if (datatype == BYTEAOID)
		charinc = byte_increment;
	else
		charinc = pg_database_encoding_character_incrementer();

	/* And search ... */
	while (len > 0)
	{
		int			charlen;
		unsigned char *lastchar;

		/* Identify the last character --- for bytea, just the last byte */
		if (datatype == BYTEAOID)
			charlen = 1;
		else
			charlen = len - pg_mbcliplen(workstr, len, len - 1);
		lastchar = (unsigned char *) (workstr + len - charlen);

		/*
		 * Try to generate a larger string by incrementing the last character
		 * (for BYTEA, we treat each byte as a character).
		 *
		 * Note: the incrementer function is expected to return true if it's
		 * generated a valid-per-the-encoding new character, otherwise false.
		 * The contents of the character on false return are unspecified.
		 */
		while (charinc(lastchar, charlen))
		{
			Const	   *workstr_const;

			if (datatype == BYTEAOID)
				workstr_const = string_to_bytea_const(workstr, len);
			else
				workstr_const = string_to_const(workstr, datatype);

			if (DatumGetBool(FunctionCall2Coll(ltproc,
											   collation,
											   cmpstr,
											   workstr_const->constvalue)))
			{
				/* Successfully made a string larger than cmpstr */
				if (cmptxt)
					pfree(cmptxt);
				pfree(workstr);
				return workstr_const;
			}

			/* No good, release unusable value and try again */
			pfree(DatumGetPointer(workstr_const->constvalue));
			pfree(workstr_const);
		}

		/*
		 * No luck here, so truncate off the last character and try to
		 * increment the next one.
		 */
		len -= charlen;
		workstr[len] = '\0';
	}

	/* Failed... */
	if (cmptxt)
		pfree(cmptxt);
	pfree(workstr);

	return NULL;
}

/*
 * Generate a Datum of the appropriate type from a C string.
 * Note that all of the supported types are pass-by-ref, so the
 * returned value should be pfree'd if no longer needed.
 */
static Datum
string_to_datum(const char *str, Oid datatype)
{
	Assert(str != NULL);

	/*
	 * We cheat a little by assuming that CStringGetTextDatum() will do for
	 * bpchar and varchar constants too...
	 */
	if (datatype == NAMEOID)
		return DirectFunctionCall1(namein, CStringGetDatum((char *) str));
	else if (datatype == BYTEAOID)
		return DirectFunctionCall1(byteain, CStringGetDatum((char *) str));
	else
		return CStringGetTextDatum(str);
}

/*
 * Generate a Const node of the appropriate type from a C string.
 */
static Const *
string_to_const(const char *str, Oid datatype)
{
	Datum		conval = string_to_datum(str, datatype);
	Oid			collation;
	int			constlen;

	/*
	 * We only need to support a few datatypes here, so hard-wire properties
	 * instead of incurring the expense of catalog lookups.
	 */
	switch (datatype)
	{
		case TEXTOID:
		case VARCHAROID:
		case BPCHAROID:
			collation = DEFAULT_COLLATION_OID;
			constlen = -1;
			break;

		case NAMEOID:
			collation = InvalidOid;
			constlen = NAMEDATALEN;
			break;

		case BYTEAOID:
			collation = InvalidOid;
			constlen = -1;
			break;

		default:
			elog(ERROR, "unexpected datatype in string_to_const: %u",
				 datatype);
			return NULL;
	}

	return makeConst(datatype, -1, collation, constlen,
					 conval, false, false);
}

/*
 * Generate a Const node of bytea type from a binary C string and a length.
 */
static Const *
string_to_bytea_const(const char *str, size_t str_len)
{
	bytea	   *bstr = palloc(VARHDRSZ + str_len);
	Datum		conval;

	memcpy(VARDATA(bstr), str, str_len);
	SET_VARSIZE(bstr, VARHDRSZ + str_len);
	conval = PointerGetDatum(bstr);

	return makeConst(BYTEAOID, -1, InvalidOid, -1, conval, false, false);
}

/*-------------------------------------------------------------------------
 *
 * Index cost estimation functions
 *
 *-------------------------------------------------------------------------
 */

/*
 * deconstruct_indexquals is a simple function to examine the indexquals
 * attached to a proposed IndexPath.  It returns a list of IndexQualInfo
 * structs, one per qual expression.
 */
typedef struct
{
	RestrictInfo *rinfo;		/* the indexqual itself */
	int			indexcol;		/* zero-based index column number */
	bool		varonleft;		/* true if index column is on left of qual */
	Oid			clause_op;		/* qual's operator OID, if relevant */
	Node	   *other_operand;	/* non-index operand of qual's operator */
} IndexQualInfo;

static List *
deconstruct_indexquals(IndexPath *path)
{
	List	   *result = NIL;
	IndexOptInfo *index = path->indexinfo;
	ListCell   *lcc,
			   *lci;

	forboth(lcc, path->indexquals, lci, path->indexqualcols)
	{
		RestrictInfo *rinfo = (RestrictInfo *) lfirst(lcc);
		int			indexcol = lfirst_int(lci);
		Expr	   *clause;
		Node	   *leftop,
				   *rightop;
		IndexQualInfo *qinfo;

		Assert(IsA(rinfo, RestrictInfo));
		clause = rinfo->clause;

		qinfo = (IndexQualInfo *) palloc(sizeof(IndexQualInfo));
		qinfo->rinfo = rinfo;
		qinfo->indexcol = indexcol;

		if (IsA(clause, OpExpr))
		{
			qinfo->clause_op = ((OpExpr *) clause)->opno;
			leftop = get_leftop(clause);
			rightop = get_rightop(clause);
			if (match_index_to_operand(leftop, indexcol, index))
			{
				qinfo->varonleft = true;
				qinfo->other_operand = rightop;
			}
			else
			{
				Assert(match_index_to_operand(rightop, indexcol, index));
				qinfo->varonleft = false;
				qinfo->other_operand = leftop;
			}
		}
		else if (IsA(clause, RowCompareExpr))
		{
			RowCompareExpr *rc = (RowCompareExpr *) clause;

			qinfo->clause_op = linitial_oid(rc->opnos);
			/* Examine only first columns to determine left/right sides */
			if (match_index_to_operand((Node *) linitial(rc->largs),
									   indexcol, index))
			{
				qinfo->varonleft = true;
				qinfo->other_operand = (Node *) rc->rargs;
			}
			else
			{
				Assert(match_index_to_operand((Node *) linitial(rc->rargs),
											  indexcol, index));
				qinfo->varonleft = false;
				qinfo->other_operand = (Node *) rc->largs;
			}
		}
		else if (IsA(clause, ScalarArrayOpExpr))
		{
			ScalarArrayOpExpr *saop = (ScalarArrayOpExpr *) clause;

			qinfo->clause_op = saop->opno;
			/* index column is always on the left in this case */
			Assert(match_index_to_operand((Node *) linitial(saop->args),
										  indexcol, index));
			qinfo->varonleft = true;
			qinfo->other_operand = (Node *) lsecond(saop->args);
		}
		else if (IsA(clause, NullTest))
		{
			qinfo->clause_op = InvalidOid;
			Assert(match_index_to_operand((Node *) ((NullTest *) clause)->arg,
										  indexcol, index));
			qinfo->varonleft = true;
			qinfo->other_operand = NULL;
		}
		else
		{
			elog(ERROR, "unsupported indexqual type: %d",
				 (int) nodeTag(clause));
		}

		result = lappend(result, qinfo);
	}
	return result;
}

/*
 * Simple function to compute the total eval cost of the "other operands"
 * in an IndexQualInfo list.  Since we know these will be evaluated just
 * once per scan, there's no need to distinguish startup from per-row cost.
 */
static Cost
other_operands_eval_cost(PlannerInfo *root, List *qinfos)
{
	Cost		qual_arg_cost = 0;
	ListCell   *lc;

	foreach(lc, qinfos)
	{
		IndexQualInfo *qinfo = (IndexQualInfo *) lfirst(lc);
		QualCost	index_qual_cost;

		cost_qual_eval_node(&index_qual_cost, qinfo->other_operand, root);
		qual_arg_cost += index_qual_cost.startup + index_qual_cost.per_tuple;
	}
	return qual_arg_cost;
}

/*
 * Get other-operand eval cost for an index orderby list.
 *
 * Index orderby expressions aren't represented as RestrictInfos (since they
 * aren't boolean, usually).  So we can't apply deconstruct_indexquals to
 * them.  However, they are much simpler to deal with since they are always
 * OpExprs and the index column is always on the left.
 */
static Cost
orderby_operands_eval_cost(PlannerInfo *root, IndexPath *path)
{
	Cost		qual_arg_cost = 0;
	ListCell   *lc;

	foreach(lc, path->indexorderbys)
	{
		Expr	   *clause = (Expr *) lfirst(lc);
		Node	   *other_operand;
		QualCost	index_qual_cost;

		if (IsA(clause, OpExpr))
		{
			other_operand = get_rightop(clause);
		}
		else
		{
			elog(ERROR, "unsupported indexorderby type: %d",
				 (int) nodeTag(clause));
			other_operand = NULL;		/* keep compiler quiet */
		}

		cost_qual_eval_node(&index_qual_cost, other_operand, root);
		qual_arg_cost += index_qual_cost.startup + index_qual_cost.per_tuple;
	}
	return qual_arg_cost;
}

/*
 * genericcostestimate is a general-purpose estimator that can be used for
 * most index types.  In some cases we use genericcostestimate as the base
 * code and then incorporate additional index-type-specific knowledge in
 * the type-specific calling function.  To avoid code duplication, we make
 * genericcostestimate return a number of intermediate values as well as
 * its preliminary estimates of the output cost values.  The GenericCosts
 * struct includes all these values.
 *
 * Callers should initialize all fields of GenericCosts to zero.  In addition,
 * they can set numIndexTuples to some positive value if they have a better
 * than default way of estimating the number of leaf index tuples visited.
 */
typedef struct
{
	/* These are the values the cost estimator must return to the planner */
	Cost		indexStartupCost;		/* index-related startup cost */
	Cost		indexTotalCost; /* total index-related scan cost */
	Selectivity indexSelectivity;		/* selectivity of index */
	double		indexCorrelation;		/* order correlation of index */

	/* Intermediate values we obtain along the way */
	double		numIndexPages;	/* number of leaf pages visited */
	double		numIndexTuples; /* number of leaf tuples visited */
	double		spc_random_page_cost;	/* relevant random_page_cost value */
	double		num_sa_scans;	/* # indexscans from ScalarArrayOps */
} GenericCosts;

static void
genericcostestimate(PlannerInfo *root,
					IndexPath *path,
					double loop_count,
					List *qinfos,
					GenericCosts *costs)
{
	IndexOptInfo *index = path->indexinfo;
	List	   *indexQuals = path->indexquals;
	List	   *indexOrderBys = path->indexorderbys;
	Cost		indexStartupCost;
	Cost		indexTotalCost;
	Selectivity indexSelectivity;
	double		indexCorrelation;
	double		numIndexPages;
	double		numIndexTuples;
	double		spc_random_page_cost;
	double		num_sa_scans;
	double		num_outer_scans;
	double		num_scans;
	double		qual_op_cost;
	double		qual_arg_cost;
	List	   *selectivityQuals;
	ListCell   *l;

	/*
	 * If the index is partial, AND the index predicate with the explicitly
	 * given indexquals to produce a more accurate idea of the index
	 * selectivity.
	 */
	selectivityQuals = add_predicate_to_quals(index, indexQuals);

	/*
	 * Check for ScalarArrayOpExpr index quals, and estimate the number of
	 * index scans that will be performed.
	 */
	num_sa_scans = 1;
	foreach(l, indexQuals)
	{
		RestrictInfo *rinfo = (RestrictInfo *) lfirst(l);

		if (IsA(rinfo->clause, ScalarArrayOpExpr))
		{
			ScalarArrayOpExpr *saop = (ScalarArrayOpExpr *) rinfo->clause;
			int			alength = estimate_array_length(lsecond(saop->args));

			if (alength > 1)
				num_sa_scans *= alength;
		}
	}

	/* Estimate the fraction of main-table tuples that will be visited */
	indexSelectivity = clauselist_selectivity(root, selectivityQuals,
											  index->rel->relid,
											  JOIN_INNER,
											  NULL,
											  false /* use_damping */);

	/*
	 * If caller didn't give us an estimate, estimate the number of index
	 * tuples that will be visited.  We do it in this rather peculiar-looking
	 * way in order to get the right answer for partial indexes.
	 */
	numIndexTuples = costs->numIndexTuples;
	if (numIndexTuples <= 0.0)
	{
		numIndexTuples = indexSelectivity * index->rel->tuples;

		/*
		 * The above calculation counts all the tuples visited across all
		 * scans induced by ScalarArrayOpExpr nodes.  We want to consider the
		 * average per-indexscan number, so adjust.  This is a handy place to
		 * round to integer, too.  (If caller supplied tuple estimate, it's
		 * responsible for handling these considerations.)
		 */
		numIndexTuples = rint(numIndexTuples / num_sa_scans);
	}

	/*
	 * We can bound the number of tuples by the index size in any case. Also,
	 * always estimate at least one tuple is touched, even when
	 * indexSelectivity estimate is tiny.
	 */
	if (numIndexTuples > index->tuples)
		numIndexTuples = index->tuples;
	if (numIndexTuples < 1.0)
		numIndexTuples = 1.0;

	/*
	 * Estimate the number of index pages that will be retrieved.
	 *
	 * We use the simplistic method of taking a pro-rata fraction of the total
	 * number of index pages.  In effect, this counts only leaf pages and not
	 * any overhead such as index metapage or upper tree levels.
	 *
	 * In practice access to upper index levels is often nearly free because
	 * those tend to stay in cache under load; moreover, the cost involved is
	 * highly dependent on index type.  We therefore ignore such costs here
	 * and leave it to the caller to add a suitable charge if needed.
	 */
	if (index->pages > 1 && index->tuples > 1)
		numIndexPages = ceil(numIndexTuples * index->pages / index->tuples);
	else
		numIndexPages = 1.0;

	/* fetch estimated page cost for tablespace containing index */
	get_tablespace_page_costs(index->reltablespace,
							  &spc_random_page_cost,
							  NULL);

	/*
	 * Now compute the disk access costs.
	 *
	 * The above calculations are all per-index-scan.  However, if we are in a
	 * nestloop inner scan, we can expect the scan to be repeated (with
	 * different search keys) for each row of the outer relation.  Likewise,
	 * ScalarArrayOpExpr quals result in multiple index scans.  This creates
	 * the potential for cache effects to reduce the number of disk page
	 * fetches needed.  We want to estimate the average per-scan I/O cost in
	 * the presence of caching.
	 *
	 * We use the Mackert-Lohman formula (see costsize.c for details) to
	 * estimate the total number of page fetches that occur.  While this
	 * wasn't what it was designed for, it seems a reasonable model anyway.
	 * Note that we are counting pages not tuples anymore, so we take N = T =
	 * index size, as if there were one "tuple" per page.
	 */
	num_outer_scans = loop_count;
	num_scans = num_sa_scans * num_outer_scans;

	if (num_scans > 1)
	{
		double		pages_fetched;

		/* total page fetches ignoring cache effects */
		pages_fetched = numIndexPages * num_scans;

		/* use Mackert and Lohman formula to adjust for cache effects */
		pages_fetched = index_pages_fetched(pages_fetched,
											index->pages,
											(double) index->pages,
											root);

		/*
		 * Now compute the total disk access cost, and then report a pro-rated
		 * share for each outer scan.  (Don't pro-rate for ScalarArrayOpExpr,
		 * since that's internal to the indexscan.)
		 */
		indexTotalCost = (pages_fetched * spc_random_page_cost)
			/ num_outer_scans;
	}
	else
	{
		/*
		 * For a single index scan, we just charge spc_random_page_cost per
		 * page touched.
		 */
		indexTotalCost = numIndexPages * spc_random_page_cost;
	}

	/*
	 * CPU cost: any complex expressions in the indexquals will need to be
	 * evaluated once at the start of the scan to reduce them to runtime keys
	 * to pass to the index AM (see nodeIndexscan.c).  We model the per-tuple
	 * CPU costs as cpu_index_tuple_cost plus one cpu_operator_cost per
	 * indexqual operator.  Because we have numIndexTuples as a per-scan
	 * number, we have to multiply by num_sa_scans to get the correct result
	 * for ScalarArrayOpExpr cases.  Similarly add in costs for any index
	 * ORDER BY expressions.
	 *
	 * Note: this neglects the possible costs of rechecking lossy operators.
	 * Detecting that that might be needed seems more expensive than it's
	 * worth, though, considering all the other inaccuracies here ...
	 */
	qual_arg_cost = other_operands_eval_cost(root, qinfos) +
		orderby_operands_eval_cost(root, path);
	qual_op_cost = cpu_operator_cost *
		(list_length(indexQuals) + list_length(indexOrderBys));

	indexStartupCost = qual_arg_cost;
	indexTotalCost += qual_arg_cost;
	indexTotalCost += numIndexTuples * num_sa_scans * (cpu_index_tuple_cost + qual_op_cost);

	/*
	 * Generic assumption about index correlation: there isn't any.
	 */
	indexCorrelation = 0.0;

	/*
	 * Return everything to caller.
	 */
	costs->indexStartupCost = indexStartupCost;
	costs->indexTotalCost = indexTotalCost;
	costs->indexSelectivity = indexSelectivity;
	costs->indexCorrelation = indexCorrelation;
	costs->numIndexPages = numIndexPages;
	costs->numIndexTuples = numIndexTuples;
	costs->spc_random_page_cost = spc_random_page_cost;
	costs->num_sa_scans = num_sa_scans;
}

/*
 * If the index is partial, add its predicate to the given qual list.
 *
 * ANDing the index predicate with the explicitly given indexquals produces
 * a more accurate idea of the index's selectivity.  However, we need to be
 * careful not to insert redundant clauses, because clauselist_selectivity()
 * is easily fooled into computing a too-low selectivity estimate.  Our
 * approach is to add only the predicate clause(s) that cannot be proven to
 * be implied by the given indexquals.  This successfully handles cases such
 * as a qual "x = 42" used with a partial index "WHERE x >= 40 AND x < 50".
 * There are many other cases where we won't detect redundancy, leading to a
 * too-low selectivity estimate, which will bias the system in favor of using
 * partial indexes where possible.  That is not necessarily bad though.
 *
 * Note that indexQuals contains RestrictInfo nodes while the indpred
 * does not, so the output list will be mixed.  This is OK for both
 * predicate_implied_by() and clauselist_selectivity(), but might be
 * problematic if the result were passed to other things.
 */
static List *
add_predicate_to_quals(IndexOptInfo *index, List *indexQuals)
{
	List	   *predExtraQuals = NIL;
	ListCell   *lc;

	if (index->indpred == NIL)
		return indexQuals;

	foreach(lc, index->indpred)
	{
		Node	   *predQual = (Node *) lfirst(lc);
		List	   *oneQual = list_make1(predQual);

		if (!predicate_implied_by(oneQual, indexQuals))
			predExtraQuals = list_concat(predExtraQuals, oneQual);
	}
	/* list_concat avoids modifying the passed-in indexQuals list */
	return list_concat(predExtraQuals, indexQuals);
}


Datum
btcostestimate(PG_FUNCTION_ARGS)
{
	PlannerInfo *root = (PlannerInfo *) PG_GETARG_POINTER(0);
	IndexPath  *path = (IndexPath *) PG_GETARG_POINTER(1);
	double		loop_count = PG_GETARG_FLOAT8(2);
	Cost	   *indexStartupCost = (Cost *) PG_GETARG_POINTER(3);
	Cost	   *indexTotalCost = (Cost *) PG_GETARG_POINTER(4);
	Selectivity *indexSelectivity = (Selectivity *) PG_GETARG_POINTER(5);
	double	   *indexCorrelation = (double *) PG_GETARG_POINTER(6);
	IndexOptInfo *index = path->indexinfo;
	List	   *qinfos;
	GenericCosts costs;
	Oid			relid;
	AttrNumber	colnum;
	VariableStatData vardata;
	double		numIndexTuples;
	Cost		descentCost;
	List	   *indexBoundQuals;
	int			indexcol;
	bool		eqQualHere;
	bool		found_saop;
	bool		found_is_null_op;
	double		num_sa_scans;
	ListCell   *lc;

	/* Do preliminary analysis of indexquals */
	qinfos = deconstruct_indexquals(path);

    /*
     * CDB: Tell caller how many leading indexcols are matched by '=' quals.
     *
     * CDB TODO: The num_leading_eq field doesn't really belong in IndexOptInfo.
     * It's just a kludgy way to return an extra result parameter, because we
     * don't have access here to the IndexPath node where this info should go.
     */
    index->num_leading_eq = 0;

	/*
	 * For a btree scan, only leading '=' quals plus inequality quals for the
	 * immediately next attribute contribute to index selectivity (these are
	 * the "boundary quals" that determine the starting and stopping points of
	 * the index scan).  Additional quals can suppress visits to the heap, so
	 * it's OK to count them in indexSelectivity, but they should not count
	 * for estimating numIndexTuples.  So we must examine the given indexquals
	 * to find out which ones count as boundary quals.  We rely on the
	 * knowledge that they are given in index column order.
	 *
	 * For a RowCompareExpr, we consider only the first column, just as
	 * rowcomparesel() does.
	 *
	 * If there's a ScalarArrayOpExpr in the quals, we'll actually perform N
	 * index scans not one, but the ScalarArrayOpExpr's operator can be
	 * considered to act the same as it normally does.
	 */
	indexBoundQuals = NIL;
	indexcol = 0;
	eqQualHere = false;
	found_saop = false;
	found_is_null_op = false;
	num_sa_scans = 1;
	foreach(lc, qinfos)
	{
		IndexQualInfo *qinfo = (IndexQualInfo *) lfirst(lc);
		RestrictInfo *rinfo = qinfo->rinfo;
		Expr	   *clause = rinfo->clause;
		Oid			clause_op;
		int			op_strategy;

		if (indexcol != qinfo->indexcol)
		{
			/* Beginning of a new column's quals */
			if (!eqQualHere)
				break;			/* done if no '=' qual for indexcol */
			eqQualHere = false;
			indexcol++;
			if (indexcol != qinfo->indexcol)
				break;			/* no quals at all for indexcol */
		}

		if (IsA(clause, ScalarArrayOpExpr))
		{
			int			alength = estimate_array_length(qinfo->other_operand);

			found_saop = true;
			/* count up number of SA scans induced by indexBoundQuals only */
			if (alength > 1)
				num_sa_scans *= alength;
		}
		else if (IsA(clause, NullTest))
		{
			NullTest   *nt = (NullTest *) clause;

			if (nt->nulltesttype == IS_NULL)
			{
				found_is_null_op = true;
				/* IS NULL is like = for selectivity determination purposes */
				eqQualHere = true;
			}
		}

		/*
		 * We would need to commute the clause_op if not varonleft, except
		 * that we only care if it's equality or not, so that refinement is
		 * unnecessary.
		 */
		clause_op = qinfo->clause_op;

		/* check for equality operator */
		if (OidIsValid(clause_op))
		{
			op_strategy = get_op_opfamily_strategy(clause_op,
												   index->opfamily[indexcol]);
			Assert(op_strategy != 0);	/* not a member of opfamily?? */
			if (op_strategy == BTEqualStrategyNumber)
			{
				eqQualHere = true;

				/* CDB: Count leading indexcols having '=' quals. */
				if (!IsA(clause, ScalarArrayOpExpr))
					index->num_leading_eq = indexcol + 1;
			}
		}
<<<<<<< HEAD
		else if (is_null_op)
		{
			/* IS NULL is like = for purposes of selectivity determination */
			eqQualHere = true;

            /* CDB: Count leading indexcols having '=' quals. */
            if (!IsA(clause, ScalarArrayOpExpr))
                index->num_leading_eq = indexcol + 1;
		}
		/* count up number of SA scans induced by indexBoundQuals only */
		if (IsA(clause, ScalarArrayOpExpr))
		{
			ScalarArrayOpExpr *saop = (ScalarArrayOpExpr *) clause;
			int			alength = estimate_array_length(lsecond(saop->args));
=======
>>>>>>> ab93f90c

		indexBoundQuals = lappend(indexBoundQuals, rinfo);
	}

	/*
	 * If index is unique and we found an '=' clause for each column, we can
	 * just assume numIndexTuples = 1 and skip the expensive
	 * clauselist_selectivity calculations.  However, a ScalarArrayOp or
	 * NullTest invalidates that theory, even though it sets eqQualHere.
	 */
	if (index->unique &&
        index->num_leading_eq == index->ncolumns &&
		eqQualHere &&
		!found_saop &&
		!found_is_null_op)
		numIndexTuples = 1.0;
	else
	{
		List	   *selectivityQuals;
		Selectivity btreeSelectivity;

		/*
		 * If the index is partial, AND the index predicate with the
		 * index-bound quals to produce a more accurate idea of the number of
		 * rows covered by the bound conditions.
		 */
		selectivityQuals = add_predicate_to_quals(index, indexBoundQuals);

		btreeSelectivity = clauselist_selectivity(root, selectivityQuals,
												  index->rel->relid,
												  JOIN_INNER,
												  NULL,
												  false /* use_damping */);
		numIndexTuples = btreeSelectivity * index->rel->tuples;

		/*
		 * As in genericcostestimate(), we have to adjust for any
		 * ScalarArrayOpExpr quals included in indexBoundQuals, and then round
		 * to integer.
		 */
		numIndexTuples = rint(numIndexTuples / num_sa_scans);
	}

	/*
	 * Now do generic index cost estimation.
	 */
	MemSet(&costs, 0, sizeof(costs));
	costs.numIndexTuples = numIndexTuples;

	genericcostestimate(root, path, loop_count, qinfos, &costs);

	/*
	 * Add a CPU-cost component to represent the costs of initial btree
	 * descent.  We don't charge any I/O cost for touching upper btree levels,
	 * since they tend to stay in cache, but we still have to do about log2(N)
	 * comparisons to descend a btree of N leaf tuples.  We charge one
	 * cpu_operator_cost per comparison.
	 *
	 * If there are ScalarArrayOpExprs, charge this once per SA scan.  The
	 * ones after the first one are not startup cost so far as the overall
	 * plan is concerned, so add them only to "total" cost.
	 */
	if (index->tuples > 1)		/* avoid computing log(0) */
	{
		descentCost = ceil(log(index->tuples) / log(2.0)) * cpu_operator_cost;
		costs.indexStartupCost += descentCost;
		costs.indexTotalCost += costs.num_sa_scans * descentCost;
	}

	/*
	 * Even though we're not charging I/O cost for touching upper btree pages,
	 * it's still reasonable to charge some CPU cost per page descended
	 * through.  Moreover, if we had no such charge at all, bloated indexes
	 * would appear to have the same search cost as unbloated ones, at least
	 * in cases where only a single leaf page is expected to be visited.  This
	 * cost is somewhat arbitrarily set at 50x cpu_operator_cost per page
	 * touched.  The number of such pages is btree tree height plus one (ie,
	 * we charge for the leaf page too).  As above, charge once per SA scan.
	 */
	descentCost = (index->tree_height + 1) * 50.0 * cpu_operator_cost;
	costs.indexStartupCost += descentCost;
	costs.indexTotalCost += costs.num_sa_scans * descentCost;

	/*
	 * If we can get an estimate of the first column's ordering correlation C
	 * from pg_statistic, estimate the index correlation as C for a
	 * single-column index, or C * 0.75 for multiple columns. (The idea here
	 * is that multiple columns dilute the importance of the first column's
	 * ordering, but don't negate it entirely.  Before 8.0 we divided the
	 * correlation by the number of columns, but that seems too strong.)
	 */
	MemSet(&vardata, 0, sizeof(vardata));

	if (index->indexkeys[0] != 0)
	{
		/* Simple variable --- look to stats for the underlying table */
		RangeTblEntry *rte = planner_rt_fetch(index->rel->relid, root);

		Assert(rte->rtekind == RTE_RELATION);
		relid = rte->relid;
		Assert(relid != InvalidOid);
		colnum = index->indexkeys[0];

		if (get_relation_stats_hook &&
			(*get_relation_stats_hook) (root, rte, colnum, &vardata))
		{
			/*
			 * The hook took control of acquiring a stats tuple.  If it did
			 * supply a tuple, it'd better have supplied a freefunc.
			 */
			if (HeapTupleIsValid(vardata.statsTuple) &&
				!vardata.freefunc)
				elog(ERROR, "no function provided to release variable stats with");
		}
		else
		{
			vardata.statsTuple = SearchSysCache3(STATRELATTINH,
												 ObjectIdGetDatum(relid),
												 Int16GetDatum(colnum),
												 BoolGetDatum(rte->inh));
			vardata.freefunc = ReleaseSysCache;
		}
	}
	else
	{
		/* Expression --- maybe there are stats for the index itself */
		relid = index->indexoid;
		colnum = 1;

		if (get_index_stats_hook &&
			(*get_index_stats_hook) (root, relid, colnum, &vardata))
		{
			/*
			 * The hook took control of acquiring a stats tuple.  If it did
			 * supply a tuple, it'd better have supplied a freefunc.
			 */
			if (HeapTupleIsValid(vardata.statsTuple) &&
				!vardata.freefunc)
				elog(ERROR, "no function provided to release variable stats with");
		}
		else
		{
			vardata.statsTuple = SearchSysCache3(STATRELATTINH,
												 ObjectIdGetDatum(relid),
												 Int16GetDatum(colnum),
												 BoolGetDatum(false));
			vardata.freefunc = ReleaseSysCache;
		}
	}

	if (HeapTupleIsValid(vardata.statsTuple))
	{
		Oid			sortop;
		AttStatsSlot sslot;

		sortop = get_opfamily_member(index->opfamily[0],
									 index->opcintype[0],
									 index->opcintype[0],
									 BTLessStrategyNumber);
		if (OidIsValid(sortop) &&
			get_attstatsslot(&sslot, vardata.statsTuple,
							 STATISTIC_KIND_CORRELATION, sortop,
							 ATTSTATSSLOT_NUMBERS))
		{
			double		varCorrelation;

			Assert(sslot.nnumbers == 1);
			varCorrelation = sslot.numbers[0];

			if (index->reverse_sort[0])
				varCorrelation = -varCorrelation;

			if (index->ncolumns > 1)
				costs.indexCorrelation = varCorrelation * 0.75;
			else
				costs.indexCorrelation = varCorrelation;

			free_attstatsslot(&sslot);
		}
	}

	ReleaseVariableStats(vardata);

	*indexStartupCost = costs.indexStartupCost;
	*indexTotalCost = costs.indexTotalCost;
	*indexSelectivity = costs.indexSelectivity;
	*indexCorrelation = costs.indexCorrelation;

	PG_RETURN_VOID();
}

Datum
hashcostestimate(PG_FUNCTION_ARGS)
{
	PlannerInfo *root = (PlannerInfo *) PG_GETARG_POINTER(0);
	IndexPath  *path = (IndexPath *) PG_GETARG_POINTER(1);
	double		loop_count = PG_GETARG_FLOAT8(2);
	Cost	   *indexStartupCost = (Cost *) PG_GETARG_POINTER(3);
	Cost	   *indexTotalCost = (Cost *) PG_GETARG_POINTER(4);
	Selectivity *indexSelectivity = (Selectivity *) PG_GETARG_POINTER(5);
	double	   *indexCorrelation = (double *) PG_GETARG_POINTER(6);
	List	   *qinfos;
	GenericCosts costs;

	/* Do preliminary analysis of indexquals */
	qinfos = deconstruct_indexquals(path);

	MemSet(&costs, 0, sizeof(costs));

	genericcostestimate(root, path, loop_count, qinfos, &costs);

	/*
	 * A hash index has no descent costs as such, since the index AM can go
	 * directly to the target bucket after computing the hash value.  There
	 * are a couple of other hash-specific costs that we could conceivably add
	 * here, though:
	 *
	 * Ideally we'd charge spc_random_page_cost for each page in the target
	 * bucket, not just the numIndexPages pages that genericcostestimate
	 * thought we'd visit.  However in most cases we don't know which bucket
	 * that will be.  There's no point in considering the average bucket size
	 * because the hash AM makes sure that's always one page.
	 *
	 * Likewise, we could consider charging some CPU for each index tuple in
	 * the bucket, if we knew how many there were.  But the per-tuple cost is
	 * just a hash value comparison, not a general datatype-dependent
	 * comparison, so any such charge ought to be quite a bit less than
	 * cpu_operator_cost; which makes it probably not worth worrying about.
	 *
	 * A bigger issue is that chance hash-value collisions will result in
	 * wasted probes into the heap.  We don't currently attempt to model this
	 * cost on the grounds that it's rare, but maybe it's not rare enough.
	 * (Any fix for this ought to consider the generic lossy-operator problem,
	 * though; it's not entirely hash-specific.)
	 */

	*indexStartupCost = costs.indexStartupCost;
	*indexTotalCost = costs.indexTotalCost;
	*indexSelectivity = costs.indexSelectivity;
	*indexCorrelation = costs.indexCorrelation;

	PG_RETURN_VOID();
}

Datum
gistcostestimate(PG_FUNCTION_ARGS)
{
	PlannerInfo *root = (PlannerInfo *) PG_GETARG_POINTER(0);
	IndexPath  *path = (IndexPath *) PG_GETARG_POINTER(1);
	double		loop_count = PG_GETARG_FLOAT8(2);
	Cost	   *indexStartupCost = (Cost *) PG_GETARG_POINTER(3);
	Cost	   *indexTotalCost = (Cost *) PG_GETARG_POINTER(4);
	Selectivity *indexSelectivity = (Selectivity *) PG_GETARG_POINTER(5);
	double	   *indexCorrelation = (double *) PG_GETARG_POINTER(6);
	IndexOptInfo *index = path->indexinfo;
	List	   *qinfos;
	GenericCosts costs;
	Cost		descentCost;

	/* Do preliminary analysis of indexquals */
	qinfos = deconstruct_indexquals(path);

	MemSet(&costs, 0, sizeof(costs));

	genericcostestimate(root, path, loop_count, qinfos, &costs);

	/*
	 * We model index descent costs similarly to those for btree, but to do
	 * that we first need an idea of the tree height.  We somewhat arbitrarily
	 * assume that the fanout is 100, meaning the tree height is at most
	 * log100(index->pages).
	 *
	 * Although this computation isn't really expensive enough to require
	 * caching, we might as well use index->tree_height to cache it.
	 */
	if (index->tree_height < 0) /* unknown? */
	{
		if (index->pages > 1)	/* avoid computing log(0) */
			index->tree_height = (int) (log(index->pages) / log(100.0));
		else
			index->tree_height = 0;
	}

	/*
	 * Add a CPU-cost component to represent the costs of initial descent. We
	 * just use log(N) here not log2(N) since the branching factor isn't
	 * necessarily two anyway.  As for btree, charge once per SA scan.
	 */
	if (index->tuples > 1)		/* avoid computing log(0) */
	{
		descentCost = ceil(log(index->tuples)) * cpu_operator_cost;
		costs.indexStartupCost += descentCost;
		costs.indexTotalCost += costs.num_sa_scans * descentCost;
	}

	/*
	 * Likewise add a per-page charge, calculated the same as for btrees.
	 */
	descentCost = (index->tree_height + 1) * 50.0 * cpu_operator_cost;
	costs.indexStartupCost += descentCost;
	costs.indexTotalCost += costs.num_sa_scans * descentCost;

	*indexStartupCost = costs.indexStartupCost;
	*indexTotalCost = costs.indexTotalCost;
	*indexSelectivity = costs.indexSelectivity;
	*indexCorrelation = costs.indexCorrelation;

	PG_RETURN_VOID();
}

Datum
spgcostestimate(PG_FUNCTION_ARGS)
{
	PlannerInfo *root = (PlannerInfo *) PG_GETARG_POINTER(0);
	IndexPath  *path = (IndexPath *) PG_GETARG_POINTER(1);
	double		loop_count = PG_GETARG_FLOAT8(2);
	Cost	   *indexStartupCost = (Cost *) PG_GETARG_POINTER(3);
	Cost	   *indexTotalCost = (Cost *) PG_GETARG_POINTER(4);
	Selectivity *indexSelectivity = (Selectivity *) PG_GETARG_POINTER(5);
	double	   *indexCorrelation = (double *) PG_GETARG_POINTER(6);
	IndexOptInfo *index = path->indexinfo;
	List	   *qinfos;
	GenericCosts costs;
	Cost		descentCost;

	/* Do preliminary analysis of indexquals */
	qinfos = deconstruct_indexquals(path);

	MemSet(&costs, 0, sizeof(costs));

	genericcostestimate(root, path, loop_count, qinfos, &costs);

	/*
	 * We model index descent costs similarly to those for btree, but to do
	 * that we first need an idea of the tree height.  We somewhat arbitrarily
	 * assume that the fanout is 100, meaning the tree height is at most
	 * log100(index->pages).
	 *
	 * Although this computation isn't really expensive enough to require
	 * caching, we might as well use index->tree_height to cache it.
	 */
	if (index->tree_height < 0) /* unknown? */
	{
		if (index->pages > 1)	/* avoid computing log(0) */
			index->tree_height = (int) (log(index->pages) / log(100.0));
		else
			index->tree_height = 0;
	}

	/*
	 * Add a CPU-cost component to represent the costs of initial descent. We
	 * just use log(N) here not log2(N) since the branching factor isn't
	 * necessarily two anyway.  As for btree, charge once per SA scan.
	 */
	if (index->tuples > 1)		/* avoid computing log(0) */
	{
		descentCost = ceil(log(index->tuples)) * cpu_operator_cost;
		costs.indexStartupCost += descentCost;
		costs.indexTotalCost += costs.num_sa_scans * descentCost;
	}

	/*
	 * Likewise add a per-page charge, calculated the same as for btrees.
	 */
	descentCost = (index->tree_height + 1) * 50.0 * cpu_operator_cost;
	costs.indexStartupCost += descentCost;
	costs.indexTotalCost += costs.num_sa_scans * descentCost;

	*indexStartupCost = costs.indexStartupCost;
	*indexTotalCost = costs.indexTotalCost;
	*indexSelectivity = costs.indexSelectivity;
	*indexCorrelation = costs.indexCorrelation;

	PG_RETURN_VOID();
}


/*
 * Support routines for gincostestimate
 */

typedef struct
{
	bool		haveFullScan;
	double		partialEntries;
	double		exactEntries;
	double		searchEntries;
	double		arrayScans;
} GinQualCounts;

/*
 * Estimate the number of index terms that need to be searched for while
 * testing the given GIN query, and increment the counts in *counts
 * appropriately.  If the query is unsatisfiable, return false.
 */
static bool
gincost_pattern(IndexOptInfo *index, int indexcol,
				Oid clause_op, Datum query,
				GinQualCounts *counts)
{
	Oid			extractProcOid;
	Oid			collation;
	int			strategy_op;
	Oid			lefttype,
				righttype;
	int32		nentries = 0;
	bool	   *partial_matches = NULL;
	Pointer    *extra_data = NULL;
	bool	   *nullFlags = NULL;
	int32		searchMode = GIN_SEARCH_MODE_DEFAULT;
	int32		i;

	/*
	 * Get the operator's strategy number and declared input data types within
	 * the index opfamily.  (We don't need the latter, but we use
	 * get_op_opfamily_properties because it will throw error if it fails to
	 * find a matching pg_amop entry.)
	 */
	get_op_opfamily_properties(clause_op, index->opfamily[indexcol], false,
							   &strategy_op, &lefttype, &righttype);

	/*
	 * GIN always uses the "default" support functions, which are those with
	 * lefttype == righttype == the opclass' opcintype (see
	 * IndexSupportInitialize in relcache.c).
	 */
	extractProcOid = get_opfamily_proc(index->opfamily[indexcol],
									   index->opcintype[indexcol],
									   index->opcintype[indexcol],
									   GIN_EXTRACTQUERY_PROC);

	if (!OidIsValid(extractProcOid))
	{
		/* should not happen; throw same error as index_getprocinfo */
		elog(ERROR, "missing support function %d for attribute %d of index \"%s\"",
			 GIN_EXTRACTQUERY_PROC, indexcol + 1,
			 get_rel_name(index->indexoid));
	}

	/*
	 * Choose collation to pass to extractProc (should match initGinState).
	 */
	if (OidIsValid(index->indexcollations[indexcol]))
		collation = index->indexcollations[indexcol];
	else
		collation = DEFAULT_COLLATION_OID;

	OidFunctionCall7Coll(extractProcOid,
						 collation,
						 query,
						 PointerGetDatum(&nentries),
						 UInt16GetDatum(strategy_op),
						 PointerGetDatum(&partial_matches),
						 PointerGetDatum(&extra_data),
						 PointerGetDatum(&nullFlags),
						 PointerGetDatum(&searchMode));

	if (nentries <= 0 && searchMode == GIN_SEARCH_MODE_DEFAULT)
	{
		/* No match is possible */
		return false;
	}

	for (i = 0; i < nentries; i++)
	{
		/*
		 * For partial match we haven't any information to estimate number of
		 * matched entries in index, so, we just estimate it as 100
		 */
		if (partial_matches && partial_matches[i])
			counts->partialEntries += 100;
		else
			counts->exactEntries++;

		counts->searchEntries++;
	}

	if (searchMode == GIN_SEARCH_MODE_INCLUDE_EMPTY)
	{
		/* Treat "include empty" like an exact-match item */
		counts->exactEntries++;
		counts->searchEntries++;
	}
	else if (searchMode != GIN_SEARCH_MODE_DEFAULT)
	{
		/* It's GIN_SEARCH_MODE_ALL */
		counts->haveFullScan = true;
	}

	return true;
}

/*
 * Estimate the number of index terms that need to be searched for while
 * testing the given GIN index clause, and increment the counts in *counts
 * appropriately.  If the query is unsatisfiable, return false.
 */
static bool
gincost_opexpr(PlannerInfo *root,
			   IndexOptInfo *index,
			   IndexQualInfo *qinfo,
			   GinQualCounts *counts)
{
	int			indexcol = qinfo->indexcol;
	Oid			clause_op = qinfo->clause_op;
	Node	   *operand = qinfo->other_operand;

	if (!qinfo->varonleft)
	{
		/* must commute the operator */
		clause_op = get_commutator(clause_op);
	}

	/* aggressively reduce to a constant, and look through relabeling */
	operand = estimate_expression_value(root, operand);

	if (IsA(operand, RelabelType))
		operand = (Node *) ((RelabelType *) operand)->arg;

	/*
	 * It's impossible to call extractQuery method for unknown operand. So
	 * unless operand is a Const we can't do much; just assume there will be
	 * one ordinary search entry from the operand at runtime.
	 */
	if (!IsA(operand, Const))
	{
		counts->exactEntries++;
		counts->searchEntries++;
		return true;
	}

	/* If Const is null, there can be no matches */
	if (((Const *) operand)->constisnull)
		return false;

	/* Otherwise, apply extractQuery and get the actual term counts */
	return gincost_pattern(index, indexcol, clause_op,
						   ((Const *) operand)->constvalue,
						   counts);
}

/*
 * Estimate the number of index terms that need to be searched for while
 * testing the given GIN index clause, and increment the counts in *counts
 * appropriately.  If the query is unsatisfiable, return false.
 *
 * A ScalarArrayOpExpr will give rise to N separate indexscans at runtime,
 * each of which involves one value from the RHS array, plus all the
 * non-array quals (if any).  To model this, we average the counts across
 * the RHS elements, and add the averages to the counts in *counts (which
 * correspond to per-indexscan costs).  We also multiply counts->arrayScans
 * by N, causing gincostestimate to scale up its estimates accordingly.
 */
static bool
gincost_scalararrayopexpr(PlannerInfo *root,
						  IndexOptInfo *index,
						  IndexQualInfo *qinfo,
						  double numIndexEntries,
						  GinQualCounts *counts)
{
	int			indexcol = qinfo->indexcol;
	Oid			clause_op = qinfo->clause_op;
	Node	   *rightop = qinfo->other_operand;
	ArrayType  *arrayval;
	int16		elmlen;
	bool		elmbyval;
	char		elmalign;
	int			numElems;
	Datum	   *elemValues;
	bool	   *elemNulls;
	GinQualCounts arraycounts;
	int			numPossible = 0;
	int			i;

	Assert(((ScalarArrayOpExpr *) qinfo->rinfo->clause)->useOr);

	/* aggressively reduce to a constant, and look through relabeling */
	rightop = estimate_expression_value(root, rightop);

	if (IsA(rightop, RelabelType))
		rightop = (Node *) ((RelabelType *) rightop)->arg;

	/*
	 * It's impossible to call extractQuery method for unknown operand. So
	 * unless operand is a Const we can't do much; just assume there will be
	 * one ordinary search entry from each array entry at runtime, and fall
	 * back on a probably-bad estimate of the number of array entries.
	 */
	if (!IsA(rightop, Const))
	{
		counts->exactEntries++;
		counts->searchEntries++;
		counts->arrayScans *= estimate_array_length(rightop);
		return true;
	}

	/* If Const is null, there can be no matches */
	if (((Const *) rightop)->constisnull)
		return false;

	/* Otherwise, extract the array elements and iterate over them */
	arrayval = DatumGetArrayTypeP(((Const *) rightop)->constvalue);
	get_typlenbyvalalign(ARR_ELEMTYPE(arrayval),
						 &elmlen, &elmbyval, &elmalign);
	deconstruct_array(arrayval,
					  ARR_ELEMTYPE(arrayval),
					  elmlen, elmbyval, elmalign,
					  &elemValues, &elemNulls, &numElems);

	memset(&arraycounts, 0, sizeof(arraycounts));

	for (i = 0; i < numElems; i++)
	{
		GinQualCounts elemcounts;

		/* NULL can't match anything, so ignore, as the executor will */
		if (elemNulls[i])
			continue;

		/* Otherwise, apply extractQuery and get the actual term counts */
		memset(&elemcounts, 0, sizeof(elemcounts));

		if (gincost_pattern(index, indexcol, clause_op, elemValues[i],
							&elemcounts))
		{
			/* We ignore array elements that are unsatisfiable patterns */
			numPossible++;

			if (elemcounts.haveFullScan)
			{
				/*
				 * Full index scan will be required.  We treat this as if
				 * every key in the index had been listed in the query; is
				 * that reasonable?
				 */
				elemcounts.partialEntries = 0;
				elemcounts.exactEntries = numIndexEntries;
				elemcounts.searchEntries = numIndexEntries;
			}
			arraycounts.partialEntries += elemcounts.partialEntries;
			arraycounts.exactEntries += elemcounts.exactEntries;
			arraycounts.searchEntries += elemcounts.searchEntries;
		}
	}

	if (numPossible == 0)
	{
		/* No satisfiable patterns in the array */
		return false;
	}

	/*
	 * Now add the averages to the global counts.  This will give us an
	 * estimate of the average number of terms searched for in each indexscan,
	 * including contributions from both array and non-array quals.
	 */
	counts->partialEntries += arraycounts.partialEntries / numPossible;
	counts->exactEntries += arraycounts.exactEntries / numPossible;
	counts->searchEntries += arraycounts.searchEntries / numPossible;

	counts->arrayScans *= numPossible;

	return true;
}

/*
 * GIN has search behavior completely different from other index types
 */
Datum
gincostestimate(PG_FUNCTION_ARGS)
{
	PlannerInfo *root = (PlannerInfo *) PG_GETARG_POINTER(0);
	IndexPath  *path = (IndexPath *) PG_GETARG_POINTER(1);
	double		loop_count = PG_GETARG_FLOAT8(2);
	Cost	   *indexStartupCost = (Cost *) PG_GETARG_POINTER(3);
	Cost	   *indexTotalCost = (Cost *) PG_GETARG_POINTER(4);
	Selectivity *indexSelectivity = (Selectivity *) PG_GETARG_POINTER(5);
	double	   *indexCorrelation = (double *) PG_GETARG_POINTER(6);
	IndexOptInfo *index = path->indexinfo;
	List	   *indexQuals = path->indexquals;
	List	   *indexOrderBys = path->indexorderbys;
	List	   *qinfos;
	ListCell   *l;
	List	   *selectivityQuals;
	double		numPages = index->pages,
				numTuples = index->tuples;
	double		numEntryPages,
				numDataPages,
				numPendingPages,
				numEntries;
	GinQualCounts counts;
	bool		matchPossible;
	double		partialScale;
	double		entryPagesFetched,
				dataPagesFetched,
				dataPagesFetchedBySel;
	double		qual_op_cost,
				qual_arg_cost,
				spc_random_page_cost,
				outer_scans;
	Relation	indexRel;
	GinStatsData ginStats;

	/* Do preliminary analysis of indexquals */
	qinfos = deconstruct_indexquals(path);

	/*
	 * Obtain statistical information from the meta page, if possible.  Else
	 * set ginStats to zeroes, and we'll cope below.
	 */
	if (!index->hypothetical)
	{
		indexRel = index_open(index->indexoid, AccessShareLock);
		ginGetStats(indexRel, &ginStats);
		index_close(indexRel, AccessShareLock);
	}
	else
	{
		memset(&ginStats, 0, sizeof(ginStats));
	}

	/*
	 * Assuming we got valid (nonzero) stats at all, nPendingPages can be
	 * trusted, but the other fields are data as of the last VACUUM.  We can
	 * scale them up to account for growth since then, but that method only
	 * goes so far; in the worst case, the stats might be for a completely
	 * empty index, and scaling them will produce pretty bogus numbers.
	 * Somewhat arbitrarily, set the cutoff for doing scaling at 4X growth; if
	 * it's grown more than that, fall back to estimating things only from the
	 * assumed-accurate index size.  But we'll trust nPendingPages in any case
	 * so long as it's not clearly insane, ie, more than the index size.
	 */
	if (ginStats.nPendingPages < numPages)
		numPendingPages = ginStats.nPendingPages;
	else
		numPendingPages = 0;

	if (numPages > 0 && ginStats.nTotalPages <= numPages &&
		ginStats.nTotalPages > numPages / 4 &&
		ginStats.nEntryPages > 0 && ginStats.nEntries > 0)
	{
		/*
		 * OK, the stats seem close enough to sane to be trusted.  But we
		 * still need to scale them by the ratio numPages / nTotalPages to
		 * account for growth since the last VACUUM.
		 */
		double		scale = numPages / ginStats.nTotalPages;

		numEntryPages = ceil(ginStats.nEntryPages * scale);
		numDataPages = ceil(ginStats.nDataPages * scale);
		numEntries = ceil(ginStats.nEntries * scale);
		/* ensure we didn't round up too much */
		numEntryPages = Min(numEntryPages, numPages - numPendingPages);
		numDataPages = Min(numDataPages,
						   numPages - numPendingPages - numEntryPages);
	}
	else
	{
		/*
		 * We might get here because it's a hypothetical index, or an index
		 * created pre-9.1 and never vacuumed since upgrading (in which case
		 * its stats would read as zeroes), or just because it's grown too
		 * much since the last VACUUM for us to put our faith in scaling.
		 *
		 * Invent some plausible internal statistics based on the index page
		 * count (and clamp that to at least 10 pages, just in case).  We
		 * estimate that 90% of the index is entry pages, and the rest is data
		 * pages.  Estimate 100 entries per entry page; this is rather bogus
		 * since it'll depend on the size of the keys, but it's more robust
		 * than trying to predict the number of entries per heap tuple.
		 */
		numPages = Max(numPages, 10);
		numEntryPages = floor((numPages - numPendingPages) * 0.90);
		numDataPages = numPages - numPendingPages - numEntryPages;
		numEntries = floor(numEntryPages * 100);
	}

	/* In an empty index, numEntries could be zero.  Avoid divide-by-zero */
	if (numEntries < 1)
		numEntries = 1;

	/*
	 * Include predicate in selectivityQuals (should match
	 * genericcostestimate)
	 */
	if (index->indpred != NIL)
	{
		List	   *predExtraQuals = NIL;

		foreach(l, index->indpred)
		{
			Node	   *predQual = (Node *) lfirst(l);
			List	   *oneQual = list_make1(predQual);

			if (!predicate_implied_by(oneQual, indexQuals))
				predExtraQuals = list_concat(predExtraQuals, oneQual);
		}
		/* list_concat avoids modifying the passed-in indexQuals list */
		selectivityQuals = list_concat(predExtraQuals, indexQuals);
	}
	else
		selectivityQuals = indexQuals;

	/* Estimate the fraction of main-table tuples that will be visited */
	*indexSelectivity = clauselist_selectivity(root, selectivityQuals,
											   index->rel->relid,
											   JOIN_INNER,
											   NULL,
											   false);

	/* fetch estimated page cost for tablespace containing index */
	get_tablespace_page_costs(index->reltablespace,
							  &spc_random_page_cost,
							  NULL);

	/*
	 * Generic assumption about index correlation: there isn't any.
	 */
	*indexCorrelation = 0.0;

	/*
	 * Examine quals to estimate number of search entries & partial matches
	 */
	memset(&counts, 0, sizeof(counts));
	counts.arrayScans = 1;
	matchPossible = true;

	foreach(l, qinfos)
	{
		IndexQualInfo *qinfo = (IndexQualInfo *) lfirst(l);
		Expr	   *clause = qinfo->rinfo->clause;

		if (IsA(clause, OpExpr))
		{
			matchPossible = gincost_opexpr(root,
										   index,
										   qinfo,
										   &counts);
			if (!matchPossible)
				break;
		}
		else if (IsA(clause, ScalarArrayOpExpr))
		{
			matchPossible = gincost_scalararrayopexpr(root,
													  index,
													  qinfo,
													  numEntries,
													  &counts);
			if (!matchPossible)
				break;
		}
		else
		{
			/* shouldn't be anything else for a GIN index */
			elog(ERROR, "unsupported GIN indexqual type: %d",
				 (int) nodeTag(clause));
		}
	}

	/* Fall out if there were any provably-unsatisfiable quals */
	if (!matchPossible)
	{
		*indexStartupCost = 0;
		*indexTotalCost = 0;
		*indexSelectivity = 0;
		PG_RETURN_VOID();
	}

	if (counts.haveFullScan || indexQuals == NIL)
	{
		/*
		 * Full index scan will be required.  We treat this as if every key in
		 * the index had been listed in the query; is that reasonable?
		 */
		counts.partialEntries = 0;
		counts.exactEntries = numEntries;
		counts.searchEntries = numEntries;
	}

	/* Will we have more than one iteration of a nestloop scan? */
	outer_scans = loop_count;

	/*
	 * Compute cost to begin scan, first of all, pay attention to pending
	 * list.
	 */
	entryPagesFetched = numPendingPages;

	/*
	 * Estimate number of entry pages read.  We need to do
	 * counts.searchEntries searches.  Use a power function as it should be,
	 * but tuples on leaf pages usually is much greater. Here we include all
	 * searches in entry tree, including search of first entry in partial
	 * match algorithm
	 */
	entryPagesFetched += ceil(counts.searchEntries * rint(pow(numEntryPages, 0.15)));

	/*
	 * Add an estimate of entry pages read by partial match algorithm. It's a
	 * scan over leaf pages in entry tree.  We haven't any useful stats here,
	 * so estimate it as proportion.  Because counts.partialEntries is really
	 * pretty bogus (see code above), it's possible that it is more than
	 * numEntries; clamp the proportion to ensure sanity.
	 */
	partialScale = counts.partialEntries / numEntries;
	partialScale = Min(partialScale, 1.0);

	entryPagesFetched += ceil(numEntryPages * partialScale);

	/*
	 * Partial match algorithm reads all data pages before doing actual scan,
	 * so it's a startup cost.  Again, we haven't any useful stats here, so
	 * estimate it as proportion.
	 */
	dataPagesFetched = ceil(numDataPages * partialScale);

	/*
	 * Calculate cache effects if more than one scan due to nestloops or array
	 * quals.  The result is pro-rated per nestloop scan, but the array qual
	 * factor shouldn't be pro-rated (compare genericcostestimate).
	 */
	if (outer_scans > 1 || counts.arrayScans > 1)
	{
		entryPagesFetched *= outer_scans * counts.arrayScans;
		entryPagesFetched = index_pages_fetched(entryPagesFetched,
												(BlockNumber) numEntryPages,
												numEntryPages, root);
		entryPagesFetched /= outer_scans;
		dataPagesFetched *= outer_scans * counts.arrayScans;
		dataPagesFetched = index_pages_fetched(dataPagesFetched,
											   (BlockNumber) numDataPages,
											   numDataPages, root);
		dataPagesFetched /= outer_scans;
	}

	/*
	 * Here we use random page cost because logically-close pages could be far
	 * apart on disk.
	 */
	*indexStartupCost = (entryPagesFetched + dataPagesFetched) * spc_random_page_cost;

	/*
	 * Now compute the number of data pages fetched during the scan.
	 *
	 * We assume every entry to have the same number of items, and that there
	 * is no overlap between them. (XXX: tsvector and array opclasses collect
	 * statistics on the frequency of individual keys; it would be nice to use
	 * those here.)
	 */
	dataPagesFetched = ceil(numDataPages * counts.exactEntries / numEntries);

	/*
	 * If there is a lot of overlap among the entries, in particular if one of
	 * the entries is very frequent, the above calculation can grossly
	 * under-estimate.  As a simple cross-check, calculate a lower bound based
	 * on the overall selectivity of the quals.  At a minimum, we must read
	 * one item pointer for each matching entry.
	 *
	 * The width of each item pointer varies, based on the level of
	 * compression.  We don't have statistics on that, but an average of
	 * around 3 bytes per item is fairly typical.
	 */
	dataPagesFetchedBySel = ceil(*indexSelectivity *
								 (numTuples / (BLCKSZ / 3)));
	if (dataPagesFetchedBySel > dataPagesFetched)
		dataPagesFetched = dataPagesFetchedBySel;

	/* Account for cache effects, the same as above */
	if (outer_scans > 1 || counts.arrayScans > 1)
	{
		dataPagesFetched *= outer_scans * counts.arrayScans;
		dataPagesFetched = index_pages_fetched(dataPagesFetched,
											   (BlockNumber) numDataPages,
											   numDataPages, root);
		dataPagesFetched /= outer_scans;
	}

	/* And apply random_page_cost as the cost per page */
	*indexTotalCost = *indexStartupCost +
		dataPagesFetched * spc_random_page_cost;

	/*
	 * Add on index qual eval costs, much as in genericcostestimate
	 */
	qual_arg_cost = other_operands_eval_cost(root, qinfos) +
		orderby_operands_eval_cost(root, path);
	qual_op_cost = cpu_operator_cost *
		(list_length(indexQuals) + list_length(indexOrderBys));

	*indexStartupCost += qual_arg_cost;
	*indexTotalCost += qual_arg_cost;
	*indexTotalCost += (numTuples * *indexSelectivity) * (cpu_index_tuple_cost + qual_op_cost);

	PG_RETURN_VOID();
}

<<<<<<< HEAD
Datum
bmcostestimate(PG_FUNCTION_ARGS)
=======
/*
 * BRIN has search behavior completely different from other index types
 */
Datum
brincostestimate(PG_FUNCTION_ARGS)
>>>>>>> ab93f90c
{
	PlannerInfo *root = (PlannerInfo *) PG_GETARG_POINTER(0);
	IndexPath  *path = (IndexPath *) PG_GETARG_POINTER(1);
	double		loop_count = PG_GETARG_FLOAT8(2);
	Cost	   *indexStartupCost = (Cost *) PG_GETARG_POINTER(3);
	Cost	   *indexTotalCost = (Cost *) PG_GETARG_POINTER(4);
	Selectivity *indexSelectivity = (Selectivity *) PG_GETARG_POINTER(5);
	double	   *indexCorrelation = (double *) PG_GETARG_POINTER(6);
<<<<<<< HEAD
	GenericCosts costs;

	List *selectivityQuals;
	double numIndexTuples;
	List *groupExprs = NIL;
	int i;
	double numDistinctValues;

	/*
	 * Estimate the number of index tuples. This is basically the same
	 * as the one in genericcostestimate(), except that
	 * (1) We don't consider ScalarArrayOpExpr in the calculation, since
	 *     each value has its own bit vector.
	 * (2) since the bitmap index stores bit vectors, one for each distinct
	 *     value, we adjust the number of index tuples by dividing the
	 *     value with the number of distinct values.
	 */
	if (path->indexinfo->indpred != NIL)
	{
		List	   *strippedQuals;
		List	   *predExtraQuals;

		strippedQuals = get_actual_clauses(path->indexquals);
		predExtraQuals = list_difference(path->indexinfo->indpred, strippedQuals);
		selectivityQuals = list_concat(predExtraQuals, path->indexquals);
	}
	else
		selectivityQuals = path->indexquals;

	/* Estimate the fraction of main-table tuples that will be visited */
	*indexSelectivity = clauselist_selectivity(root, selectivityQuals,
											   path->indexinfo->rel->relid,
											   JOIN_INNER,
											   NULL,
											   false /* use_damping */);

	/*
	 * Construct a list of index keys, so that we can estimate the number
	 * of distinct values for those keys.
	 */
	for (i = 0; i < path->indexinfo->ncolumns; i ++)
	{
		if (path->indexinfo->indexkeys[i] > 0)
		{
			Var *var = find_indexkey_var(root, path->indexinfo->rel,
										 (AttrNumber) path->indexinfo->indexkeys[i]);

			groupExprs = lappend(groupExprs, var);
		}
	}
	if (path->indexinfo->indexprs != NULL)
		groupExprs = list_concat_unique(groupExprs, path->indexinfo->indexprs);

	Assert(groupExprs != NULL);
	numDistinctValues = estimate_num_groups(root, groupExprs, path->indexinfo->rel->rows);
	if (numDistinctValues == 0)
		numDistinctValues = 1;

	numIndexTuples = *indexSelectivity * path->indexinfo->rel->tuples;
	numIndexTuples = rint(numIndexTuples / numDistinctValues);

	/*
	 * Now do generic index cost estimation.
	 */
	MemSet(&costs, 0, sizeof(costs));
	costs.numIndexTuples = numIndexTuples;

	genericcostestimate(root, path, loop_count, &costs);

	*indexStartupCost = costs.indexStartupCost;
	*indexTotalCost = costs.indexTotalCost;
	*indexSelectivity = costs.indexSelectivity;
	*indexCorrelation = costs.indexCorrelation;
=======
	IndexOptInfo *index = path->indexinfo;
	List	   *indexQuals = path->indexquals;
	List	   *indexOrderBys = path->indexorderbys;
	double		numPages = index->pages;
	double		numTuples = index->tuples;
	List	   *qinfos;
	Cost		spc_seq_page_cost;
	Cost		spc_random_page_cost;
	double		qual_op_cost;
	double		qual_arg_cost;

	/* Do preliminary analysis of indexquals */
	qinfos = deconstruct_indexquals(path);

	/* fetch estimated page cost for tablespace containing index */
	get_tablespace_page_costs(index->reltablespace,
							  &spc_random_page_cost,
							  &spc_seq_page_cost);

	/*
	 * BRIN indexes are always read in full; use that as startup cost.
	 *
	 * XXX maybe only include revmap pages here?
	 */
	*indexStartupCost = spc_seq_page_cost * numPages * loop_count;

	/*
	 * To read a BRIN index there might be a bit of back and forth over
	 * regular pages, as revmap might point to them out of sequential order;
	 * calculate this as reading the whole index in random order.
	 */
	*indexTotalCost = spc_random_page_cost * numPages * loop_count;

	*indexSelectivity =
		clauselist_selectivity(root, indexQuals,
							   path->indexinfo->rel->relid,
							   JOIN_INNER, NULL);
	*indexCorrelation = 1;

	/*
	 * Add on index qual eval costs, much as in genericcostestimate.
	 */
	qual_arg_cost = other_operands_eval_cost(root, qinfos) +
		orderby_operands_eval_cost(root, path);
	qual_op_cost = cpu_operator_cost *
		(list_length(indexQuals) + list_length(indexOrderBys));

	*indexStartupCost += qual_arg_cost;
	*indexTotalCost += qual_arg_cost;
	*indexTotalCost += (numTuples * *indexSelectivity) * (cpu_index_tuple_cost + qual_op_cost);

	/* XXX what about pages_per_range? */
>>>>>>> ab93f90c

	PG_RETURN_VOID();
}<|MERGE_RESOLUTION|>--- conflicted
+++ resolved
@@ -10,13 +10,9 @@
  *	  Index cost functions are registered in the pg_am catalog
  *	  in the "amcostestimate" attribute.
  *
-<<<<<<< HEAD
  * Portions Copyright (c) 2006-2009, Greenplum inc
  * Portions Copyright (c) 2012-Present Pivotal Software, Inc.
- * Portions Copyright (c) 1996-2014, PostgreSQL Global Development Group
-=======
  * Portions Copyright (c) 1996-2015, PostgreSQL Global Development Group
->>>>>>> ab93f90c
  * Portions Copyright (c) 1994, Regents of the University of California
  *
  *
@@ -3625,7 +3621,8 @@
 		case REGTYPEOID:
 		case REGCONFIGOID:
 		case REGDICTIONARYOID:
-<<<<<<< HEAD
+		case REGROLEOID:
+		case REGNAMESPACEOID:
 			*scaledvalue = convert_numeric_to_scalar(value, valuetypid,
 													 &failure);
 			*scaledlobound = convert_numeric_to_scalar(lobound, boundstypid,
@@ -3633,14 +3630,6 @@
 			*scaledhibound = convert_numeric_to_scalar(hibound, boundstypid,
 													   &failure);
 			return !failure;
-=======
-		case REGROLEOID:
-		case REGNAMESPACEOID:
-			*scaledvalue = convert_numeric_to_scalar(value, valuetypid);
-			*scaledlobound = convert_numeric_to_scalar(lobound, boundstypid);
-			*scaledhibound = convert_numeric_to_scalar(hibound, boundstypid);
-			return true;
->>>>>>> ab93f90c
 
 			/*
 			 * Built-in string types
@@ -6797,6 +6786,8 @@
 				found_is_null_op = true;
 				/* IS NULL is like = for selectivity determination purposes */
 				eqQualHere = true;
+				/* CDB: Count leading indexcols having '=' quals. */
+				index->num_leading_eq = indexcol + 1;
 			}
 		}
 
@@ -6822,23 +6813,6 @@
 					index->num_leading_eq = indexcol + 1;
 			}
 		}
-<<<<<<< HEAD
-		else if (is_null_op)
-		{
-			/* IS NULL is like = for purposes of selectivity determination */
-			eqQualHere = true;
-
-            /* CDB: Count leading indexcols having '=' quals. */
-            if (!IsA(clause, ScalarArrayOpExpr))
-                index->num_leading_eq = indexcol + 1;
-		}
-		/* count up number of SA scans induced by indexBoundQuals only */
-		if (IsA(clause, ScalarArrayOpExpr))
-		{
-			ScalarArrayOpExpr *saop = (ScalarArrayOpExpr *) clause;
-			int			alength = estimate_array_length(lsecond(saop->args));
-=======
->>>>>>> ab93f90c
 
 		indexBoundQuals = lappend(indexBoundQuals, rinfo);
 	}
@@ -7835,16 +7809,8 @@
 	PG_RETURN_VOID();
 }
 
-<<<<<<< HEAD
 Datum
 bmcostestimate(PG_FUNCTION_ARGS)
-=======
-/*
- * BRIN has search behavior completely different from other index types
- */
-Datum
-brincostestimate(PG_FUNCTION_ARGS)
->>>>>>> ab93f90c
 {
 	PlannerInfo *root = (PlannerInfo *) PG_GETARG_POINTER(0);
 	IndexPath  *path = (IndexPath *) PG_GETARG_POINTER(1);
@@ -7853,7 +7819,7 @@
 	Cost	   *indexTotalCost = (Cost *) PG_GETARG_POINTER(4);
 	Selectivity *indexSelectivity = (Selectivity *) PG_GETARG_POINTER(5);
 	double	   *indexCorrelation = (double *) PG_GETARG_POINTER(6);
-<<<<<<< HEAD
+	List	   *qinfos;
 	GenericCosts costs;
 
 	List *selectivityQuals;
@@ -7908,26 +7874,46 @@
 		groupExprs = list_concat_unique(groupExprs, path->indexinfo->indexprs);
 
 	Assert(groupExprs != NULL);
-	numDistinctValues = estimate_num_groups(root, groupExprs, path->indexinfo->rel->rows);
+	numDistinctValues = estimate_num_groups(root, groupExprs, path->indexinfo->rel->rows,
+											NULL);
 	if (numDistinctValues == 0)
 		numDistinctValues = 1;
 
 	numIndexTuples = *indexSelectivity * path->indexinfo->rel->tuples;
 	numIndexTuples = rint(numIndexTuples / numDistinctValues);
 
+	/* Do preliminary analysis of indexquals */
+	qinfos = deconstruct_indexquals(path);
+
 	/*
 	 * Now do generic index cost estimation.
 	 */
 	MemSet(&costs, 0, sizeof(costs));
 	costs.numIndexTuples = numIndexTuples;
 
-	genericcostestimate(root, path, loop_count, &costs);
+	genericcostestimate(root, path, loop_count, qinfos, &costs);
 
 	*indexStartupCost = costs.indexStartupCost;
 	*indexTotalCost = costs.indexTotalCost;
 	*indexSelectivity = costs.indexSelectivity;
 	*indexCorrelation = costs.indexCorrelation;
-=======
+
+	PG_RETURN_VOID();
+}
+
+/*
+ * BRIN has search behavior completely different from other index types
+ */
+Datum
+brincostestimate(PG_FUNCTION_ARGS)
+{
+	PlannerInfo *root = (PlannerInfo *) PG_GETARG_POINTER(0);
+	IndexPath  *path = (IndexPath *) PG_GETARG_POINTER(1);
+	double		loop_count = PG_GETARG_FLOAT8(2);
+	Cost	   *indexStartupCost = (Cost *) PG_GETARG_POINTER(3);
+	Cost	   *indexTotalCost = (Cost *) PG_GETARG_POINTER(4);
+	Selectivity *indexSelectivity = (Selectivity *) PG_GETARG_POINTER(5);
+	double	   *indexCorrelation = (double *) PG_GETARG_POINTER(6);
 	IndexOptInfo *index = path->indexinfo;
 	List	   *indexQuals = path->indexquals;
 	List	   *indexOrderBys = path->indexorderbys;
@@ -7964,7 +7950,7 @@
 	*indexSelectivity =
 		clauselist_selectivity(root, indexQuals,
 							   path->indexinfo->rel->relid,
-							   JOIN_INNER, NULL);
+							   JOIN_INNER, NULL, false);
 	*indexCorrelation = 1;
 
 	/*
@@ -7980,7 +7966,6 @@
 	*indexTotalCost += (numTuples * *indexSelectivity) * (cpu_index_tuple_cost + qual_op_cost);
 
 	/* XXX what about pages_per_range? */
->>>>>>> ab93f90c
 
 	PG_RETURN_VOID();
 }