--- conflicted
+++ resolved
@@ -5516,22 +5516,19 @@
 	{
 		bool		use_mcvs = have_data;
 
+		/*
+		 * GPDB: See the identical check, above, for histogram data.
+		 */
+		if (!IsBinaryCoercible(sslot.valuetype, vardata->atttype))
+			elog(ERROR, "invalid MCV array of type %s, for attribute of type %s",
+				 format_type_be(sslot.valuetype), format_type_be(vardata->atttype));
+
 		if (!have_data)
 		{
 			double		sumcommon = 0.0;
 			double		nullfrac;
 			int			i;
 
-<<<<<<< HEAD
-		/*
-		 * GPDB: See the identical check, above, for histogram data.
-		 */
-		if (!IsBinaryCoercible(sslot.valuetype, vardata->atttype))
-			elog(ERROR, "invalid MCV array of type %s, for attribute of type %s",
-				 format_type_be(sslot.valuetype), format_type_be(vardata->atttype));
-
-		for (i = 0; i < sslot.nvalues; i++)
-=======
 			for (i = 0; i < sslot.nnumbers; i++)
 				sumcommon += sslot.numbers[i];
 			nullfrac = ((Form_pg_statistic) GETSTRUCT(vardata->statsTuple))->stanullfrac;
@@ -5540,7 +5537,6 @@
 		}
 
 		if (use_mcvs)
->>>>>>> 7cd0d523
 		{
 			/*
 			 * Usually the MCVs will not be the extreme values, so avoid
