--- conflicted
+++ resolved
@@ -137,11 +137,7 @@
 	{
 		Form_pg_statistic stats;
 		AttStatsSlot sslot;
-<<<<<<< HEAD
-		AttStatsSlot sslot_hist;
-=======
 		AttStatsSlot hslot;
->>>>>>> 9e1c9f95
 
 		stats = (Form_pg_statistic) GETSTRUCT(vardata.statsTuple);
 
@@ -152,20 +148,10 @@
 		{
 			/* For ALL case, also get histogram of distinct-element counts */
 			if (useOr ||
-<<<<<<< HEAD
-				!get_attstatsslot(&sslot_hist, vardata.statsTuple,
-								  STATISTIC_KIND_DECHIST, InvalidOid,
-								  ATTSTATSSLOT_NUMBERS))
-			{
-				sslot_hist.numbers = NULL;
-				sslot_hist.nnumbers = 0;
-			}
-=======
 				!get_attstatsslot(&hslot, vardata.statsTuple,
 								  STATISTIC_KIND_DECHIST, InvalidOid,
 								  ATTSTATSSLOT_NUMBERS))
 				memset(&hslot, 0, sizeof(hslot));
->>>>>>> 9e1c9f95
 
 			/*
 			 * For = ANY, estimate as var @> ARRAY[const].
@@ -177,37 +163,21 @@
 														   sslot.nvalues,
 														   sslot.numbers,
 														   sslot.nnumbers,
-<<<<<<< HEAD
-														   &constval,
-														   1,
-														   OID_ARRAY_CONTAINS_OP,
-														   cmpfunc);
-=======
 														   &constval, 1,
 														   OID_ARRAY_CONTAINS_OP,
 														   typentry);
->>>>>>> 9e1c9f95
 			else
 				selec = mcelem_array_contained_selec(sslot.values,
 													 sslot.nvalues,
 													 sslot.numbers,
 													 sslot.nnumbers,
 													 &constval, 1,
-<<<<<<< HEAD
-													 sslot_hist.numbers,
-													 sslot_hist.nnumbers,
-													 OID_ARRAY_CONTAINED_OP,
-													 cmpfunc);
-			if (sslot_hist.numbers)
-				free_attstatsslot(&sslot_hist);
-=======
 													 hslot.numbers,
 													 hslot.nnumbers,
 													 OID_ARRAY_CONTAINED_OP,
 													 typentry);
 
 			free_attstatsslot(&hslot);
->>>>>>> 9e1c9f95
 			free_attstatsslot(&sslot);
 		}
 		else
@@ -390,11 +360,7 @@
 	{
 		Form_pg_statistic stats;
 		AttStatsSlot sslot;
-<<<<<<< HEAD
-		AttStatsSlot sslot_hist;
-=======
 		AttStatsSlot hslot;
->>>>>>> 9e1c9f95
 
 		stats = (Form_pg_statistic) GETSTRUCT(vardata->statsTuple);
 
@@ -408,37 +374,19 @@
 			 * element counts.
 			 */
 			if (operator != OID_ARRAY_CONTAINED_OP ||
-<<<<<<< HEAD
-				!get_attstatsslot(&sslot_hist, vardata->statsTuple,
-								  STATISTIC_KIND_DECHIST, InvalidOid,
-								  ATTSTATSSLOT_NUMBERS))
-			{
-				sslot_hist.numbers = NULL;
-				sslot_hist.nnumbers = 0;
-			}
-=======
 				!get_attstatsslot(&hslot, vardata->statsTuple,
 								  STATISTIC_KIND_DECHIST, InvalidOid,
 								  ATTSTATSSLOT_NUMBERS))
 				memset(&hslot, 0, sizeof(hslot));
->>>>>>> 9e1c9f95
 
 			/* Use the most-common-elements slot for the array Var. */
 			selec = mcelem_array_selec(array, typentry,
 									   sslot.values, sslot.nvalues,
 									   sslot.numbers, sslot.nnumbers,
-<<<<<<< HEAD
-									   sslot_hist.numbers, sslot_hist.nnumbers,
-									   operator, cmpfunc);
-
-			if (sslot_hist.numbers)
-				free_attstatsslot(&sslot_hist);
-=======
 									   hslot.numbers, hslot.nnumbers,
 									   operator);
 
 			free_attstatsslot(&hslot);
->>>>>>> 9e1c9f95
 			free_attstatsslot(&sslot);
 		}
 		else
