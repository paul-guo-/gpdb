--- conflicted
+++ resolved
@@ -1349,10 +1349,7 @@
 		chksize = MAXALIGN(chksize);
 
 		/* Do the realloc */
-<<<<<<< HEAD
 		oldblksize = UserPtr_GetUserPtrSize(block);
-=======
->>>>>>> 7cd0d523
 		blksize = chksize + ALLOC_BLOCKHDRSZ + ALLOC_CHUNKHDRSZ;
 		block = (AllocBlock) gp_realloc(block, blksize);
 		if (block == NULL)
@@ -1472,61 +1469,6 @@
 		/* Disallow external access to private part of chunk header. */
 		VALGRIND_MAKE_MEM_NOACCESS(chunk, ALLOCCHUNK_PRIVATE_LEN);
 
-		/*
-		 * no need to update memory accounting summaries, since chunk->size
-		 * didn't change
-		 */
-
-		return pointer;
-	}
-
-	/*
-	 * Chunk sizes are aligned to power of 2 in AllocSetAlloc().  Maybe the
-	 * allocated area already is >= the new size.  (In particular, we will
-	 * fall out here if the requested size is a decrease.)
-	 */
-	else if (oldsize >= size)
-	{
-#ifdef MEMORY_CONTEXT_CHECKING
-		Size		oldrequest = chunk->requested_size;
-
-#ifdef RANDOMIZE_ALLOCATED_MEMORY
-		/* We can only fill the extra space if we know the prior request */
-		if (size > oldrequest)
-			randomize_mem((char *) pointer + oldrequest,
-						  size - oldrequest);
-#endif
-
-		chunk->requested_size = size;
-
-		/*
-		 * If this is an increase, mark any newly-available part UNDEFINED.
-		 * Otherwise, mark the obsolete part NOACCESS.
-		 */
-		if (size > oldrequest)
-			VALGRIND_MAKE_MEM_UNDEFINED((char *) pointer + oldrequest,
-										size - oldrequest);
-		else
-			VALGRIND_MAKE_MEM_NOACCESS((char *) pointer + size,
-									   oldsize - size);
-
-		/* set mark to catch clobber of "unused" space */
-		if (size < oldsize)
-			set_sentinel(pointer, size);
-#else							/* !MEMORY_CONTEXT_CHECKING */
-
-		/*
-		 * We don't have the information to determine whether we're growing
-		 * the old request or shrinking it, so we conservatively mark the
-		 * entire new allocation DEFINED.
-		 */
-		VALGRIND_MAKE_MEM_NOACCESS(pointer, oldsize);
-		VALGRIND_MAKE_MEM_DEFINED(pointer, size);
-#endif
-
-		/* Disallow external access to private part of chunk header. */
-		VALGRIND_MAKE_MEM_NOACCESS(chunk, ALLOCCHUNK_PRIVATE_LEN);
-
 		return pointer;
 	}
 	else
